--- conflicted
+++ resolved
@@ -181,14 +181,11 @@
   ID_SETSTDLIST,
   ID_VECZOOM,
   ID_INLANDECDISBOX,
-<<<<<<< HEAD
+  ID_SOGCOGFROMLLCHECKBOX,
+  ID_SOGCOGDAMPINTTEXTCTRL,
   // LIVE ETA OPTION
   ID_CHECK_LIVEETA,
   ID_DEFAULT_BOAT_SPEED
-=======
-  ID_SOGCOGFROMLLCHECKBOX,
-  ID_SOGCOGDAMPINTTEXTCTRL
->>>>>>> 29d570ba
 };
 
 /* Define an int bit field for dialog return value
