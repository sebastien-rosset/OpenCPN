/***************************************************************************
 *
 * Project:  OpenCPN
 * Purpose:  Options Dialog
 * Author:   David Register
 *
 ***************************************************************************
 *   Copyright (C) 2010 by David S. Register                               *
 *                                                                         *
 *   This program is free software; you can redistribute it and/or modify  *
 *   it under the terms of the GNU General Public License as published by  *
 *   the Free Software Foundation; either version 2 of the License, or     *
 *   (at your option) any later version.                                   *
 *                                                                         *
 *   This program is distributed in the hope that it will be useful,       *
 *   but WITHOUT ANY WARRANTY; without even the implied warranty of        *
 *   MERCHANTABILITY or FITNESS FOR A PARTICULAR PURPOSE.  See the         *
 *   GNU General Public License for more details.                          *
 *                                                                         *
 *   You should have received a copy of the GNU General Public License     *
 *   along with this program; if not, write to the                         *
 *   Free Software Foundation, Inc.,                                       *
 *   51 Franklin Street, Fifth Floor, Boston, MA 02110-1301,  USA.         *
 **************************************************************************/

#ifndef _OPTIONS_H_
#define _OPTIONS_H_


#include <wx/listbook.h>
#include <wx/dirctrl.h>
#include <wx/spinctrl.h>
#include <wx/listctrl.h>
#include <wx/choice.h>
#include <wx/collpane.h>

#include "pluginmanager.h"

#if wxCHECK_VERSION(2, 9, 0)
#include <wx/dialog.h>
#else
#include "scrollingdialog.h"
#endif

#include "datastream.h"

//      Forward Declarations
class wxGenericDirCtrl;
class MyConfig;
class ChartGroupsUI;
class ConnectionParams;
class SentenceListDlg;

#define ID_DIALOG 10001
#define SYMBOL_OPTIONS_STYLE wxCAPTION|wxRESIZE_BORDER|wxSYSTEM_MENU|wxCLOSE_BOX
#define SYMBOL_OPTIONS_TITLE _("Options")
#define SYMBOL_OPTIONS_IDNAME ID_DIALOG
#define SYMBOL_OPTIONS_SIZE wxSize(500, 500)
#define SYMBOL_OPTIONS_POSITION wxDefaultPosition

enum {
    ID_AISALERTAUDIO = 10000,
    ID_AISALERTDIALOG,
    ID_AISALERTSELECTSOUND,
    ID_AISALERTTESTSOUND,
    ID_APPLY,
    ID_ATONTEXTCHECKBOX,
    ID_AUTOANCHORMARKBOX1,
    ID_BELLSCHECKBOX,
    ID_BUTTONADD,
    ID_BUTTONDELETE,
    ID_BUTTONFONTCHOOSE,
    ID_BUTTONFONTCOLOR,
    ID_BUTTONGROUP,
    ID_BUTTONREBUILD,
    ID_BUTTONTCDATA,
    ID_CHECKLISTBOX,
    ID_CHECK_DISPLAYGRID,
    ID_CHECK_LOOKAHEAD,
    ID_CHOICE_AIS,
    ID_CHOICE_AP,
    ID_CHOICE_FONTELEMENT,
    ID_CHOICE_LANG,
    ID_CHOICE_NMEA_BAUD,
    ID_CLEARLIST,
    ID_CM93CHECKBOX1,
    ID_CM93ZOOM,
    ID_COURSEUPCHECKBOX,
    ID_DAILYCHECKBOX,
    ID_DEBUGCHECKBOX1,
    ID_DECLTEXTCHECKBOX,
    ID_DIRCTRL,
    ID_DRAGGINGCHECKBOX,
    ID_FILTERNMEA,
    ID_FSTOOLBARCHECKBOX,
    ID_FULLSCREENQUILT,
    ID_GARMINHOST,
    ID_RADARRINGS,
    ID_GRIBCHECKBOX,
    ID_GROUPAVAILABLE,
    ID_GROUPDELETEGROUP,
    ID_GROUPINSERTDIR,
    ID_GROUPNEWGROUP,
    ID_GROUPNOTEBOOK,
    ID_GROUPREMOVEDIR,
    ID_IMPTEXTCHECKBOX,
    ID_LDISTEXTCHECKBOX,
    ID_LISTBOX,
    ID_METACHECKBOX,
    ID_NOTEBOOK,
    ID_OPENGLBOX,
    ID_OPENGLOPTIONS,
    ID_SHIPICONTYPE,
    ID_OUTLINECHECKBOX1,
    ID_PANEL,
    ID_PANEL2,
    ID_PANEL3,
    ID_PANELADVANCED,
    ID_PANELAIS,
    ID_PANELFONT,
    ID_PANELPIM,
    ID_PRESERVECHECKBOX,
    ID_PRINTCHECKBOX1,
    ID_QUILTCHECKBOX1,
    ID_RADARDISTUNIT,
    ID_RASTERCHECKBOX1,
    ID_SCAMINCHECKBOX,
    ID_SCANCHECKBOX,
    ID_SDMMFORMATCHOICE,
    ID_DISTANCEFORMATCHOICE,
    ID_SPEEDFORMATCHOICE,
    ID_SELECTLIST,
    ID_SHOWDEPTHUNITSBOX1,
    ID_SHOWGPSWINDOW,
    ID_SKEWCOMPBOX,
    ID_SMOOTHPANZOOMBOX,
    ID_SOUNDGCHECKBOX,
    ID_STYLESCOMBOBOX,
    ID_TCDATAADD,
    ID_TCDATADEL,
    ID_TEXTCHECKBOX,
    ID_TEXTCTRL,
    ID_TEXTCTRL1,
    ID_TIDESELECTED,
    ID_TRACKCHECKBOX,
    ID_TRACKHILITE,
    ID_TRANSTOOLBARCHECKBOX,
    ID_UPDCHECKBOX,
    ID_VECTORCHECKBOX1,
    ID_ZTCCHECKBOX,
    ID_DELETECHECKBOX,
    ID_NATIONALTEXTCHECKBOX,
    ID_MAGSHOWCHECKBOX,
    ID_MAGAPBCHECKBOX,
    ID_MOBILEBOX,
    ID_REPONSIVEBOX,
    xID_OK
};

//    Define an int bit field for dialog return value
//    To indicate which types of settings have changed
#define     GENERIC_CHANGED    1
#define     S52_CHANGED        2
#define     FONT_CHANGED       4
#define     FORCE_UPDATE       8
#define     VISIT_CHARTS      16
#define     LOCALE_CHANGED    32
#define     TOOLBAR_CHANGED   64
#define     CHANGE_CHARTS    128
#define     SCAN_UPDATE      256
#define     GROUPS_CHANGED   512
#define     STYLE_CHANGED   1024
#define     TIDES_CHANGED   2048
#define     GL_CHANGED      4096


#ifndef wxCLOSE_BOX
#define wxCLOSE_BOX 0x1000
#endif
#ifndef wxFIXED_MINSIZE
#define wxFIXED_MINSIZE 0
#endif

WX_DECLARE_OBJARRAY(wxGenericDirCtrl *, ArrayOfDirCtrls);

#ifndef bert// wxCHECK_VERSION(2, 9, 0)
class options: public wxDialog
#else
class options: public wxScrollingDialog
#endif
{
    DECLARE_DYNAMIC_CLASS( options )
    DECLARE_EVENT_TABLE()

public:
    options();
    options( MyFrame* parent, wxWindowID id = SYMBOL_OPTIONS_IDNAME, const wxString& caption =
            SYMBOL_OPTIONS_TITLE, const wxPoint& pos = SYMBOL_OPTIONS_POSITION, const wxSize& size =
            SYMBOL_OPTIONS_SIZE, long style = SYMBOL_OPTIONS_STYLE );

    ~options();

    bool Create( MyFrame* parent, wxWindowID id = SYMBOL_OPTIONS_IDNAME, const wxString& caption =
            SYMBOL_OPTIONS_TITLE, const wxPoint& pos = SYMBOL_OPTIONS_POSITION, const wxSize& size =
            SYMBOL_OPTIONS_SIZE, long style = SYMBOL_OPTIONS_STYLE );

    void Init();

    wxWindow* GetContentWindow() const;
    void OnClose( wxCloseEvent& event );
    
    void CreateControls();
    size_t CreatePanel(const wxString & title);
    wxScrolledWindow *AddPage(size_t parent, const wxString & title);
    bool DeletePage( wxScrolledWindow *page );
    void SetColorScheme( ColorScheme cs );

    void SetInitChartDir(const wxString &dir)
    {
        m_init_chart_dir = dir;
    }
    void SetInitialSettings();

    void SetCurrentDirList( ArrayOfCDI p )
    {
        m_CurrentDirList = p;
    }
    void SetWorkDirListPtr( ArrayOfCDI *p )
    {
        m_pWorkDirList = p;
    }
    ArrayOfCDI* GetWorkDirListPtr()
    {
        return m_pWorkDirList;
    }

    void UpdateDisplayedChartDirList(ArrayOfCDI p);
    
    
    void SetConfigPtr( MyConfig *p )
    {
        m_pConfig = p;
    }
    void OnDebugcheckbox1Click( wxCommandEvent& event );
    void OnDirctrlSelChanged( wxTreeEvent& event );
    void OnButtonaddClick( wxCommandEvent& event );
    void OnButtondeleteClick( wxCommandEvent& event );
    void OnRadioboxSelected( wxCommandEvent& event );
    void OnApplyClick( wxCommandEvent& event );
    void OnXidOkClick( wxCommandEvent& event );
    void OnCancelClick( wxCommandEvent& event );
    void OnChooseFont( wxCommandEvent& event );
    void OnCPAWarnClick( wxCommandEvent& event );
    
#ifdef __WXGTK__
    void OnChooseFontColor( wxCommandEvent& event );
#endif
    void OnOpenGLOptions( wxCommandEvent& event );
    void OnDisplayCategoryRadioButton( wxCommandEvent& event );
    void OnButtonClearClick( wxCommandEvent& event );
    void OnButtonSelectClick( wxCommandEvent& event );
    void OnPageChange( wxListbookEvent& event );
    void OnButtonSelectSound( wxCommandEvent& event );
    void OnButtonTestSound( wxCommandEvent& event );
    void OnShowGpsWindowCheckboxClick( wxCommandEvent& event );
    void OnZTCCheckboxClick( wxCommandEvent& event );
    void OnRadarringSelect( wxCommandEvent& event );
    void OnShipTypeSelect( wxCommandEvent& event );
    void OnButtonGroups( wxCommandEvent& event );
    void OnInsertTideDataLocation( wxCommandEvent &event );
    void OnRemoveTideDataLocation( wxCommandEvent &event );
    void OnCharHook( wxKeyEvent& event );
    void OnChartsPageChange( wxListbookEvent& event );

    void UpdateWorkArrayFromTextCtl();

// Should we show tooltips?
    static bool ShowToolTips();

    wxListbook*             m_pListbook;
    size_t                  m_pageDisplay, m_pageConnections, m_pageCharts, m_pageShips, m_pageUI, m_pagePlugins;
    int                     lastPage;
    wxPoint                 lastWindowPos;
    wxSize                  lastWindowSize;
    wxButton*               m_ApplyButton;
    wxButton*               m_OKButton;
    wxButton*               m_CancelButton;

    ChartGroupArray         *m_pGroupArray;
    int                     m_groups_changed;

//    For General Options
    wxScrolledWindow        *pDisplayPanel;
    wxCheckBox              *pShowStatusBar;
    wxCheckBox              *pShowCompassWin;
    wxCheckBox              *pPrintShowIcon;
    wxCheckBox              *pCDOOutlines;
    wxCheckBox              *pSDepthUnits;
    wxCheckBox              *pSDisplayGrid;
    wxCheckBox              *pAutoAnchorMark;
    wxCheckBox              *pCDOQuilting;
    wxCheckBox              *pCBRaster;
    wxCheckBox              *pCBVector;
    wxCheckBox              *pCBCM93;
    wxCheckBox              *pCBCourseUp;
    wxTextCtrl              *pCOGUPUpdateSecs;
    wxCheckBox              *pCBLookAhead;
    wxTextCtrl              *m_pText_OSCOG_Predictor;
    wxChoice                *m_pShipIconType;
    wxCheckBox              *pSkewComp;
    wxCheckBox              *pOpenGL;
    wxCheckBox              *pSmoothPanZoom;
    wxCheckBox              *pFullScreenQuilt;
    wxChoice                *m_pcTCDatasets;
    wxCheckBox              *pCBMagShow;
    wxTextCtrl              *pMagVar;
    wxCheckBox              *pMobile;
    wxCheckBox              *pResponsive;
    
    int                      k_tides;

    
//    For GPS Page
    wxListCtrl* m_lcSources;
    wxButton* m_buttonAdd;
    wxButton* m_buttonRemove;
    wxStaticBoxSizer* sbSizerConnectionProps;
    wxRadioButton* m_rbTypeSerial;
    wxRadioButton* m_rbTypeNet;
    wxGridSizer* gSizerNetProps;
    wxStaticText* m_stNetProto;
    wxRadioButton* m_rbNetProtoTCP;
    wxRadioButton* m_rbNetProtoUDP;
    wxRadioButton* m_rbNetProtoGPSD;
    wxStaticText* m_stNetAddr;
    wxTextCtrl* m_tNetAddress;
    wxStaticText* m_stNetPort;
    wxTextCtrl* m_tNetPort;
    wxGridSizer* gSizerSerProps;
    wxStaticText* m_stSerPort;
    wxComboBox* m_comboPort;
    wxStaticText* m_stSerBaudrate;
    wxChoice* m_choiceBaudRate;
    wxStaticText* m_stSerProtocol;
    wxChoice* m_choiceSerialProtocol;
    wxStaticText* m_stPriority;
    wxChoice* m_choicePriority;
    wxCheckBox* m_cbCheckCRC;
    wxCheckBox* m_cbGarminHost;
    wxCheckBox* m_cbGarminUploadHost;
    wxCheckBox* m_cbFurunoGP3X;
    wxCheckBox* m_cbNMEADebug;
    wxCheckBox* m_cbFilterSogCog;
    wxStaticText* m_stFilterSec;
    wxTextCtrl* m_tFilterSec;
    wxRadioButton* m_rbIAccept;
    wxRadioButton* m_rbIIgnore;
    wxTextCtrl* m_tcInputStc;
    wxButton* m_btnInputStcList;
    wxCheckBox* m_cbInput;
    wxCheckBox* m_cbOutput;
    wxRadioButton* m_rbOAccept;
    wxRadioButton* m_rbOIgnore;
    wxTextCtrl* m_tcOutputStc;
    wxButton* m_btnOutputStcList;
    wxStdDialogButtonSizer* m_sdbSizerDlgButtons;
    wxButton* m_sdbSizerDlgButtonsOK;
    wxButton* m_sdbSizerDlgButtonsApply;
    wxButton* m_sdbSizerDlgButtonsCancel;
    wxStaticBoxSizer* sbSizerInFilter;
    wxStaticBoxSizer* sbSizerOutFilter;
    wxCheckBox *m_cbAPBMagnetic;

    SentenceListDlg* m_stcdialog_in;
    SentenceListDlg* m_stcdialog_out;

    // Virtual event handlers, overide them in your derived class
    void OnSelectDatasource( wxListEvent& event );
    void OnAddDatasourceClick( wxCommandEvent& event );
    void OnRemoveDatasourceClick( wxCommandEvent& event );
    void OnTypeSerialSelected( wxCommandEvent& event );
    void OnTypeNetSelected( wxCommandEvent& event );
    void OnNetProtocolSelected( wxCommandEvent& event );
    void OnBaudrateChoice( wxCommandEvent& event ) { OnConnValChange(event); }
    void OnProtocolChoice( wxCommandEvent& event ) { OnConnValChange(event); }
    void OnCrcCheck( wxCommandEvent& event ) { OnValChange(event); }
    void OnRbAcceptInput( wxCommandEvent& event );
    void OnRbIgnoreInput( wxCommandEvent& event );
    void OnBtnIStcs( wxCommandEvent& event );
    void OnCbInput( wxCommandEvent& event );
    void OnCbOutput( wxCommandEvent& event );
    void OnRbOutput( wxCommandEvent& event );
    void OnBtnOStcs( wxCommandEvent& event );
    void OnConnValChange( wxCommandEvent& event );
    void OnValChange( wxCommandEvent& event );
    void OnUploadFormatChange( wxCommandEvent& event );
    void OnConnectionToggleEnable( wxMouseEvent &event );

    bool connectionsaved;
    bool m_connection_enabled;

//    For "S57" page
    wxFlexGridSizer         *vectorPanel;
    wxScrolledWindow        *ps57Ctl;
    wxCheckListBox          *ps57CtlListBox;
    wxRadioBox              *pDispCat;
    wxButton                *itemButtonClearList;
    wxButton                *itemButtonSelectList;
    wxRadioBox              *pPointStyle;
    wxRadioBox              *pBoundStyle;
    wxRadioBox              *p24Color;
    wxCheckBox              *pCheck_SOUNDG;
    wxCheckBox              *pCheck_META;
    wxCheckBox              *pCheck_SHOWIMPTEXT;
    wxCheckBox              *pCheck_SCAMIN;
    wxCheckBox              *pCheck_ATONTEXT;
    wxCheckBox              *pCheck_LDISTEXT;
    wxCheckBox              *pCheck_XLSECTTEXT;
    wxCheckBox              *pCheck_DECLTEXT;
    wxCheckBox              *pCheck_NATIONALTEXT;
    wxTextCtrl              *m_ShallowCtl;
    wxTextCtrl              *m_SafetyCtl;
    wxTextCtrl              *m_DeepCtl;
    wxRadioBox              *pDepthUnitSelect;
    wxSlider                *m_pSlider_CM93_Zoom;
    wxCheckBox              *pSEnableCM93Offset;
    int                       k_vectorcharts;

//    For "Charts" page
    wxStaticBoxSizer          *activeSizer;
    wxBoxSizer                *chartPanel;
    wxTextCtrl                *pSelCtl;
    wxListBox                 *pActiveChartsList;
    wxStaticBox               *itemActiveChartStaticBox;
    wxCheckBox                *pUpdateCheckBox;
    wxCheckBox                *pScanCheckBox;
    int                       k_charts;

//    For "AIS" Page
    wxCheckBox                *m_pCheck_CPA_Max;
    wxTextCtrl                *m_pText_CPA_Max;
    wxCheckBox                *m_pCheck_CPA_Warn;
    wxTextCtrl                *m_pText_CPA_Warn;
    wxCheckBox                *m_pCheck_CPA_WarnT;
    wxTextCtrl                *m_pText_CPA_WarnT;
    wxCheckBox                *m_pCheck_Mark_Lost;
    wxTextCtrl                *m_pText_Mark_Lost;
    wxCheckBox                *m_pCheck_Remove_Lost;
    wxTextCtrl                *m_pText_Remove_Lost;
    wxCheckBox                *m_pCheck_Show_COG;
    wxTextCtrl                *m_pText_COG_Predictor;
    wxCheckBox                *m_pCheck_Show_Tracks;
    wxTextCtrl                *m_pText_Track_Length;
    wxCheckBox                *m_pCheck_Show_Moored;
    wxTextCtrl                *m_pText_Moored_Speed;
    wxCheckBox                *m_pCheck_AlertDialog;
    wxCheckBox                *m_pCheck_AlertAudio;
    wxCheckBox                *m_pCheck_Alert_Moored;
    wxCheckBox                *m_pCheck_Rollover_Class;
    wxCheckBox                *m_pCheck_Rollover_COG;
    wxCheckBox                *m_pCheck_Rollover_CPA;
    wxCheckBox                *m_pCheck_Ack_Timout;
    wxTextCtrl                *m_pText_ACK_Timeout;
    wxCheckBox                *m_pCheck_Show_Area_Notices;
    wxCheckBox                *m_pCheck_Draw_Target_Size;
    wxCheckBox                *m_pCheck_Show_Target_Name;
    wxTextCtrl                *m_pText_Show_Target_Name_Scale;
    wxCheckBox                *m_pCheck_Wpl_Aprs;
    wxCheckBox                *m_pCheck_ShowAllCPA;
//    For Ship page
    wxFlexGridSizer*        realSizes;
    wxTextCtrl              *m_pOSLength;
    wxTextCtrl              *m_pOSWidth;
    wxTextCtrl              *m_pOSGPSOffsetX;
    wxTextCtrl              *m_pOSGPSOffsetY;
    wxTextCtrl              *m_pOSMinSize;
    wxStaticBoxSizer        *dispOptions;
    wxScrolledWindow        *itemPanelShip;
    wxBoxSizer              *ownShip;
    wxTextCtrl              *m_pText_ACRadius;
    
//    For Fonts page
    wxBoxSizer              *m_itemBoxSizerFontPanel;
    wxChoice                *m_itemFontElementListBox;
    wxChoice                *m_itemStyleListBox;
    wxChoice                *m_itemLangListBox;
    bool                    m_bVisitLang;

//    For "AIS Options"
    wxComboBox              *m_itemAISListBox;

//    For "PlugIns" Panel
    PluginListPanel         *m_pPlugInCtrl;
    int                     k_plugins;

    wxChoice                *pNavAidRadarRingsNumberVisible;
    wxFlexGridSizer         *radarGrid;
    wxTextCtrl              *pNavAidRadarRingsStep;
    wxChoice                *m_itemRadarRingsUnits;
    wxCheckBox              *pWayPointPreventDragging;
    wxCheckBox              *pConfirmObjectDeletion;
    wxCheckBox              *pEnableZoomToCursor;
    wxCheckBox              *pPreserveScale;
    wxCheckBox              *pPlayShipsBells;
    wxCheckBox              *pFullScreenToolbar;
    wxCheckBox              *pTransparentToolbar;
    wxChoice                *pSDMMFormat;
    wxChoice                *pDistanceFormat;
    wxChoice                *pSpeedFormat;

    wxCheckBox              *pTrackShowIcon;
    wxCheckBox              *pTrackDaily;
    wxCheckBox              *pTrackHighlite;
    wxChoice                *pTrackPrecision;
    wxTextCtrl              *m_pText_TP_Secs;
    wxTextCtrl              *m_pText_TP_Dist;

    ArrayOfCDI              m_CurrentDirList;
    ArrayOfCDI              *m_pWorkDirList;

    MyConfig                *m_pConfig;

    wxArrayPtrVoid          OBJLBoxArray;
    wxString                m_init_chart_dir;
    MyFrame                 *pParent;

    wxArrayString           *m_pSerialArray;

private:
    void CreatePanel_AIS( size_t parent, int border_size, int group_item_spacing,
            wxSize small_button_size );
    void CreatePanel_Ownship( size_t parent, int border_size, int group_item_spacing,
            wxSize small_button_size );
    void CreatePanel_NMEA( size_t parent, int border_size, int group_item_spacing,
            wxSize small_button_size );
    void CreatePanel_ChartsLoad( size_t parent, int border_size, int group_item_spacing,
            wxSize small_button_size );
    void CreatePanel_VectorCharts( size_t parent, int border_size, int group_item_spacing,
            wxSize small_button_size );
    void CreatePanel_TidesCurrents( size_t parent, int border_size, int group_item_spacing,
            wxSize small_button_size );
    void CreatePanel_ChartGroups( size_t parent, int border_size, int group_item_spacing,
            wxSize small_button_size );
    void CreatePanel_Display( size_t parent, int border_size, int group_item_spacing,
            wxSize small_button_size );
    void CreatePanel_UI( size_t parent, int border_size, int group_item_spacing,
            wxSize small_button_size );

    int m_returnChanges;
    wxListBox *tcDataSelected;
    std::vector<int> marinersStdXref;
    ChartGroupsUI *groupsPanel;
    wxImageList *m_topImgList;

    wxScrolledWindow *m_pNMEAForm;
    void ShowNMEACommon( bool visible );
    void ShowNMEASerial( bool visible );
    void ShowNMEANet( bool visible );
    void SetNMEAFormToSerial();
    void SetNMEAFormToNet();
    void ClearNMEAForm();
    bool m_bNMEAParams_shown;


    void SetConnectionParams(ConnectionParams *cp);
    void SetDefaultConnectionParams(void);
    void SetDSFormRWStates();
    void FillSourceList();
    ConnectionParams *CreateConnectionParamsFromSelectedItem();
    
    wxNotebookPage*             m_groupsPage;
};

class ChartGroupsUI: public wxScrolledWindow {

    DECLARE_EVENT_TABLE()

public:
    ChartGroupsUI( wxWindow* parent );
    ~ChartGroupsUI();

    void CreatePanel( size_t parent, int border_size, int group_item_spacing, wxSize small_button_size );
    void CompletePanel( void );
    void SetDBDirs( ArrayOfCDI &array ) { m_db_dirs = array; }
    void SetGroupArray( ChartGroupArray *pGroupArray ) { m_pGroupArray = pGroupArray; }
    void SetInitialSettings();
    void CompleteInitialSettings();
    void PopulateTrees();

    void PopulateTreeCtrl( wxTreeCtrl *ptc, const wxArrayString &dir_array, const wxColour &col,
            wxFont *pFont = NULL );
    wxTreeCtrl *AddEmptyGroupPage( const wxString& label );

    void BuildNotebookPages( ChartGroupArray *pGroupArray );
    ChartGroupArray* CloneChartGroupArray( ChartGroupArray* s );
    void EmptyChartGroupArray( ChartGroupArray* s );

    void OnNodeExpanded( wxTreeEvent& event );
    void OnAvailableSelection( wxTreeEvent& event );
    void OnInsertChartItem( wxCommandEvent &event );
    void OnRemoveChartItem( wxCommandEvent &event );
    void OnGroupPageChange( wxNotebookEvent& event );
    void OnNewGroup( wxCommandEvent &event );
    void OnDeleteGroup( wxCommandEvent &event );

    bool modified;
    bool m_UIcomplete;
    bool m_settingscomplete;
    bool m_treespopulated;


private:
    int FindGroupBranch( ChartGroup *pGroup, wxTreeCtrl *ptree, wxTreeItemId item,
            wxString *pbranch_adder );

    wxWindow *pParent;

    wxFlexGridSizer *groupsSizer;
    wxButton *m_pAddButton;
    wxButton *m_pRemoveButton;
    wxButton *m_pNewGroupButton;
    wxButton *m_pDeleteGroupButton;
    int m_border_size;
    int m_group_item_spacing;

    wxGenericDirCtrl *allAvailableCtl;
    wxGenericDirCtrl *defaultAllCtl;
    wxTreeCtrl* m_pActiveChartsTree;
    wxTreeCtrl* lastSelectedCtl;
    wxTreeItemId lastDeletedItem;
    wxNotebook* m_GroupNB;
    ArrayOfCDI m_db_dirs;
    int m_GroupSelectedPage;
    wxFont *iFont;

    ArrayOfDirCtrls m_DirCtrlArray;

    ChartGroupArray *m_pGroupArray;
};

static int lang_list[] = {
            wxLANGUAGE_DEFAULT,
            wxLANGUAGE_ABKHAZIAN,
            wxLANGUAGE_AFAR,
            wxLANGUAGE_AFRIKAANS,
            wxLANGUAGE_ALBANIAN,
            wxLANGUAGE_AMHARIC,
            wxLANGUAGE_ARABIC,
            wxLANGUAGE_ARABIC_ALGERIA,
            wxLANGUAGE_ARABIC_BAHRAIN,
            wxLANGUAGE_ARABIC_EGYPT,
            wxLANGUAGE_ARABIC_IRAQ,
            wxLANGUAGE_ARABIC_JORDAN,
            wxLANGUAGE_ARABIC_KUWAIT,
            wxLANGUAGE_ARABIC_LEBANON,
            wxLANGUAGE_ARABIC_LIBYA,
            wxLANGUAGE_ARABIC_MOROCCO,
            wxLANGUAGE_ARABIC_OMAN,
            wxLANGUAGE_ARABIC_QATAR,
            wxLANGUAGE_ARABIC_SAUDI_ARABIA,
            wxLANGUAGE_ARABIC_SUDAN,
            wxLANGUAGE_ARABIC_SYRIA,
            wxLANGUAGE_ARABIC_TUNISIA,
//            wxLANGUAGE_ARABIC_UAE,
            wxLANGUAGE_ARABIC_YEMEN,
            wxLANGUAGE_ARMENIAN,
            wxLANGUAGE_ASSAMESE,
            wxLANGUAGE_AYMARA,
            wxLANGUAGE_AZERI,
            wxLANGUAGE_AZERI_CYRILLIC,
            wxLANGUAGE_AZERI_LATIN,
            wxLANGUAGE_BASHKIR,
            wxLANGUAGE_BASQUE,
            wxLANGUAGE_BELARUSIAN,
            wxLANGUAGE_BENGALI,
            wxLANGUAGE_BHUTANI,
            wxLANGUAGE_BIHARI,
            wxLANGUAGE_BISLAMA,
            wxLANGUAGE_BRETON,
            wxLANGUAGE_BULGARIAN,
            wxLANGUAGE_BURMESE,
            wxLANGUAGE_CAMBODIAN,
            wxLANGUAGE_CATALAN,
//            wxLANGUAGE_CHINESE,
//            wxLANGUAGE_CHINESE_SIMPLIFIED,
//            wxLANGUAGE_CHINESE_TRADITIONAL,
//            wxLANGUAGE_CHINESE_HONGKONG,
//            wxLANGUAGE_CHINESE_MACAU,
//            wxLANGUAGE_CHINESE_SINGAPORE,
            wxLANGUAGE_CHINESE_TAIWAN,
            wxLANGUAGE_CORSICAN,
            wxLANGUAGE_CROATIAN,
            wxLANGUAGE_CZECH,
            wxLANGUAGE_DANISH,
            wxLANGUAGE_DUTCH,
            wxLANGUAGE_DUTCH_BELGIAN,
            wxLANGUAGE_ENGLISH,
            wxLANGUAGE_ENGLISH_UK,
            wxLANGUAGE_ENGLISH_US,
            wxLANGUAGE_ENGLISH_AUSTRALIA,
            wxLANGUAGE_ENGLISH_BELIZE,
            wxLANGUAGE_ENGLISH_BOTSWANA,
            wxLANGUAGE_ENGLISH_CANADA,
            wxLANGUAGE_ENGLISH_CARIBBEAN,
            wxLANGUAGE_ENGLISH_DENMARK,
            wxLANGUAGE_ENGLISH_EIRE,
            wxLANGUAGE_ENGLISH_JAMAICA,
            wxLANGUAGE_ENGLISH_NEW_ZEALAND,
            wxLANGUAGE_ENGLISH_PHILIPPINES,
            wxLANGUAGE_ENGLISH_SOUTH_AFRICA,
            wxLANGUAGE_ENGLISH_TRINIDAD,
            wxLANGUAGE_ENGLISH_ZIMBABWE,
            wxLANGUAGE_ESPERANTO,
            wxLANGUAGE_ESTONIAN,
            wxLANGUAGE_FAEROESE,
            wxLANGUAGE_FARSI,
            wxLANGUAGE_FIJI,
            wxLANGUAGE_FINNISH,
            wxLANGUAGE_FRENCH,
            wxLANGUAGE_FRENCH_BELGIAN,
            wxLANGUAGE_FRENCH_CANADIAN,
            wxLANGUAGE_FRENCH_LUXEMBOURG,
            wxLANGUAGE_FRENCH_MONACO,
            wxLANGUAGE_FRENCH_SWISS,
            wxLANGUAGE_FRISIAN,
            wxLANGUAGE_GALICIAN,
            wxLANGUAGE_GEORGIAN,
            wxLANGUAGE_GERMAN,
            wxLANGUAGE_GERMAN_AUSTRIAN,
            wxLANGUAGE_GERMAN_BELGIUM,
            wxLANGUAGE_GERMAN_LIECHTENSTEIN,
            wxLANGUAGE_GERMAN_LUXEMBOURG,
            wxLANGUAGE_GERMAN_SWISS,
            wxLANGUAGE_GREEK,
            wxLANGUAGE_GREENLANDIC,
            wxLANGUAGE_GUARANI,
            wxLANGUAGE_GUJARATI,
            wxLANGUAGE_HAUSA,
            wxLANGUAGE_HEBREW,
            wxLANGUAGE_HINDI,
            wxLANGUAGE_HUNGARIAN,
            wxLANGUAGE_ICELANDIC,
            wxLANGUAGE_INDONESIAN,
            wxLANGUAGE_INTERLINGUA,
            wxLANGUAGE_INTERLINGUE,
            wxLANGUAGE_INUKTITUT,
            wxLANGUAGE_INUPIAK,
            wxLANGUAGE_IRISH,
            wxLANGUAGE_ITALIAN,
            wxLANGUAGE_ITALIAN_SWISS,
            wxLANGUAGE_JAPANESE,
            wxLANGUAGE_JAVANESE,
            wxLANGUAGE_KANNADA,
            wxLANGUAGE_KASHMIRI,
            wxLANGUAGE_KASHMIRI_INDIA,
            wxLANGUAGE_KAZAKH,
            wxLANGUAGE_KERNEWEK,
            wxLANGUAGE_KINYARWANDA,
            wxLANGUAGE_KIRGHIZ,
            wxLANGUAGE_KIRUNDI,
//            wxLANGUAGE_KONKANI,
            wxLANGUAGE_KOREAN,
            wxLANGUAGE_KURDISH,
            wxLANGUAGE_LAOTHIAN,
            wxLANGUAGE_LATIN,
            wxLANGUAGE_LATVIAN,
            wxLANGUAGE_LINGALA,
            wxLANGUAGE_LITHUANIAN,
            wxLANGUAGE_MACEDONIAN,
            wxLANGUAGE_MALAGASY,
            wxLANGUAGE_MALAY,
            wxLANGUAGE_MALAYALAM,
            wxLANGUAGE_MALAY_BRUNEI_DARUSSALAM,
            wxLANGUAGE_MALAY_MALAYSIA,
            wxLANGUAGE_MALTESE,
//            wxLANGUAGE_MANIPURI,
            wxLANGUAGE_MAORI,
            wxLANGUAGE_MARATHI,
            wxLANGUAGE_MOLDAVIAN,
            wxLANGUAGE_MONGOLIAN,
            wxLANGUAGE_NAURU,
            wxLANGUAGE_NEPALI,
            wxLANGUAGE_NEPALI_INDIA,
            wxLANGUAGE_NORWEGIAN_BOKMAL,
            wxLANGUAGE_NORWEGIAN_NYNORSK,
            wxLANGUAGE_OCCITAN,
            wxLANGUAGE_ORIYA,
            wxLANGUAGE_OROMO,
            wxLANGUAGE_PASHTO,
            wxLANGUAGE_POLISH,
            wxLANGUAGE_PORTUGUESE,
            wxLANGUAGE_PORTUGUESE_BRAZILIAN,
            wxLANGUAGE_PUNJABI,
            wxLANGUAGE_QUECHUA,
            wxLANGUAGE_RHAETO_ROMANCE,
            wxLANGUAGE_ROMANIAN,
            wxLANGUAGE_RUSSIAN,
            wxLANGUAGE_RUSSIAN_UKRAINE,
            wxLANGUAGE_SAMOAN,
            wxLANGUAGE_SANGHO,
            wxLANGUAGE_SANSKRIT,
            wxLANGUAGE_SCOTS_GAELIC,
            wxLANGUAGE_SERBIAN,
            wxLANGUAGE_SERBIAN_CYRILLIC,
            wxLANGUAGE_SERBIAN_LATIN,
            wxLANGUAGE_SERBO_CROATIAN,
            wxLANGUAGE_SESOTHO,
            wxLANGUAGE_SETSWANA,
            wxLANGUAGE_SHONA,
            wxLANGUAGE_SINDHI,
            wxLANGUAGE_SINHALESE,
            wxLANGUAGE_SISWATI,
            wxLANGUAGE_SLOVAK,
            wxLANGUAGE_SLOVENIAN,
            wxLANGUAGE_SOMALI,
            wxLANGUAGE_SPANISH,
            wxLANGUAGE_SPANISH_ARGENTINA,
            wxLANGUAGE_SPANISH_BOLIVIA,
            wxLANGUAGE_SPANISH_CHILE,
            wxLANGUAGE_SPANISH_COLOMBIA,
            wxLANGUAGE_SPANISH_COSTA_RICA,
            wxLANGUAGE_SPANISH_DOMINICAN_REPUBLIC,
            wxLANGUAGE_SPANISH_ECUADOR,
            wxLANGUAGE_SPANISH_EL_SALVADOR,
            wxLANGUAGE_SPANISH_GUATEMALA,
            wxLANGUAGE_SPANISH_HONDURAS,
            wxLANGUAGE_SPANISH_MEXICAN,
//            wxLANGUAGE_SPANISH_MODERN,
            wxLANGUAGE_SPANISH_NICARAGUA,
            wxLANGUAGE_SPANISH_PANAMA,
            wxLANGUAGE_SPANISH_PARAGUAY,
            wxLANGUAGE_SPANISH_PERU,
            wxLANGUAGE_SPANISH_PUERTO_RICO,
            wxLANGUAGE_SPANISH_URUGUAY,
            wxLANGUAGE_SPANISH_US,
            wxLANGUAGE_SPANISH_VENEZUELA,
            wxLANGUAGE_SUNDANESE,
            wxLANGUAGE_SWAHILI,
            wxLANGUAGE_SWEDISH,
            wxLANGUAGE_SWEDISH_FINLAND,
            wxLANGUAGE_TAGALOG,
            wxLANGUAGE_TAJIK,
            wxLANGUAGE_TAMIL,
            wxLANGUAGE_TATAR,
            wxLANGUAGE_TELUGU,
            wxLANGUAGE_THAI,
            wxLANGUAGE_TIBETAN,
            wxLANGUAGE_TIGRINYA,
            wxLANGUAGE_TONGA,
            wxLANGUAGE_TSONGA,
            wxLANGUAGE_TURKISH,
            wxLANGUAGE_TURKMEN,
            wxLANGUAGE_TWI,
            wxLANGUAGE_UIGHUR,
            wxLANGUAGE_UKRAINIAN,
            wxLANGUAGE_URDU,
            wxLANGUAGE_URDU_INDIA,
            wxLANGUAGE_URDU_PAKISTAN,
            wxLANGUAGE_UZBEK,
            wxLANGUAGE_UZBEK_CYRILLIC,
            wxLANGUAGE_UZBEK_LATIN,
            wxLANGUAGE_VIETNAMESE,
            wxLANGUAGE_VOLAPUK,
            wxLANGUAGE_WELSH,
            wxLANGUAGE_WOLOF,
            wxLANGUAGE_XHOSA,
            wxLANGUAGE_YIDDISH,
            wxLANGUAGE_YORUBA,
            wxLANGUAGE_ZHUANG,
            wxLANGUAGE_ZULU
            };

///////////////////////////////////////////////////////////////////////////////
/// Class SentenceListDlg
///////////////////////////////////////////////////////////////////////////////
class SentenceListDlg : public wxDialog
{
    private:
        wxArrayString m_sentences;
        void FillSentences();
        ListType m_type;
        FilterDirection m_dir;

    protected:
        wxCheckListBox* m_clbSentences;
        wxButton* m_btnAdd;
        wxButton* m_btnDel;
        wxButton* m_btnCheckAll;
        wxButton* m_btnClearAll;
        wxStdDialogButtonSizer* m_sdbSizer4;
        wxButton* m_sdbSizer4OK;
        wxButton* m_sdbSizer4Cancel;
        wxArrayString standard_sentences;
        wxStaticBox *m_pclbBox;

    // Virtual event handlers, overide them in your derived class
        void OnStcSelect( wxCommandEvent& event );
        void OnAddClick( wxCommandEvent& event );
        void OnDeleteClick( wxCommandEvent& event );
        void OnCancelClick( wxCommandEvent& event );
        void OnOkClick( wxCommandEvent& event );
        void OnCLBSelect( wxCommandEvent& event );
        void OnCLBToggle( wxCommandEvent& event );
        void OnCheckAllClick( wxCommandEvent& event );
        void OnClearAllClick( wxCommandEvent& event );

    public:

    SentenceListDlg( FilterDirection dir,
                     wxWindow* parent,
                     wxWindowID id = wxID_ANY,
                     const wxString& title = _("Sentence Filter"),
                     const wxPoint& pos = wxDefaultPosition,
                     const wxSize& size = wxSize( 280,420 ),
                     long style = wxDEFAULT_DIALOG_STYLE );
    ~SentenceListDlg();
    void SetSentenceList(wxArrayString sentences);
    wxString GetSentencesAsText();
    void BuildSentenceArray();
    void SetType(int io, ListType type);
};


///////////////////////////////////////////////////////////////////////////////
/// Class OpenGLOptionsDlg
///////////////////////////////////////////////////////////////////////////////
class OpenGLOptionsDlg : public wxDialog
{
public:
    wxGridSizer *m_bSizer1;
    wxBoxSizer *m_bSizer2;

    wxCheckBox *m_cbUseAcceleratedPanning;

    wxCheckBox *m_cbTextureCompression, *m_cbTextureCompressionCaching;
<<<<<<< HEAD

    wxButton *m_btnRebuildTexCache;
=======
    wxCheckBox *m_cbRebuildTextureCache;
    wxCheckBox *m_cbClearTextureCache;
>>>>>>> 13460bab
    
    wxSpinCtrl *m_sTextureDimension;
    wxSpinCtrl *m_sTextureMemorySize;

    OpenGLOptionsDlg( wxWindow* parent );
    void OnRebuildTexCache( wxCommandEvent& event );
};

#endif
    // _OPTIONS_H_<|MERGE_RESOLUTION|>--- conflicted
+++ resolved
@@ -933,13 +933,8 @@
     wxCheckBox *m_cbUseAcceleratedPanning;
 
     wxCheckBox *m_cbTextureCompression, *m_cbTextureCompressionCaching;
-<<<<<<< HEAD
-
-    wxButton *m_btnRebuildTexCache;
-=======
     wxCheckBox *m_cbRebuildTextureCache;
     wxCheckBox *m_cbClearTextureCache;
->>>>>>> 13460bab
     
     wxSpinCtrl *m_sTextureDimension;
     wxSpinCtrl *m_sTextureMemorySize;
