/***************************************************************************
 *
 * Project:  OpenCPN
 * Purpose:  Options Dialog
 * Author:   David Register
 *
 ***************************************************************************
 *   Copyright (C) 2010 by David S. Register                               *
 *                                                                         *
 *   This program is free software; you can redistribute it and/or modify  *
 *   it under the terms of the GNU General Public License as published by  *
 *   the Free Software Foundation; either version 2 of the License, or     *
 *   (at your option) any later version.                                   *
 *                                                                         *
 *   This program is distributed in the hope that it will be useful,       *
 *   but WITHOUT ANY WARRANTY; without even the implied warranty of        *
 *   MERCHANTABILITY or FITNESS FOR A PARTICULAR PURPOSE.  See the         *
 *   GNU General Public License for more details.                          *
 *                                                                         *
 *   You should have received a copy of the GNU General Public License     *
 *   along with this program; if not, write to the                         *
 *   Free Software Foundation, Inc.,                                       *
 *   51 Franklin Street, Fifth Floor, Boston, MA 02110-1301,  USA.         *
 **************************************************************************/

#ifndef _OPTIONS_H_
#define _OPTIONS_H_

#include <wx/listbook.h>
#include <wx/dirctrl.h>
#include <wx/spinctrl.h>
#include <wx/listctrl.h>
#include <wx/choice.h>
#include <wx/collpane.h>
#include <wx/clrpicker.h>
#if wxCHECK_VERSION(2, 9, 0)
 #include <wx/timectrl.h>
#endif
#include <vector>

#if wxCHECK_VERSION(2, 9, 0)
#include <wx/dialog.h>
#else
#include "scrollingdialog.h"
#endif

#include "datastream.h"

#ifndef __OCPN__ANDROID__
#define __OCPN__OPTIONS_USE_LISTBOOK__
#endif

// Forward Declarations
class wxGenericDirCtrl;
class MyConfig;
class ChartGroupsUI;
class ConnectionParams;
class PluginListPanel;
class ChartGroupArray;
class ChartGroup;
class MMSI_Props_Panel;
class MMSIProperties;
class OCPNCheckedListCtrl;

#define ID_DIALOG 10001
#define SYMBOL_OPTIONS_STYLE \
  wxCAPTION | wxRESIZE_BORDER | wxSYSTEM_MENU | wxCLOSE_BOX
#define SYMBOL_OPTIONS_TITLE _("Options")
#define SYMBOL_OPTIONS_IDNAME ID_DIALOG
#define SYMBOL_OPTIONS_SIZE wxSize(500, 500)
#define SYMBOL_OPTIONS_POSITION wxDefaultPosition

enum {
  ID_AISALERTAUDIO = 10000,
  ID_AISALERTDIALOG,
  ID_AISALERTSELECTSOUND,
  ID_AISALERTTESTSOUND,
  ID_APPLY,
  ID_ATONTEXTCHECKBOX,
  ID_AUTOANCHORMARKBOX1,
  ID_BELLSCHECKBOX,
  ID_BUTTONADD,
  ID_BUTTONDELETE,
  ID_BUTTONCOMPRESS,
  ID_BUTTONFONTCHOOSE,
  ID_BUTTONFONTCOLOR,
  ID_BUTTONGROUP,
  ID_BUTTONREBUILD,
  ID_BUTTONTCDATA,
  ID_CHECKLISTBOX,
  ID_CHECK_DISPLAYGRID,
  ID_CHECK_LOOKAHEAD,
  ID_CHOICE_AIS,
  ID_CHOICE_AP,
  ID_CHOICE_FONTELEMENT,
  ID_CHOICE_LANG,
  ID_CHOICE_NMEA_BAUD,
  ID_CLEARLIST,
  ID_CM93CHECKBOX1,
  ID_CM93ZOOM,
  ID_COURSEUPCHECKBOX,
  ID_DAILYCHECKBOX,
  ID_DEBUGCHECKBOX1,
  ID_DECLTEXTCHECKBOX,
  ID_DIRCTRL,
  ID_DRAGGINGCHECKBOX,
  ID_FILTERNMEA,
  ID_FSTOOLBARCHECKBOX,
  ID_FULLSCREENQUILT,
  ID_GARMINHOST,
  ID_RADARRINGS,
  ID_GRIBCHECKBOX,
  ID_GROUPAVAILABLE,
  ID_GROUPDELETEGROUP,
  ID_GROUPINSERTDIR,
  ID_GROUPNEWGROUP,
  ID_GROUPNOTEBOOK,
  ID_GROUPREMOVEDIR,
  ID_IMPTEXTCHECKBOX,
  ID_LDISTEXTCHECKBOX,
  ID_LISTBOX,
  ID_METACHECKBOX,
  ID_NOTEBOOK,
  ID_OPENGLBOX,
  ID_OPENGLOPTIONS,
  ID_SHIPICONTYPE,
  ID_OUTLINECHECKBOX1,
  ID_PANEL,
  ID_PANEL2,
  ID_PANEL3,
  ID_PANELADVANCED,
  ID_PANELAIS,
  ID_PANELMMSI,
  ID_PANELFONT,
  ID_PANELPIM,
  ID_PRESERVECHECKBOX,
  ID_PRINTCHECKBOX1,
  ID_QUILTCHECKBOX1,
  ID_RADARDISTUNIT,
  ID_RASTERCHECKBOX1,
  ID_SCAMINCHECKBOX,
  ID_SCANCHECKBOX,
  ID_SDMMFORMATCHOICE,
  ID_DISTANCEUNITSCHOICE,
  ID_SPEEDUNITSCHOICE,
  ID_DEPTHUNITSCHOICE,
  ID_SELECTLIST,
  ID_SHOWDEPTHUNITSBOX1,
  ID_SHOWGPSWINDOW,
  ID_SKEWCOMPBOX,
  ID_SMOOTHPANZOOMBOX,
  ID_SOUNDGCHECKBOX,
  ID_STYLESCOMBOBOX,
  ID_TCDATAADD,
  ID_TCDATADEL,
  ID_TEXTCHECKBOX,
  ID_OPTEXTCTRL,
  ID_TIDESELECTED,
  ID_TRACKCHECKBOX,
  ID_TRACKHILITE,
  ID_TRANSTOOLBARCHECKBOX,
  ID_UPDCHECKBOX,
  ID_PARSEENCBUTTON,
  ID_VECTORCHECKBOX1,
  ID_ZTCCHECKBOX,
  ID_DELETECHECKBOX,
  ID_NATIONALTEXTCHECKBOX,
  ID_MAGSHOWCHECKBOX,
  ID_MAGAPBCHECKBOX,
  ID_MOBILEBOX,
  ID_REPONSIVEBOX,
  ID_SIZEMANUALRADIOBUTTON,
  ID_OPWAYPOINTRANGERINGS,
  xID_OK,
  ID_BT_SCANTIMER,
  ID_TRACKROTATETIME,
  ID_TRACKROTATEUTC,
  ID_TRACKROTATELMT,
  ID_TRACKROTATECOMPUTER
};

/* Define an int bit field for dialog return value
 * to indicate which types of settings have changed */
#define GENERIC_CHANGED 1
#define S52_CHANGED 2
#define FONT_CHANGED 4
#define FORCE_UPDATE 8
#define VISIT_CHARTS 16
#define LOCALE_CHANGED 32
#define TOOLBAR_CHANGED 64
#define CHANGE_CHARTS 128
#define SCAN_UPDATE 256
#define GROUPS_CHANGED 512
#define STYLE_CHANGED 1024
#define TIDES_CHANGED 2048
#define GL_CHANGED 4096
#define REBUILD_RASTER_CACHE 8192

#ifndef wxCLOSE_BOX
#define wxCLOSE_BOX 0x1000
#endif
#ifndef wxFIXED_MINSIZE
#define wxFIXED_MINSIZE 0
#endif

#include <wx/arrimpl.cpp>
WX_DEFINE_ARRAY_PTR(wxGenericDirCtrl *, ArrayOfDirCtrls);

class Uncopyable {
 protected:
  Uncopyable(void) {}
  ~Uncopyable(void) {}

 private:
  Uncopyable(const Uncopyable &);
  Uncopyable &operator=(const Uncopyable &);
};

#ifndef bert  // wxCHECK_VERSION(2, 9, 0)
class options : private Uncopyable,
                public wxDialog
#else
class options : private Uncopyable,
                public wxScrollingDialog
#endif
                {
 public:
  explicit options(MyFrame *parent, wxWindowID id = SYMBOL_OPTIONS_IDNAME,
                   const wxString &caption = SYMBOL_OPTIONS_TITLE,
                   const wxPoint &pos = SYMBOL_OPTIONS_POSITION,
                   const wxSize &size = SYMBOL_OPTIONS_SIZE,
                   long style = SYMBOL_OPTIONS_STYLE);

  ~options(void);
#if wxCHECK_VERSION(3,0,0)
  bool SendIdleEvents(wxIdleEvent &event );
#endif  
  void SetInitialPage(int page_sel);
  void Finish(void);

  void OnClose(wxCloseEvent &event);

  void CreateControls(void);
  size_t CreatePanel(const wxString &title);
  wxScrolledWindow *AddPage(size_t parent, const wxString &title);
  bool DeletePage(wxScrolledWindow *page);
  void SetColorScheme(ColorScheme cs);
  void RecalculateSize(void);

  void SetInitChartDir(const wxString &dir) { m_init_chart_dir = dir; }
  void SetInitialSettings(void);
  void SetInitialVectorSettings(void);
  
  void SetCurrentDirList(ArrayOfCDI p) { m_CurrentDirList = p; }
  void SetWorkDirListPtr(ArrayOfCDI *p) { m_pWorkDirList = p; }
  ArrayOfCDI *GetWorkDirListPtr(void) { return m_pWorkDirList; }

  void AddChartDir(const wxString &dir);

  void UpdateDisplayedChartDirList(ArrayOfCDI p);
  void UpdateOptionsUnits(void);

  void SetConfigPtr(MyConfig *p) { m_pConfig = p; }
  void OnDebugcheckbox1Click(wxCommandEvent &event);
  void OnDirctrlSelChanged(wxTreeEvent &event);
  void OnButtonaddClick(wxCommandEvent &event);
  void OnButtondeleteClick(wxCommandEvent &event);
<<<<<<< HEAD
  void OnButtonParseENC(wxCommandEvent &event);
=======
  void OnButtoncompressClick(wxCommandEvent &event);
>>>>>>> e55aae30
  void OnRadioboxSelected(wxCommandEvent &event);
  void OnApplyClick(wxCommandEvent &event);
  void OnXidOkClick(wxCommandEvent &event);
  void OnCancelClick(wxCommandEvent &event);
  void OnChooseFont(wxCommandEvent &event);
  void OnCPAWarnClick(wxCommandEvent &event);
  void OnSizeAutoButton(wxCommandEvent &event);
  void OnSizeManualButton(wxCommandEvent &event);

#ifdef __WXGTK__
  void OnChooseFontColor(wxCommandEvent &event);
#endif
  void OnGLClicked(wxCommandEvent &event);
  void OnOpenGLOptions(wxCommandEvent &event);
  void OnDisplayCategoryRadioButton(wxCommandEvent &event);
  void OnButtonClearClick(wxCommandEvent &event);
  void OnButtonSelectClick(wxCommandEvent &event);

  void OnPageChange(wxListbookEvent &event);
  void OnNBPageChange(wxNotebookEvent &event);
  void DoOnPageChange(size_t page);

  void OnButtonSelectSound(wxCommandEvent &event);
  void OnButtonTestSound(wxCommandEvent &event);
  void OnShowGpsWindowCheckboxClick(wxCommandEvent &event);
  void OnZTCCheckboxClick(wxCommandEvent &event);
  void OnRadarringSelect(wxCommandEvent &event);
  void OnWaypointRangeRingSelect(wxCommandEvent &event);
  void OnShipTypeSelect(wxCommandEvent &event);
  void OnButtonGroups(wxCommandEvent &event);
  void OnInsertTideDataLocation(wxCommandEvent &event);
  void OnRemoveTideDataLocation(wxCommandEvent &event);
  void OnCharHook(wxKeyEvent &event);
  void OnChartsPageChange(wxListbookEvent &event);
  void OnChartDirListSelect(wxCommandEvent &event);
  void OnUnitsChoice(wxCommandEvent &event);
  void OnScanBTClick(wxCommandEvent &event);
  void onBTScanTimer(wxTimerEvent &event);
  void StopBTScan(void);

  void UpdateWorkArrayFromTextCtl(void);

  // Should we show tooltips?
  static bool ShowToolTips(void);

#ifdef __OCPN__OPTIONS_USE_LISTBOOK__
  wxListbook *m_pListbook;
#else
  wxNotebook *m_pListbook;
#endif

  size_t m_pageDisplay, m_pageConnections, m_pageCharts, m_pageShips;
  size_t m_pageUI, m_pagePlugins;
  int lastPage;
  wxPoint lastWindowPos;
  wxSize lastWindowSize;
  wxButton *m_ApplyButton, *m_OKButton, *m_CancelButton;

  ChartGroupArray *m_pGroupArray;
  int m_groups_changed;

  // Sizer flags
  wxSizerFlags inputFlags, verticleInputFlags, labelFlags, groupInputFlags;
  wxSizerFlags groupLabelFlags;

  // For general options
  wxScrolledWindow *pDisplayPanel;
  wxCheckBox *pShowStatusBar, *pShowMenuBar, *pShowChartBar, *pShowCompassWin;
  wxCheckBox *pPrintShowIcon, *pCDOOutlines, *pSDepthUnits, *pSDisplayGrid;
  wxCheckBox *pAutoAnchorMark, *pCDOQuilting, *pCBRaster, *pCBVector;
  wxCheckBox *pCBCM93, *pCBLookAhead, *pSkewComp, *pOpenGL, *pSmoothPanZoom;
  wxCheckBox *pFullScreenQuilt, *pMobile, *pResponsive, *pOverzoomEmphasis;
  wxCheckBox *pOZScaleVector, *pToolbarAutoHideCB;
  wxTextCtrl *pCOGUPUpdateSecs, *m_pText_OSCOG_Predictor, *pScreenMM;
  wxTextCtrl *pToolbarHideSecs, *m_pText_OSHDT_Predictor;
  wxChoice *m_pShipIconType, *m_pcTCDatasets;
  wxSlider *m_pSlider_Zoom, *m_pSlider_GUI_Factor, *m_pSlider_Chart_Factor;

  wxRadioButton *pCBCourseUp, *pCBNorthUp, *pRBSizeAuto, *pRBSizeManual;
  int k_tides;

  // For the GPS page
  wxListCtrl *m_lcSources;
  wxButton *m_buttonAdd, *m_buttonRemove, *m_buttonScanBT, *m_btnInputStcList;
  wxButton *m_btnOutputStcList, *m_sdbSizerDlgButtonsOK;
  wxButton *m_sdbSizerDlgButtonsApply, *m_sdbSizerDlgButtonsCancel;
  wxStaticBoxSizer *sbSizerConnectionProps, *sbSizerInFilter;
  wxStaticBoxSizer *sbSizerOutFilter;
  wxRadioButton *m_rbTypeSerial, *m_rbTypeNet, *m_rbTypeInternalGPS;
  wxRadioButton *m_rbTypeInternalBT, *m_rbNetProtoTCP, *m_rbNetProtoUDP;
  wxRadioButton *m_rbNetProtoGPSD, *m_rbIAccept, *m_rbIIgnore, *m_rbOAccept;
  wxRadioButton *m_rbOIgnore;
  wxStaticText *m_stBTPairs, *m_stNetProto, *m_stNetAddr, *m_stNetPort;
  wxStaticText *m_stSerPort, *m_stSerBaudrate, *m_stSerProtocol;
  wxStaticText *m_stPriority, *m_stFilterSec, *m_stPrecision;
  wxStaticText *m_stTalkerIdText;
  wxChoice *m_choiceBTDataSources, *m_choiceBaudRate, *m_choiceSerialProtocol;
  wxChoice *m_choicePriority, *m_choicePrecision;
  
  // For the Display\Units page
  wxStaticText* itemStaticTextUserVar;
  wxStaticText* itemStaticTextUserVar2;
  
  wxGridSizer *gSizerNetProps, *gSizerSerProps;
  wxTextCtrl *m_tNetAddress, *m_tNetPort, *m_tFilterSec, *m_tcInputStc;
  wxTextCtrl *m_tcOutputStc, *m_TalkerIdText;
  wxCheckBox *m_cbCheckCRC, *m_cbGarminHost, *m_cbGarminUploadHost;
  wxCheckBox *m_cbFurunoGP3X, *m_cbNMEADebug, *m_cbFilterSogCog, *m_cbInput;
  wxCheckBox *m_cbOutput, *m_cbAPBMagnetic;
  wxComboBox *m_comboPort;
  wxStdDialogButtonSizer *m_sdbSizerDlgButtons;

  void OnSelectDatasource(wxListEvent &event);
  void OnAddDatasourceClick(wxCommandEvent &event);
  void OnRemoveDatasourceClick(wxCommandEvent &event);

  void OnTypeSerialSelected(wxCommandEvent &event);
  void OnTypeNetSelected(wxCommandEvent &event);
  void OnTypeGPSSelected(wxCommandEvent &event);
  void OnTypeBTSelected(wxCommandEvent &event);

  void OnNetProtocolSelected(wxCommandEvent &event);
  void OnBaudrateChoice(wxCommandEvent &event) { OnConnValChange(event); }
  void OnProtocolChoice(wxCommandEvent &event) { OnConnValChange(event); }
  void OnCrcCheck(wxCommandEvent &event) { OnValChange(event); }
  void OnRbAcceptInput(wxCommandEvent &event);
  void OnRbIgnoreInput(wxCommandEvent &event);
  void OnBtnIStcs(wxCommandEvent &event);
  void OnCbInput(wxCommandEvent &event);
  void OnCbOutput(wxCommandEvent &event);
  void OnRbOutput(wxCommandEvent &event);
  void OnBtnOStcs(wxCommandEvent &event);
  void OnConnValChange(wxCommandEvent &event);
  void OnValChange(wxCommandEvent &event);
  void OnUploadFormatChange(wxCommandEvent &event);
  void EnableItem(const long index);
  void OnConnectionToggleEnable(wxListEvent &event);
  void OnConnectionToggleEnableMouse(wxMouseEvent &event);

  bool connectionsaved;
  bool m_connection_enabled;

  // For "S57" page
  wxBoxSizer *vectorPanel;
  wxScrolledWindow *ps57Ctl;

#if defined(__WXMSW__) || defined(__WXOSX__)
  wxCheckListBox *ps57CtlListBox;
#else
  OCPNCheckedListCtrl *ps57CtlListBox;
#endif

  wxChoice *pDispCat, *pPointStyle, *pBoundStyle, *p24Color;
  wxButton *itemButtonClearList, *itemButtonSelectList;
  wxCheckBox *pCheck_SOUNDG, *pCheck_META, *pCheck_SHOWIMPTEXT;
  wxCheckBox *pCheck_SCAMIN, *pCheck_ATONTEXT, *pCheck_LDISTEXT;
  wxCheckBox *pCheck_XLSECTTEXT, *pCheck_DECLTEXT, *pCheck_NATIONALTEXT;
  wxCheckBox *pSEnableCM93Offset;
  wxTextCtrl *m_ShallowCtl, *m_SafetyCtl, *m_DeepCtl;
  wxStaticText *m_depthUnitsShal, *m_depthUnitsSafe, *m_depthUnitsDeep;
  wxSlider *m_pSlider_CM93_Zoom;
  int k_vectorcharts;

  // For "Units" page
  wxChoice *pSDMMFormat, *pDistanceFormat, *pSpeedFormat, *pDepthUnitSelect;
  wxCheckBox *pCBMagShow;
  wxTextCtrl *pMagVar;

  // For "Charts" page
  wxStaticBoxSizer *activeSizer;
  wxBoxSizer *chartPanel;
  wxTextCtrl *pSelCtl;
  wxListBox *pActiveChartsList;
  wxStaticBox *itemActiveChartStaticBox;
  wxCheckBox *pUpdateCheckBox, *pScanCheckBox;
<<<<<<< HEAD
  wxButton *pParseENCButton;
  wxButton *m_removeBtn;
=======
  wxButton *m_removeBtn, *m_compressBtn;
>>>>>>> e55aae30
  int k_charts;
  int m_nCharWidthMax;
  
  // For the "Charts->Display Options" page
  wxScrolledWindow *m_ChartDisplayPage;

  // For the "AIS" page
  wxCheckBox *m_pCheck_CPA_Max, *m_pCheck_CPA_Warn, *m_pCheck_CPA_WarnT;
  wxCheckBox *m_pCheck_Mark_Lost, *m_pCheck_Remove_Lost, *m_pCheck_Show_COG;
  wxCheckBox *m_pCheck_Show_Tracks, *m_pCheck_Hide_Moored, *m_pCheck_Scale_Priority;
  wxCheckBox *m_pCheck_AlertDialog, *m_pCheck_AlertAudio;
  wxCheckBox *m_pCheck_Alert_Moored, *m_pCheck_Rollover_Class;
  wxCheckBox *m_pCheck_Rollover_COG, *m_pCheck_Rollover_CPA;
  wxCheckBox *m_pCheck_Ack_Timout, *m_pCheck_Show_Area_Notices;
  wxCheckBox *m_pCheck_Draw_Target_Size, *m_pCheck_Show_Target_Name;
  wxCheckBox *m_pCheck_Wpl_Aprs, *m_pCheck_ShowAllCPA;
  wxTextCtrl *m_pText_CPA_Max, *m_pText_CPA_Warn, *m_pText_CPA_WarnT;
  wxTextCtrl *m_pText_Mark_Lost, *m_pText_Remove_Lost, *m_pText_COG_Predictor;
  wxTextCtrl *m_pText_Track_Length, *m_pText_Moored_Speed, *m_pText_Scale_Priority;
  wxTextCtrl *m_pText_ACK_Timeout, *m_pText_Show_Target_Name_Scale;

  // For the ship page
  wxFlexGridSizer *realSizes;
  wxTextCtrl *m_pOSLength, *m_pOSWidth, *m_pOSGPSOffsetX, *m_pOSGPSOffsetY;
  wxTextCtrl *m_pOSMinSize, *m_pText_ACRadius;
  wxStaticBoxSizer *dispOptions, *dispWaypointOptions;
  wxScrolledWindow *itemPanelShip;
  wxBoxSizer *ownShip;

  // For the font page
  wxBoxSizer *m_itemBoxSizerFontPanel;
  wxChoice *m_itemFontElementListBox, *m_itemStyleListBox, *m_itemLangListBox;
  bool m_bVisitLang;

  // For "AIS Options"
  wxComboBox *m_itemAISListBox;

  // For "PlugIns" Panel
  PluginListPanel *m_pPlugInCtrl;
  wxScrolledWindow *itemPanelPlugins;
  wxBoxSizer *itemBoxSizerPanelPlugins;
  wxFlexGridSizer *radarGrid, *waypointradarGrid;
  wxChoice *pNavAidRadarRingsNumberVisible, *pWaypointRangeRingsNumber;
  wxChoice *m_itemRadarRingsUnits, *m_itemWaypointRangeRingsUnits;
  wxChoice *pTrackPrecision;
  wxTextCtrl *pNavAidRadarRingsStep, *pWaypointRangeRingsStep;
  wxTextCtrl *m_pText_TP_Secs, *m_pText_TP_Dist;
  wxCheckBox *pWayPointPreventDragging, *pConfirmObjectDeletion;
  wxCheckBox *pEnableZoomToCursor, *pPreserveScale, *pPlayShipsBells;
  wxCheckBox *pFullScreenToolbar, *pTransparentToolbar;
  wxCheckBox *pAdvanceRouteWaypointOnArrivalOnly, *pTrackShowIcon;
  wxCheckBox *pTrackDaily, *pTrackHighlite;
#if wxCHECK_VERSION(2, 9, 0)
  wxTimePickerCtrl *pTrackRotateTime;
#endif  
  wxRadioButton *pTrackRotateComputerTime, *pTrackRotateUTC, *pTrackRotateLMT;
  wxColourPickerCtrl *m_colourWaypointRangeRingsColour;
  wxSpinCtrl *pSoundDeviceIndex;
  wxArrayPtrVoid OBJLBoxArray;
  wxString m_init_chart_dir;
  wxArrayString *m_pSerialArray;

  ArrayOfCDI m_CurrentDirList, *m_pWorkDirList;
  MyConfig *m_pConfig;
  MyFrame *pParent;

  int k_plugins;

 private:
  void Init(void);
  void CreatePanel_MMSI(size_t parent, int border_size, int group_item_spacing);
  void CreatePanel_AIS(size_t parent, int border_size, int group_item_spacing);
  void CreatePanel_Ownship(size_t parent, int border_size,
                           int group_item_spacing);
  void CreatePanel_NMEA(size_t parent, int border_size, int group_item_spacing);
  void CreatePanel_NMEA_Compact(size_t parent, int border_size,
                                int group_item_spacing);
  void CreatePanel_ChartsLoad(size_t parent, int border_size,
                              int group_item_spacing);
  void CreatePanel_VectorCharts(size_t parent, int border_size,
                                int group_item_spacing);
  void CreatePanel_TidesCurrents(size_t parent, int border_size,
                                 int group_item_spacing);
  void CreatePanel_ChartGroups(size_t parent, int border_size,
                               int group_item_spacing);
  void CreatePanel_Display(size_t parent, int border_size,
                           int group_item_spacing);
  void CreatePanel_UI(size_t parent, int border_size, int group_item_spacing);
  void CreatePanel_Units(size_t parent, int border_size,
                         int group_item_spacing);
  void CreatePanel_Advanced(size_t parent, int border_size,
                            int group_item_spacing);

  int m_returnChanges;
  wxListBox *tcDataSelected;
  std::vector<int> marinersStdXref;
  ChartGroupsUI *groupsPanel;
  wxImageList *m_topImgList;

  wxScrolledWindow *m_pNMEAForm;
  void ShowNMEACommon(bool visible);

  void ShowNMEASerial(bool visible);
  void ShowNMEANet(bool visible);
  void ShowNMEAGPS(bool visible);
  void ShowNMEABT(bool visible);

  void SetNMEAFormToSerial(void);
  void SetNMEAFormToNet(void);
  void SetNMEAFormToGPS(void);
  void SetNMEAFormToBT(void);

  void ClearNMEAForm(void);
  bool m_bNMEAParams_shown;

  void SetConnectionParams(ConnectionParams *cp);
  void SetDefaultConnectionParams(void);
  void SetDSFormRWStates();
  void FillSourceList();
  ConnectionParams *CreateConnectionParamsFromSelectedItem();

  wxNotebookPage *m_groupsPage;
  wxFont *smallFont, *dialogFont;
  wxSize m_small_button_size;
  wxTimer m_BTScanTimer;
  wxArrayString m_BTscan_results;

  bool m_bcompact;
  int m_fontHeight, m_scrollRate, m_BTscanning, m_btNoChangeCounter;
  int m_btlastResultCount;
  bool m_bfontChanged;
  bool m_bVectorInit;
  
  DECLARE_EVENT_TABLE()
};

class ChartGroupsUI : private Uncopyable, public wxScrolledWindow {
 public:
  explicit ChartGroupsUI(wxWindow *parent);
  ~ChartGroupsUI(void);

  void CreatePanel(size_t parent, int border_size, int group_item_spacing);
  void CompletePanel(void);
  void SetDBDirs(ArrayOfCDI &array) { m_db_dirs = array; }
  void SetGroupArray(ChartGroupArray *pGroupArray) {
    m_pGroupArray = pGroupArray;
  }
  void SetInitialSettings(void);
  void CompleteInitialSettings(void);
  void PopulateTrees(void);
  void PopulateTreeCtrl(wxTreeCtrl *ptc, const wxArrayString &dir_array,
                        const wxColour &col, wxFont *pFont = NULL);
  void BuildNotebookPages(ChartGroupArray *pGroupArray);
  void EmptyChartGroupArray(ChartGroupArray *s);
  void ClearGroupPages();
  

  void OnNodeExpanded(wxTreeEvent &event);
  void OnAvailableSelection(wxTreeEvent &event);
  void OnInsertChartItem(wxCommandEvent &event);
  void OnRemoveChartItem(wxCommandEvent &event);
  void OnGroupPageChange(wxNotebookEvent &event);
  void OnNewGroup(wxCommandEvent &event);
  void OnDeleteGroup(wxCommandEvent &event);

  ChartGroupArray *CloneChartGroupArray(ChartGroupArray *s);
  wxTreeCtrl *AddEmptyGroupPage(const wxString &label);

  bool modified, m_UIcomplete, m_settingscomplete, m_treespopulated;

 private:
  int FindGroupBranch(ChartGroup *pGroup, wxTreeCtrl *ptree, wxTreeItemId item,
                      wxString *pbranch_adder);

  wxWindow *pParent;
  wxFlexGridSizer *groupsSizer;
  wxButton *m_pAddButton, *m_pRemoveButton, *m_pNewGroupButton;
  wxButton *m_pDeleteGroupButton;
  wxGenericDirCtrl *allAvailableCtl, *defaultAllCtl;
  wxTreeCtrl *m_pActiveChartsTree, *lastSelectedCtl;
  wxTreeItemId lastDeletedItem;
  wxNotebook *m_GroupNB;
  wxFont *iFont;
  wxFont *dialogFont;

  ArrayOfCDI m_db_dirs;
  ArrayOfDirCtrls m_DirCtrlArray;
  ChartGroupArray *m_pGroupArray;

  int m_border_size, m_group_item_spacing, m_GroupSelectedPage;

  DECLARE_EVENT_TABLE()
};

#if wxUSE_XLOCALE || !wxCHECK_VERSION(3, 0, 0)
static int lang_list[] = {
    wxLANGUAGE_DEFAULT, wxLANGUAGE_ABKHAZIAN, wxLANGUAGE_AFAR,
    wxLANGUAGE_AFRIKAANS, wxLANGUAGE_ALBANIAN, wxLANGUAGE_AMHARIC,
    wxLANGUAGE_ARABIC, wxLANGUAGE_ARABIC_ALGERIA, wxLANGUAGE_ARABIC_BAHRAIN,
    wxLANGUAGE_ARABIC_EGYPT, wxLANGUAGE_ARABIC_IRAQ, wxLANGUAGE_ARABIC_JORDAN,
    wxLANGUAGE_ARABIC_KUWAIT, wxLANGUAGE_ARABIC_LEBANON,
    wxLANGUAGE_ARABIC_LIBYA, wxLANGUAGE_ARABIC_MOROCCO, wxLANGUAGE_ARABIC_OMAN,
    wxLANGUAGE_ARABIC_QATAR, wxLANGUAGE_ARABIC_SAUDI_ARABIA,
    wxLANGUAGE_ARABIC_SUDAN, wxLANGUAGE_ARABIC_SYRIA, wxLANGUAGE_ARABIC_TUNISIA,
    //    wxLANGUAGE_ARABIC_UAE,
    wxLANGUAGE_ARABIC_YEMEN, wxLANGUAGE_ARMENIAN, wxLANGUAGE_ASSAMESE,
    wxLANGUAGE_AYMARA, wxLANGUAGE_AZERI, wxLANGUAGE_AZERI_CYRILLIC,
    wxLANGUAGE_AZERI_LATIN, wxLANGUAGE_BASHKIR, wxLANGUAGE_BASQUE,
    wxLANGUAGE_BELARUSIAN, wxLANGUAGE_BENGALI, wxLANGUAGE_BHUTANI,
    wxLANGUAGE_BIHARI, wxLANGUAGE_BISLAMA, wxLANGUAGE_BRETON,
    wxLANGUAGE_BULGARIAN, wxLANGUAGE_BURMESE, wxLANGUAGE_CAMBODIAN,
    wxLANGUAGE_CATALAN,
    //    wxLANGUAGE_CHINESE,
    //    wxLANGUAGE_CHINESE_SIMPLIFIED,
    //    wxLANGUAGE_CHINESE_TRADITIONAL,
    //    wxLANGUAGE_CHINESE_HONGKONG,
    //    wxLANGUAGE_CHINESE_MACAU,
    //    wxLANGUAGE_CHINESE_SINGAPORE,
    wxLANGUAGE_CHINESE_TAIWAN, wxLANGUAGE_CORSICAN, wxLANGUAGE_CROATIAN,
    wxLANGUAGE_CZECH, wxLANGUAGE_DANISH, wxLANGUAGE_DUTCH,
    wxLANGUAGE_DUTCH_BELGIAN, wxLANGUAGE_ENGLISH, wxLANGUAGE_ENGLISH_UK,
    wxLANGUAGE_ENGLISH_US, wxLANGUAGE_ENGLISH_AUSTRALIA,
    wxLANGUAGE_ENGLISH_BELIZE, wxLANGUAGE_ENGLISH_BOTSWANA,
    wxLANGUAGE_ENGLISH_CANADA, wxLANGUAGE_ENGLISH_CARIBBEAN,
    wxLANGUAGE_ENGLISH_DENMARK, wxLANGUAGE_ENGLISH_EIRE,
    wxLANGUAGE_ENGLISH_JAMAICA, wxLANGUAGE_ENGLISH_NEW_ZEALAND,
    wxLANGUAGE_ENGLISH_PHILIPPINES, wxLANGUAGE_ENGLISH_SOUTH_AFRICA,
    wxLANGUAGE_ENGLISH_TRINIDAD, wxLANGUAGE_ENGLISH_ZIMBABWE,
    wxLANGUAGE_ESPERANTO, wxLANGUAGE_ESTONIAN, wxLANGUAGE_FAEROESE,
    wxLANGUAGE_FARSI, wxLANGUAGE_FIJI, wxLANGUAGE_FINNISH, wxLANGUAGE_FRENCH,
    wxLANGUAGE_FRENCH_BELGIAN, wxLANGUAGE_FRENCH_CANADIAN,
    wxLANGUAGE_FRENCH_LUXEMBOURG, wxLANGUAGE_FRENCH_MONACO,
    wxLANGUAGE_FRENCH_SWISS, wxLANGUAGE_FRISIAN, wxLANGUAGE_GALICIAN,
    wxLANGUAGE_GEORGIAN, wxLANGUAGE_GERMAN, wxLANGUAGE_GERMAN_AUSTRIAN,
    wxLANGUAGE_GERMAN_BELGIUM, wxLANGUAGE_GERMAN_LIECHTENSTEIN,
    wxLANGUAGE_GERMAN_LUXEMBOURG, wxLANGUAGE_GERMAN_SWISS, wxLANGUAGE_GREEK,
    wxLANGUAGE_GREENLANDIC, wxLANGUAGE_GUARANI, wxLANGUAGE_GUJARATI,
    wxLANGUAGE_HAUSA, wxLANGUAGE_HEBREW, wxLANGUAGE_HINDI, wxLANGUAGE_HUNGARIAN,
    wxLANGUAGE_ICELANDIC, wxLANGUAGE_INDONESIAN, wxLANGUAGE_INTERLINGUA,
    wxLANGUAGE_INTERLINGUE, wxLANGUAGE_INUKTITUT, wxLANGUAGE_INUPIAK,
    wxLANGUAGE_IRISH, wxLANGUAGE_ITALIAN, wxLANGUAGE_ITALIAN_SWISS,
    wxLANGUAGE_JAPANESE, wxLANGUAGE_JAVANESE, wxLANGUAGE_KANNADA,
    wxLANGUAGE_KASHMIRI, wxLANGUAGE_KASHMIRI_INDIA, wxLANGUAGE_KAZAKH,
    wxLANGUAGE_KERNEWEK, wxLANGUAGE_KINYARWANDA, wxLANGUAGE_KIRGHIZ,
    wxLANGUAGE_KIRUNDI,
    //    wxLANGUAGE_KONKANI,
    wxLANGUAGE_KOREAN, wxLANGUAGE_KURDISH, wxLANGUAGE_LAOTHIAN,
    wxLANGUAGE_LATIN, wxLANGUAGE_LATVIAN, wxLANGUAGE_LINGALA,
    wxLANGUAGE_LITHUANIAN, wxLANGUAGE_MACEDONIAN, wxLANGUAGE_MALAGASY,
    wxLANGUAGE_MALAY, wxLANGUAGE_MALAYALAM, wxLANGUAGE_MALAY_BRUNEI_DARUSSALAM,
    wxLANGUAGE_MALAY_MALAYSIA, wxLANGUAGE_MALTESE,
    //    wxLANGUAGE_MANIPURI,
    wxLANGUAGE_MAORI, wxLANGUAGE_MARATHI, wxLANGUAGE_MOLDAVIAN,
    wxLANGUAGE_MONGOLIAN, wxLANGUAGE_NAURU, wxLANGUAGE_NEPALI,
    wxLANGUAGE_NEPALI_INDIA, wxLANGUAGE_NORWEGIAN_BOKMAL,
    wxLANGUAGE_NORWEGIAN_NYNORSK, wxLANGUAGE_OCCITAN, wxLANGUAGE_ORIYA,
    wxLANGUAGE_OROMO, wxLANGUAGE_PASHTO, wxLANGUAGE_POLISH,
    wxLANGUAGE_PORTUGUESE, wxLANGUAGE_PORTUGUESE_BRAZILIAN, wxLANGUAGE_PUNJABI,
    wxLANGUAGE_QUECHUA, wxLANGUAGE_RHAETO_ROMANCE, wxLANGUAGE_ROMANIAN,
    wxLANGUAGE_RUSSIAN, wxLANGUAGE_RUSSIAN_UKRAINE, wxLANGUAGE_SAMOAN,
    wxLANGUAGE_SANGHO, wxLANGUAGE_SANSKRIT, wxLANGUAGE_SCOTS_GAELIC,
    wxLANGUAGE_SERBIAN, wxLANGUAGE_SERBIAN_CYRILLIC, wxLANGUAGE_SERBIAN_LATIN,
    wxLANGUAGE_SERBO_CROATIAN, wxLANGUAGE_SESOTHO, wxLANGUAGE_SETSWANA,
    wxLANGUAGE_SHONA, wxLANGUAGE_SINDHI, wxLANGUAGE_SINHALESE,
    wxLANGUAGE_SISWATI, wxLANGUAGE_SLOVAK, wxLANGUAGE_SLOVENIAN,
    wxLANGUAGE_SOMALI, wxLANGUAGE_SPANISH, wxLANGUAGE_SPANISH_ARGENTINA,
    wxLANGUAGE_SPANISH_BOLIVIA, wxLANGUAGE_SPANISH_CHILE,
    wxLANGUAGE_SPANISH_COLOMBIA, wxLANGUAGE_SPANISH_COSTA_RICA,
    wxLANGUAGE_SPANISH_DOMINICAN_REPUBLIC, wxLANGUAGE_SPANISH_ECUADOR,
    wxLANGUAGE_SPANISH_EL_SALVADOR, wxLANGUAGE_SPANISH_GUATEMALA,
    wxLANGUAGE_SPANISH_HONDURAS, wxLANGUAGE_SPANISH_MEXICAN,
    //    wxLANGUAGE_SPANISH_MODERN,
    wxLANGUAGE_SPANISH_NICARAGUA, wxLANGUAGE_SPANISH_PANAMA,
    wxLANGUAGE_SPANISH_PARAGUAY, wxLANGUAGE_SPANISH_PERU,
    wxLANGUAGE_SPANISH_PUERTO_RICO, wxLANGUAGE_SPANISH_URUGUAY,
    wxLANGUAGE_SPANISH_US, wxLANGUAGE_SPANISH_VENEZUELA, wxLANGUAGE_SUNDANESE,
    wxLANGUAGE_SWAHILI, wxLANGUAGE_SWEDISH, wxLANGUAGE_SWEDISH_FINLAND,
    wxLANGUAGE_TAGALOG, wxLANGUAGE_TAJIK, wxLANGUAGE_TAMIL, wxLANGUAGE_TATAR,
    wxLANGUAGE_TELUGU, wxLANGUAGE_THAI, wxLANGUAGE_TIBETAN, wxLANGUAGE_TIGRINYA,
    wxLANGUAGE_TONGA, wxLANGUAGE_TSONGA, wxLANGUAGE_TURKISH, wxLANGUAGE_TURKMEN,
    wxLANGUAGE_TWI, wxLANGUAGE_UIGHUR, wxLANGUAGE_UKRAINIAN, wxLANGUAGE_URDU,
    wxLANGUAGE_URDU_INDIA, wxLANGUAGE_URDU_PAKISTAN, wxLANGUAGE_UZBEK,
    wxLANGUAGE_UZBEK_CYRILLIC, wxLANGUAGE_UZBEK_LATIN, wxLANGUAGE_VIETNAMESE,
    wxLANGUAGE_VOLAPUK, wxLANGUAGE_WELSH, wxLANGUAGE_WOLOF, wxLANGUAGE_XHOSA,
    wxLANGUAGE_YIDDISH, wxLANGUAGE_YORUBA, wxLANGUAGE_ZHUANG, wxLANGUAGE_ZULU};
#endif

class SentenceListDlg : private Uncopyable, public wxDialog {
 public:
  explicit SentenceListDlg(wxWindow *parent, FilterDirection dir, ListType type,
                           const wxArrayString &list);
  wxString GetSentences(void);

 private:
  void OnAddClick(wxCommandEvent &event);
  void OnDeleteClick(wxCommandEvent &event);
  void OnCLBSelect(wxCommandEvent &event);
  void OnCheckAllClick(wxCommandEvent &event);
  void OnClearAllClick(wxCommandEvent &event);

  void Populate(const wxArrayString &list);
  const wxString GetBoxLabel(void) const;

  wxCheckListBox *m_clbSentences;
  wxButton *m_btnDel;

  ListType m_type;
  FilterDirection m_dir;
  wxArrayString m_sentences;
};

#ifdef ocpnUSE_GL
class OpenGLOptionsDlg : private Uncopyable, public wxDialog {
 public:
  explicit OpenGLOptionsDlg(wxWindow *parent);
  const bool GetAcceleratedPanning(void) const;
  const bool GetTextureCompression(void) const;
  const bool GetShowFPS(void) const;
  const bool GetSoftwareGL(void) const;
  const bool GetTextureCompressionCaching(void) const;
  const bool GetRebuildCache(void) const;
  const int GetTextureMemorySize(void) const;

 private:
  void Populate(void);
  void OnButtonRebuild(wxCommandEvent &event);
  void OnButtonClear(wxCommandEvent &event);
  const wxString GetTextureCacheSize(void);

  wxCheckBox *m_cbUseAcceleratedPanning, *m_cbTextureCompression;
  wxCheckBox *m_cbTextureCompressionCaching, *m_cbShowFPS, *m_cbSoftwareGL;
  wxSpinCtrl *m_sTextureDimension, *m_sTextureMemorySize;
  wxStaticText *m_cacheSize, *m_memorySize;

  bool m_brebuild_cache;

  DECLARE_EVENT_TABLE()
};
#endif

#define ID_MMSI_PROPS_LIST 10073

enum {
    mlMMSI = 0,
    mlTrackMode,
    mlIgnore,
    mlMOB,
    mlVDM,
    mlFollower,
    mlShipName
};  // MMSIListCtrl Columns;

class MMSIListCtrl : private Uncopyable, public wxListCtrl {
 public:
  explicit MMSIListCtrl(wxWindow *parent, wxWindowID id, const wxPoint &pos,
                        const wxSize &size, long style);
  ~MMSIListCtrl(void);

  wxString OnGetItemText(long item, long column) const;
  void OnListItemClick(wxListEvent &event);
  void OnListItemActivated(wxListEvent &event);
  void OnListItemRightClick(wxListEvent &event);
  void PopupMenuHandler(wxCommandEvent &event);

  wxWindow *m_parent;
  int m_context_item;

  DECLARE_EVENT_TABLE()
};

#define ID_MMSIEDIT_OK 8191
#define ID_MMSIEDIT_CANCEL 8192
#define ID_MMSI_CTL 8193
#define ID_DEF_MENU_MMSI_EDIT 8194
#define ID_DEF_MENU_MMSI_DELETE 8195

class MMSIEditDialog : private Uncopyable, public wxDialog {
 public:
  explicit MMSIEditDialog(MMSIProperties *props, wxWindow *parent,
                          wxWindowID id = wxID_ANY,
                          const wxString &caption = wxEmptyString,
                          const wxPoint &pos = wxDefaultPosition,
                          const wxSize &size = wxDefaultSize, long style = 0);
  ~MMSIEditDialog(void);

  void SetColorScheme(ColorScheme cs);
  void CreateControls(void);
  void OnMMSIEditCancelClick(wxCommandEvent &event);
  void OnMMSIEditOKClick(wxCommandEvent &event);
  void OnCtlUpdated(wxCommandEvent &event);

  MMSIProperties *m_props;
  wxTextCtrl *m_MMSICtl, m_ShipNameCtl; //Has ToDo take away?
  wxRadioButton *m_rbTypeTrackDefault, *m_rbTypeTrackAlways;
  wxRadioButton *m_rbTypeTrackNever;
  wxCheckBox *m_cbTrackPersist, *m_IgnoreButton, *m_MOBButton, *m_VDMButton, *m_FollowerButton;
  wxButton *m_CancelButton, *m_OKButton;

  DECLARE_EVENT_TABLE()
};

class MMSI_Props_Panel : private Uncopyable, public wxPanel {
 public:
  explicit MMSI_Props_Panel(wxWindow *parent);
  ~MMSI_Props_Panel();

  void OnNewButton(wxCommandEvent &event);
  void SetColorScheme(ColorScheme cs);
  void UpdateMMSIList(void);

  MMSIListCtrl *m_pListCtrlMMSI;
  wxButton *m_pButtonNew;

 private:
  wxWindow *m_pparent;
};

#endif
// _OPTIONS_H_<|MERGE_RESOLUTION|>--- conflicted
+++ resolved
@@ -265,11 +265,8 @@
   void OnDirctrlSelChanged(wxTreeEvent &event);
   void OnButtonaddClick(wxCommandEvent &event);
   void OnButtondeleteClick(wxCommandEvent &event);
-<<<<<<< HEAD
   void OnButtonParseENC(wxCommandEvent &event);
-=======
   void OnButtoncompressClick(wxCommandEvent &event);
->>>>>>> e55aae30
   void OnRadioboxSelected(wxCommandEvent &event);
   void OnApplyClick(wxCommandEvent &event);
   void OnXidOkClick(wxCommandEvent &event);
@@ -445,12 +442,8 @@
   wxListBox *pActiveChartsList;
   wxStaticBox *itemActiveChartStaticBox;
   wxCheckBox *pUpdateCheckBox, *pScanCheckBox;
-<<<<<<< HEAD
   wxButton *pParseENCButton;
-  wxButton *m_removeBtn;
-=======
   wxButton *m_removeBtn, *m_compressBtn;
->>>>>>> e55aae30
   int k_charts;
   int m_nCharWidthMax;
   
