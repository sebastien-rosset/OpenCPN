/***************************************************************************
 *
 * Project:  OpenCPN
 * Purpose:  Options Dialog
 * Author:   David Register
 *
 ***************************************************************************
 *   Copyright (C) 2010 by David S. Register                               *
 *                                                                         *
 *   This program is free software; you can redistribute it and/or modify  *
 *   it under the terms of the GNU General Public License as published by  *
 *   the Free Software Foundation; either version 2 of the License, or     *
 *   (at your option) any later version.                                   *
 *                                                                         *
 *   This program is distributed in the hope that it will be useful,       *
 *   but WITHOUT ANY WARRANTY; without even the implied warranty of        *
 *   MERCHANTABILITY or FITNESS FOR A PARTICULAR PURPOSE.  See the         *
 *   GNU General Public License for more details.                          *
 *                                                                         *
 *   You should have received a copy of the GNU General Public License     *
 *   along with this program; if not, write to the                         *
 *   Free Software Foundation, Inc.,                                       *
 *   51 Franklin Street, Fifth Floor, Boston, MA 02110-1301,  USA.         *
 **************************************************************************/

#ifndef _OPTIONS_H_
#define _OPTIONS_H_

#include <wx/listbook.h>
#include <wx/dirctrl.h>
#include <wx/spinctrl.h>
#include <wx/listctrl.h>
#include <wx/choice.h>
#include <wx/collpane.h>
#include <wx/clrpicker.h>

#include <vector>

#if wxCHECK_VERSION(2, 9, 0)
#include <wx/dialog.h>
#else
#include "scrollingdialog.h"
#endif

#include "datastream.h"

#ifndef __OCPN__ANDROID__
#define __OCPN__OPTIONS_USE_LISTBOOK__
#endif

// Forward Declarations
class wxGenericDirCtrl;
class MyConfig;
class ChartGroupsUI;
class ConnectionParams;
class PluginListPanel;
class ChartGroupArray;
class ChartGroup;
class MMSI_Props_Panel;
class MMSIProperties;

#define ID_DIALOG 10001
#define SYMBOL_OPTIONS_STYLE wxCAPTION | wxRESIZE_BORDER | wxSYSTEM_MENU | \
                             wxCLOSE_BOX
#define SYMBOL_OPTIONS_TITLE _("Options")
#define SYMBOL_OPTIONS_IDNAME ID_DIALOG
#define SYMBOL_OPTIONS_SIZE wxSize(500, 500)
#define SYMBOL_OPTIONS_POSITION wxDefaultPosition

enum {
    ID_AISALERTAUDIO = 10000,
    ID_AISALERTDIALOG,
    ID_AISALERTSELECTSOUND,
    ID_AISALERTTESTSOUND,
    ID_APPLY,
    ID_ATONTEXTCHECKBOX,
    ID_AUTOANCHORMARKBOX1,
    ID_BELLSCHECKBOX,
    ID_BUTTONADD,
    ID_BUTTONDELETE,
    ID_BUTTONFONTCHOOSE,
    ID_BUTTONFONTCOLOR,
    ID_BUTTONGROUP,
    ID_BUTTONREBUILD,
    ID_BUTTONTCDATA,
    ID_CHECKLISTBOX,
    ID_CHECK_DISPLAYGRID,
    ID_CHECK_LOOKAHEAD,
    ID_CHOICE_AIS,
    ID_CHOICE_AP,
    ID_CHOICE_FONTELEMENT,
    ID_CHOICE_LANG,
    ID_CHOICE_NMEA_BAUD,
    ID_CLEARLIST,
    ID_CM93CHECKBOX1,
    ID_CM93ZOOM,
    ID_COURSEUPCHECKBOX,
    ID_DAILYCHECKBOX,
    ID_DEBUGCHECKBOX1,
    ID_DECLTEXTCHECKBOX,
    ID_DIRCTRL,
    ID_DRAGGINGCHECKBOX,
    ID_FILTERNMEA,
    ID_FSTOOLBARCHECKBOX,
    ID_FULLSCREENQUILT,
    ID_GARMINHOST,
    ID_RADARRINGS,
    ID_GRIBCHECKBOX,
    ID_GROUPAVAILABLE,
    ID_GROUPDELETEGROUP,
    ID_GROUPINSERTDIR,
    ID_GROUPNEWGROUP,
    ID_GROUPNOTEBOOK,
    ID_GROUPREMOVEDIR,
    ID_IMPTEXTCHECKBOX,
    ID_LDISTEXTCHECKBOX,
    ID_LISTBOX,
    ID_METACHECKBOX,
    ID_NOTEBOOK,
    ID_OPENGLBOX,
    ID_OPENGLOPTIONS,
    ID_SHIPICONTYPE,
    ID_OUTLINECHECKBOX1,
    ID_PANEL,
    ID_PANEL2,
    ID_PANEL3,
    ID_PANELADVANCED,
    ID_PANELAIS,
    ID_PANELMMSI,
    ID_PANELFONT,
    ID_PANELPIM,
    ID_PRESERVECHECKBOX,
    ID_PRINTCHECKBOX1,
    ID_QUILTCHECKBOX1,
    ID_RADARDISTUNIT,
    ID_RASTERCHECKBOX1,
    ID_SCAMINCHECKBOX,
    ID_SCANCHECKBOX,
    ID_SDMMFORMATCHOICE,
    ID_DISTANCEUNITSCHOICE,
    ID_SPEEDUNITSCHOICE,
    ID_DEPTHUNITSCHOICE,
    ID_SELECTLIST,
    ID_SHOWDEPTHUNITSBOX1,
    ID_SHOWGPSWINDOW,
    ID_SKEWCOMPBOX,
    ID_SMOOTHPANZOOMBOX,
    ID_SOUNDGCHECKBOX,
    ID_STYLESCOMBOBOX,
    ID_TCDATAADD,
    ID_TCDATADEL,
    ID_TEXTCHECKBOX,
    ID_OPTEXTCTRL,
    ID_TIDESELECTED,
    ID_TRACKCHECKBOX,
    ID_TRACKHILITE,
    ID_TRANSTOOLBARCHECKBOX,
    ID_UPDCHECKBOX,
    ID_VECTORCHECKBOX1,
    ID_ZTCCHECKBOX,
    ID_DELETECHECKBOX,
    ID_NATIONALTEXTCHECKBOX,
    ID_MAGSHOWCHECKBOX,
    ID_MAGAPBCHECKBOX,
    ID_MOBILEBOX,
    ID_REPONSIVEBOX,
    ID_SIZEMANUALRADIOBUTTON,
    ID_OPWAYPOINTRANGERINGS,
    xID_OK,
    ID_BT_SCANTIMER
};

/* Define an int bit field for dialog return value
 * to indicate which types of settings have changed */
#define GENERIC_CHANGED      1
#define S52_CHANGED          2
#define FONT_CHANGED         4
#define FORCE_UPDATE         8
#define VISIT_CHARTS         16
#define LOCALE_CHANGED       32
#define TOOLBAR_CHANGED      64
#define CHANGE_CHARTS        128
#define SCAN_UPDATE          256
#define GROUPS_CHANGED       512
#define STYLE_CHANGED        1024
#define TIDES_CHANGED        2048
#define GL_CHANGED           4096
#define REBUILD_RASTER_CACHE 8192

#ifndef wxCLOSE_BOX
#define wxCLOSE_BOX 0x1000
#endif
#ifndef wxFIXED_MINSIZE
#define wxFIXED_MINSIZE 0
#endif

WX_DECLARE_OBJARRAY(wxGenericDirCtrl *, ArrayOfDirCtrls);

#ifndef bert // wxCHECK_VERSION(2, 9, 0)
class options: public wxDialog
#else
class options: public wxScrollingDialog
#endif
{
  public:
    explicit options( void );
    explicit options( MyFrame* parent, wxWindowID id = SYMBOL_OPTIONS_IDNAME,
                      const wxString& caption = SYMBOL_OPTIONS_TITLE,
                      const wxPoint& pos = SYMBOL_OPTIONS_POSITION,
                      const wxSize& size = SYMBOL_OPTIONS_SIZE,
                      long style = SYMBOL_OPTIONS_STYLE );

    ~options( void );

    bool Create( MyFrame* parent, wxWindowID id = SYMBOL_OPTIONS_IDNAME,
                 const wxString& caption = SYMBOL_OPTIONS_TITLE,
                 const wxPoint& pos = SYMBOL_OPTIONS_POSITION,
                 const wxSize& size = SYMBOL_OPTIONS_SIZE,
                 long style = SYMBOL_OPTIONS_STYLE );

    void SetInitialPage( int page_sel);
    void Finish( void);

    wxWindow *GetContentWindow( void ) const;
    void OnClose( wxCloseEvent& event );

    void CreateControls( void );
    size_t CreatePanel( const wxString & title );
    wxScrolledWindow *AddPage( size_t parent, const wxString & title );
    bool DeletePage( wxScrolledWindow *page );
    void SetColorScheme( ColorScheme cs );
    void RecalculateSize( void );

    void SetInitChartDir( const wxString &dir ) { m_init_chart_dir = dir; }
    void SetInitialSettings( void );
    void SetCurrentDirList( ArrayOfCDI p ) { m_CurrentDirList = p; }
    void SetWorkDirListPtr( ArrayOfCDI *p ) { m_pWorkDirList = p; }
    ArrayOfCDI *GetWorkDirListPtr( void ) { return m_pWorkDirList; }

    void AddChartDir( wxString &dir );

    void UpdateDisplayedChartDirList(ArrayOfCDI p);
    void UpdateOptionsUnits( void );

    void SetConfigPtr( MyConfig *p ) { m_pConfig = p; }
    void OnDebugcheckbox1Click( wxCommandEvent& event );
    void OnDirctrlSelChanged( wxTreeEvent& event );
    void OnButtonaddClick( wxCommandEvent& event );
    void OnButtondeleteClick( wxCommandEvent& event );
    void OnRadioboxSelected( wxCommandEvent& event );
    void OnApplyClick( wxCommandEvent& event );
    void OnXidOkClick( wxCommandEvent& event );
    void OnCancelClick( wxCommandEvent& event );
    void OnChooseFont( wxCommandEvent& event );
    void OnCPAWarnClick( wxCommandEvent& event );
    void OnSizeAutoButton( wxCommandEvent& event );
    void OnSizeManualButton( wxCommandEvent& event );

#ifdef __WXGTK__
    void OnChooseFontColor( wxCommandEvent& event );
#endif
    void OnGLClicked( wxCommandEvent& event );
    void OnOpenGLOptions( wxCommandEvent& event );
    void OnDisplayCategoryRadioButton( wxCommandEvent& event );
    void OnButtonClearClick( wxCommandEvent& event );
    void OnButtonSelectClick( wxCommandEvent& event );

    void OnPageChange( wxListbookEvent& event );
    void OnNBPageChange( wxNotebookEvent& event );
    void DoOnPageChange( size_t page );

    void OnButtonSelectSound( wxCommandEvent& event );
    void OnButtonTestSound( wxCommandEvent& event );
    void OnShowGpsWindowCheckboxClick( wxCommandEvent& event );
    void OnZTCCheckboxClick( wxCommandEvent& event );
    void OnRadarringSelect( wxCommandEvent& event );
    void OnWaypointRangeRingSelect( wxCommandEvent& event );
    void OnShipTypeSelect( wxCommandEvent& event );
    void OnButtonGroups( wxCommandEvent& event );
    void OnInsertTideDataLocation( wxCommandEvent &event );
    void OnRemoveTideDataLocation( wxCommandEvent &event );
    void OnCharHook( wxKeyEvent& event );
    void OnChartsPageChange( wxListbookEvent& event );
    void OnChartDirListSelect( wxCommandEvent& event );
    void OnUnitsChoice( wxCommandEvent& event );
    void OnScanBTClick( wxCommandEvent& event );
    void onBTScanTimer( wxTimerEvent &event );
    void StopBTScan( void );

    void UpdateWorkArrayFromTextCtl( void );

    // Should we show tooltips?
    static bool ShowToolTips( void );

#ifdef __OCPN__OPTIONS_USE_LISTBOOK__
    wxListbook* m_pListbook;
#else
    wxNotebook* m_pListbook;
#endif

    size_t m_pageDisplay, m_pageConnections, m_pageCharts, m_pageShips;
    size_t m_pageUI, m_pagePlugins;
    int lastPage;
    wxPoint lastWindowPos;
    wxSize lastWindowSize;
    wxButton *m_ApplyButton, *m_OKButton, *m_CancelButton;

    ChartGroupArray *m_pGroupArray;
    int m_groups_changed;

    // Sizer flags
    wxSizerFlags inputFlags, labelFlags, groupInputFlags;
    wxSizerFlags groupLabelFlags;

    // For general options
    wxScrolledWindow *pDisplayPanel;
    wxCheckBox *pShowStatusBar, *pShowMenuBar, *pShowChartBar, *pShowCompassWin;
    wxCheckBox *pPrintShowIcon, *pCDOOutlines, *pSDepthUnits, *pSDisplayGrid;
    wxCheckBox *pAutoAnchorMark, *pCDOQuilting, *pCBRaster, *pCBVector;
    wxCheckBox *pCBCM93, *pCBLookAhead, *pSkewComp, *pOpenGL, *pSmoothPanZoom;
    wxCheckBox *pFullScreenQuilt, *pMobile, *pResponsive, *pOverzoomEmphasis;
    wxCheckBox *pOZScaleVector, *pToolbarAutoHideCB;
    wxTextCtrl *pCOGUPUpdateSecs, *m_pText_OSCOG_Predictor, *pScreenMM;
    wxTextCtrl *pToolbarHideSecs, *m_pText_OSHDT_Predictor;
    wxChoice *m_pShipIconType, *m_pcTCDatasets;
    wxSlider *m_pSlider_Zoom, *m_pSlider_GUI_Factor, *m_pSlider_Chart_Factor;

    wxRadioButton *pCBCourseUp, *pCBNorthUp, *pRBSizeAuto, *pRBSizeManual;
    int k_tides;

    // For the GPS page
    wxListCtrl *m_lcSources;
    wxButton *m_buttonAdd, *m_buttonRemove, *m_buttonScanBT, *m_btnInputStcList;
    wxButton *m_btnOutputStcList, *m_sdbSizerDlgButtonsOK;
    wxButton *m_sdbSizerDlgButtonsApply, *m_sdbSizerDlgButtonsCancel;
    wxStaticBoxSizer *sbSizerConnectionProps, *sbSizerInFilter;
    wxStaticBoxSizer *sbSizerOutFilter;
    wxRadioButton *m_rbTypeSerial, *m_rbTypeNet, *m_rbTypeInternalGPS;
    wxRadioButton *m_rbTypeInternalBT, *m_rbNetProtoTCP, *m_rbNetProtoUDP;
    wxRadioButton *m_rbNetProtoGPSD, *m_rbIAccept, *m_rbIIgnore, *m_rbOAccept;
    wxRadioButton* m_rbOIgnore;
    wxStaticText *m_stBTPairs, *m_stNetProto, *m_stNetAddr, *m_stNetPort;
    wxStaticText *m_stSerPort, *m_stSerBaudrate, *m_stSerProtocol;
    wxStaticText *m_stPriority, *m_stFilterSec, *m_stPrecision;
    wxStaticText *m_stTalkerIdText;
    wxChoice *m_choiceBTDataSources, *m_choiceBaudRate, *m_choiceSerialProtocol;
    wxChoice *m_choicePriority, *m_choicePrecision;

    wxGridSizer *gSizerNetProps, *gSizerSerProps;
    wxTextCtrl *m_tNetAddress, *m_tNetPort, *m_tFilterSec, *m_tcInputStc;
    wxTextCtrl *m_tcOutputStc, *m_TalkerIdText;
    wxCheckBox *m_cbCheckCRC, *m_cbGarminHost, *m_cbGarminUploadHost;
    wxCheckBox *m_cbFurunoGP3X, *m_cbNMEADebug, *m_cbFilterSogCog, *m_cbInput;
    wxCheckBox *m_cbOutput, *m_cbAPBMagnetic;
    wxComboBox *m_comboPort;
    wxStdDialogButtonSizer* m_sdbSizerDlgButtons;

    void OnSelectDatasource( wxListEvent& event );
    void OnAddDatasourceClick( wxCommandEvent& event );
    void OnRemoveDatasourceClick( wxCommandEvent& event );

    void OnTypeSerialSelected( wxCommandEvent& event );
    void OnTypeNetSelected( wxCommandEvent& event );
    void OnTypeGPSSelected( wxCommandEvent& event );
    void OnTypeBTSelected( wxCommandEvent& event );

    void OnNetProtocolSelected( wxCommandEvent& event );
    void OnBaudrateChoice( wxCommandEvent& event ) { OnConnValChange(event); }
    void OnProtocolChoice( wxCommandEvent& event ) { OnConnValChange(event); }
    void OnCrcCheck( wxCommandEvent& event ) { OnValChange(event); }
    void OnRbAcceptInput( wxCommandEvent& event );
    void OnRbIgnoreInput( wxCommandEvent& event );
    void OnBtnIStcs( wxCommandEvent& event );
    void OnCbInput( wxCommandEvent& event );
    void OnCbOutput( wxCommandEvent& event );
    void OnRbOutput( wxCommandEvent& event );
    void OnBtnOStcs( wxCommandEvent& event );
    void OnConnValChange( wxCommandEvent& event );
    void OnValChange( wxCommandEvent& event );
    void OnUploadFormatChange( wxCommandEvent& event );
    void EnableItem( const long index );
    void OnConnectionToggleEnable( wxListEvent &event );
    void OnConnectionToggleEnable( wxMouseEvent &event );

    bool connectionsaved;
    bool m_connection_enabled;

    // For "S57" page
    wxBoxSizer *vectorPanel;
    wxScrolledWindow *ps57Ctl;
    wxCheckListBox *ps57CtlListBox;
    wxChoice *pDispCat, *pPointStyle, *pBoundStyle, *p24Color;
    wxButton *itemButtonClearList, *itemButtonSelectList;
    wxCheckBox *pCheck_SOUNDG, *pCheck_META, *pCheck_SHOWIMPTEXT;
    wxCheckBox *pCheck_SCAMIN, *pCheck_ATONTEXT, *pCheck_LDISTEXT;
    wxCheckBox *pCheck_XLSECTTEXT, *pCheck_DECLTEXT, *pCheck_NATIONALTEXT;
    wxCheckBox *pSEnableCM93Offset;
    wxTextCtrl *m_ShallowCtl, *m_SafetyCtl, *m_DeepCtl;
    wxStaticText *m_depthUnitsShal, *m_depthUnitsSafe, *m_depthUnitsDeep;
    wxSlider *m_pSlider_CM93_Zoom;
    int k_vectorcharts;

    // For "Units" page
    wxChoice *pSDMMFormat, *pDistanceFormat, *pSpeedFormat, *pDepthUnitSelect;
    wxCheckBox *pCBMagShow;
    wxTextCtrl *pMagVar;

    // For "Charts" page
    wxStaticBoxSizer *activeSizer;
    wxBoxSizer *chartPanel;
    wxTextCtrl *pSelCtl;
    wxListBox *pActiveChartsList;
    wxStaticBox *itemActiveChartStaticBox;
    wxCheckBox *pUpdateCheckBox, *pScanCheckBox;
    wxButton *m_removeBtn;
    int k_charts;

    // For the "Charts->Display Options" page
    wxScrolledWindow *m_ChartDisplayPage;

    // For the "AIS" page
    wxCheckBox *m_pCheck_CPA_Max, *m_pCheck_CPA_Warn, *m_pCheck_CPA_WarnT;
    wxCheckBox *m_pCheck_Mark_Lost, *m_pCheck_Remove_Lost, *m_pCheck_Show_COG;
    wxCheckBox *m_pCheck_Show_Tracks, *m_pCheck_Show_Moored;
    wxCheckBox *m_pCheck_AlertDialog, *m_pCheck_AlertAudio;
    wxCheckBox *m_pCheck_Alert_Moored, *m_pCheck_Rollover_Class;
    wxCheckBox *m_pCheck_Rollover_COG, *m_pCheck_Rollover_CPA;
    wxCheckBox *m_pCheck_Ack_Timout, *m_pCheck_Show_Area_Notices;
    wxCheckBox *m_pCheck_Draw_Target_Size, *m_pCheck_Show_Target_Name;
    wxCheckBox *m_pCheck_Wpl_Aprs, *m_pCheck_ShowAllCPA;
    wxTextCtrl *m_pText_CPA_Max, *m_pText_CPA_Warn, *m_pText_CPA_WarnT;
    wxTextCtrl *m_pText_Mark_Lost, *m_pText_Remove_Lost, *m_pText_COG_Predictor;
    wxTextCtrl *m_pText_Track_Length, *m_pText_Moored_Speed;
    wxTextCtrl *m_pText_ACK_Timeout, *m_pText_Show_Target_Name_Scale;

    // For the ship page
    wxFlexGridSizer* realSizes;
    wxTextCtrl *m_pOSLength, *m_pOSWidth, *m_pOSGPSOffsetX, *m_pOSGPSOffsetY;
    wxTextCtrl *m_pOSMinSize, *m_pText_ACRadius;
    wxStaticBoxSizer *dispOptions, *dispWaypointOptions;
    wxScrolledWindow *itemPanelShip;
    wxBoxSizer *ownShip;

    // For the font page
    wxBoxSizer *m_itemBoxSizerFontPanel;
    wxChoice *m_itemFontElementListBox, *m_itemStyleListBox, *m_itemLangListBox;
    bool m_bVisitLang;

    // For "AIS Options"
    wxComboBox *m_itemAISListBox;

    // For "PlugIns" Panel
    PluginListPanel *m_pPlugInCtrl;
    wxScrolledWindow *itemPanelPlugins;
    wxBoxSizer *itemBoxSizerPanelPlugins;
    wxFlexGridSizer *radarGrid, *waypointradarGrid;
    wxChoice *pNavAidRadarRingsNumberVisible, *pWaypointRangeRingsNumber;
    wxChoice *m_itemRadarRingsUnits, *m_itemWaypointRangeRingsUnits;
    wxChoice *pTrackPrecision;
    wxTextCtrl *pNavAidRadarRingsStep, *pWaypointRangeRingsStep;
    wxTextCtrl *m_pText_TP_Secs, *m_pText_TP_Dist;
    wxCheckBox *pWayPointPreventDragging, *pConfirmObjectDeletion;
    wxCheckBox *pEnableZoomToCursor, *pPreserveScale, *pPlayShipsBells;
    wxCheckBox *pFullScreenToolbar, *pTransparentToolbar;
    wxCheckBox *pAdvanceRouteWaypointOnArrivalOnly, *pTrackShowIcon;
    wxCheckBox *pTrackDaily, *pTrackHighlite;
    wxColourPickerCtrl *m_colourWaypointRangeRingsColour;
    wxSpinCtrl *pSoundDeviceIndex;
    wxArrayPtrVoid OBJLBoxArray;
    wxString m_init_chart_dir;
    wxArrayString *m_pSerialArray;

    ArrayOfCDI m_CurrentDirList, *m_pWorkDirList;
    MyConfig *m_pConfig;
    MyFrame *pParent;

    int k_plugins;

  private:
    void Init( void );
    void CreatePanel_MMSI( size_t parent, int border_size,
                           int group_item_spacing, wxSize small_button_size );
    void CreatePanel_AIS( size_t parent, int border_size,
                          int group_item_spacing, wxSize small_button_size );
    void CreatePanel_Ownship( size_t parent, int border_size,
                              int group_item_spacing,
                              wxSize small_button_size );
    void CreatePanel_NMEA( size_t parent, int border_size,
                           int group_item_spacing, wxSize small_button_size );
    void CreatePanel_NMEA_Compact( size_t parent, int border_size,
                                   int group_item_spacing,
                                   wxSize small_button_size );
    void CreatePanel_ChartsLoad( size_t parent, int border_size,
                                 int group_item_spacing,
                                 wxSize small_button_size );
    void CreatePanel_VectorCharts( size_t parent, int border_size,
                                   int group_item_spacing,
                                   wxSize small_button_size );
    void CreatePanel_TidesCurrents( size_t parent, int border_size,
                                    int group_item_spacing,
                                    wxSize small_button_size );
    void CreatePanel_ChartGroups( size_t parent, int border_size,
                                  int group_item_spacing,
                                  wxSize small_button_size );
    void CreatePanel_Display( size_t parent, int border_size,
                              int group_item_spacing,
                              wxSize small_button_size );
    void CreatePanel_UI( size_t parent, int border_size, int group_item_spacing,
                         wxSize small_button_size );
    void CreatePanel_Units( size_t parent, int border_size,
                            int group_item_spacing, wxSize small_button_size );
    void CreatePanel_Advanced( size_t parent, int border_size,
                               int group_item_spacing,
                               wxSize small_button_size );

    int m_returnChanges;
    wxListBox *tcDataSelected;
    std::vector<int> marinersStdXref;
    ChartGroupsUI *groupsPanel;
    wxImageList *m_topImgList;

    wxScrolledWindow *m_pNMEAForm;
    void ShowNMEACommon( bool visible );

    void ShowNMEASerial( bool visible );
    void ShowNMEANet( bool visible );
    void ShowNMEAGPS( bool visible );
    void ShowNMEABT( bool visible );

    void SetNMEAFormToSerial( void );
    void SetNMEAFormToNet( void );
    void SetNMEAFormToGPS( void );
    void SetNMEAFormToBT( void );

    void ClearNMEAForm( void );
    bool m_bNMEAParams_shown;

    void SetConnectionParams(ConnectionParams *cp);
    void SetDefaultConnectionParams(void);
<<<<<<< HEAD
    void SetDSFormRWStates();
    void FillSourceList();
    ConnectionParams *CreateConnectionParamsFromSelectedItem();
    
    wxNotebookPage*             m_groupsPage;
    wxFont*     smallFont;
    wxFont*     dialogFont;
    
    wxSize      m_small_button_size;
    int         m_fontHeight;
    int         m_scrollRate;
    
    wxTimer     m_BTScanTimer;
    int         m_BTscanning;
    wxArrayString m_BTscan_results;
    int         m_btNoChangeCounter;
    int         m_btlastResultCount;   
    
    bool        m_bcompact;
};
=======
    void SetDSFormRWStates( void );
    void FillSourceList( void );
    ConnectionParams *CreateConnectionParamsFromSelectedItem( void );

    wxNotebookPage *m_groupsPage;
    wxFont *smallFont;
    wxSize m_small_button_size;
    wxTimer m_BTScanTimer;
    wxArrayString m_BTscan_results;
>>>>>>> bfafaa69

    int m_fontHeight, m_scrollRate, m_BTscanning, m_btNoChangeCounter;
    int m_btlastResultCount;

    DECLARE_DYNAMIC_CLASS( options )
    DECLARE_EVENT_TABLE()
};

class ChartGroupsUI: public wxScrolledWindow {
  public:
    explicit ChartGroupsUI( wxWindow *parent );
    ~ChartGroupsUI( void );

    void CreatePanel( size_t parent, int border_size, int group_item_spacing,
                      wxSize small_button_size );
    void CompletePanel( void );
    void SetDBDirs( ArrayOfCDI &array ) { m_db_dirs = array; }
    void SetGroupArray( ChartGroupArray *pGroupArray ) {
        m_pGroupArray = pGroupArray;
    }
    void SetInitialSettings( void );
    void CompleteInitialSettings( void );
    void PopulateTrees( void );
    void PopulateTreeCtrl( wxTreeCtrl *ptc, const wxArrayString &dir_array,
                           const wxColour &col, wxFont *pFont = NULL );
    void BuildNotebookPages( ChartGroupArray *pGroupArray );
    void EmptyChartGroupArray( ChartGroupArray* s );

    void OnNodeExpanded( wxTreeEvent& event );
    void OnAvailableSelection( wxTreeEvent& event );
    void OnInsertChartItem( wxCommandEvent &event );
    void OnRemoveChartItem( wxCommandEvent &event );
    void OnGroupPageChange( wxNotebookEvent& event );
    void OnNewGroup( wxCommandEvent &event );
    void OnDeleteGroup( wxCommandEvent &event );

    ChartGroupArray* CloneChartGroupArray( ChartGroupArray* s );
    wxTreeCtrl *AddEmptyGroupPage( const wxString& label );

    bool modified, m_UIcomplete, m_settingscomplete, m_treespopulated;

  private:
    int FindGroupBranch( ChartGroup *pGroup, wxTreeCtrl *ptree,
                         wxTreeItemId item, wxString *pbranch_adder );

    wxWindow *pParent;
    wxFlexGridSizer *groupsSizer;
    wxButton *m_pAddButton, *m_pRemoveButton, *m_pNewGroupButton;
    wxButton *m_pDeleteGroupButton;
    wxGenericDirCtrl *allAvailableCtl, *defaultAllCtl;
    wxTreeCtrl *m_pActiveChartsTree, *lastSelectedCtl;
    wxTreeItemId lastDeletedItem;
    wxNotebook* m_GroupNB;
    wxFont *iFont;
    wxFont *dialogFont;

    ArrayOfCDI m_db_dirs;
    ArrayOfDirCtrls m_DirCtrlArray;
    ChartGroupArray *m_pGroupArray;

    int m_border_size, m_group_item_spacing, m_GroupSelectedPage;

    DECLARE_EVENT_TABLE()
};

#if wxUSE_XLOCALE || !wxCHECK_VERSION(3,0,0)
static int lang_list[] = {
    wxLANGUAGE_DEFAULT,
    wxLANGUAGE_ABKHAZIAN,
    wxLANGUAGE_AFAR,
    wxLANGUAGE_AFRIKAANS,
    wxLANGUAGE_ALBANIAN,
    wxLANGUAGE_AMHARIC,
    wxLANGUAGE_ARABIC,
    wxLANGUAGE_ARABIC_ALGERIA,
    wxLANGUAGE_ARABIC_BAHRAIN,
    wxLANGUAGE_ARABIC_EGYPT,
    wxLANGUAGE_ARABIC_IRAQ,
    wxLANGUAGE_ARABIC_JORDAN,
    wxLANGUAGE_ARABIC_KUWAIT,
    wxLANGUAGE_ARABIC_LEBANON,
    wxLANGUAGE_ARABIC_LIBYA,
    wxLANGUAGE_ARABIC_MOROCCO,
    wxLANGUAGE_ARABIC_OMAN,
    wxLANGUAGE_ARABIC_QATAR,
    wxLANGUAGE_ARABIC_SAUDI_ARABIA,
    wxLANGUAGE_ARABIC_SUDAN,
    wxLANGUAGE_ARABIC_SYRIA,
    wxLANGUAGE_ARABIC_TUNISIA,
//    wxLANGUAGE_ARABIC_UAE,
    wxLANGUAGE_ARABIC_YEMEN,
    wxLANGUAGE_ARMENIAN,
    wxLANGUAGE_ASSAMESE,
    wxLANGUAGE_AYMARA,
    wxLANGUAGE_AZERI,
    wxLANGUAGE_AZERI_CYRILLIC,
    wxLANGUAGE_AZERI_LATIN,
    wxLANGUAGE_BASHKIR,
    wxLANGUAGE_BASQUE,
    wxLANGUAGE_BELARUSIAN,
    wxLANGUAGE_BENGALI,
    wxLANGUAGE_BHUTANI,
    wxLANGUAGE_BIHARI,
    wxLANGUAGE_BISLAMA,
    wxLANGUAGE_BRETON,
    wxLANGUAGE_BULGARIAN,
    wxLANGUAGE_BURMESE,
    wxLANGUAGE_CAMBODIAN,
    wxLANGUAGE_CATALAN,
//    wxLANGUAGE_CHINESE,
//    wxLANGUAGE_CHINESE_SIMPLIFIED,
//    wxLANGUAGE_CHINESE_TRADITIONAL,
//    wxLANGUAGE_CHINESE_HONGKONG,
//    wxLANGUAGE_CHINESE_MACAU,
//    wxLANGUAGE_CHINESE_SINGAPORE,
    wxLANGUAGE_CHINESE_TAIWAN,
    wxLANGUAGE_CORSICAN,
    wxLANGUAGE_CROATIAN,
    wxLANGUAGE_CZECH,
    wxLANGUAGE_DANISH,
    wxLANGUAGE_DUTCH,
    wxLANGUAGE_DUTCH_BELGIAN,
    wxLANGUAGE_ENGLISH,
    wxLANGUAGE_ENGLISH_UK,
    wxLANGUAGE_ENGLISH_US,
    wxLANGUAGE_ENGLISH_AUSTRALIA,
    wxLANGUAGE_ENGLISH_BELIZE,
    wxLANGUAGE_ENGLISH_BOTSWANA,
    wxLANGUAGE_ENGLISH_CANADA,
    wxLANGUAGE_ENGLISH_CARIBBEAN,
    wxLANGUAGE_ENGLISH_DENMARK,
    wxLANGUAGE_ENGLISH_EIRE,
    wxLANGUAGE_ENGLISH_JAMAICA,
    wxLANGUAGE_ENGLISH_NEW_ZEALAND,
    wxLANGUAGE_ENGLISH_PHILIPPINES,
    wxLANGUAGE_ENGLISH_SOUTH_AFRICA,
    wxLANGUAGE_ENGLISH_TRINIDAD,
    wxLANGUAGE_ENGLISH_ZIMBABWE,
    wxLANGUAGE_ESPERANTO,
    wxLANGUAGE_ESTONIAN,
    wxLANGUAGE_FAEROESE,
    wxLANGUAGE_FARSI,
    wxLANGUAGE_FIJI,
    wxLANGUAGE_FINNISH,
    wxLANGUAGE_FRENCH,
    wxLANGUAGE_FRENCH_BELGIAN,
    wxLANGUAGE_FRENCH_CANADIAN,
    wxLANGUAGE_FRENCH_LUXEMBOURG,
    wxLANGUAGE_FRENCH_MONACO,
    wxLANGUAGE_FRENCH_SWISS,
    wxLANGUAGE_FRISIAN,
    wxLANGUAGE_GALICIAN,
    wxLANGUAGE_GEORGIAN,
    wxLANGUAGE_GERMAN,
    wxLANGUAGE_GERMAN_AUSTRIAN,
    wxLANGUAGE_GERMAN_BELGIUM,
    wxLANGUAGE_GERMAN_LIECHTENSTEIN,
    wxLANGUAGE_GERMAN_LUXEMBOURG,
    wxLANGUAGE_GERMAN_SWISS,
    wxLANGUAGE_GREEK,
    wxLANGUAGE_GREENLANDIC,
    wxLANGUAGE_GUARANI,
    wxLANGUAGE_GUJARATI,
    wxLANGUAGE_HAUSA,
    wxLANGUAGE_HEBREW,
    wxLANGUAGE_HINDI,
    wxLANGUAGE_HUNGARIAN,
    wxLANGUAGE_ICELANDIC,
    wxLANGUAGE_INDONESIAN,
    wxLANGUAGE_INTERLINGUA,
    wxLANGUAGE_INTERLINGUE,
    wxLANGUAGE_INUKTITUT,
    wxLANGUAGE_INUPIAK,
    wxLANGUAGE_IRISH,
    wxLANGUAGE_ITALIAN,
    wxLANGUAGE_ITALIAN_SWISS,
    wxLANGUAGE_JAPANESE,
    wxLANGUAGE_JAVANESE,
    wxLANGUAGE_KANNADA,
    wxLANGUAGE_KASHMIRI,
    wxLANGUAGE_KASHMIRI_INDIA,
    wxLANGUAGE_KAZAKH,
    wxLANGUAGE_KERNEWEK,
    wxLANGUAGE_KINYARWANDA,
    wxLANGUAGE_KIRGHIZ,
    wxLANGUAGE_KIRUNDI,
//    wxLANGUAGE_KONKANI,
    wxLANGUAGE_KOREAN,
    wxLANGUAGE_KURDISH,
    wxLANGUAGE_LAOTHIAN,
    wxLANGUAGE_LATIN,
    wxLANGUAGE_LATVIAN,
    wxLANGUAGE_LINGALA,
    wxLANGUAGE_LITHUANIAN,
    wxLANGUAGE_MACEDONIAN,
    wxLANGUAGE_MALAGASY,
    wxLANGUAGE_MALAY,
    wxLANGUAGE_MALAYALAM,
    wxLANGUAGE_MALAY_BRUNEI_DARUSSALAM,
    wxLANGUAGE_MALAY_MALAYSIA,
    wxLANGUAGE_MALTESE,
//    wxLANGUAGE_MANIPURI,
    wxLANGUAGE_MAORI,
    wxLANGUAGE_MARATHI,
    wxLANGUAGE_MOLDAVIAN,
    wxLANGUAGE_MONGOLIAN,
    wxLANGUAGE_NAURU,
    wxLANGUAGE_NEPALI,
    wxLANGUAGE_NEPALI_INDIA,
    wxLANGUAGE_NORWEGIAN_BOKMAL,
    wxLANGUAGE_NORWEGIAN_NYNORSK,
    wxLANGUAGE_OCCITAN,
    wxLANGUAGE_ORIYA,
    wxLANGUAGE_OROMO,
    wxLANGUAGE_PASHTO,
    wxLANGUAGE_POLISH,
    wxLANGUAGE_PORTUGUESE,
    wxLANGUAGE_PORTUGUESE_BRAZILIAN,
    wxLANGUAGE_PUNJABI,
    wxLANGUAGE_QUECHUA,
    wxLANGUAGE_RHAETO_ROMANCE,
    wxLANGUAGE_ROMANIAN,
    wxLANGUAGE_RUSSIAN,
    wxLANGUAGE_RUSSIAN_UKRAINE,
    wxLANGUAGE_SAMOAN,
    wxLANGUAGE_SANGHO,
    wxLANGUAGE_SANSKRIT,
    wxLANGUAGE_SCOTS_GAELIC,
    wxLANGUAGE_SERBIAN,
    wxLANGUAGE_SERBIAN_CYRILLIC,
    wxLANGUAGE_SERBIAN_LATIN,
    wxLANGUAGE_SERBO_CROATIAN,
    wxLANGUAGE_SESOTHO,
    wxLANGUAGE_SETSWANA,
    wxLANGUAGE_SHONA,
    wxLANGUAGE_SINDHI,
    wxLANGUAGE_SINHALESE,
    wxLANGUAGE_SISWATI,
    wxLANGUAGE_SLOVAK,
    wxLANGUAGE_SLOVENIAN,
    wxLANGUAGE_SOMALI,
    wxLANGUAGE_SPANISH,
    wxLANGUAGE_SPANISH_ARGENTINA,
    wxLANGUAGE_SPANISH_BOLIVIA,
    wxLANGUAGE_SPANISH_CHILE,
    wxLANGUAGE_SPANISH_COLOMBIA,
    wxLANGUAGE_SPANISH_COSTA_RICA,
    wxLANGUAGE_SPANISH_DOMINICAN_REPUBLIC,
    wxLANGUAGE_SPANISH_ECUADOR,
    wxLANGUAGE_SPANISH_EL_SALVADOR,
    wxLANGUAGE_SPANISH_GUATEMALA,
    wxLANGUAGE_SPANISH_HONDURAS,
    wxLANGUAGE_SPANISH_MEXICAN,
//    wxLANGUAGE_SPANISH_MODERN,
    wxLANGUAGE_SPANISH_NICARAGUA,
    wxLANGUAGE_SPANISH_PANAMA,
    wxLANGUAGE_SPANISH_PARAGUAY,
    wxLANGUAGE_SPANISH_PERU,
    wxLANGUAGE_SPANISH_PUERTO_RICO,
    wxLANGUAGE_SPANISH_URUGUAY,
    wxLANGUAGE_SPANISH_US,
    wxLANGUAGE_SPANISH_VENEZUELA,
    wxLANGUAGE_SUNDANESE,
    wxLANGUAGE_SWAHILI,
    wxLANGUAGE_SWEDISH,
    wxLANGUAGE_SWEDISH_FINLAND,
    wxLANGUAGE_TAGALOG,
    wxLANGUAGE_TAJIK,
    wxLANGUAGE_TAMIL,
    wxLANGUAGE_TATAR,
    wxLANGUAGE_TELUGU,
    wxLANGUAGE_THAI,
    wxLANGUAGE_TIBETAN,
    wxLANGUAGE_TIGRINYA,
    wxLANGUAGE_TONGA,
    wxLANGUAGE_TSONGA,
    wxLANGUAGE_TURKISH,
    wxLANGUAGE_TURKMEN,
    wxLANGUAGE_TWI,
    wxLANGUAGE_UIGHUR,
    wxLANGUAGE_UKRAINIAN,
    wxLANGUAGE_URDU,
    wxLANGUAGE_URDU_INDIA,
    wxLANGUAGE_URDU_PAKISTAN,
    wxLANGUAGE_UZBEK,
    wxLANGUAGE_UZBEK_CYRILLIC,
    wxLANGUAGE_UZBEK_LATIN,
    wxLANGUAGE_VIETNAMESE,
    wxLANGUAGE_VOLAPUK,
    wxLANGUAGE_WELSH,
    wxLANGUAGE_WOLOF,
    wxLANGUAGE_XHOSA,
    wxLANGUAGE_YIDDISH,
    wxLANGUAGE_YORUBA,
    wxLANGUAGE_ZHUANG,
    wxLANGUAGE_ZULU
};
#endif

class SentenceListDlg : public wxDialog
{
  public:
    explicit SentenceListDlg( wxWindow *parent, FilterDirection dir,
                              ListType type, const wxArrayString &list );
    wxString GetSentences( void );

  private:
    void OnAddClick( wxCommandEvent& event );
    void OnDeleteClick( wxCommandEvent& event );
    void OnCLBSelect( wxCommandEvent& event );
    void OnCheckAllClick( wxCommandEvent& event );
    void OnClearAllClick( wxCommandEvent& event );

    void Populate( const wxArrayString &list );
    const wxString GetBoxLabel( void ) const;

    wxCheckListBox* m_clbSentences;
    wxButton *m_btnDel;

    ListType m_type;
    FilterDirection m_dir;
    wxArrayString m_sentences;
};

class OpenGLOptionsDlg : public wxDialog
{
  public:
    explicit OpenGLOptionsDlg( wxWindow *parent );
    const bool GetAcceleratedPanning( void ) const;
    const bool GetTextureCompression( void ) const;
    const bool GetShowFPS( void ) const;
    const bool GetSoftwareGL( void ) const;
    const bool GetTextureCompressionCaching( void ) const;
    const bool GetRebuildCache( void ) const;
    const int GetTextureMemorySize( void ) const;

  private:
    void Populate( void );
    void OnButtonRebuild( wxCommandEvent& event );
    void OnButtonClear( wxCommandEvent& event );
    const wxString GetTextureCacheSize( void );

    wxCheckBox *m_cbUseAcceleratedPanning, *m_cbTextureCompression;
    wxCheckBox *m_cbTextureCompressionCaching, *m_cbShowFPS, *m_cbSoftwareGL;
    wxSpinCtrl *m_sTextureDimension, *m_sTextureMemorySize;
    wxStaticText *m_cacheSize, *m_memorySize;

    bool m_brebuild_cache;

    DECLARE_EVENT_TABLE()
};

#define ID_MMSI_PROPS_LIST 10073

enum {
    mlMMSI = 0,
    mlTrackMode,
    mlIgnore,
    mlMOB,
    mlVDM
}; // MMSIListCtrl Columns;

class MMSIListCtrl: public wxListCtrl
{
  public:
     explicit MMSIListCtrl( wxWindow *parent, wxWindowID id, const wxPoint& pos,
                            const wxSize& size, long style );
    ~MMSIListCtrl( void );

    wxString OnGetItemText( long item, long column ) const;
    void OnListItemClick( wxListEvent &event);
    void OnListItemActivated( wxListEvent &event);
    void OnListItemRightClick( wxListEvent &event);
    void PopupMenuHandler( wxCommandEvent& event );

    wxWindow *m_parent;
    int m_context_item;

    DECLARE_EVENT_TABLE()
};

#define ID_MMSIEDIT_OK          8191
#define ID_MMSIEDIT_CANCEL      8192
#define ID_MMSI_CTL             8193
#define ID_DEF_MENU_MMSI_EDIT   8194
#define ID_DEF_MENU_MMSI_DELETE 8195

class MMSIEditDialog: public wxDialog
{
  public:
    explicit MMSIEditDialog( );
    explicit MMSIEditDialog( MMSIProperties *props, wxWindow *parent,
                             wxWindowID id = wxID_ANY,
                             const wxString& caption = wxEmptyString,
                             const wxPoint& pos = wxDefaultPosition,
                             const wxSize& size = wxDefaultSize,
                             long style = 0 );
    ~MMSIEditDialog( void );

    bool Create( MMSIProperties *props, wxWindow *parent,
                 wxWindowID id = wxID_ANY,
                 const wxString& caption = wxEmptyString,
                 const wxPoint& pos = wxDefaultPosition,
                 const wxSize& size = wxDefaultSize, long style = 0 );
    void SetColorScheme(ColorScheme cs);
    void CreateControls( void );
    void OnMMSIEditCancelClick( wxCommandEvent& event );
    void OnMMSIEditOKClick( wxCommandEvent& event );
    void OnCtlUpdated( wxCommandEvent& event );

    MMSIProperties *m_props;
    wxTextCtrl *m_MMSICtl;
    wxRadioButton *m_rbTypeTrackDefault, *m_rbTypeTrackAlways;
    wxRadioButton *m_rbTypeTrackNever;
    wxCheckBox *m_cbTrackPersist, *m_IgnoreButton, *m_MOBButton, *m_VDMButton;
    wxButton *m_CancelButton, *m_OKButton;

    DECLARE_DYNAMIC_CLASS( MMSIEditDialog )
    DECLARE_EVENT_TABLE()
};

class MMSI_Props_Panel: public wxPanel
{
  public:
    explicit MMSI_Props_Panel( wxWindow *parent );
    ~MMSI_Props_Panel( );

    void OnNewButton( wxCommandEvent &event );
    void SetColorScheme( ColorScheme cs );
    void UpdateMMSIList( void );

    MMSIListCtrl      *m_pListCtrlMMSI;
    wxButton          *m_pButtonNew;

  private:
    wxWindow          *m_pparent;
};

#endif
    // _OPTIONS_H_<|MERGE_RESOLUTION|>--- conflicted
+++ resolved
@@ -537,7 +537,6 @@
 
     void SetConnectionParams(ConnectionParams *cp);
     void SetDefaultConnectionParams(void);
-<<<<<<< HEAD
     void SetDSFormRWStates();
     void FillSourceList();
     ConnectionParams *CreateConnectionParamsFromSelectedItem();
@@ -547,28 +546,11 @@
     wxFont*     dialogFont;
     
     wxSize      m_small_button_size;
-    int         m_fontHeight;
-    int         m_scrollRate;
     
     wxTimer     m_BTScanTimer;
-    int         m_BTscanning;
     wxArrayString m_BTscan_results;
-    int         m_btNoChangeCounter;
-    int         m_btlastResultCount;   
     
     bool        m_bcompact;
-};
-=======
-    void SetDSFormRWStates( void );
-    void FillSourceList( void );
-    ConnectionParams *CreateConnectionParamsFromSelectedItem( void );
-
-    wxNotebookPage *m_groupsPage;
-    wxFont *smallFont;
-    wxSize m_small_button_size;
-    wxTimer m_BTScanTimer;
-    wxArrayString m_BTscan_results;
->>>>>>> bfafaa69
 
     int m_fontHeight, m_scrollRate, m_BTscanning, m_btNoChangeCounter;
     int m_btlastResultCount;
