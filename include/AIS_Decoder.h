--- conflicted
+++ resolved
@@ -131,13 +131,8 @@
     wxTimer          m_dsc_timer;
     wxString         m_dsc_last_string;
     std::vector<int> m_MMSI_MismatchVec;
-<<<<<<< HEAD
     
     bool             m_bAIS_AlertPlaying;
-=======
-
-
->>>>>>> 1f7f17e0
 DECLARE_EVENT_TABLE()
 
 };
