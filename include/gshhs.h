/******************************************************************************
 *
 * Project:  OpenCPN
 * Purpose:  GSHHS Chart Object (Global Self-consistent, Hierarchical, High-resolution Shoreline)
 * Author:   Jesper Weissglas for the OpenCPN port.
 *
 *           Derived from http://www.zygrib.org/ and http://sourceforge.net/projects/qtvlm/
 *           which has the original copyright:
 *   zUGrib: meteorologic GRIB file data viewer
 *   Copyright (C) 2008 - Jacques Zaninetti - http://www.zygrib.org
 *
 ***************************************************************************
 *   Copyright (C) 2012 by David S. Register                               *
 *                                                                         *
 *   This program is free software; you can redistribute it and/or modify  *
 *   it under the terms of the GNU General Public License as published by  *
 *   the Free Software Foundation; either version 2 of the License, or     *
 *   (at your option) any later version.                                   *
 *                                                                         *
 *   This program is distributed in the hope that it will be useful,       *
 *   but WITHOUT ANY WARRANTY; without even the implied warranty of        *
 *   MERCHANTABILITY or FITNESS FOR A PARTICULAR PURPOSE.  See the         *
 *   GNU General Public License for more details.                          *
 *                                                                         *
 *   You should have received a copy of the GNU General Public License     *
 *   along with this program; if not, write to the                         *
 *   Free Software Foundation, Inc.,                                       *
 *   51 Franklin Street, Fifth Floor, Boston, MA 02110-1301,  USA.         *
 ***************************************************************************
 *
 *
 */

#ifndef GSHHS_H
#define GSHHS_H

#include <stdio.h>
#include <string>
#include <math.h>
#include <assert.h>
#include <vector>

#include <wx/geometry.h>

#include "ocpn_types.h"
#include "ocpndc.h"

#ifdef __MSVC__
#pragma warning(disable: 4251)   // relates to std::string fpath
#endif

//-------------------------------------------------------------------------
// Subset of original Projection, only whats needed for GSHHS.

#ifndef M_PI_2
#define M_PI_2     1.57079632679489661923
#endif
#ifndef M_PI_4
#define M_PI_4     0.785398163397448309616
#endif

//-------------------------------------------------------------------------
class QLineF {
public:
    QLineF( double x1, double y1, double x2, double y2 ) {
        m_p1 = wxRealPoint( x1, y1 );
        m_p2 = wxRealPoint( x2, y2 );
    }
    wxRealPoint& p1() { return m_p1; }
    wxRealPoint& p2() { return m_p2; }
    wxRealPoint m_p1, m_p2;
};

struct PolygonFileHeader {
    int version;
    int pasx;
    int pasy;
    int xmin;
    int ymin;
    int xmax;
    int ymax;
    int p1;
    int p2;
    int p3;
    int p4;
    int p5;
};

typedef std::vector<wxRealPoint> contour;
typedef std::vector<contour> contour_list;
#define GSSH_SUBM 16 // divide each cell to 16x16 sub cells

//==========================================================================

class GshhsPolyCell {
public:

    GshhsPolyCell( FILE *fpoly, int x0, int y0, PolygonFileHeader *header );
    ~GshhsPolyCell();

    void drawMapPlain( ocpnDC &pnt, double dx, ViewPort &vp, wxColor seaColor,
                       wxColor landColor, int cellcount );

    void drawSeaBorderLines( ocpnDC &pnt, double dx, ViewPort &vp );
    std::vector<QLineF> * getCoasts() { return &coasts; }
    contour_list &getPoly1() { return poly1; }

    /* we remap the segments into a high resolution map to
       greatly reduce intersection testing time */
    std::vector<QLineF> *high_res_map[GSSH_SUBM*GSSH_SUBM];

private:
    int nbpoints;
    int x0cell, y0cell;

    FILE *fpoly;

    std::vector<QLineF> coasts;
    PolygonFileHeader *header;
    contour_list poly1, poly2, poly3, poly4, poly5;

    void DrawPolygonFilled( ocpnDC &pnt, contour_list * poly, double dx, ViewPort &vp,
            wxColor color );
    void DrawPolygonContour( ocpnDC &pnt, contour_list * poly, double dx, ViewPort &vp );

    void ReadPoly( contour_list &poly );
    void ReadPolygonFile( );
};

class GshhsPolyReader {
public:
    GshhsPolyReader( int quality );
    ~GshhsPolyReader();

    void drawGshhsPolyMapPlain( ocpnDC &pnt, ViewPort &vp, wxColor seaColor,
            wxColor landColor );

    void drawGshhsPolyMapSeaBorders( ocpnDC &pnt, ViewPort &vp );

    void InitializeLoadQuality( int quality ); // 5 levels: 0=low ... 4=full
<<<<<<< HEAD
    void crossing1Init();
=======
>>>>>>> 991b41f2
    bool crossing1( QLineF trajectWorld );
    int currentQuality;
    int ReadPolyVersion();
    int GetPolyVersion() { return polyHeader.version; }

private:
    FILE *fpoly;
    GshhsPolyCell * allCells[360][180];

    PolygonFileHeader polyHeader;
    void readPolygonFileHeader( FILE *polyfile, PolygonFileHeader *header );

    wxMutex mutex1, mutex2;
};

// GSHHS file format:
//
// int id;           /* Unique polygon id number, starting at 0 */
// int n;            /* Number of points in this polygon */
// int flag;             /* level + version << 8 + greenwich << 16 + source << 24 */
// int west, east, south, north; /* min/max extent in micro-degrees */
// int area;             /* Area of polygon in 1/10 km^2 */
//
// Here, level, version, greenwhich, and source are
// level:   1 land, 2 lake, 3 island_in_lake, 4 pond_in_island_in_lake
// version: Set to 4 for GSHHS version 1.4
// greenwich:   1 if Greenwich is crossed
// source:  0 = CIA WDBII, 1 = WVS

//==========================================================
class GshhsPoint {
public:
    double lon, lat;    // longitude, latitude
    GshhsPoint( double lo, double la )
    {
        lon = lo;
        lat = la;
    }
};

//==========================================================

class GshhsPolygon {
public:
    GshhsPolygon( FILE *file );

    virtual ~GshhsPolygon();

    int getLevel() { return flag & 255; }
    int isGreenwich() { return greenwich; }
    int isAntarctic() { return antarctic; }
    bool isOk() { return ok; }
    int readInt4();
    int readInt2();

    int id; /* Unique polygon id number, starting at 0 */
    int n; /* Number of points in this polygon */
    int flag; /* level + version << 8 + greenwich << 16 + source << 24 */
    double west, east, south, north; /* min/max extent in DEGREES */
    int area; /* Area of polygon in 1/10 km^2 */
    int areaFull, container, ancestor;

    std::vector<GshhsPoint *> lsPoints;

protected:
    FILE *file;
    bool ok;
    bool greenwich, antarctic;
};

//==========================================================

class DECL_EXP GshhsReader {
public:
    GshhsReader();
    ~GshhsReader();

    void drawContinents( ocpnDC &pnt, ViewPort &vp, wxColor seaColor, wxColor landColor );

    void drawSeaBorders( ocpnDC &pnt, ViewPort &vp );
    void drawBoundaries( ocpnDC &pnt, ViewPort &vp );
    void drawRivers( ocpnDC &pnt, ViewPort &vp );

    int GetPolyVersion() { return gshhsPoly_reader->GetPolyVersion(); }

    static wxString getNameExtension( int quality );
    static wxString getFileName_boundaries( int quality );
    static wxString getFileName_rivers( int quality );
    static wxString getFileName_Land( int quality );
    static bool gshhsFilesExists( int quality );

    int getQuality() { return quality; }

//    bool crossing( QLineF traject, QLineF trajectWorld ) const;
    void crossing1Init();
    bool crossing1( QLineF trajectWorld );
    int ReadPolyVersion();
    bool qualityAvailable[6];

    void LoadQuality( int quality );

private:
    int quality;  // 5 levels: 0=low ... 4=full
    int selectBestQuality( void );
    int selectBestQuality( ViewPort &vp );

    std::string fpath;     // directory containing gshhs files

    GshhsPolyReader * gshhsPoly_reader;

    std::vector<GshhsPolygon*> * lsPoly_boundaries[5];
    std::vector<GshhsPolygon*> * lsPoly_rivers[5];

    std::vector<GshhsPolygon*> & getList_boundaries();
    std::vector<GshhsPolygon*> & getList_rivers();
    //-----------------------------------------------------

    int GSHHS_scaledPoints( GshhsPolygon *pol, wxPoint *pts, double decx, ViewPort &vp );

    void GsshDrawLines( ocpnDC &pnt, std::vector<GshhsPolygon*> &lst, ViewPort &vp,
            bool isClosed );
    void clearLists();
};

<<<<<<< HEAD
inline void GshhsReader::crossing1Init()
{
    return this->gshhsPoly_reader->crossing1Init();
}
=======
>>>>>>> 991b41f2

inline bool GshhsReader::crossing1(QLineF trajectWorld )
{
    return this->gshhsPoly_reader->crossing1(trajectWorld );
}
#define GSHHS_SCL    1.0e-6    /* Convert micro-degrees to degrees */

//-------------------------------------------------------------------------------

class GSHHSChart {
public:
    GSHHSChart();
    ~GSHHSChart();
    void SetColorScheme( ColorScheme scheme );
    void RenderViewOnDC( ocpnDC& dc, ViewPort& VPoint );

    wxColor land;
    wxColor water;

private:
    GshhsReader* reader;
};

void gshhsCrossesLandInit();
bool gshhsCrossesLand(double lat1, double lon1, double lat2, double lon2);

#endif<|MERGE_RESOLUTION|>--- conflicted
+++ resolved
@@ -138,10 +138,6 @@
     void drawGshhsPolyMapSeaBorders( ocpnDC &pnt, ViewPort &vp );
 
     void InitializeLoadQuality( int quality ); // 5 levels: 0=low ... 4=full
-<<<<<<< HEAD
-    void crossing1Init();
-=======
->>>>>>> 991b41f2
     bool crossing1( QLineF trajectWorld );
     int currentQuality;
     int ReadPolyVersion();
@@ -266,13 +262,6 @@
     void clearLists();
 };
 
-<<<<<<< HEAD
-inline void GshhsReader::crossing1Init()
-{
-    return this->gshhsPoly_reader->crossing1Init();
-}
-=======
->>>>>>> 991b41f2
 
 inline bool GshhsReader::crossing1(QLineF trajectWorld )
 {
