--- conflicted
+++ resolved
@@ -876,15 +876,12 @@
       bool         m_bENCGroup;
       bool         m_last_TBviz;
       
-<<<<<<< HEAD
       double       m_OSoffsetx, m_OSoffsety;
       bool         m_MouseDragging;
 
-=======
       wxString     m_alertString;
       wxRect       m_scaleBarRect;
-      
->>>>>>> 2407b984
+
 DECLARE_EVENT_TABLE()
 };
 
