/***************************************************************************
 *
 * Project:  OpenCPN
 * Purpose:  S57 Chart Object
 * Author:   David Register
 *
 ***************************************************************************
 *   Copyright (C) 2010 by David S. Register                               *
 *                                                                         *
 *   This program is free software; you can redistribute it and/or modify  *
 *   it under the terms of the GNU General Public License as published by  *
 *   the Free Software Foundation; either version 2 of the License, or     *
 *   (at your option) any later version.                                   *
 *                                                                         *
 *   This program is distributed in the hope that it will be useful,       *
 *   but WITHOUT ANY WARRANTY; without even the implied warranty of        *
 *   MERCHANTABILITY or FITNESS FOR A PARTICULAR PURPOSE.  See the         *
 *   GNU General Public License for more details.                          *
 *                                                                         *
 *   You should have received a copy of the GNU General Public License     *
 *   along with this program; if not, write to the                         *
 *   Free Software Foundation, Inc.,                                       *
 *   51 Franklin Street, Fifth Floor, Boston, MA 02110-1301,  USA.         *
 **************************************************************************/

#ifndef __S57CHART_H__
#define __S57CHART_H__

#include <wx/wx.h>
#include <wx/progdlg.h>
#include "bbox.h"
#include "chartbase.h"
#include "wx/dir.h"
#include "wx/filename.h"
#include "wx/file.h"
#include "wx/stream.h"
#include "wx/wfstream.h"
#include <ogrsf_frmts.h>

#include "iso8211.h"

#include "gdal.h"
#include "s57RegistrarMgr.h"
#include "S57ClassRegistrar.h"
#include "S57Light.h"
#include "S57Sector.h"
#include "s52s57.h"                 //types
#include "OCPNRegion.h"
#include "ocpndc.h"
#include "viewport.h"

// ----------------------------------------------------------------------------
// Useful Prototypes
// ----------------------------------------------------------------------------


// ----------------------------------------------------------------------------
// S57 Utility Prototypes
// ----------------------------------------------------------------------------
extern "C" bool s57_GetChartExtent(const wxString& FullPath, Extent *pext);

void s57_DrawExtendedLightSectors( ocpnDC& temp_dc, ViewPort& VPoint, std::vector<s57Sector_t>& sectorlegs );
bool s57_CheckExtendedLightSectors( int mx, int my, ViewPort& VPoint, std::vector<s57Sector_t>& sectorlegs );

//----------------------------------------------------------------------------
// Constants
//----------------------------------------------------------------------------

enum
{
      BUILD_SENC_OK,
      BUILD_SENC_NOK_RETRY,
      BUILD_SENC_NOK_PERMANENT
};

//----------------------------------------------------------------------------
// Fwd Defns
//----------------------------------------------------------------------------

class ChartBase;
class ViewPort;
class ocpnBitmap;
class PixelCache;
class S57ObjectDesc;
class S57Reader;
class OGRS57DataSource;
class S57ClassRegistrar;
class S57Obj;
class VE_Element;
class VC_Element;
class connector_segment;

#include <wx/dynarray.h>

// Declare the Array of S57Obj
WX_DECLARE_OBJARRAY(S57Obj, ArrayOfS57Obj);
WX_DECLARE_OBJARRAY(S57Obj *, ArrayOfS57ObjPtr);

// And also a list
WX_DECLARE_LIST(S57Obj, ListOfS57Obj);


WX_DECLARE_LIST(ObjRazRules, ListOfObjRazRules);



//----------------------------------------------------------------------------
// s57 Chart object class
//----------------------------------------------------------------------------
class s57chart : public ChartBase
{
public:
      s57chart();
      ~s57chart();

      virtual InitReturn Init( const wxString& name, ChartInitFlag flags );

//    Accessors

      virtual ThumbData *GetThumbData(int tnx, int tny, float lat, float lon);
      virtual ThumbData *GetThumbData() {return pThumbData;}
      bool UpdateThumbData(double lat, double lon);

      virtual int GetNativeScale(){return m_Chart_Scale;}
      virtual double GetNormalScaleMin(double canvas_scale_factor, bool b_allow_overzoom);
      virtual double GetNormalScaleMax(double canvas_scale_factor, int canvas_width);

      void SetNativeScale(int s){m_Chart_Scale = s;}

      virtual bool RenderRegionViewOnDC(wxMemoryDC& dc, const ViewPort& VPoint, const OCPNRegion &Region);
      virtual bool RenderOverlayRegionViewOnDC(wxMemoryDC& dc, const ViewPort& VPoint, const OCPNRegion &Region);

      virtual void GetValidCanvasRegion(const ViewPort& VPoint, OCPNRegion *pValidRegion);
      virtual LLRegion GetValidRegion();

      virtual void GetPointPix(ObjRazRules *rzRules, float rlat, float rlon, wxPoint *r);
      virtual void GetPointPix(ObjRazRules *rzRules, wxPoint2DDouble *en, wxPoint *r, int nPoints);
      virtual void GetPixPoint(int pixx, int pixy, double *plat, double *plon, ViewPort *vpt);

      virtual void SetVPParms(const ViewPort &vpt);

      virtual bool AdjustVP(ViewPort &vp_last, ViewPort &vp_proposed);
//      virtual bool IsRenderDelta(ViewPort &vp_last, ViewPort &vp_proposed);

      virtual double GetNearestPreferredScalePPM(double target_scale_ppm){ return target_scale_ppm; }

      void SetFullExtent(Extent& ext);
      bool GetChartExtent(Extent *pext);

      void SetColorScheme(ColorScheme cs, bool bApplyImmediate = true);
      virtual void UpdateLUPs(s57chart *pOwner);

      int _insertRules(S57Obj *obj, LUPrec *LUP, s57chart *pOwner);

      virtual ListOfObjRazRules *GetObjRuleListAtLatLon(float lat, float lon, float select_radius, 
                                                        ViewPort *VPoint, int selection_mask = MASK_ALL);
      bool DoesLatLonSelectObject(float lat, float lon, float select_radius, S57Obj *obj);
      bool IsPointInObjArea(float lat, float lon, float select_radius, S57Obj *obj);
      wxString GetObjectAttributeValueAsString( S57Obj *obj, int iatt, wxString curAttrName );
      static wxString GetAttributeValueAsString( S57attVal *pAttrVal, wxString AttrName );
      static int CompareLights( const void** l1, const void** l2 );
      wxString CreateObjDescriptions( ListOfObjRazRules* rule);
      static wxString GetAttributeDecode(wxString& att, int ival);

      wxFileName GetSENCFileName(){ return m_SENCFileName; }
      void SetSENCFileName(wxFileName fn){ m_SENCFileName = fn;}

      int BuildRAZFromSENCFile(const wxString& SENCPath);
      static void GetChartNameFromTXT(const wxString& FullPath, wxString &Name);
      
      int my_fgets( char *buf, int buf_len_max, wxInputStream& ifs );

      //    Initialize from an existing SENC file
      bool InitFromSENCMinimal( const wxString& FullPath );

      //    DEPCNT VALDCO array access
      bool GetNearestSafeContour(double safe_cnt, double &next_safe_cnt);

      virtual ListOfS57Obj *GetAssociatedObjects(S57Obj *obj);

      virtual VE_Hash&  Get_ve_hash(void){ return m_ve_hash; }
      virtual VC_Hash&  Get_vc_hash(void){ return m_vc_hash; }

      virtual void ForceEdgePriorityEvaluate(void);

      float *GetLineVertexBuffer( void ){ return m_line_vertex_buffer; }
      
      void ClearRenderedTextCache();
      
      double GetCalculatedSafetyContour(void){ return m_next_safe_cnt; }

//#ifdef ocpnUSE_GL
      virtual bool RenderRegionViewOnGL(const wxGLContext &glc, const ViewPort& VPoint,
                                        const OCPNRegion &RectRegion, const LLRegion &Region);
      virtual bool RenderOverlayRegionViewOnGL(const wxGLContext &glc, const ViewPort& VPoint,
                                               const OCPNRegion &RectRegion, const LLRegion &Region);
//#endif
      
// Public data
//Todo Accessors here
      //  Object arrays used by S52PLIB TOPMAR rendering logic
      wxArrayPtrVoid *pFloatingATONArray;
      wxArrayPtrVoid *pRigidATONArray;

      double        ref_lat, ref_lon;             // Common reference point, derived from FullExtent
      Extent        m_FullExtent;
      bool          m_bExtentSet;
      bool          m_bLinePrioritySet;

      //  SM Projection parms, stored as convenience to expedite pixel conversions
      double    m_easting_vp_center, m_northing_vp_center;
      double    m_pixx_vp_center, m_pixy_vp_center;
      double    m_view_scale_ppm;

      //    Last ViewPort succesfully rendered, stored as an aid to calculating pixel cache address offsets and regions
      ViewPort    m_last_vp;
      OCPNRegion    m_last_Region;

      virtual bool IsCacheValid(){ return (pDIB != NULL); }
      virtual void InvalidateCache();
      virtual bool RenderViewOnDC(wxMemoryDC& dc, const ViewPort& VPoint);

      virtual void ClearDepthContourArray(void);
      virtual void BuildDepthContourArray(void);
      int ValidateAndCountUpdates( const wxFileName file000, const wxString CopyDir,
                                   wxString &LastUpdateDate, bool b_copyfiles);
      static int GetUpdateFileArray(const wxFileName file000, wxArrayString *UpFiles,
                                    wxDateTime date000, wxString edtn000 );
      wxString GetISDT(void);

      char GetUsageChar(void){ return m_usage_char; }
      static bool IsCellOverlayType(char *pFullPath);

      bool        m_b2pointLUPS;
      bool        m_b2lineLUPS;
      
      struct _chart_context     *m_this_chart_context;

      InitReturn FindOrCreateSenc( const wxString& name, bool b_progress = true );
      
protected:
    void AssembleLineGeometry( void );
    
private:
      int GetLineFeaturePointArray(S57Obj *obj, void **ret_array);
      void SetSafetyContour(void);
    
      bool DoRenderViewOnDC(wxMemoryDC& dc, const ViewPort& VPoint, RenderTypeEnum option, bool force_new_view);

      bool DoRenderRegionViewOnDC(wxMemoryDC& dc, const ViewPort& VPoint, const OCPNRegion &Region, bool b_overlay);

      int DCRenderRect(wxMemoryDC& dcinput, const ViewPort& vp, wxRect *rect);
      bool DCRenderLPB(wxMemoryDC& dcinput, const ViewPort& vp, wxRect* rect);


      InitReturn PostInit( ChartInitFlag flags, ColorScheme cs );
      int BuildSENCFile(const wxString& FullPath000, const wxString& SENCFileName, bool b_progress = true);
      
      void SetLinePriorities(void);

      bool BuildThumbnail(const wxString &bmpname);
      bool CreateHeaderDataFromENC(void);
      bool CreateHeaderDataFromSENC(void);
      bool CreateHeaderDataFromoSENC(void);
      bool GetBaseFileAttr( const wxString& file000 );
      
      void ResetPointBBoxes(const ViewPort &vp_last, const ViewPort &vp_this);

           //    Access to raw ENC DataSet
      bool InitENCMinimal( const wxString& FullPath );
      int GetENCScale();
      OGRFeature *GetChartFirstM_COVR(int &catcov);
      OGRFeature *GetChartNextM_COVR(int &catcov);

      void FreeObjectsAndRules();
      const char *getName(OGRFeature *feature);

      bool DoRenderOnGL(const wxGLContext &glc, const ViewPort& VPoint);
      bool DoRenderRegionViewOnGL(const wxGLContext &glc, const ViewPort& VPoint,
                                  const OCPNRegion &RectRegion, const LLRegion &Region, bool b_overlay);

      void BuildLineVBO( void );
      
 // Private Data
      char        *hdr_buf;
      char        *mybuf_ptr;
      int         hdr_len;
      wxFileName  m_SENCFileName;
      ObjRazRules *razRules[PRIO_NUM][LUPNAME_NUM];


      wxArrayString *m_tmpup_array;
      PixelCache   *pDIB;

      wxBitmap     *m_pCloneBM;
      wxMask       *m_pMask;

      bool         bGLUWarningSent;

      wxBitmap    *m_pDIBThumbDay;
      wxBitmap    *m_pDIBThumbDim;
      wxBitmap    *m_pDIBThumbOrphan;
      bool        m_bneed_new_thumbnail;

      bool        m_bbase_file_attr_known;
      wxDateTime  m_date000;                    // extracted from DSID:ISDT
      wxString    m_edtn000;                    // extracted from DSID:EDTN
      int         m_nGeoRecords;                // extracted from DSSI:NOGR
      int         m_native_scale;               // extracted from DSPM:CSCL


//  Raw ENC DataSet members
      OGRS57DataSource  *m_pENCDS;

//  DEPCNT VALDCO array members
      int         m_nvaldco;
      int         m_nvaldco_alloc;
      double       *m_pvaldco_array;

      
      float      *m_line_vertex_buffer;
      size_t      m_vbo_byte_length;
      
      bool        m_blastS57TextRender;
      wxString    m_lastColorScheme;
      wxRect      m_last_vprect;
      long        m_plib_state_hash;
      bool        m_btex_mem;
      char        m_usage_char;
      
      double      m_next_safe_cnt;
      double      m_LOD_meters;

      int         m_LineVBO_name;
<<<<<<< HEAD
      
      VE_Hash     m_ve_hash;
      VC_Hash     m_vc_hash;
      std::vector<connector_segment *> m_pcs_vector;
      std::vector<VE_Element *> m_pve_vector;
      
=======

      wxString    m_TempFilePath;
>>>>>>> e55aae30
protected:      
      sm_parms    vp_transform;
      
};


#endif<|MERGE_RESOLUTION|>--- conflicted
+++ resolved
@@ -332,17 +332,14 @@
       double      m_LOD_meters;
 
       int         m_LineVBO_name;
-<<<<<<< HEAD
       
       VE_Hash     m_ve_hash;
       VC_Hash     m_vc_hash;
       std::vector<connector_segment *> m_pcs_vector;
       std::vector<VE_Element *> m_pve_vector;
       
-=======
 
       wxString    m_TempFilePath;
->>>>>>> e55aae30
 protected:      
       sm_parms    vp_transform;
       
