/***************************************************************************
 *
 * Project:  OpenCPN
 * Purpose:  OpenCPN Android support utilities
 * Author:   David Register
 *
 ***************************************************************************
 *   Copyright (C) 2015 by David S. Register                               *
 *                                                                         *
 *   This program is free software; you can redistribute it and/or modify  *
 *   it under the terms of the GNU General Public License as published by  *
 *   the Free Software Foundation; either version 2 of the License, or     *
 *   (at your option) any later version.                                   *
 *                                                                         *
 *   This program is distributed in the hope that it will be useful,       *
 *   but WITHOUT ANY WARRANTY; without even the implied warranty of        *
 *   MERCHANTABILITY or FITNESS FOR A PARTICULAR PURPOSE.  See the         *
 *   GNU General Public License for more details.                          *
 *                                                                         *
 *   You should have received a copy of the GNU General Public License     *
 *   along with this program; if not, write to the                         *
 *   Free Software Foundation, Inc.,                                       *
 *   51 Franklin Street, Fifth Floor, Boston, MA 02110-1301,  USA.         *
 **************************************************************************/

#ifndef ANDROIDUTIL_H
#define ANDROIDUTIL_H

#include "wx/wxprec.h"

#ifndef  WX_PRECOMP
#include "wx/wx.h"
#endif //precompiled headers

#include <QString>

// Enumerators for OCPN menu actions requested by Android UI
#define OCPN_ACTION_FOLLOW              0x1000
#define OCPN_ACTION_ROUTE               0x1001
#define OCPN_ACTION_RMD                 0x1002
#define OCPN_ACTION_SETTINGS_BASIC      0x1003
#define OCPN_ACTION_SETTINGS_EXPERT     0x1004
#define OCPN_ACTION_TRACK_TOGGLE        0x1005
#define OCPN_ACTION_MOB                 0x1006
#define OCPN_ACTION_TIDES_TOGGLE        0x1007
#define OCPN_ACTION_CURRENTS_TOGGLE     0x1008
#define OCPN_ACTION_ENCTEXT_TOGGLE      0x1009


#define GPS_OFF                         0
#define GPS_ON                          1
#define GPS_PROVIDER_AVAILABLE          2
#define GPS_SHOWPREFERENCES             3

extern bool androidUtilInit( void );

extern bool androidGetMemoryStatus( int *mem_total, int *mem_used );

extern double GetAndroidDisplaySize();
extern double getAndroidDPmm();
extern wxSize getAndroidDisplayDimensions( void );
extern double getAndroidDisplayDensity();
extern int getAndroidActionBarHeight();

extern bool LoadQtStyleSheet(wxString &sheet_file);
extern QString getQtStyleSheet( void );

extern void androidShowBusyIcon();
extern void androidHideBusyIcon();


extern bool androidStartNMEA(wxEvtHandler *consumer);
extern bool androidStopNMEA();
extern wxString androidGPSService(int parm);
extern bool androidDeviceHasGPS();

extern bool androidDeviceHasBlueTooth();
extern bool androidStartBluetoothScan();
extern bool androidStopBluetoothScan();
extern wxArrayString androidGetBluetoothScanResults();
extern bool androidStartBT(wxEvtHandler *consumer, wxString mac_address );
extern bool androidStopBT();

extern bool DoAndroidPreferences( void );
extern int androidFileChooser( wxString *result, const wxString &initDir, const wxString &title,
                        const wxString &suggestion, const wxString &wildcard, bool dirOnly = false);

extern void androidSetChartTypeMaskSel( int mask, wxString &indicator);
<<<<<<< HEAD
=======
extern void androidSetRouteAnnunciator(bool viz);
extern void androidSetFollowTool(bool bactive);

>>>>>>> dbe33ece

extern wxString androidGetHomeDir();
extern wxString androidGetPrivateDir();                 // Used for logfile, config file, and the like
extern wxString androidGetSharedDir();                 // Used for assets like uidata, s57data, etc
extern wxString androidGetCacheDir();                 // Used for raster_texture_cache, mmsitoname.csv, etc

#endif   //guard<|MERGE_RESOLUTION|>--- conflicted
+++ resolved
@@ -86,12 +86,8 @@
                         const wxString &suggestion, const wxString &wildcard, bool dirOnly = false);
 
 extern void androidSetChartTypeMaskSel( int mask, wxString &indicator);
-<<<<<<< HEAD
-=======
 extern void androidSetRouteAnnunciator(bool viz);
 extern void androidSetFollowTool(bool bactive);
-
->>>>>>> dbe33ece
 
 extern wxString androidGetHomeDir();
 extern wxString androidGetPrivateDir();                 // Used for logfile, config file, and the like
