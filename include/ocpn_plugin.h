--- conflicted
+++ resolved
@@ -1268,7 +1268,6 @@
 
 extern DECL_EXP void PlugInHandleAutopilotRoute(bool enable);
 
-<<<<<<< HEAD
 // API 1.16
 //
 /**
@@ -1316,7 +1315,7 @@
 extern DECL_EXP int GetCanvasCount( );
 extern DECL_EXP bool CheckMUIEdgePan_PlugIn( int x, int y, bool dragging, int margin, int delta, int canvasIndex );
 extern DECL_EXP void SetMUICursor_PlugIn( wxCursor *pCursor, int canvasIndex );
-=======
+
 enum SDDMFORMAT
 {
     DEGREES_DECIMAL_MINUTES = 0,
@@ -1326,6 +1325,5 @@
 };
 
 extern DECL_EXP int GetLatLonFormat(void);
->>>>>>> b551087a
 
 #endif //_PLUGIN_H_