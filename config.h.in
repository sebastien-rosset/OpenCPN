#ifndef OCPN_CONFIG_H
#define OCPN_CONFIG_H

#cmakedefine OPENGL_FOUND
#cmakedefine USE_PORTAUDIO
#cmakedefine USE_SYSTEM_CMD_SOUND
#cmakedefine USE_SNDFILE

// Command line to play a sound in system(3), like "aplay %s".
#define SYSTEM_SOUND_CMD  ${SYSTEM_SOUND_CMD}

<<<<<<< HEAD
// Flag for ancient compilers without C++11 support
#cmakedefine COMPILER_SUPPORTS_CXX11

#define VERSION_MAJOR ${VERSION_MAJOR}
#define VERSION_MINOR ${VERSION_MINOR}
=======
#define VERSION_MAJOR ${VERSION_MAJOR}
#define VERSION_MINOR ${VERSION_MINOR}
>>>>>>> 76303cea
#define VERSION_PATCH "${VERSION_PATCH}"
#define VERSION_DATE "${VERSION_DATE}"
#define VERSION_FULL "${PACKAGE_VERSION}"

#endif  // OCPN_CONFIG_H<|MERGE_RESOLUTION|>--- conflicted
+++ resolved
@@ -1,26 +1,18 @@
-#ifndef OCPN_CONFIG_H
-#define OCPN_CONFIG_H
-
-#cmakedefine OPENGL_FOUND
-#cmakedefine USE_PORTAUDIO
-#cmakedefine USE_SYSTEM_CMD_SOUND
-#cmakedefine USE_SNDFILE
-
-// Command line to play a sound in system(3), like "aplay %s".
-#define SYSTEM_SOUND_CMD  ${SYSTEM_SOUND_CMD}
-
-<<<<<<< HEAD
-// Flag for ancient compilers without C++11 support
-#cmakedefine COMPILER_SUPPORTS_CXX11
-
-#define VERSION_MAJOR ${VERSION_MAJOR}
-#define VERSION_MINOR ${VERSION_MINOR}
-=======
-#define VERSION_MAJOR ${VERSION_MAJOR}
-#define VERSION_MINOR ${VERSION_MINOR}
->>>>>>> 76303cea
-#define VERSION_PATCH "${VERSION_PATCH}"
-#define VERSION_DATE "${VERSION_DATE}"
-#define VERSION_FULL "${PACKAGE_VERSION}"
-
-#endif  // OCPN_CONFIG_H+#ifndef OCPN_CONFIG_H
+#define OCPN_CONFIG_H
+
+#cmakedefine OPENGL_FOUND
+#cmakedefine USE_PORTAUDIO
+#cmakedefine USE_SYSTEM_CMD_SOUND
+#cmakedefine USE_SNDFILE
+
+// Command line to play a sound in system(3), like "aplay %s".
+#define SYSTEM_SOUND_CMD  ${SYSTEM_SOUND_CMD}
+
+#define VERSION_MAJOR ${VERSION_MAJOR}
+#define VERSION_MINOR ${VERSION_MINOR}
+#define VERSION_PATCH "${VERSION_PATCH}"
+#define VERSION_DATE "${VERSION_DATE}"
+#define VERSION_FULL "${PACKAGE_VERSION}"
+
+#endif  // OCPN_CONFIG_H