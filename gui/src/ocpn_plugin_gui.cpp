/***************************************************************************
 *
 * Project:  OpenCPN
 * Purpose:  PlugIn GUI API Functions
 * Author:   David Register
 *
 ***************************************************************************
 *   Copyright (C) 2024 by David S. Register                               *
 *                                                                         *
 *   This program is free software; you can redistribute it and/or modify  *
 *   it under the terms of the GNU General Public License as published by  *
 *   the Free Software Foundation; either version 2 of the License, or     *
 *   (at your option) any later version.                                   *
 *                                                                         *
 *   This program is distributed in the hope that it will be useful,       *
 *   but WITHOUT ANY WARRANTY; without even the implied warranty of        *
 *   MERCHANTABILITY or FITNESS FOR A PARTICULAR PURPOSE.  See the         *
 *   GNU General Public License for more details.                          *
 *                                                                         *
 *   You should have received a copy of the GNU General Public License     *
 *   along with this program; if not, write to the                         *
 *   Free Software Foundation, Inc.,                                       *
 *   51 Franklin Street, Fifth Floor, Boston, MA 02110-1301,  USA.         *
 **************************************************************************/

#include "dychart.h"

#include <wx/wx.h>
#include <wx/arrstr.h>
#include <wx/dc.h>
#include <wx/dcmemory.h>
#include <wx/event.h>
#include <wx/glcanvas.h>
#include <wx/notebook.h>
#include <wx/string.h>
#include <wx/window.h>

#include "ocpn_plugin.h"
#include "pluginmanager.h"
#include "toolbar.h"
#include "options.h"
#include "s52plib.h"
#include "model/plugin_comm.h"
#include "model/route.h"
#include "model/track.h"
#include "routemanagerdialog.h"
#include "model/idents.h"
#include "model/multiplexer.h"
#include "chartdb.h"
#include "OCPNPlatform.h"
#include "OCPN_AUIManager.h"
#include "FontMgr.h"
#include "gui_lib.h"
#include "model/ais_decoder.h"
#include "model/comm_navmsg_bus.h"
#include "model/own_ship.h"
#include "ocpn_app.h"
#include "ocpn_frame.h"
#include "svg_utils.h"
#include "navutil.h"
#include "chcanv.h"
#include "piano.h"
#include "waypointman_gui.h"
#include "routeman_gui.h"
#include "glChartCanvas.h"
#include "SoundFactory.h"
#include "SystemCmdSound.h"
#include "ais.h"
#include "ConfigMgr.h"

extern PlugInManager* s_ppim;
extern MyConfig* pConfig;
extern OCPN_AUIManager* g_pauimgr;

#if wxUSE_XLOCALE || !wxCHECK_VERSION(3, 0, 0)
extern wxLocale* plocale_def_lang;
#endif

extern OCPNPlatform* g_Platform;
extern ChartDB* ChartData;
extern MyFrame* gFrame;
extern ocpnStyle::StyleManager* g_StyleManager;
extern options* g_pOptions;
extern Multiplexer* g_pMUX;
extern bool g_bShowChartBar;
extern Routeman* g_pRouteMan;
extern Select* pSelect;
extern RouteManagerDialog* pRouteManagerDialog;
extern RouteList* pRouteList;
extern std::vector<Track*> g_TrackList;
extern PlugInManager* g_pi_manager;
extern s52plib* ps52plib;
extern wxString ChartListFileName;
extern bool g_boptionsactive;
extern options* g_options;
extern ColorScheme global_color_scheme;
extern wxArrayString g_locale_catalog_array;
extern int g_GUIScaleFactor;
extern int g_ChartScaleFactor;
extern wxString g_locale;
extern ocpnFloatingToolbarDialog* g_MainToolbar;

extern int g_chart_zoom_modifier_raster;
extern int g_chart_zoom_modifier_vector;
extern double g_display_size_mm;
extern bool g_bopengl;
extern AisDecoder* g_pAIS;
extern ChartGroupArray* g_pGroupArray;

// extern ChartGroupArray* g_pGroupArray;
extern unsigned int g_canvasConfig;

extern wxString g_CmdSoundString;

unsigned int gs_plib_flags;
extern ChartCanvas* g_focusCanvas;
extern ChartCanvas* g_overlayCanvas;
extern bool g_bquiting;
extern bool g_disable_main_toolbar;
extern bool g_btenhertz;

WX_DEFINE_ARRAY_PTR(ChartCanvas*, arrayofCanvasPtr);
extern arrayofCanvasPtr g_canvasArray;

void NotifySetupOptionsPlugin(const PlugInData* pic);

//---------------------------------------------------------------------------
/*  Implementation of OCPN core functions callable by plugins
 *  Sorted by API version number
 *  The definitions of this API are found in ocpn_plugin.h
 *  PlugIns may call these static functions as necessary for system services
 */
//---------------------------------------------------------------------------

//---------------------------------------------------------------------------
//    API 1.6
//---------------------------------------------------------------------------
/*  Main Toolbar support  */
int InsertPlugInTool(wxString label, wxBitmap* bitmap, wxBitmap* bmpRollover,
                     wxItemKind kind, wxString shortHelp, wxString longHelp,
                     wxObject* clientData, int position, int tool_sel,
                     opencpn_plugin* pplugin) {
  if (s_ppim)
    return s_ppim->AddToolbarTool(label, bitmap, bmpRollover, kind, shortHelp,
                                  longHelp, clientData, position, tool_sel,
                                  pplugin);
  else
    return -1;
}

void RemovePlugInTool(int tool_id) {
  if (s_ppim) s_ppim->RemoveToolbarTool(tool_id);
}

void SetToolbarToolViz(int item, bool viz) {
  if (s_ppim) s_ppim->SetToolbarToolViz(item, viz);
}

void SetToolbarItemState(int item, bool toggle) {
  if (s_ppim) s_ppim->SetToolbarItemState(item, toggle);
}

void SetToolbarToolBitmaps(int item, wxBitmap* bitmap, wxBitmap* bmpRollover) {
  if (s_ppim) s_ppim->SetToolbarItemBitmaps(item, bitmap, bmpRollover);
}

int InsertPlugInToolSVG(wxString label, wxString SVGfile,
                        wxString SVGfileRollover, wxString SVGfileToggled,
                        wxItemKind kind, wxString shortHelp, wxString longHelp,
                        wxObject* clientData, int position, int tool_sel,
                        opencpn_plugin* pplugin) {
  if (s_ppim)
    return s_ppim->AddToolbarTool(label, SVGfile, SVGfileRollover,
                                  SVGfileToggled, kind, shortHelp, longHelp,
                                  clientData, position, tool_sel, pplugin);
  else
    return -1;
}

void SetToolbarToolBitmapsSVG(int item, wxString SVGfile,
                              wxString SVGfileRollover,
                              wxString SVGfileToggled) {
  if (s_ppim)
    s_ppim->SetToolbarItemBitmaps(item, SVGfile, SVGfileRollover,
                                  SVGfileToggled);
}

/*  Canvas Context Menu support  */
int AddCanvasMenuItem(wxMenuItem* pitem, opencpn_plugin* pplugin,
                      const char* name) {
  if (s_ppim)
    return s_ppim->AddCanvasContextMenuItem(pitem, pplugin, name);
  else
    return -1;
}

void SetCanvasMenuItemViz(int item, bool viz, const char* name) {
  if (s_ppim) s_ppim->SetCanvasContextMenuItemViz(item, viz, name);
}

void SetCanvasMenuItemGrey(int item, bool grey, const char* name) {
  if (s_ppim) s_ppim->SetCanvasContextMenuItemGrey(item, grey, name);
}

void RemoveCanvasMenuItem(int item, const char* name) {
  if (s_ppim) s_ppim->RemoveCanvasContextMenuItem(item, name);
}

int AddCanvasContextMenuItem(wxMenuItem* pitem, opencpn_plugin* pplugin) {
  /* main context popup menu */
  return AddCanvasMenuItem(pitem, pplugin, "");
}

void SetCanvasContextMenuItemViz(int item, bool viz) {
  SetCanvasMenuItemViz(item, viz);
}

void SetCanvasContextMenuItemGrey(int item, bool grey) {
  SetCanvasMenuItemGrey(item, grey);
}

void RemoveCanvasContextMenuItem(int item) { RemoveCanvasMenuItem(item); }

/*  Utility functions  */
wxFileConfig* GetOCPNConfigObject(void) {
  if (s_ppim)
    return reinterpret_cast<wxFileConfig*>(
        pConfig);  // return the global application config object
  else
    return NULL;
}

wxWindow* GetOCPNCanvasWindow() {
  wxWindow* pret = NULL;
  if (s_ppim) {
    MyFrame* pFrame = s_ppim->GetParentFrame();
    pret = (wxWindow*)pFrame->GetPrimaryCanvas();
  }
  return pret;
}

void RequestRefresh(wxWindow* win) {
  if (win) win->Refresh(true);
}

void GetCanvasPixLL(PlugIn_ViewPort* vp, wxPoint* pp, double lat, double lon) {
  //    Make enough of an application viewport to run its method....
  ViewPort ocpn_vp;
  ocpn_vp.clat = vp->clat;
  ocpn_vp.clon = vp->clon;
  ocpn_vp.m_projection_type = vp->m_projection_type;
  ocpn_vp.view_scale_ppm = vp->view_scale_ppm;
  ocpn_vp.skew = vp->skew;
  ocpn_vp.rotation = vp->rotation;
  ocpn_vp.pix_width = vp->pix_width;
  ocpn_vp.pix_height = vp->pix_height;

  wxPoint ret = ocpn_vp.GetPixFromLL(lat, lon);
  pp->x = ret.x;
  pp->y = ret.y;
}

void GetDoubleCanvasPixLL(PlugIn_ViewPort* vp, wxPoint2DDouble* pp, double lat,
                          double lon) {
  //    Make enough of an application viewport to run its method....
  ViewPort ocpn_vp;
  ocpn_vp.clat = vp->clat;
  ocpn_vp.clon = vp->clon;
  ocpn_vp.m_projection_type = vp->m_projection_type;
  ocpn_vp.view_scale_ppm = vp->view_scale_ppm;
  ocpn_vp.skew = vp->skew;
  ocpn_vp.rotation = vp->rotation;
  ocpn_vp.pix_width = vp->pix_width;
  ocpn_vp.pix_height = vp->pix_height;

  *pp = ocpn_vp.GetDoublePixFromLL(lat, lon);
}

void GetCanvasLLPix(PlugIn_ViewPort* vp, wxPoint p, double* plat,
                    double* plon) {
  //    Make enough of an application viewport to run its method....
  ViewPort ocpn_vp;
  ocpn_vp.clat = vp->clat;
  ocpn_vp.clon = vp->clon;
  ocpn_vp.m_projection_type = vp->m_projection_type;
  ocpn_vp.view_scale_ppm = vp->view_scale_ppm;
  ocpn_vp.skew = vp->skew;
  ocpn_vp.rotation = vp->rotation;
  ocpn_vp.pix_width = vp->pix_width;
  ocpn_vp.pix_height = vp->pix_height;

  return ocpn_vp.GetLLFromPix(p, plat, plon);
}

bool GetGlobalColor(wxString colorName, wxColour* pcolour) {
  wxColour c = GetGlobalColor(colorName);
  *pcolour = c;

  return true;
}

wxFont* OCPNGetFont(wxString TextElement, int default_size) {
  return FontMgr::Get().GetFont(TextElement, default_size);
}

wxFont* GetOCPNScaledFont_PlugIn(wxString TextElement, int default_size) {
  return GetOCPNScaledFont(TextElement, default_size);
}

double GetOCPNGUIToolScaleFactor_PlugIn(int GUIScaleFactor) {
  return g_Platform->GetToolbarScaleFactor(GUIScaleFactor);
}

double GetOCPNGUIToolScaleFactor_PlugIn() {
  return g_Platform->GetToolbarScaleFactor(g_GUIScaleFactor);
}

float GetOCPNChartScaleFactor_Plugin() {
  return g_Platform->GetChartScaleFactorExp(g_ChartScaleFactor);
}

wxFont GetOCPNGUIScaledFont_PlugIn(wxString item) {
  return GetOCPNGUIScaledFont(item);
}

bool AddPersistentFontKey(wxString TextElement) {
  return FontMgr::Get().AddAuxKey(TextElement);
}

wxString GetActiveStyleName() {
  if (g_StyleManager)
    return g_StyleManager->GetCurrentStyle()->name;
  else
    return _T("");
}

wxBitmap GetBitmapFromSVGFile(wxString filename, unsigned int width,
                              unsigned int height) {
  wxBitmap bmp = LoadSVG(filename, width, height);

  if (bmp.IsOk())
    return bmp;
  else {
    // On error in requested width/height parameters,
    // try to find and use dimensions embedded in the SVG file
    unsigned int w, h;
    SVGDocumentPixelSize(filename, w, h);
    if (w == 0 || h == 0) {
      // We did not succeed in deducing the size from SVG (svg element
      // x misses width, height or both attributes), let's use some "safe"
      // default
      w = 32;
      h = 32;
    }
    return LoadSVG(filename, w, h);
  }
}

bool IsTouchInterface_PlugIn(void) { return g_btouch; }

wxColour GetFontColour_PlugIn(wxString TextElement) {
  return FontMgr::Get().GetFontColor(TextElement);
}

wxString* GetpSharedDataLocation(void) {
  return g_Platform->GetSharedDataDirPtr();
}

ArrayOfPlugIn_AIS_Targets* GetAISTargetArray(void) {
  if (!g_pAIS) return NULL;

  ArrayOfPlugIn_AIS_Targets* pret = new ArrayOfPlugIn_AIS_Targets;

  //      Iterate over the AIS Target Hashmap
  for (const auto& it : g_pAIS->GetTargetList()) {
    auto td = it.second;
    PlugIn_AIS_Target* ptarget = Create_PI_AIS_Target(td.get());
    pret->Add(ptarget);
  }

//  Test one alarm target
#if 0
    AisTargetData td;
    td.n_alarm_state = AIS_ALARM_SET;
    PlugIn_AIS_Target *ptarget = Create_PI_AIS_Target(&td);
    pret->Add(ptarget);
#endif
  return pret;
}

wxAuiManager* GetFrameAuiManager(void) { return g_pauimgr; }

void SendPluginMessage(wxString message_id, wxString message_body) {
  SendMessageToAllPlugins(message_id, message_body);

  //  We will send an event to the main application frame (gFrame)
  //  for informational purposes.
  //  Of course, gFrame is encouraged to use any or all the
  //  data flying by if judged useful and dependable....

  OCPN_MsgEvent Nevent(wxEVT_OCPN_MSG, 0);
  Nevent.SetID(message_id);
  Nevent.SetJSONText(message_body);
  gFrame->GetEventHandler()->AddPendingEvent(Nevent);
}

void DimeWindow(wxWindow* win) { DimeControl(win); }

void JumpToPosition(double lat, double lon, double scale) {
  gFrame->JumpToPosition(gFrame->GetFocusCanvas(), lat, lon, scale);
}

/*  Locale (i18N) support  */
bool AddLocaleCatalog(wxString catalog) {
#if wxUSE_XLOCALE || !wxCHECK_VERSION(3, 0, 0)

  if (plocale_def_lang) {
    // Add this catalog to the persistent catalog array
    g_locale_catalog_array.Add(catalog);

    return plocale_def_lang->AddCatalog(catalog);
  } else
#endif
    return false;
}

wxString GetLocaleCanonicalName() { return g_locale; }

/*  NMEA interface support  */
void PushNMEABuffer(wxString buf) {
  std::string full_sentence = buf.ToStdString();

  if ((full_sentence[0] == '$') || (full_sentence[0] == '!')) {  // Sanity check
    std::string identifier;
    // We notify based on full message, including the Talker ID
    identifier = full_sentence.substr(1, 5);

    // notify message listener and also "ALL" N0183 messages, to support plugin
    // API using original talker id
    auto address = std::make_shared<NavAddr0183>("virtual");
    auto msg =
        std::make_shared<const Nmea0183Msg>(identifier, full_sentence, address);
    auto msg_all = std::make_shared<const Nmea0183Msg>(*msg, "ALL");

    auto& msgbus = NavMsgBus::GetInstance();

    msgbus.Notify(std::move(msg));
    msgbus.Notify(std::move(msg_all));
  }
}

/*  Chart database access support  */
wxXmlDocument GetChartDatabaseEntryXML(int dbIndex, bool b_getGeom) {
  wxXmlDocument doc = ChartData->GetXMLDescription(dbIndex, b_getGeom);

  return doc;
}

bool UpdateChartDBInplace(wxArrayString dir_array, bool b_force_update,
                          bool b_ProgressDialog) {
  //    Make an array of CDI
  ArrayOfCDI ChartDirArray;
  for (unsigned int i = 0; i < dir_array.GetCount(); i++) {
    wxString dirname = dir_array[i];
    ChartDirInfo cdi;
    cdi.fullpath = dirname;
    cdi.magic_number = _T("");
    ChartDirArray.Add(cdi);
  }
  bool b_ret = gFrame->UpdateChartDatabaseInplace(ChartDirArray, b_force_update,
                                                  b_ProgressDialog,
                                                  ChartData->GetDBFileName());
  gFrame->ChartsRefresh();
  return b_ret;
}

wxArrayString GetChartDBDirArrayString() {
  return ChartData->GetChartDirArrayString();
}

int AddChartToDBInPlace(wxString& full_path, bool b_RefreshCanvas) {
  // extract the path from the chart name
  wxFileName fn(full_path);
  wxString fdir = fn.GetPath();

  bool bret = false;
  if (ChartData) {
    bret = ChartData->AddSingleChart(full_path);

    if (bret) {
      // Save to disk
      pConfig->UpdateChartDirs(ChartData->GetChartDirArray());
      ChartData->SaveBinary(ChartListFileName);

      //  Completely reload the chart database, for a fresh start
      ArrayOfCDI XnewChartDirArray;
      pConfig->LoadChartDirArray(XnewChartDirArray);
      delete ChartData;
      ChartData = new ChartDB();
      ChartData->LoadBinary(ChartListFileName, XnewChartDirArray);

      // Update group contents
      if (g_pGroupArray) ChartData->ApplyGroupArray(g_pGroupArray);

      if (g_boptionsactive) {
        g_options->UpdateDisplayedChartDirList(ChartData->GetChartDirArray());
      }

      if (b_RefreshCanvas || !gFrame->GetPrimaryCanvas()->GetQuiltMode()) {
        gFrame->ChartsRefresh();
      }
    }
  }
  return bret;
}

int RemoveChartFromDBInPlace(wxString& full_path) {
  bool bret = false;
  if (ChartData) {
    bret = ChartData->RemoveSingleChart(full_path);

    // Save to disk
    pConfig->UpdateChartDirs(ChartData->GetChartDirArray());
    ChartData->SaveBinary(ChartListFileName);

    //  Completely reload the chart database, for a fresh start
    ArrayOfCDI XnewChartDirArray;
    pConfig->LoadChartDirArray(XnewChartDirArray);
    delete ChartData;
    ChartData = new ChartDB();
    ChartData->LoadBinary(ChartListFileName, XnewChartDirArray);

    // Update group contents
    if (g_pGroupArray) ChartData->ApplyGroupArray(g_pGroupArray);

    if (g_boptionsactive) {
      g_options->UpdateDisplayedChartDirList(ChartData->GetChartDirArray());
    }

    gFrame->ChartsRefresh();
  }

  return bret;
}

//---------------------------------------------------------------------------
//    API 1.9
//---------------------------------------------------------------------------
wxScrolledWindow* AddOptionsPage(OptionsParentPI parent, wxString title) {
  if (!g_pOptions) return NULL;

  size_t parentid;
  switch (parent) {
    case PI_OPTIONS_PARENT_DISPLAY:
      parentid = g_pOptions->m_pageDisplay;
      break;
    case PI_OPTIONS_PARENT_CONNECTIONS:
      parentid = g_pOptions->m_pageConnections;
      break;
    case PI_OPTIONS_PARENT_CHARTS:
      parentid = g_pOptions->m_pageCharts;
      break;
    case PI_OPTIONS_PARENT_SHIPS:
      parentid = g_pOptions->m_pageShips;
      break;
    case PI_OPTIONS_PARENT_UI:
      parentid = g_pOptions->m_pageUI;
      break;
    case PI_OPTIONS_PARENT_PLUGINS:
      parentid = g_pOptions->m_pagePlugins;
      break;
    default:
      wxLogMessage(
          _T("Error in PluginManager::AddOptionsPage: Unknown parent"));
      return NULL;
      break;
  }

  return g_pOptions->AddPage(parentid, title);
}

bool DeleteOptionsPage(wxScrolledWindow* page) {
  if (!g_pOptions) return false;
  return g_pOptions->DeletePluginPage(page);
}

bool DecodeSingleVDOMessage(const wxString& str, PlugIn_Position_Fix_Ex* pos,
                            wxString* accumulator) {
  if (!pos) return false;

  GenericPosDatEx gpd;
  AisError nerr = AIS_GENERIC_ERROR;
  if (g_pAIS) nerr = g_pAIS->DecodeSingleVDO(str, &gpd, accumulator);
  if (nerr == AIS_NoError) {
    pos->Lat = gpd.kLat;
    pos->Lon = gpd.kLon;
    pos->Cog = gpd.kCog;
    pos->Sog = gpd.kSog;
    pos->Hdt = gpd.kHdt;

    //  Fill in the dummy values
    pos->FixTime = 0;
    pos->Hdm = 1000;
    pos->Var = 1000;
    pos->nSats = 0;

    return true;
  }

  return false;
}

int GetChartbarHeight(void) {
  int val = 0;
  if (g_bShowChartBar) {
    ChartCanvas* cc = gFrame->GetPrimaryCanvas();
    if (cc && cc->GetPiano()) {
      val = cc->GetPiano()->GetHeight();
    }
  }
  return val;
}

bool GetRoutepointGPX(RoutePoint* pRoutePoint, char* buffer,
                      unsigned int buffer_length) {
  bool ret = false;

  NavObjectCollection1* pgpx = new NavObjectCollection1;
  pgpx->AddGPXWaypoint(pRoutePoint);
  wxString gpxfilename = wxFileName::CreateTempFileName(wxT("gpx"));
  pgpx->SaveFile(gpxfilename);
  delete pgpx;

  wxFFile gpxfile(gpxfilename);
  wxString s;
  if (gpxfile.ReadAll(&s)) {
    if (s.Length() < buffer_length) {
      strncpy(buffer, (const char*)s.mb_str(wxConvUTF8), buffer_length - 1);
      ret = true;
    }
  }

  gpxfile.Close();
  ::wxRemoveFile(gpxfilename);

  return ret;
}

bool GetActiveRoutepointGPX(char* buffer, unsigned int buffer_length) {
  if (g_pRouteMan->IsAnyRouteActive())
    return GetRoutepointGPX(g_pRouteMan->GetpActivePoint(), buffer,
                            buffer_length);
  else
    return false;
}

void PositionBearingDistanceMercator_Plugin(double lat, double lon, double brg,
                                            double dist, double* dlat,
                                            double* dlon) {
  PositionBearingDistanceMercator(lat, lon, brg, dist, dlat, dlon);
}

void DistanceBearingMercator_Plugin(double lat0, double lon0, double lat1,
                                    double lon1, double* brg, double* dist) {
  DistanceBearingMercator(lat0, lon0, lat1, lon1, brg, dist);
}

double DistGreatCircle_Plugin(double slat, double slon, double dlat,
                              double dlon) {
  return DistGreatCircle(slat, slon, dlat, dlon);
}

void toTM_Plugin(float lat, float lon, float lat0, float lon0, double* x,
                 double* y) {
  toTM(lat, lon, lat0, lon0, x, y);
}

void fromTM_Plugin(double x, double y, double lat0, double lon0, double* lat,
                   double* lon) {
  fromTM(x, y, lat0, lon0, lat, lon);
}

void toSM_Plugin(double lat, double lon, double lat0, double lon0, double* x,
                 double* y) {
  toSM(lat, lon, lat0, lon0, x, y);
}

void fromSM_Plugin(double x, double y, double lat0, double lon0, double* lat,
                   double* lon) {
  fromSM(x, y, lat0, lon0, lat, lon);
}

void toSM_ECC_Plugin(double lat, double lon, double lat0, double lon0,
                     double* x, double* y) {
  toSM_ECC(lat, lon, lat0, lon0, x, y);
}

void fromSM_ECC_Plugin(double x, double y, double lat0, double lon0,
                       double* lat, double* lon) {
  fromSM_ECC(x, y, lat0, lon0, lat, lon);
}

double toUsrDistance_Plugin(double nm_distance, int unit) {
  return toUsrDistance(nm_distance, unit);
}

double fromUsrDistance_Plugin(double usr_distance, int unit) {
  return fromUsrDistance(usr_distance, unit);
}

double toUsrSpeed_Plugin(double kts_speed, int unit) {
  return toUsrSpeed(kts_speed, unit);
}

double toUsrWindSpeed_Plugin(double kts_speed, int unit) {
  return toUsrWindSpeed(kts_speed, unit);
}

double fromUsrSpeed_Plugin(double usr_speed, int unit) {
  return fromUsrSpeed(usr_speed, unit);
}

double fromUsrWindSpeed_Plugin(double usr_wspeed, int unit) {
  return fromUsrWindSpeed(usr_wspeed, unit);
}

double toUsrTemp_Plugin(double cel_temp, int unit) {
  return toUsrTemp(cel_temp, unit);
}

double fromUsrTemp_Plugin(double usr_temp, int unit) {
  return fromUsrTemp(usr_temp, unit);
}

wxString getUsrDistanceUnit_Plugin(int unit) {
  return getUsrDistanceUnit(unit);
}

wxString getUsrSpeedUnit_Plugin(int unit) { return getUsrSpeedUnit(unit); }

wxString getUsrWindSpeedUnit_Plugin(int unit) {
  return getUsrWindSpeedUnit(unit);
}

wxString getUsrTempUnit_Plugin(int unit) { return getUsrTempUnit(unit); }

bool PlugIn_GSHHS_CrossesLand(double lat1, double lon1, double lat2,
                              double lon2) {
  static bool loaded = false;
  if (!loaded) {
    gshhsCrossesLandInit();
    loaded = true;
  }

  return gshhsCrossesLand(lat1, lon1, lat2, lon2);
}

void PlugInPlaySound(wxString& sound_file) {
  PlugInPlaySoundEx(sound_file, -1);
}

//---------------------------------------------------------------------------
//    API 1.10
//---------------------------------------------------------------------------

// API Route and Waypoint Support
PlugIn_Waypoint::PlugIn_Waypoint() { m_HyperlinkList = NULL; }

PlugIn_Waypoint::PlugIn_Waypoint(double lat, double lon,
                                 const wxString& icon_ident,
                                 const wxString& wp_name,
                                 const wxString& GUID) {
  wxDateTime now = wxDateTime::Now();
  m_CreateTime = now.ToUTC();
  m_HyperlinkList = NULL;

  m_lat = lat;
  m_lon = lon;
  m_IconName = icon_ident;
  m_MarkName = wp_name;
  m_GUID = GUID;
}

PlugIn_Waypoint::~PlugIn_Waypoint() {}

//      PlugInRoute implementation
PlugIn_Route::PlugIn_Route(void) { pWaypointList = new Plugin_WaypointList; }

PlugIn_Route::~PlugIn_Route(void) {
  pWaypointList->DeleteContents(false);  // do not delete Waypoints
  pWaypointList->Clear();

  delete pWaypointList;
}

//      PlugInTrack implementation
PlugIn_Track::PlugIn_Track(void) { pWaypointList = new Plugin_WaypointList; }

PlugIn_Track::~PlugIn_Track(void) {
  pWaypointList->DeleteContents(false);  // do not delete Waypoints
  pWaypointList->Clear();

  delete pWaypointList;
}

wxString GetNewGUID(void) { return GpxDocument::GetUUID(); }

bool AddCustomWaypointIcon(wxBitmap* pimage, wxString key,
                           wxString description) {
  wxImage image = pimage->ConvertToImage();
  WayPointmanGui(*pWayPointMan).ProcessIcon(image, key, description);
  return true;
}

static void cloneHyperlinkList(RoutePoint* dst, const PlugIn_Waypoint* src) {
  //  Transcribe (clone) the html HyperLink List, if present
  if (src->m_HyperlinkList == nullptr) return;

  if (src->m_HyperlinkList->GetCount() > 0) {
    wxPlugin_HyperlinkListNode* linknode = src->m_HyperlinkList->GetFirst();
    while (linknode) {
      Plugin_Hyperlink* link = linknode->GetData();

      Hyperlink* h = new Hyperlink();
      h->DescrText = link->DescrText;
      h->Link = link->Link;
      h->LType = link->Type;

      dst->m_HyperlinkList->Append(h);

      linknode = linknode->GetNext();
    }
  }
}

bool AddSingleWaypoint(PlugIn_Waypoint* pwaypoint, bool b_permanent) {
  //  Validate the waypoint parameters a little bit

  //  GUID
  //  Make sure that this GUID is indeed unique in the Routepoint list
  bool b_unique = true;
  wxRoutePointListNode* prpnode = pWayPointMan->GetWaypointList()->GetFirst();
  while (prpnode) {
    RoutePoint* prp = prpnode->GetData();

    if (prp->m_GUID == pwaypoint->m_GUID) {
      b_unique = false;
      break;
    }
    prpnode = prpnode->GetNext();  // RoutePoint
  }

  if (!b_unique) return false;

  RoutePoint* pWP =
      new RoutePoint(pwaypoint->m_lat, pwaypoint->m_lon, pwaypoint->m_IconName,
                     pwaypoint->m_MarkName, pwaypoint->m_GUID);

  pWP->m_bIsolatedMark = true;  // This is an isolated mark

  cloneHyperlinkList(pWP, pwaypoint);

  pWP->m_MarkDescription = pwaypoint->m_MarkDescription;

  if (pwaypoint->m_CreateTime.IsValid())
    pWP->SetCreateTime(pwaypoint->m_CreateTime);
  else {
    wxDateTime dtnow(wxDateTime::Now());
    pWP->SetCreateTime(dtnow);
  }

  pWP->m_btemp = (b_permanent == false);

  pSelect->AddSelectableRoutePoint(pwaypoint->m_lat, pwaypoint->m_lon, pWP);
  if (b_permanent) pConfig->AddNewWayPoint(pWP, -1);

  if (pRouteManagerDialog && pRouteManagerDialog->IsShown())
    pRouteManagerDialog->UpdateWptListCtrl();

  return true;
}

bool DeleteSingleWaypoint(wxString& GUID) {
  //  Find the RoutePoint
  bool b_found = false;
  RoutePoint* prp = pWayPointMan->FindRoutePointByGUID(GUID);

  if (prp) b_found = true;

  if (b_found) {
    pWayPointMan->DestroyWaypoint(prp);
    if (pRouteManagerDialog && pRouteManagerDialog->IsShown())
      pRouteManagerDialog->UpdateWptListCtrl();
  }

  return b_found;
}

bool UpdateSingleWaypoint(PlugIn_Waypoint* pwaypoint) {
  //  Find the RoutePoint
  bool b_found = false;
  RoutePoint* prp = pWayPointMan->FindRoutePointByGUID(pwaypoint->m_GUID);

  if (prp) b_found = true;

  if (b_found) {
    double lat_save = prp->m_lat;
    double lon_save = prp->m_lon;

    prp->m_lat = pwaypoint->m_lat;
    prp->m_lon = pwaypoint->m_lon;
    prp->SetIconName(pwaypoint->m_IconName);
    prp->SetName(pwaypoint->m_MarkName);
    prp->m_MarkDescription = pwaypoint->m_MarkDescription;
    prp->SetVisible(pwaypoint->m_IsVisible);
    if (pwaypoint->m_CreateTime.IsValid())
      prp->SetCreateTime(pwaypoint->m_CreateTime);

    //  Transcribe (clone) the html HyperLink List, if present

    if (pwaypoint->m_HyperlinkList) {
      prp->m_HyperlinkList->Clear();
      if (pwaypoint->m_HyperlinkList->GetCount() > 0) {
        wxPlugin_HyperlinkListNode* linknode =
            pwaypoint->m_HyperlinkList->GetFirst();
        while (linknode) {
          Plugin_Hyperlink* link = linknode->GetData();

          Hyperlink* h = new Hyperlink();
          h->DescrText = link->DescrText;
          h->Link = link->Link;
          h->LType = link->Type;

          prp->m_HyperlinkList->Append(h);

          linknode = linknode->GetNext();
        }
      }
    }

    if (prp) prp->ReLoadIcon();

    auto canvas = gFrame->GetPrimaryCanvas();
    SelectCtx ctx(canvas->m_bShowNavobjects, canvas->GetCanvasTrueScale(),
                  canvas->GetScaleValue());
    SelectItem* pFind =
        pSelect->FindSelection(ctx, lat_save, lon_save, SELTYPE_ROUTEPOINT);
    if (pFind) {
      pFind->m_slat = pwaypoint->m_lat;  // update the SelectList entry
      pFind->m_slon = pwaypoint->m_lon;
    }

    if (!prp->m_btemp) pConfig->UpdateWayPoint(prp);

    if (pRouteManagerDialog && pRouteManagerDialog->IsShown())
      pRouteManagerDialog->UpdateWptListCtrl();
  }

  return b_found;
}

// translate O route class to Plugin one
static void PlugInFromRoutePoint(PlugIn_Waypoint* dst,
                                 /* const*/ RoutePoint* src) {
  dst->m_lat = src->m_lat;
  dst->m_lon = src->m_lon;
  dst->m_IconName = src->GetIconName();
  dst->m_MarkName = src->GetName();
  dst->m_MarkDescription = src->m_MarkDescription;
  dst->m_IsVisible = src->IsVisible();
  dst->m_CreateTime = src->GetCreateTime();  // not const
  dst->m_GUID = src->m_GUID;

  //  Transcribe (clone) the html HyperLink List, if present
  if (src->m_HyperlinkList == nullptr) return;

  delete dst->m_HyperlinkList;
  dst->m_HyperlinkList = nullptr;

  if (src->m_HyperlinkList->GetCount() > 0) {
    dst->m_HyperlinkList = new Plugin_HyperlinkList;

    wxHyperlinkListNode* linknode = src->m_HyperlinkList->GetFirst();
    while (linknode) {
      Hyperlink* link = linknode->GetData();

      Plugin_Hyperlink* h = new Plugin_Hyperlink();
      h->DescrText = link->DescrText;
      h->Link = link->Link;
      h->Type = link->LType;

      dst->m_HyperlinkList->Append(h);

      linknode = linknode->GetNext();
    }
  }
}

bool GetSingleWaypoint(wxString GUID, PlugIn_Waypoint* pwaypoint) {
  //  Find the RoutePoint
  RoutePoint* prp = pWayPointMan->FindRoutePointByGUID(GUID);

  if (!prp) return false;

  PlugInFromRoutePoint(pwaypoint, prp);

  return true;
}

wxArrayString GetWaypointGUIDArray(void) {
  wxArrayString result;
  const RoutePointList* list = pWayPointMan->GetWaypointList();

  wxRoutePointListNode* prpnode = list->GetFirst();
  while (prpnode) {
    RoutePoint* prp = prpnode->GetData();
    result.Add(prp->m_GUID);

    prpnode = prpnode->GetNext();  // RoutePoint
  }

  return result;
}

wxArrayString GetRouteGUIDArray(void) {
  wxArrayString result;
  RouteList* list = pRouteList;

  wxRouteListNode* prpnode = list->GetFirst();
  while (prpnode) {
    Route* proute = prpnode->GetData();
    result.Add(proute->m_GUID);

    prpnode = prpnode->GetNext();  // Route
  }

  return result;
}

wxArrayString GetTrackGUIDArray(void) {
  wxArrayString result;
  for (Track* ptrack : g_TrackList) {
    result.Add(ptrack->m_GUID);
  }

  return result;
}

wxArrayString GetWaypointGUIDArray(OBJECT_LAYER_REQ req) {
  wxArrayString result;
  const RoutePointList* list = pWayPointMan->GetWaypointList();

  wxRoutePointListNode* prpnode = list->GetFirst();
  while (prpnode) {
    RoutePoint* prp = prpnode->GetData();
    switch (req) {
      case OBJECTS_ALL:
        result.Add(prp->m_GUID);
        break;
      case OBJECTS_NO_LAYERS:
        if (!prp->m_bIsInLayer) result.Add(prp->m_GUID);
        break;
      case OBJECTS_ONLY_LAYERS:
        if (prp->m_bIsInLayer) result.Add(prp->m_GUID);
        break;
    }

    prpnode = prpnode->GetNext();  // RoutePoint
  }

  return result;
}

wxArrayString GetRouteGUIDArray(OBJECT_LAYER_REQ req) {
  wxArrayString result;
  RouteList* list = pRouteList;

  wxRouteListNode* prpnode = list->GetFirst();
  while (prpnode) {
    Route* proute = prpnode->GetData();
    switch (req) {
      case OBJECTS_ALL:
        result.Add(proute->m_GUID);
        break;
      case OBJECTS_NO_LAYERS:
        if (!proute->m_bIsInLayer) result.Add(proute->m_GUID);
        break;
      case OBJECTS_ONLY_LAYERS:
        if (proute->m_bIsInLayer) result.Add(proute->m_GUID);
        break;
    }

    prpnode = prpnode->GetNext();  // Route
  }

  return result;
}

wxArrayString GetTrackGUIDArray(OBJECT_LAYER_REQ req) {
  wxArrayString result;
  for (Track* ptrack : g_TrackList) {
    switch (req) {
      case OBJECTS_ALL:
        result.Add(ptrack->m_GUID);
        break;
      case OBJECTS_NO_LAYERS:
        if (!ptrack->m_bIsInLayer) result.Add(ptrack->m_GUID);
        break;
      case OBJECTS_ONLY_LAYERS:
        if (ptrack->m_bIsInLayer) result.Add(ptrack->m_GUID);
        break;
    }
  }

  return result;
}

wxArrayString GetIconNameArray(void) {
  wxArrayString result;

  for (int i = 0; i < pWayPointMan->GetNumIcons(); i++) {
    wxString* ps = pWayPointMan->GetIconKey(i);
    result.Add(*ps);
  }
  return result;
}

bool AddPlugInRoute(PlugIn_Route* proute, bool b_permanent) {
  Route* route = new Route();

  PlugIn_Waypoint* pwp;
  RoutePoint* pWP_src;
  int ip = 0;
  wxDateTime plannedDeparture;

  wxPlugin_WaypointListNode* pwpnode = proute->pWaypointList->GetFirst();
  while (pwpnode) {
    pwp = pwpnode->GetData();

    RoutePoint* pWP = new RoutePoint(pwp->m_lat, pwp->m_lon, pwp->m_IconName,
                                     pwp->m_MarkName, pwp->m_GUID);

    //  Transcribe (clone) the html HyperLink List, if present
    cloneHyperlinkList(pWP, pwp);
    pWP->m_MarkDescription = pwp->m_MarkDescription;
    pWP->m_bShowName = false;
    pWP->SetCreateTime(pwp->m_CreateTime);

    route->AddPoint(pWP);

    pSelect->AddSelectableRoutePoint(pWP->m_lat, pWP->m_lon, pWP);

    if (ip > 0)
      pSelect->AddSelectableRouteSegment(pWP_src->m_lat, pWP_src->m_lon,
                                         pWP->m_lat, pWP->m_lon, pWP_src, pWP,
                                         route);
    else
      plannedDeparture = pwp->m_CreateTime;
    ip++;
    pWP_src = pWP;

    pwpnode = pwpnode->GetNext();  // PlugInWaypoint
  }

  route->m_PlannedDeparture = plannedDeparture;

  route->m_RouteNameString = proute->m_NameString;
  route->m_RouteStartString = proute->m_StartString;
  route->m_RouteEndString = proute->m_EndString;
  if (!proute->m_GUID.IsEmpty()) {
    route->m_GUID = proute->m_GUID;
  }
  route->m_btemp = (b_permanent == false);

  pRouteList->Append(route);

  if (b_permanent) pConfig->AddNewRoute(route);

  if (pRouteManagerDialog && pRouteManagerDialog->IsShown())
    pRouteManagerDialog->UpdateRouteListCtrl();

  return true;
}

bool DeletePlugInRoute(wxString& GUID) {
  bool b_found = false;

  //  Find the Route
  Route* pRoute = g_pRouteMan->FindRouteByGUID(GUID);
  if (pRoute) {
    g_pRouteMan->DeleteRoute(pRoute, NavObjectChanges::getInstance());
    b_found = true;
  }
  return b_found;
}

bool UpdatePlugInRoute(PlugIn_Route* proute) {
  bool b_found = false;

  //  Find the Route
  Route* pRoute = g_pRouteMan->FindRouteByGUID(proute->m_GUID);
  if (pRoute) b_found = true;

  if (b_found) {
    bool b_permanent = (pRoute->m_btemp == false);
    g_pRouteMan->DeleteRoute(pRoute, NavObjectChanges::getInstance());

    b_found = AddPlugInRoute(proute, b_permanent);
  }

  return b_found;
}

bool AddPlugInTrack(PlugIn_Track* ptrack, bool b_permanent) {
  Track* track = new Track();

  PlugIn_Waypoint* pwp = 0;
  TrackPoint* pWP_src = 0;
  int ip = 0;

  wxPlugin_WaypointListNode* pwpnode = ptrack->pWaypointList->GetFirst();
  while (pwpnode) {
    pwp = pwpnode->GetData();

    TrackPoint* pWP = new TrackPoint(pwp->m_lat, pwp->m_lon);
    pWP->SetCreateTime(pwp->m_CreateTime);

    track->AddPoint(pWP);

    if (ip > 0)
      pSelect->AddSelectableTrackSegment(pWP_src->m_lat, pWP_src->m_lon,
                                         pWP->m_lat, pWP->m_lon, pWP_src, pWP,
                                         track);
    ip++;
    pWP_src = pWP;

    pwpnode = pwpnode->GetNext();  // PlugInWaypoint
  }

  track->SetName(ptrack->m_NameString);
  track->m_TrackStartString = ptrack->m_StartString;
  track->m_TrackEndString = ptrack->m_EndString;
  track->m_GUID = ptrack->m_GUID;
  track->m_btemp = (b_permanent == false);

  g_TrackList.push_back(track);

  if (b_permanent) pConfig->AddNewTrack(track);

  if (pRouteManagerDialog && pRouteManagerDialog->IsShown())
    pRouteManagerDialog->UpdateTrkListCtrl();

  return true;
}

bool DeletePlugInTrack(wxString& GUID) {
  bool b_found = false;

  //  Find the Route
  Track* pTrack = g_pRouteMan->FindTrackByGUID(GUID);
  if (pTrack) {
    RoutemanGui(*g_pRouteMan).DeleteTrack(pTrack);
    b_found = true;
  }

  if (pRouteManagerDialog && pRouteManagerDialog->IsShown())
    pRouteManagerDialog->UpdateTrkListCtrl();

  return b_found;
}

bool UpdatePlugInTrack(PlugIn_Track* ptrack) {
  bool b_found = false;

  //  Find the Track
  Track* pTrack = g_pRouteMan->FindTrackByGUID(ptrack->m_GUID);
  if (pTrack) b_found = true;

  if (b_found) {
    bool b_permanent = (pTrack->m_btemp == false);
    RoutemanGui(*g_pRouteMan).DeleteTrack(pTrack);

    b_found = AddPlugInTrack(ptrack, b_permanent);
  }

  return b_found;
}

bool PlugInHasNormalizedViewPort(PlugIn_ViewPort* vp) {
#ifdef ocpnUSE_GL
  ViewPort ocpn_vp;
  ocpn_vp.m_projection_type = vp->m_projection_type;

  return glChartCanvas::HasNormalizedViewPort(ocpn_vp);
#else
  return false;
#endif
}

void PlugInMultMatrixViewport(PlugIn_ViewPort* vp, float lat, float lon) {
#ifdef ocpnUSE_GL
  ViewPort ocpn_vp;
  ocpn_vp.clat = vp->clat;
  ocpn_vp.clon = vp->clon;
  ocpn_vp.m_projection_type = vp->m_projection_type;
  ocpn_vp.view_scale_ppm = vp->view_scale_ppm;
  ocpn_vp.skew = vp->skew;
  ocpn_vp.rotation = vp->rotation;
  ocpn_vp.pix_width = vp->pix_width;
  ocpn_vp.pix_height = vp->pix_height;

// TODO fix for multicanvas    glChartCanvas::MultMatrixViewPort(ocpn_vp, lat,
// lon);
#endif
}

void PlugInNormalizeViewport(PlugIn_ViewPort* vp, float lat, float lon) {
#ifdef ocpnUSE_GL
  ViewPort ocpn_vp;
  glChartCanvas::NormalizedViewPort(ocpn_vp, lat, lon);

  vp->clat = ocpn_vp.clat;
  vp->clon = ocpn_vp.clon;
  vp->view_scale_ppm = ocpn_vp.view_scale_ppm;
  vp->rotation = ocpn_vp.rotation;
  vp->skew = ocpn_vp.skew;
#endif
}

//          Helper and interface classes

//-------------------------------------------------------------------------------
//    PlugIn_AIS_Target Implementation
//-------------------------------------------------------------------------------

PlugIn_AIS_Target* Create_PI_AIS_Target(AisTargetData* ptarget) {
  PlugIn_AIS_Target* pret = new PlugIn_AIS_Target;

  pret->MMSI = ptarget->MMSI;
  pret->Class = ptarget->Class;
  pret->NavStatus = ptarget->NavStatus;
  pret->SOG = ptarget->SOG;
  pret->COG = ptarget->COG;
  pret->HDG = ptarget->HDG;
  pret->Lon = ptarget->Lon;
  pret->Lat = ptarget->Lat;
  pret->ROTAIS = ptarget->ROTAIS;
  pret->ShipType = ptarget->ShipType;
  pret->IMO = ptarget->IMO;

  pret->Range_NM = ptarget->Range_NM;
  pret->Brg = ptarget->Brg;

  //      Per target collision parameters
  pret->bCPA_Valid = ptarget->bCPA_Valid;
  pret->TCPA = ptarget->TCPA;  // Minutes
  pret->CPA = ptarget->CPA;    // Nautical Miles

  pret->alarm_state = (plugin_ais_alarm_type)ptarget->n_alert_state;

  memcpy(pret->CallSign, ptarget->CallSign, sizeof(ptarget->CallSign) - 1);
  memcpy(pret->ShipName, ptarget->ShipName, sizeof(ptarget->ShipName) - 1);

  return pret;
}

//---------------------------------------------------------------------------
//    API 1.11
//---------------------------------------------------------------------------

//---------------------------------------------------------------------------
//    API 1.12
//---------------------------------------------------------------------------

//---------------------------------------------------------------------------
//    API 1.13
//---------------------------------------------------------------------------
double fromDMM_Plugin(wxString sdms) { return fromDMM(sdms); }

void SetCanvasRotation(double rotation) {
  gFrame->GetPrimaryCanvas()->DoRotateCanvas(rotation);
}

double GetCanvasTilt() { return gFrame->GetPrimaryCanvas()->GetVPTilt(); }

void SetCanvasTilt(double tilt) {
  gFrame->GetPrimaryCanvas()->DoTiltCanvas(tilt);
}

void SetCanvasProjection(int projection) {
  gFrame->GetPrimaryCanvas()->SetVPProjection(projection);
}

OcpnSound* g_PluginSound = SoundFactory();
static void onPlugInPlaySoundExFinished(void* ptr) {}

// Start playing a sound to a given device and return status to plugin
bool PlugInPlaySoundEx(wxString& sound_file, int deviceIndex) {
  bool ok = g_PluginSound->Load(sound_file, deviceIndex);
  if (!ok) {
    wxLogWarning("Cannot load sound file: %s", sound_file);
    return false;
  }
  auto cmd_sound = dynamic_cast<SystemCmdSound*>(g_PluginSound);
  if (cmd_sound) cmd_sound->SetCmd(g_CmdSoundString.mb_str(wxConvUTF8));

  g_PluginSound->SetFinishedCallback(onPlugInPlaySoundExFinished, NULL);
  ok = g_PluginSound->Play();
  if (!ok) {
    wxLogWarning("Cannot play sound file: %s", sound_file);
  }
  return ok;
}

bool CheckEdgePan_PlugIn(int x, int y, bool dragging, int margin, int delta) {
  return gFrame->GetPrimaryCanvas()->CheckEdgePan(x, y, dragging, margin,
                                                  delta);
}

wxBitmap GetIcon_PlugIn(const wxString& name) {
  ocpnStyle::Style* style = g_StyleManager->GetCurrentStyle();
  return style->GetIcon(name);
}

void SetCursor_PlugIn(wxCursor* pCursor) {
  gFrame->GetPrimaryCanvas()->pPlugIn_Cursor = pCursor;
}

void AddChartDirectory(wxString& path) {
  if (g_options) {
    g_options->AddChartDir(path);
  }
}

void ForceChartDBUpdate() {
  if (g_options) {
    g_options->pScanCheckBox->SetValue(true);
    g_options->pUpdateCheckBox->SetValue(true);
  }
}

void ForceChartDBRebuild() {
  if (g_options) {
    g_options->pUpdateCheckBox->SetValue(true);
  }
}

wxDialog* GetActiveOptionsDialog() { return g_options; }

int PlatformDirSelectorDialog(wxWindow* parent, wxString* file_spec,
                              wxString Title, wxString initDir) {
  return g_Platform->DoDirSelectorDialog(parent, file_spec, Title, initDir);
}

int PlatformFileSelectorDialog(wxWindow* parent, wxString* file_spec,
                               wxString Title, wxString initDir,
                               wxString suggestedName, wxString wildcard) {
  return g_Platform->DoFileSelectorDialog(parent, file_spec, Title, initDir,
                                          suggestedName, wildcard);
}

//---------------------------------------------------------------------------
//    API 1.14
//---------------------------------------------------------------------------

ViewPort CreateCompatibleViewportEx(const PlugIn_ViewPort& pivp) {
  //    Create a system ViewPort
  ViewPort vp;

  vp.clat = pivp.clat;  // center point
  vp.clon = pivp.clon;
  vp.view_scale_ppm = pivp.view_scale_ppm;
  vp.skew = pivp.skew;
  vp.rotation = pivp.rotation;
  vp.chart_scale = pivp.chart_scale;
  vp.pix_width = pivp.pix_width;
  vp.pix_height = pivp.pix_height;
  vp.rv_rect = pivp.rv_rect;
  vp.b_quilt = pivp.b_quilt;
  vp.m_projection_type = pivp.m_projection_type;

  if (gFrame->GetPrimaryCanvas())
    vp.ref_scale = gFrame->GetPrimaryCanvas()->GetVP().ref_scale;
  else
    vp.ref_scale = vp.chart_scale;

  vp.SetBoxes();
  vp.Validate();  // This VP is valid

  return vp;
}

void PlugInAISDrawGL(wxGLCanvas* glcanvas, const PlugIn_ViewPort& vp) {
  ViewPort ocpn_vp = CreateCompatibleViewportEx(vp);

  ocpnDC dc(*glcanvas);
  dc.SetVP(ocpn_vp);

  AISDraw(dc, ocpn_vp, NULL);
}

bool PlugInSetFontColor(const wxString TextElement, const wxColour color) {
  return FontMgr::Get().SetFontColor(TextElement, color);
}

//---------------------------------------------------------------------------
//    API 1.15
//---------------------------------------------------------------------------

double PlugInGetDisplaySizeMM() { return g_Platform->GetDisplaySizeMM(); }

wxFont* FindOrCreateFont_PlugIn(int point_size, wxFontFamily family,
                                wxFontStyle style, wxFontWeight weight,
                                bool underline, const wxString& facename,
                                wxFontEncoding encoding) {
  return FontMgr::Get().FindOrCreateFont(point_size, family, style, weight,
                                         underline, facename, encoding);
}

int PluginGetMinAvailableGshhgQuality() {
  return gFrame->GetPrimaryCanvas()->GetMinAvailableGshhgQuality();
}
int PluginGetMaxAvailableGshhgQuality() {
  return gFrame->GetPrimaryCanvas()->GetMaxAvailableGshhgQuality();
}

// disable builtin console canvas, and autopilot nmea sentences
void PlugInHandleAutopilotRoute(bool enable) {
  g_bPluginHandleAutopilotRoute = enable;
}

bool LaunchDefaultBrowser_Plugin(wxString url) {
  if (g_Platform) g_Platform->platformLaunchDefaultBrowser(url);

  return true;
}

//---------------------------------------------------------------------------
//    API 1.16
//---------------------------------------------------------------------------
wxString GetSelectedWaypointGUID_Plugin() {
  ChartCanvas* cc = gFrame->GetFocusCanvas();
  if (cc && cc->GetSelectedRoutePoint()) {
    return cc->GetSelectedRoutePoint()->m_GUID;
  }
  return wxEmptyString;
}

wxString GetSelectedRouteGUID_Plugin() {
  ChartCanvas* cc = gFrame->GetFocusCanvas();
  if (cc && cc->GetSelectedRoute()) {
    return cc->GetSelectedRoute()->m_GUID;
  }
  return wxEmptyString;
}

wxString GetSelectedTrackGUID_Plugin() {
  ChartCanvas* cc = gFrame->GetFocusCanvas();
  if (cc && cc->GetSelectedTrack()) {
    return cc->GetSelectedTrack()->m_GUID;
  }
  return wxEmptyString;
}

std::unique_ptr<PlugIn_Waypoint> GetWaypoint_Plugin(const wxString& GUID) {
  std::unique_ptr<PlugIn_Waypoint> w(new PlugIn_Waypoint);
  GetSingleWaypoint(GUID, w.get());
  return w;
}

std::unique_ptr<PlugIn_Route> GetRoute_Plugin(const wxString& GUID) {
  std::unique_ptr<PlugIn_Route> r;
  Route* route = g_pRouteMan->FindRouteByGUID(GUID);
  if (route == nullptr) return r;

  r = std::unique_ptr<PlugIn_Route>(new PlugIn_Route);
  PlugIn_Route* dst_route = r.get();

  // PlugIn_Waypoint *pwp;
  RoutePoint* src_wp;
  wxRoutePointListNode* node = route->pRoutePointList->GetFirst();

  while (node) {
    src_wp = node->GetData();

    PlugIn_Waypoint* dst_wp = new PlugIn_Waypoint();
    PlugInFromRoutePoint(dst_wp, src_wp);

    dst_route->pWaypointList->Append(dst_wp);

    node = node->GetNext();
  }
  dst_route->m_NameString = route->m_RouteNameString;
  dst_route->m_StartString = route->m_RouteStartString;
  dst_route->m_EndString = route->m_RouteEndString;
  dst_route->m_GUID = route->m_GUID;

  return r;
}

std::unique_ptr<PlugIn_Track> GetTrack_Plugin(const wxString& GUID) {
  std::unique_ptr<PlugIn_Track> t;
  //  Find the Track
  Track* pTrack = g_pRouteMan->FindTrackByGUID(GUID);
  if (!pTrack) return t;

  std::unique_ptr<PlugIn_Track> tk =
      std::unique_ptr<PlugIn_Track>(new PlugIn_Track);
  PlugIn_Track* dst_track = tk.get();
  dst_track->m_NameString = pTrack->GetName();
  dst_track->m_StartString = pTrack->m_TrackStartString;
  dst_track->m_EndString = pTrack->m_TrackEndString;
  dst_track->m_GUID = pTrack->m_GUID;

  for (int i = 0; i < pTrack->GetnPoints(); i++) {
    TrackPoint* ptp = pTrack->GetPoint(i);

    PlugIn_Waypoint* dst_wp = new PlugIn_Waypoint();

    dst_wp->m_lat = ptp->m_lat;
    dst_wp->m_lon = ptp->m_lon;
    dst_wp->m_CreateTime = ptp->GetCreateTime();  // not const

    dst_track->pWaypointList->Append(dst_wp);
  }

  return tk;
}

wxWindow* PluginGetFocusCanvas() { return g_focusCanvas; }

wxWindow* PluginGetOverlayRenderCanvas() {
  // if(g_overlayCanvas)
  return g_overlayCanvas;
  // else
}

void CanvasJumpToPosition(wxWindow* canvas, double lat, double lon,
                          double scale) {
  auto oCanvas = dynamic_cast<ChartCanvas*>(canvas);
  if (oCanvas) gFrame->JumpToPosition(oCanvas, lat, lon, scale);
}

bool ShuttingDown(void) { return g_bquiting; }

wxWindow* GetCanvasUnderMouse(void) { return gFrame->GetCanvasUnderMouse(); }

int GetCanvasIndexUnderMouse(void) {
  ChartCanvas* l_canvas = gFrame->GetCanvasUnderMouse();
  if (l_canvas) {
    for (unsigned int i = 0; i < g_canvasArray.GetCount(); ++i) {
      if (l_canvas == g_canvasArray[i]) return i;
    }
  }
  return 0;
}

// std::vector<wxWindow *> GetCanvasArray()
// {
//     std::vector<wxWindow *> rv;
//     for(unsigned int i=0 ; i < g_canvasArray.GetCount() ; i++){
//         ChartCanvas *cc = g_canvasArray.Item(i);
//         rv.push_back(cc);
//     }
//
//     return rv;
// }

wxWindow* GetCanvasByIndex(int canvasIndex) {
  if (g_canvasConfig == 0)
    return gFrame->GetPrimaryCanvas();
  else {
    if ((canvasIndex >= 0) && g_canvasArray[canvasIndex]) {
      return g_canvasArray[canvasIndex];
    }
  }
  return NULL;
}

bool CheckMUIEdgePan_PlugIn(int x, int y, bool dragging, int margin, int delta,
                            int canvasIndex) {
  if (g_canvasConfig == 0)
    return gFrame->GetPrimaryCanvas()->CheckEdgePan(x, y, dragging, margin,
                                                    delta);
  else {
    if ((canvasIndex >= 0) && g_canvasArray[canvasIndex]) {
      return g_canvasArray[canvasIndex]->CheckEdgePan(x, y, dragging, margin,
                                                      delta);
    }
  }

  return false;
}

void SetMUICursor_PlugIn(wxCursor* pCursor, int canvasIndex) {
  if (g_canvasConfig == 0)
    gFrame->GetPrimaryCanvas()->pPlugIn_Cursor = pCursor;
  else {
    if ((canvasIndex >= 0) && g_canvasArray[canvasIndex]) {
      g_canvasArray[canvasIndex]->pPlugIn_Cursor = pCursor;
    }
  }
}

int GetCanvasCount() {
  if (g_canvasConfig == 1) return 2;
  //     else
  return 1;
}

int GetLatLonFormat() { return g_iSDMMFormat; }

wxRect GetMasterToolbarRect() {
  if (g_MainToolbar)
    return g_MainToolbar->GetToolbarRect();
  else
    return wxRect(0, 0, 1, 1);
}

//---------------------------------------------------------------------------
//    API 1.17
//---------------------------------------------------------------------------

void ZeroXTE() {
  if (g_pRouteMan) {
    g_pRouteMan->ZeroCurrentXTEToActivePoint();
  }
}

static PlugIn_ViewPort CreatePlugInViewportEx(const ViewPort& vp) {
  //    Create a PlugIn Viewport
  ViewPort tvp = vp;
  PlugIn_ViewPort pivp;

  pivp.clat = tvp.clat;  // center point
  pivp.clon = tvp.clon;
  pivp.view_scale_ppm = tvp.view_scale_ppm;
  pivp.skew = tvp.skew;
  pivp.rotation = tvp.rotation;
  pivp.chart_scale = tvp.chart_scale;
  pivp.pix_width = tvp.pix_width;
  pivp.pix_height = tvp.pix_height;
  pivp.rv_rect = tvp.rv_rect;
  pivp.b_quilt = tvp.b_quilt;
  pivp.m_projection_type = tvp.m_projection_type;

  pivp.lat_min = tvp.GetBBox().GetMinLat();
  pivp.lat_max = tvp.GetBBox().GetMaxLat();
  pivp.lon_min = tvp.GetBBox().GetMinLon();
  pivp.lon_max = tvp.GetBBox().GetMaxLon();

  pivp.bValid = tvp.IsValid();  // This VP is valid

  return pivp;
}

ListOfPI_S57Obj* PlugInManager::GetLightsObjRuleListVisibleAtLatLon(
    ChartPlugInWrapper* target, float zlat, float zlon, const ViewPort& vp) {
  ListOfPI_S57Obj* list = NULL;
  if (target) {
    PlugInChartBaseGLPlus2* picbgl =
        dynamic_cast<PlugInChartBaseGLPlus2*>(target->GetPlugInChart());
    if (picbgl) {
      PlugIn_ViewPort pi_vp = CreatePlugInViewportEx(vp);
      list = picbgl->GetLightsObjRuleListVisibleAtLatLon(zlat, zlon, &pi_vp);

      return list;
    }
    PlugInChartBaseExtendedPlus2* picbx =
        dynamic_cast<PlugInChartBaseExtendedPlus2*>(target->GetPlugInChart());
    if (picbx) {
      PlugIn_ViewPort pi_vp = CreatePlugInViewportEx(vp);
      list = picbx->GetLightsObjRuleListVisibleAtLatLon(zlat, zlon, &pi_vp);

      return list;
    } else
      return list;
  } else
    return list;
}

//      PlugInWaypointEx implementation

#include <wx/listimpl.cpp>
WX_DEFINE_LIST(Plugin_WaypointExList)

//  The class implementations
PlugIn_Waypoint_Ex::PlugIn_Waypoint_Ex() { InitDefaults(); }

PlugIn_Waypoint_Ex::PlugIn_Waypoint_Ex(
    double lat, double lon, const wxString& icon_ident, const wxString& wp_name,
    const wxString& GUID, const double ScaMin, const bool bNameVisible,
    const int nRangeRings, const double RangeDistance,
    const wxColor RangeColor) {
  InitDefaults();

  wxDateTime now = wxDateTime::Now();
  m_CreateTime = now.ToUTC();
  m_HyperlinkList = NULL;

  m_lat = lat;
  m_lon = lon;
  IconName = icon_ident;
  m_MarkName = wp_name;
  m_GUID = GUID;
  scamin = ScaMin;
  IsNameVisible = bNameVisible;
  nrange_rings = nRangeRings;
  RangeRingSpace = RangeDistance;
  RangeRingColor = RangeColor;
}

void PlugIn_Waypoint_Ex::InitDefaults() {
  m_HyperlinkList = NULL;
  scamin = 1e9;
  b_useScamin = false;
  nrange_rings = 0;
  RangeRingSpace = 1;
  IsNameVisible = false;
  IsVisible = true;
  RangeRingColor = *wxBLACK;
  m_CreateTime = wxDateTime::Now();
  IsActive = false;
  m_lat = 0;
  m_lon = 0;
}

bool PlugIn_Waypoint_Ex::GetFSStatus() {
  RoutePoint* prp = pWayPointMan->FindRoutePointByGUID(m_GUID);
  if (!prp) return false;

  if (prp->m_bIsInRoute && !prp->IsShared()) return false;

  return true;
}

int PlugIn_Waypoint_Ex::GetRouteMembershipCount() {
  // Search all routes to count the membership of this point
  RoutePoint* pWP = pWayPointMan->FindRoutePointByGUID(m_GUID);
  if (!pWP) return 0;

  int nCount = 0;
  wxRouteListNode* node = pRouteList->GetFirst();
  while (node) {
    Route* proute = node->GetData();
    wxRoutePointListNode* pnode = (proute->pRoutePointList)->GetFirst();
    while (pnode) {
      RoutePoint* prp = pnode->GetData();
      if (prp == pWP) nCount++;
      pnode = pnode->GetNext();
    }

    node = node->GetNext();
  }

  return nCount;
}

PlugIn_Waypoint_Ex::~PlugIn_Waypoint_Ex() {}

//      PlugInRouteExtended implementation
PlugIn_Route_Ex::PlugIn_Route_Ex(void) {
  pWaypointList = new Plugin_WaypointExList;
}

PlugIn_Route_Ex::~PlugIn_Route_Ex(void) {
  pWaypointList->DeleteContents(false);  // do not delete Waypoints
  pWaypointList->Clear();

  delete pWaypointList;
}

//  The utility methods implementations

// translate O route class to PlugIn_Waypoint_Ex
static void PlugInExFromRoutePoint(PlugIn_Waypoint_Ex* dst,
                                   /* const*/ RoutePoint* src) {
  dst->m_lat = src->m_lat;
  dst->m_lon = src->m_lon;
  dst->IconName = src->GetIconName();
  dst->m_MarkName = src->GetName();
  dst->m_MarkDescription = src->GetDescription();
  dst->IconDescription = pWayPointMan->GetIconDescription(src->GetIconName());
  dst->IsVisible = src->IsVisible();
  dst->m_CreateTime = src->GetCreateTime();  // not const
  dst->m_GUID = src->m_GUID;

  //  Transcribe (clone) the html HyperLink List, if present
  if (src->m_HyperlinkList == nullptr) return;

  delete dst->m_HyperlinkList;
  dst->m_HyperlinkList = nullptr;

  if (src->m_HyperlinkList->GetCount() > 0) {
    dst->m_HyperlinkList = new Plugin_HyperlinkList;

    wxHyperlinkListNode* linknode = src->m_HyperlinkList->GetFirst();
    while (linknode) {
      Hyperlink* link = linknode->GetData();

      Plugin_Hyperlink* h = new Plugin_Hyperlink();
      h->DescrText = link->DescrText;
      h->Link = link->Link;
      h->Type = link->LType;

      dst->m_HyperlinkList->Append(h);

      linknode = linknode->GetNext();
    }
  }

  // Get the range ring info
  dst->nrange_rings = src->m_iWaypointRangeRingsNumber;
  dst->RangeRingSpace = src->m_fWaypointRangeRingsStep;
  dst->RangeRingColor = src->m_wxcWaypointRangeRingsColour;

  // Get other extended info
  dst->IsNameVisible = src->m_bShowName;
  dst->scamin = src->GetScaMin();
  dst->b_useScamin = src->GetUseSca();
  dst->IsActive = src->m_bIsActive;
}

static void cloneHyperlinkListEx(RoutePoint* dst,
                                 const PlugIn_Waypoint_Ex* src) {
  //  Transcribe (clone) the html HyperLink List, if present
  if (src->m_HyperlinkList == nullptr) return;

  if (src->m_HyperlinkList->GetCount() > 0) {
    wxPlugin_HyperlinkListNode* linknode = src->m_HyperlinkList->GetFirst();
    while (linknode) {
      Plugin_Hyperlink* link = linknode->GetData();

      Hyperlink* h = new Hyperlink();
      h->DescrText = link->DescrText;
      h->Link = link->Link;
      h->LType = link->Type;

      dst->m_HyperlinkList->Append(h);

      linknode = linknode->GetNext();
    }
  }
}

RoutePoint* CreateNewPoint(const PlugIn_Waypoint_Ex* src, bool b_permanent) {
  RoutePoint* pWP = new RoutePoint(src->m_lat, src->m_lon, src->IconName,
                                   src->m_MarkName, src->m_GUID);

  pWP->m_bIsolatedMark = true;  // This is an isolated mark

  cloneHyperlinkListEx(pWP, src);

  pWP->m_MarkDescription = src->m_MarkDescription;

  if (src->m_CreateTime.IsValid())
    pWP->SetCreateTime(src->m_CreateTime);
  else {
    wxDateTime dtnow(wxDateTime::Now());
    pWP->SetCreateTime(dtnow);
  }

  pWP->m_btemp = (b_permanent == false);

  // Extended fields
  pWP->SetIconName(src->IconName);
  pWP->SetWaypointRangeRingsNumber(src->nrange_rings);
  pWP->SetWaypointRangeRingsStep(src->RangeRingSpace);
  pWP->SetWaypointRangeRingsColour(src->RangeRingColor);
  pWP->SetScaMin(src->scamin);
  pWP->SetUseSca(src->b_useScamin);
  pWP->SetNameShown(src->IsNameVisible);
  pWP->SetVisible(src->IsVisible);

  return pWP;
}
bool GetSingleWaypointEx(wxString GUID, PlugIn_Waypoint_Ex* pwaypoint) {
  //  Find the RoutePoint
  RoutePoint* prp = pWayPointMan->FindRoutePointByGUID(GUID);

  if (!prp) return false;

  PlugInExFromRoutePoint(pwaypoint, prp);

  return true;
}

bool AddSingleWaypointEx(PlugIn_Waypoint_Ex* pwaypointex, bool b_permanent) {
  //  Validate the waypoint parameters a little bit

  //  GUID
  //  Make sure that this GUID is indeed unique in the Routepoint list
  bool b_unique = true;
  wxRoutePointListNode* prpnode = pWayPointMan->GetWaypointList()->GetFirst();
  while (prpnode) {
    RoutePoint* prp = prpnode->GetData();

    if (prp->m_GUID == pwaypointex->m_GUID) {
      b_unique = false;
      break;
    }
    prpnode = prpnode->GetNext();  // RoutePoint
  }

  if (!b_unique) return false;

  RoutePoint* pWP = CreateNewPoint(pwaypointex, b_permanent);

  pWP->SetShowWaypointRangeRings(pwaypointex->nrange_rings > 0);

  pSelect->AddSelectableRoutePoint(pWP->m_lat, pWP->m_lon, pWP);
  if (b_permanent) pConfig->AddNewWayPoint(pWP, -1);

  if (pRouteManagerDialog && pRouteManagerDialog->IsShown())
    pRouteManagerDialog->UpdateWptListCtrl();

  return true;
}

bool UpdateSingleWaypointEx(PlugIn_Waypoint_Ex* pwaypoint) {
  //  Find the RoutePoint
  bool b_found = false;
  RoutePoint* prp = pWayPointMan->FindRoutePointByGUID(pwaypoint->m_GUID);

  if (prp) b_found = true;

  if (b_found) {
    double lat_save = prp->m_lat;
    double lon_save = prp->m_lon;

    prp->m_lat = pwaypoint->m_lat;
    prp->m_lon = pwaypoint->m_lon;
    prp->SetIconName(pwaypoint->IconName);
    prp->SetName(pwaypoint->m_MarkName);
    prp->m_MarkDescription = pwaypoint->m_MarkDescription;
    prp->SetVisible(pwaypoint->IsVisible);
    if (pwaypoint->m_CreateTime.IsValid())
      prp->SetCreateTime(pwaypoint->m_CreateTime);

    //  Transcribe (clone) the html HyperLink List, if present

    if (pwaypoint->m_HyperlinkList) {
      prp->m_HyperlinkList->Clear();
      if (pwaypoint->m_HyperlinkList->GetCount() > 0) {
        wxPlugin_HyperlinkListNode* linknode =
            pwaypoint->m_HyperlinkList->GetFirst();
        while (linknode) {
          Plugin_Hyperlink* link = linknode->GetData();

          Hyperlink* h = new Hyperlink();
          h->DescrText = link->DescrText;
          h->Link = link->Link;
          h->LType = link->Type;

          prp->m_HyperlinkList->Append(h);

          linknode = linknode->GetNext();
        }
      }
    }

    // Extended fields
    prp->SetWaypointRangeRingsNumber(pwaypoint->nrange_rings);
    prp->SetWaypointRangeRingsStep(pwaypoint->RangeRingSpace);
    prp->SetWaypointRangeRingsColour(pwaypoint->RangeRingColor);
    prp->SetScaMin(pwaypoint->scamin);
    prp->SetUseSca(pwaypoint->b_useScamin);
    prp->SetNameShown(pwaypoint->IsNameVisible);

    prp->SetShowWaypointRangeRings(pwaypoint->nrange_rings > 0);

    if (prp) prp->ReLoadIcon();

    auto canvas = gFrame->GetPrimaryCanvas();
    SelectCtx ctx(canvas->m_bShowNavobjects, canvas->GetCanvasTrueScale(),
                  canvas->GetScaleValue());
    SelectItem* pFind =
        pSelect->FindSelection(ctx, lat_save, lon_save, SELTYPE_ROUTEPOINT);
    if (pFind) {
      pFind->m_slat = pwaypoint->m_lat;  // update the SelectList entry
      pFind->m_slon = pwaypoint->m_lon;
    }

    if (!prp->m_btemp) pConfig->UpdateWayPoint(prp);

    if (pRouteManagerDialog && pRouteManagerDialog->IsShown())
      pRouteManagerDialog->UpdateWptListCtrl();
  }

  return b_found;
}

bool AddPlugInRouteEx(PlugIn_Route_Ex* proute, bool b_permanent) {
  Route* route = new Route();

  PlugIn_Waypoint_Ex* pwaypointex;
  RoutePoint *pWP, *pWP_src;
  int ip = 0;
  wxDateTime plannedDeparture;

  wxPlugin_WaypointExListNode* pwpnode = proute->pWaypointList->GetFirst();
  while (pwpnode) {
    pwaypointex = pwpnode->GetData();

    pWP = pWayPointMan->FindRoutePointByGUID(pwaypointex->m_GUID);
    if (!pWP) {
      pWP = CreateNewPoint(pwaypointex, b_permanent);
      pWP->m_bIsolatedMark = false;
    }

    route->AddPoint(pWP);

    pSelect->AddSelectableRoutePoint(pWP->m_lat, pWP->m_lon, pWP);

    if (ip > 0)
      pSelect->AddSelectableRouteSegment(pWP_src->m_lat, pWP_src->m_lon,
                                         pWP->m_lat, pWP->m_lon, pWP_src, pWP,
                                         route);

    plannedDeparture = pwaypointex->m_CreateTime;
    ip++;
    pWP_src = pWP;

    pwpnode = pwpnode->GetNext();  // PlugInWaypoint
  }

  route->m_PlannedDeparture = plannedDeparture;

  route->m_RouteNameString = proute->m_NameString;
  route->m_RouteStartString = proute->m_StartString;
  route->m_RouteEndString = proute->m_EndString;
  if (!proute->m_GUID.IsEmpty()) {
    route->m_GUID = proute->m_GUID;
  }
  route->m_btemp = (b_permanent == false);
  route->SetVisible(proute->m_isVisible);
  route->m_RouteDescription = proute->m_Description;

  pRouteList->Append(route);

  if (b_permanent) pConfig->AddNewRoute(route);

  if (pRouteManagerDialog && pRouteManagerDialog->IsShown())
    pRouteManagerDialog->UpdateRouteListCtrl();

  return true;
}

bool UpdatePlugInRouteEx(PlugIn_Route_Ex* proute) {
  bool b_found = false;

  //  Find the Route
  Route* pRoute = g_pRouteMan->FindRouteByGUID(proute->m_GUID);
  if (pRoute) b_found = true;

  if (b_found) {
    bool b_permanent = !pRoute->m_btemp;
    g_pRouteMan->DeleteRoute(pRoute, NavObjectChanges::getInstance());

    b_found = AddPlugInRouteEx(proute, b_permanent);
  }

  return b_found;
}

// std::unique_ptr<PlugIn_Waypoint_Ex> GetWaypointEx_Plugin(const wxString &)
// {
// }

// std::unique_ptr<PlugIn_Route_Ex> GetRouteEx_Plugin(const wxString &)
// {
// }

std::unique_ptr<PlugIn_Waypoint_Ex> GetWaypointEx_Plugin(const wxString& GUID) {
  std::unique_ptr<PlugIn_Waypoint_Ex> w(new PlugIn_Waypoint_Ex);
  GetSingleWaypointEx(GUID, w.get());
  return w;
}

std::unique_ptr<PlugIn_Route_Ex> GetRouteEx_Plugin(const wxString& GUID) {
  std::unique_ptr<PlugIn_Route_Ex> r;
  Route* route = g_pRouteMan->FindRouteByGUID(GUID);
  if (route == nullptr) return r;

  r = std::unique_ptr<PlugIn_Route_Ex>(new PlugIn_Route_Ex);
  PlugIn_Route_Ex* dst_route = r.get();

  // PlugIn_Waypoint *pwp;
  RoutePoint* src_wp;
  wxRoutePointListNode* node = route->pRoutePointList->GetFirst();

  while (node) {
    src_wp = node->GetData();

    PlugIn_Waypoint_Ex* dst_wp = new PlugIn_Waypoint_Ex();
    PlugInExFromRoutePoint(dst_wp, src_wp);

    dst_route->pWaypointList->Append(dst_wp);

    node = node->GetNext();
  }
  dst_route->m_NameString = route->m_RouteNameString;
  dst_route->m_StartString = route->m_RouteStartString;
  dst_route->m_EndString = route->m_RouteEndString;
  dst_route->m_GUID = route->m_GUID;
  dst_route->m_isActive = g_pRouteMan->GetpActiveRoute() == route;
  dst_route->m_isVisible = route->IsVisible();
  dst_route->m_Description = route->m_RouteDescription;

  return r;
}

wxString GetActiveWaypointGUID(
    void) {  // if no active waypoint, returns wxEmptyString
  RoutePoint* rp = g_pRouteMan->GetpActivePoint();
  if (!rp)
    return wxEmptyString;
  else
    return rp->m_GUID;
}

wxString GetActiveRouteGUID(
    void) {  // if no active route, returns wxEmptyString
  Route* rt = g_pRouteMan->GetpActiveRoute();
  if (!rt)
    return wxEmptyString;
  else
    return rt->m_GUID;
}

/** Comm Global Watchdog Query  */
int GetGlobalWatchdogTimoutSeconds() { return gps_watchdog_timeout_ticks; }

/** Comm Priority query support methods  */
std::vector<std::string> GetPriorityMaps() {
  MyApp& app = wxGetApp();
  return (app.m_comm_bridge.GetPriorityMaps());
}

std::vector<std::string> GetActivePriorityIdentifiers() {
  std::vector<std::string> result;

  MyApp& app = wxGetApp();

  std::string id =
      app.m_comm_bridge.GetPriorityContainer("position").active_source;
  result.push_back(id);
  id = app.m_comm_bridge.GetPriorityContainer("velocity").active_source;
  result.push_back(id);
  id = app.m_comm_bridge.GetPriorityContainer("heading").active_source;
  result.push_back(id);
  id = app.m_comm_bridge.GetPriorityContainer("variation").active_source;
  result.push_back(id);
  id = app.m_comm_bridge.GetPriorityContainer("satellites").active_source;
  result.push_back(id);

  return result;
}

double OCPN_GetDisplayContentScaleFactor() {
  double rv = 1.0;
#if defined(__WXOSX__) || defined(__WXGTK3__)
  // Support scaled HDPI displays.
  if (gFrame) rv = gFrame->GetContentScaleFactor();
#endif
  return rv;
}
double OCPN_GetWinDIPScaleFactor() {
  double scaler = 1.0;
#ifdef __WXMSW__
  if (gFrame) scaler = (double)(gFrame->ToDIP(100)) / 100.;
#endif
  return scaler;
}

//---------------------------------------------------------------------------
//    API 1.18
//---------------------------------------------------------------------------

//---------------------------------------------------------------------------
//    API 1.19
//---------------------------------------------------------------------------
void ExitOCPN() {}

bool GetFullScreen() { return gFrame->IsFullScreen(); }

void SetFullScreen(bool set_full_screen_on) {
  bool state = gFrame->IsFullScreen();
  if (set_full_screen_on && !state)
    gFrame->ToggleFullScreen();
  else if (!set_full_screen_on && state)
    gFrame->ToggleFullScreen();
}

extern bool g_useMUI;
void EnableMUIBar(bool enable, int CanvasIndex) {
  bool current_mui_state = g_useMUI;

  g_useMUI = enable;
  if (enable && !current_mui_state) {  // OFF going ON
    // ..For each canvas...
    for (unsigned int i = 0; i < g_canvasArray.GetCount(); i++) {
      ChartCanvas* cc = g_canvasArray.Item(i);
      if (cc) cc->CreateMUIBar();
    }
  } else if (!enable && current_mui_state) {  // ON going OFF
    // ..For each canvas...
    for (unsigned int i = 0; i < g_canvasArray.GetCount(); i++) {
      ChartCanvas* cc = g_canvasArray.Item(i);
      if (cc) cc->DestroyMuiBar();
    }
  }
}

bool GetEnableMUIBar(int CanvasIndex) { return g_useMUI; }

void EnableCompassGPSIcon(bool enable, int CanvasIndex) {
  if (CanvasIndex < GetCanvasCount()) {
    ChartCanvas* cc = g_canvasArray.Item(CanvasIndex);
    if (cc) cc->SetShowGPSCompassWindow(enable);
  }
}

bool GetEnableCompassGPSIcon(int CanvasIndex) {
  if (CanvasIndex < GetCanvasCount()) {
    ChartCanvas* cc = g_canvasArray.Item(CanvasIndex);
    if (cc)
      return cc->GetShowGPSCompassWindow();
    else
      return false;
  }
  return false;
}

extern bool g_bShowStatusBar;
void EnableStatusBar(bool enable) {
  g_bShowStatusBar = enable;
  gFrame->ConfigureStatusBar();
}

bool GetEnableStatusBar() { return g_bShowStatusBar; }

void EnableChartBar(bool enable, int CanvasIndex) {
  bool current_chartbar_state = g_bShowChartBar;
  for (unsigned int i = 0; i < g_canvasArray.GetCount(); i++) {
    ChartCanvas* cc = g_canvasArray.Item(i);
    if (current_chartbar_state && !enable) {
      gFrame->ToggleChartBar(cc);
      g_bShowChartBar = current_chartbar_state;
    } else if (!current_chartbar_state && enable) {
      gFrame->ToggleChartBar(cc);
      g_bShowChartBar = current_chartbar_state;
    }
  }
  g_bShowChartBar = enable;
}

bool GetEnableChartBar(int CanvasIndex) { return g_bShowChartBar; }

extern bool g_bShowMenuBar;
void EnableMenu(bool enable) {
  if (!enable) {
    if (g_bShowMenuBar) {
      g_bShowMenuBar = false;
      if (gFrame->m_pMenuBar) {
        gFrame->SetMenuBar(NULL);
        gFrame->m_pMenuBar->Destroy();
        gFrame->m_pMenuBar = NULL;
      }
    }
  } else {
    g_bShowMenuBar = true;
    gFrame->BuildMenuBar();
  }
}

bool GetEnableMenu() { return g_bShowMenuBar; }

void SetGlobalColor(std::string table, std::string name, wxColor color) {
  if (ps52plib) ps52plib->m_chartSymbols.UpdateTableColor(table, name, color);
}

wxColor GetGlobalColorD(std::string map_name, std::string name) {
  wxColor ret = wxColor(*wxRED);
  if (ps52plib) {
    int i_table = ps52plib->m_chartSymbols.FindColorTable(map_name.c_str());
    ret = ps52plib->m_chartSymbols.GetwxColor(name.c_str(), i_table);
  }
  return ret;
}

void EnableLatLonGrid(bool enable, int CanvasIndex) {
  if (CanvasIndex < GetCanvasCount()) {
    ChartCanvas* cc = g_canvasArray.Item(CanvasIndex);
    if (cc) cc->SetShowGrid(enable);
  }
}

void EnableChartOutlines(bool enable, int CanvasIndex) {
  if (CanvasIndex < GetCanvasCount()) {
    ChartCanvas* cc = g_canvasArray.Item(CanvasIndex);
    if (cc) cc->SetShowOutlines(enable);
  }
}

void EnableDepthUnitDisplay(bool enable, int CanvasIndex) {
  if (CanvasIndex < GetCanvasCount()) {
    ChartCanvas* cc = g_canvasArray.Item(CanvasIndex);
    if (cc) cc->SetShowDepthUnits(enable);
  }
}

void EnableAisTargetDisplay(bool enable, int CanvasIndex) {
  if (CanvasIndex < GetCanvasCount()) {
    ChartCanvas* cc = g_canvasArray.Item(CanvasIndex);
    if (cc) cc->SetShowAIS(enable);
  }
}

void EnableTideStationsDisplay(bool enable, int CanvasIndex) {
  if (CanvasIndex < GetCanvasCount()) {
    ChartCanvas* cc = g_canvasArray.Item(CanvasIndex);
    if (cc) cc->ShowTides(enable);
  }
}

void EnableCurrentStationsDisplay(bool enable, int CanvasIndex) {
  if (CanvasIndex < GetCanvasCount()) {
    ChartCanvas* cc = g_canvasArray.Item(CanvasIndex);
    if (cc) cc->ShowCurrents(enable);
  }
}

void EnableENCTextDisplay(bool enable, int CanvasIndex) {
  if (CanvasIndex < GetCanvasCount()) {
    ChartCanvas* cc = g_canvasArray.Item(CanvasIndex);
    if (cc) cc->SetShowENCText(enable);
  }
}

void EnableENCDepthSoundingsDisplay(bool enable, int CanvasIndex) {
  if (CanvasIndex < GetCanvasCount()) {
    ChartCanvas* cc = g_canvasArray.Item(CanvasIndex);
    if (cc) cc->SetShowENCDepth(enable);
  }
}

void EnableBuoyLightLabelsDisplay(bool enable, int CanvasIndex) {
  if (CanvasIndex < GetCanvasCount()) {
    ChartCanvas* cc = g_canvasArray.Item(CanvasIndex);
    if (cc) cc->SetShowENCBuoyLabels(enable);
  }
}

void EnableLightsDisplay(bool enable, int CanvasIndex) {
  if (CanvasIndex < GetCanvasCount()) {
    ChartCanvas* cc = g_canvasArray.Item(CanvasIndex);
    if (cc) cc->SetShowENCLights(enable);
  }
}

void EnableLightDescriptionsDisplay(bool enable, int CanvasIndex) {
  if (CanvasIndex < GetCanvasCount()) {
    ChartCanvas* cc = g_canvasArray.Item(CanvasIndex);
    if (cc) cc->SetShowENCLightDesc(enable);
  }
}

void SetENCDisplayCategory(PI_DisCat cat, int CanvasIndex) {
  int valSet = STANDARD;
  switch (cat) {
    case PI_DISPLAYBASE:
      valSet = DISPLAYBASE;
      break;
    case PI_STANDARD:
      valSet = STANDARD;
      break;
    case PI_OTHER:
      valSet = OTHER;
      break;
    case PI_MARINERS_STANDARD:
      valSet = MARINERS_STANDARD;
      break;
    default:
      valSet = STANDARD;
      break;
  }
  if (CanvasIndex < GetCanvasCount()) {
    ChartCanvas* cc = g_canvasArray.Item(CanvasIndex);
    if (cc) cc->SetENCDisplayCategory(valSet);
  }
}
PI_DisCat GetENCDisplayCategory(int CanvasIndex) {
  ChartCanvas* cc = g_canvasArray.Item(CanvasIndex);
  if (cc)
    return ((PI_DisCat)cc->GetENCDisplayCategory());
  else
    return PI_DisCat::PI_STANDARD;
}

void SetNavigationMode(PI_NavMode mode, int CanvasIndex) {
  int newMode = NORTH_UP_MODE;
  if (mode == PI_COURSE_UP_MODE)
    newMode = COURSE_UP_MODE;
  else if (mode == PI_HEAD_UP_MODE)
    newMode = HEAD_UP_MODE;

  if (CanvasIndex < GetCanvasCount()) {
    ChartCanvas* cc = g_canvasArray.Item(CanvasIndex);
    if (cc) cc->SetUpMode(newMode);
  }
}
PI_NavMode GetNavigationMode(int CanvasIndex) {
  if (CanvasIndex < GetCanvasCount()) {
    ChartCanvas* cc = g_canvasArray.Item(CanvasIndex);
    if (cc) return ((PI_NavMode)cc->GetUpMode());
  }
  return PI_NavMode::PI_NORTH_UP_MODE;
}

bool GetEnableLatLonGrid(int CanvasIndex) {
  if (CanvasIndex < GetCanvasCount()) {
    ChartCanvas* cc = g_canvasArray.Item(CanvasIndex);
    if (cc) return (cc->GetShowGrid());
  }
  return false;
}

bool GetEnableChartOutlines(int CanvasIndex) {
  if (CanvasIndex < GetCanvasCount()) {
    ChartCanvas* cc = g_canvasArray.Item(CanvasIndex);
    if (cc) return (cc->GetShowOutlines());
  }
  return false;
}

bool GetEnableDepthUnitDisplay(int CanvasIndex) {
  if (CanvasIndex < GetCanvasCount()) {
    ChartCanvas* cc = g_canvasArray.Item(CanvasIndex);
    if (cc) return (cc->GetShowDepthUnits());
  }
  return false;
}

bool GetEnableAisTargetDisplay(int CanvasIndex) {
  if (CanvasIndex < GetCanvasCount()) {
    ChartCanvas* cc = g_canvasArray.Item(CanvasIndex);
    if (cc) return (cc->GetShowAIS());
  }
  return false;
}

bool GetEnableTideStationsDisplay(int CanvasIndex) {
  if (CanvasIndex < GetCanvasCount()) {
    ChartCanvas* cc = g_canvasArray.Item(CanvasIndex);
    if (cc) return (cc->GetbShowTide());
  }
  return false;
}

bool GetEnableCurrentStationsDisplay(int CanvasIndex) {
  if (CanvasIndex < GetCanvasCount()) {
    ChartCanvas* cc = g_canvasArray.Item(CanvasIndex);
    if (cc) return (cc->GetbShowCurrent());
  }
  return false;
}

bool GetEnableENCTextDisplay(int CanvasIndex) {
  if (CanvasIndex < GetCanvasCount()) {
    ChartCanvas* cc = g_canvasArray.Item(CanvasIndex);
    if (cc) return (cc->GetShowENCText());
  }
  return false;
}

bool GetEnableENCDepthSoundingsDisplay(int CanvasIndex) {
  if (CanvasIndex < GetCanvasCount()) {
    ChartCanvas* cc = g_canvasArray.Item(CanvasIndex);
    if (cc) return (cc->GetShowENCDepth());
  }
  return false;
}

bool GetEnableBuoyLightLabelsDisplay(int CanvasIndex) {
  if (CanvasIndex < GetCanvasCount()) {
    ChartCanvas* cc = g_canvasArray.Item(CanvasIndex);
    if (cc) return (cc->GetShowENCBuoyLabels());
  }
  return false;
}

bool GetEnableLightsDisplay(int CanvasIndex) {
  if (CanvasIndex < GetCanvasCount()) {
    ChartCanvas* cc = g_canvasArray.Item(CanvasIndex);
    if (cc) return (cc->GetShowENCLights());
  }
  return false;
}

bool GetShowENCLightDesc(int CanvasIndex) {
  if (CanvasIndex < GetCanvasCount()) {
    ChartCanvas* cc = g_canvasArray.Item(CanvasIndex);
    if (cc) return (cc->GetbShowCurrent());
  }
  return false;
}

void EnableTouchMode(bool enable) { g_btouch = enable; }

bool GetTouchMode() { return g_btouch; }

void EnableLookaheadMode(bool enable, int CanvasIndex) {
  if (CanvasIndex < GetCanvasCount()) {
    ChartCanvas* cc = g_canvasArray.Item(CanvasIndex);
    if (cc) cc->ToggleLookahead();
  }
}

bool GetEnableLookaheadMode(int CanvasIndex) {
  if (CanvasIndex < GetCanvasCount()) {
    ChartCanvas* cc = g_canvasArray.Item(CanvasIndex);
    if (cc) return (cc->GetLookahead());
  }
  return false;
}

extern bool g_bTrackActive;
void SetTrackingMode(bool enable) {
  if (!g_bTrackActive && enable)
    gFrame->TrackOn();
  else if (g_bTrackActive && !enable)
    gFrame->TrackOff();
}
bool GetTrackingMode() { return g_bTrackActive; }

void SetAppColorScheme(PI_ColorScheme cs) {
  gFrame->SetAndApplyColorScheme((ColorScheme)cs);
}
PI_ColorScheme GetAppColorScheme() {
  return (PI_ColorScheme)global_color_scheme;
}

void RequestWindowRefresh(wxWindow* win, bool eraseBackground) {
  if (win) win->Refresh(eraseBackground);
}

void EnableSplitScreenLayout(bool enable) {
  if (g_canvasConfig == 1) {
    if (enable)
      return;
    else {                 // split to single
      g_canvasConfig = 0;  // 0 => "single canvas"
      gFrame->CreateCanvasLayout();
      gFrame->DoChartUpdate();
    }
  } else {
    if (enable) {          // single to split
      g_canvasConfig = 1;  // 1 => "two canvas"
      gFrame->CreateCanvasLayout();
      gFrame->DoChartUpdate();
    } else {
      return;
    }
  }
}

// ChartCanvas control utilities

void PluginZoomCanvas(int CanvasIndex, double factor) {
  if (CanvasIndex < GetCanvasCount()) {
    ChartCanvas* cc = g_canvasArray.Item(CanvasIndex);
    if (cc) cc->ZoomCanvasSimple(factor);
  }
}

bool GetEnableMainToolbar() { return (!g_disable_main_toolbar); }
void SetEnableMainToolbar(bool enable) {
  g_disable_main_toolbar = !enable;
  if (g_MainToolbar) g_MainToolbar->RefreshToolbar();
}

void ShowGlobalSettingsDialog() {
  if (gFrame) gFrame->ScheduleSettingsDialog();
}

void PluginCenterOwnship(int CanvasIndex) {
  if (CanvasIndex < GetCanvasCount()) {
    ChartCanvas* cc = g_canvasArray.Item(CanvasIndex);
    if (cc) {
      bool bfollow = cc->GetbFollow();
      cc->ResetOwnshipOffset();
      if (bfollow)
        cc->SetbFollow();
      else
        cc->JumpToPosition(gLat, gLon, cc->GetVPScale());
    }
  }
}

void PluginSetFollowMode(int CanvasIndex, bool enable_follow) {
  if (CanvasIndex < GetCanvasCount()) {
    ChartCanvas* cc = g_canvasArray.Item(CanvasIndex);
    if (cc) {
      if (cc->GetbFollow() != enable_follow) cc->TogglebFollow();
    }
  }
}

bool PluginGetFollowMode(int CanvasIndex) {
  if (CanvasIndex < GetCanvasCount()) {
    ChartCanvas* cc = g_canvasArray.Item(CanvasIndex);
    if (cc) return cc->GetbFollow();
  }
  return false;
}
<<<<<<< HEAD

void EnableCanvasFocusBar(bool enable, int CanvasIndex) {
  if (CanvasIndex < GetCanvasCount()) {
    ChartCanvas* cc = g_canvasArray.Item(CanvasIndex);
    if (cc) cc->SetShowFocusBar(enable);
  }
}
bool GetEnableCanvasFocusBar(int CanvasIndex) {
  if (CanvasIndex < GetCanvasCount()) {
    ChartCanvas* cc = g_canvasArray.Item(CanvasIndex);
    if (cc) return (cc->GetShowFocusBar());
  }
  return false;
}
=======
bool GetEnableTenHertzUpdate() { return g_btenhertz; }

void EnableTenHertzUpdate(bool enable) { g_btenhertz = enable; }
>>>>>>> 289c5e39
<|MERGE_RESOLUTION|>--- conflicted
+++ resolved
@@ -2714,7 +2714,6 @@
   }
   return false;
 }
-<<<<<<< HEAD
 
 void EnableCanvasFocusBar(bool enable, int CanvasIndex) {
   if (CanvasIndex < GetCanvasCount()) {
@@ -2729,8 +2728,7 @@
   }
   return false;
 }
-=======
+
 bool GetEnableTenHertzUpdate() { return g_btenhertz; }
 
-void EnableTenHertzUpdate(bool enable) { g_btenhertz = enable; }
->>>>>>> 289c5e39
+void EnableTenHertzUpdate(bool enable) { g_btenhertz = enable; }