--- conflicted
+++ resolved
@@ -1442,13 +1442,13 @@
 
         m_stPrecision->Show(advanced);
         m_choicePrecision->Show(advanced);
-<<<<<<< HEAD
-        m_stTalkerIdText->Show(advanced);
-        m_TalkerIdText->Show(advanced);
+//<<<<<<< master
+//        m_stTalkerIdText->Show(advanced);
+//        m_TalkerIdText->Show(advanced);
 //        m_cbGarminHost->Show(advanced);
-=======
-        m_cbGarminHost->Show(advanced);
->>>>>>> 6ba68bcc
+//=======
+//        m_cbGarminHost->Show(advanced);
+//>>>>>>> master
         m_stPrecision->Enable(m_cbOutput->IsChecked() && advanced);
         m_choicePrecision->Enable(m_cbOutput->IsChecked() && advanced);
 
