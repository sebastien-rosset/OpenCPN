--- conflicted
+++ resolved
@@ -617,7 +617,7 @@
                             mVar = -m_NMEA0183.Hdg.MagneticVariationDegrees;
                         SendSentenceToAllInstruments( OCPN_DBP_STC_HMV, mVar, _T("\u00B0") );
                     }
-                    
+
                 }
                 if( mPriHeadingM >= 1 ) {
                     mPriHeadingM = 1;
@@ -816,7 +816,6 @@
                     }
 
                     if( mPriVar >= 3 ) {
-<<<<<<< HEAD
                         if( !wxIsNaN( m_NMEA0183.Rmc.MagneticVariation ) ){
                             mPriVar = 3;
                             if( m_NMEA0183.Rmc.MagneticVariationDirection == East )
@@ -824,19 +823,9 @@
                             else if( m_NMEA0183.Rmc.MagneticVariationDirection == West )
                                 mVar = -m_NMEA0183.Rmc.MagneticVariation;
                             mVar_Watchdog = gps_watchdog_timeout_ticks;
-                        
+
                             SendSentenceToAllInstruments( OCPN_DBP_STC_HMV, mVar, _T("\u00B0") );
                         }
-=======
-                        mPriVar = 3;
-                        if( m_NMEA0183.Rmc.MagneticVariationDirection == East ) mVar =
-                                m_NMEA0183.Rmc.MagneticVariation;
-                        else if( m_NMEA0183.Rmc.MagneticVariationDirection == West ) mVar =
-                                -m_NMEA0183.Rmc.MagneticVariation;
-                        mVar_Watchdog = gps_watchdog_timeout_ticks;
-
-                        SendSentenceToAllInstruments( OCPN_DBP_STC_HMV, mVar, _T("\u00B0") );
->>>>>>> d9764c38
                     }
 
                     if( mPriDateTime >= 3 ) {
@@ -1011,21 +1000,13 @@
         SendSentenceToAllInstruments( OCPN_DBP_STC_COG, pfix.Cog, _T("\u00B0") );
     }
     if( mPriVar >= 1 ) {
-<<<<<<< HEAD
         if( !wxIsNaN( pfix.Var ) ){
             mPriVar = 1;
             mVar = pfix.Var;
             mVar_Watchdog = gps_watchdog_timeout_ticks;
-        
+
             SendSentenceToAllInstruments( OCPN_DBP_STC_HMV, pfix.Var, _T("\u00B0") );
         }
-=======
-        mPriVar = 1;
-        mVar = pfix.Var;
-        mVar_Watchdog = gps_watchdog_timeout_ticks;
-
-        SendSentenceToAllInstruments( OCPN_DBP_STC_HMV, pfix.Var, _T("\u00B0") );
->>>>>>> d9764c38
     }
     if( mPriDateTime >= 6 ) { //We prefer the GPS datetime
         mPriDateTime = 6;
