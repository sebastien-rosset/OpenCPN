/***************************************************************************
 * $Id: dashboard_pi.cpp, v1.0 2010/08/05 SethDart Exp $
 *
 * Project:  OpenCPN
 * Purpose:  Dashboard Plugin
 * Author:   Jean-Eudes Onfray
 *
 ***************************************************************************
 *   Copyright (C) 2010 by David S. Register                               *
 *                                                                         *
 *   This program is free software; you can redistribute it and/or modify  *
 *   it under the terms of the GNU General Public License as published by  *
 *   the Free Software Foundation; either version 2 of the License, or     *
 *   (at your option) any later version.                                   *
 *                                                                         *
 *   This program is distributed in the hope that it will be useful,       *
 *   but WITHOUT ANY WARRANTY; without even the implied warranty of        *
 *   MERCHANTABILITY or FITNESS FOR A PARTICULAR PURPOSE.  See the         *
 *   GNU General Public License for more details.                          *
 *                                                                         *
 *   You should have received a copy of the GNU General Public License     *
 *   along with this program; if not, write to the                         *
 *   Free Software Foundation, Inc.,                                       *
 *   51 Franklin Street, Fifth Floor, Boston, MA 02110-1301,  USA.         *
 ***************************************************************************
 */

#include "wx/wxprec.h"

#ifndef  WX_PRECOMP
#include "wx/wx.h"
#endif //precompiled headers

#include <assert.h>
#include <cmath>
// xw 2.8
#include <wx/filename.h>
#include <wx/fontdlg.h>

#include <typeinfo>
#include "dashboard_pi.h"
#include "icons.h"
#include "wx/jsonreader.h"
#include "wx/jsonwriter.h"

wxFont *g_pFontTitle;
wxFont *g_pFontData;
wxFont *g_pFontLabel;
wxFont *g_pFontSmall;
int g_iDashSpeedMax;
int g_iDashCOGDamp;
int g_iDashSpeedUnit;
int g_iDashSOGDamp;
int g_iDashDepthUnit;
int g_iDashDistanceUnit;
int g_iDashWindSpeedUnit;
int g_iUTCOffset;
double g_dDashDBTOffset;
bool g_iDashUsetruewinddata;
double g_dHDT;
<<<<<<< HEAD
double g_dSOG, g_dCOG;
=======
int g_iDashTempUnit;
>>>>>>> 2810361d

#if !defined(NAN)
static const long long lNaN = 0xfff8000000000000;
#define NAN (*(double*)&lNaN)
#endif

#ifdef __OCPN__ANDROID__
#include "qdebug.h"
#endif

// the class factories, used to create and destroy instances of the PlugIn

extern "C" DECL_EXP opencpn_plugin* create_pi( void *ppimgr )
{
    return (opencpn_plugin *) new dashboard_pi( ppimgr );
}

extern "C" DECL_EXP void destroy_pi( opencpn_plugin* p )
{
    delete p;
}

#ifdef __OCPN__ANDROID__

QString qtStyleSheet = "QScrollBar:horizontal {\
border: 0px solid grey;\
background-color: rgb(240, 240, 240);\
height: 35px;\
margin: 0px 1px 0 1px;\
}\
QScrollBar::handle:horizontal {\
background-color: rgb(200, 200, 200);\
min-width: 20px;\
border-radius: 10px;\
}\
QScrollBar::add-line:horizontal {\
border: 0px solid grey;\
background: #32CC99;\
width: 0px;\
subcontrol-position: right;\
subcontrol-origin: margin;\
}\
QScrollBar::sub-line:horizontal {\
border: 0px solid grey;\
background: #32CC99;\
width: 0px;\
subcontrol-position: left;\
subcontrol-origin: margin;\
}\
QScrollBar:vertical {\
border: 0px solid grey;\
background-color: rgb(240, 240, 240);\
width: 35px;\
margin: 1px 0px 1px 0px;\
}\
QScrollBar::handle:vertical {\
background-color: rgb(200, 200, 200);\
min-height: 20px;\
border-radius: 10px;\
}\
QScrollBar::add-line:vertical {\
border: 0px solid grey;\
background: #32CC99;\
height: 0px;\
subcontrol-position: top;\
subcontrol-origin: margin;\
}\
QScrollBar::sub-line:vertical {\
border: 0px solid grey;\
background: #32CC99;\
height: 0px;\
subcontrol-position: bottom;\
subcontrol-origin: margin;\
}\
QCheckBox {\
spacing: 25px;\
}\
QCheckBox::indicator {\
width: 30px;\
height: 30px;\
}\
";

#endif

#ifdef __OCPN__ANDROID__
#include <QtWidgets/QScroller>
#endif


//---------------------------------------------------------------------------------------------------------
//
//    Dashboard PlugIn Implementation
//
//---------------------------------------------------------------------------------------------------------
// !!! WARNING !!!
// do not change the order, add new instruments at the end, before ID_DBP_LAST_ENTRY!
// otherwise, for users with an existing opencpn.ini file, their instruments are changing !
enum {
    ID_DBP_I_POS, ID_DBP_I_SOG, ID_DBP_D_SOG, ID_DBP_I_COG, ID_DBP_D_COG, ID_DBP_I_STW,
    ID_DBP_I_HDT, ID_DBP_D_AW, ID_DBP_D_AWA, ID_DBP_I_AWS, ID_DBP_D_AWS, ID_DBP_D_TW,
    ID_DBP_I_DPT, ID_DBP_D_DPT, ID_DBP_I_TMP, ID_DBP_I_VMG, ID_DBP_D_VMG, ID_DBP_I_RSA,
    ID_DBP_D_RSA, ID_DBP_I_SAT, ID_DBP_D_GPS, ID_DBP_I_PTR, ID_DBP_I_GPSUTC, ID_DBP_I_SUN,
    ID_DBP_D_MON, ID_DBP_I_ATMP, ID_DBP_I_AWA, ID_DBP_I_TWA, ID_DBP_I_TWD, ID_DBP_I_TWS,
    ID_DBP_D_TWD, ID_DBP_I_HDM, ID_DBP_D_HDT, ID_DBP_D_WDH, ID_DBP_I_VLW1, ID_DBP_I_VLW2, ID_DBP_D_MDA, ID_DBP_I_MDA,ID_DBP_D_BPH, ID_DBP_I_FOS,
    ID_DBP_M_COG, ID_DBP_I_PITCH, ID_DBP_I_HEEL, ID_DBP_D_AWA_TWA, ID_DBP_I_GPSLCL, ID_DBP_I_CPULCL, ID_DBP_I_SUNLCL,
    ID_DBP_LAST_ENTRY //this has a reference in one of the routines; defining a "LAST_ENTRY" and setting the reference to it, is one codeline less to change (and find) when adding new instruments :-)
};

bool IsObsolete( int id ) {
    switch( id ) {
        case ID_DBP_D_AWA: return true;
        default: return false;
    }
}

wxString getInstrumentCaption( unsigned int id )
{
    switch( id ){
        case ID_DBP_I_POS:
            return _("Position");
        case ID_DBP_I_SOG:
            return _("SOG");
        case ID_DBP_D_SOG:
            return _("Speedometer");
        case ID_DBP_I_COG:
            return _("COG");
        case ID_DBP_M_COG:
            return _("Mag COG");
        case ID_DBP_D_COG:
            return _("GNSS Compass");
        case ID_DBP_D_HDT:
            return _("True Compass");
        case ID_DBP_I_STW:
            return _("STW");
        case ID_DBP_I_HDT:
            return _("True HDG");
        case ID_DBP_I_HDM:
            return _("Mag HDG");
        case ID_DBP_D_AW:
        case ID_DBP_D_AWA:
            return _("App. Wind Angle & Speed");
        case ID_DBP_D_AWA_TWA:
            return _("App & True Wind Angle");
        case ID_DBP_I_AWS:
            return _("App. Wind Speed");
        case ID_DBP_D_AWS:
            return _("App. Wind Speed");
        case ID_DBP_D_TW:
            return _("True Wind Angle & Speed");
        case ID_DBP_I_DPT:
            return _("Depth");
        case ID_DBP_D_DPT:
            return _("Depth");
        case ID_DBP_D_MDA:
            return _("Barometric pressure");
        case ID_DBP_I_MDA:
            return _("Barometric pressure");
        case ID_DBP_I_TMP:
            return _("Water Temp.");
        case ID_DBP_I_ATMP:
            return _("Air Temp.");
        case ID_DBP_I_AWA:
            return _("App. Wind Angle");
        case ID_DBP_I_TWA:
            return _("True Wind Angle");
        case ID_DBP_I_TWD:
            return _("True Wind Direction");
        case ID_DBP_I_TWS:
            return _("True Wind Speed");
        case ID_DBP_D_TWD:
            return _("True Wind Dir. & Speed");
        case ID_DBP_I_VMG:
            return _("VMG");
        case ID_DBP_D_VMG:
            return _("VMG");
        case ID_DBP_I_RSA:
            return _("Rudder Angle");
        case ID_DBP_D_RSA:
            return _("Rudder Angle");
        case ID_DBP_I_SAT:
            return _("GNSS in use");
        case ID_DBP_D_GPS:
            return _("GNSS Status");
        case ID_DBP_I_PTR:
            return _("Cursor");
        case ID_DBP_I_GPSUTC:
            return _("GNSS Clock");
        case ID_DBP_I_SUN:
            return _("Sunrise/Sunset");
        case ID_DBP_D_MON:
            return _("Moon phase");
        case ID_DBP_D_WDH:
            return _("Wind history");
        case ID_DBP_D_BPH:
            return  _("Barometric history");
        case ID_DBP_I_VLW1:
            return _("Trip Log");
        case ID_DBP_I_VLW2:
            return _("Sum Log");
        case ID_DBP_I_FOS:
            return _("From Ownship");
        case ID_DBP_I_PITCH:
            return _("Pitch");
        case ID_DBP_I_HEEL:
            return _("Heel");
        case ID_DBP_I_GPSLCL:
            return _( "Local GNSS Clock" );
        case ID_DBP_I_CPULCL:
            return _( "Local CPU Clock" );
        case ID_DBP_I_SUNLCL:
            return _( "Local Sunrise/Sunset" );
    }
    return _T("");
}

void getListItemForInstrument( wxListItem &item, unsigned int id )
{
    item.SetData( id );
    item.SetText( getInstrumentCaption( id ) );
    switch( id ){
        case ID_DBP_I_POS:
        case ID_DBP_I_SOG:
        case ID_DBP_I_COG:
        case ID_DBP_M_COG:
        case ID_DBP_I_STW:
        case ID_DBP_I_HDT:
        case ID_DBP_I_HDM:
        case ID_DBP_I_AWS:
        case ID_DBP_I_DPT:
        case ID_DBP_I_MDA:
        case ID_DBP_I_TMP:
        case ID_DBP_I_ATMP:
        case ID_DBP_I_TWA:
        case ID_DBP_I_TWD:
        case ID_DBP_I_TWS:
        case ID_DBP_I_AWA:
        case ID_DBP_I_VMG:
        case ID_DBP_I_RSA:
        case ID_DBP_I_SAT:
        case ID_DBP_I_PTR:
        case ID_DBP_I_GPSUTC:
        case ID_DBP_I_GPSLCL:
        case ID_DBP_I_CPULCL:
        case ID_DBP_I_SUN:
        case ID_DBP_I_SUNLCL:
        case ID_DBP_I_VLW1:
        case ID_DBP_I_VLW2:
        case ID_DBP_I_FOS:
        case ID_DBP_I_PITCH:
        case ID_DBP_I_HEEL:
            item.SetImage( 0 );
            break;
        case ID_DBP_D_SOG:
        case ID_DBP_D_COG:
        case ID_DBP_D_AW:
        case ID_DBP_D_AWA:
        case ID_DBP_D_AWS:
        case ID_DBP_D_TW:
        case ID_DBP_D_AWA_TWA:
        case ID_DBP_D_TWD:
        case ID_DBP_D_DPT:
        case ID_DBP_D_MDA:
        case ID_DBP_D_VMG:
        case ID_DBP_D_RSA:
        case ID_DBP_D_GPS:
        case ID_DBP_D_HDT:
        case ID_DBP_D_MON:
        case ID_DBP_D_WDH:
        case ID_DBP_D_BPH:
            item.SetImage( 1 );
            break;
    }
}

/*  These two function were taken from gpxdocument.cpp */
int GetRandomNumber(int range_min, int range_max)
{
      long u = (long)wxRound(((double)rand() / ((double)(RAND_MAX) + 1) * (range_max - range_min)) + range_min);
      return (int)u;
}

// RFC4122 version 4 compliant random UUIDs generator.
wxString GetUUID(void)
{
      wxString str;
      struct {
      int time_low;
      int time_mid;
      int time_hi_and_version;
      int clock_seq_hi_and_rsv;
      int clock_seq_low;
      int node_hi;
      int node_low;
      } uuid;

      uuid.time_low = GetRandomNumber(0, 2147483647);//FIXME: the max should be set to something like MAXINT32, but it doesn't compile un gcc...
      uuid.time_mid = GetRandomNumber(0, 65535);
      uuid.time_hi_and_version = GetRandomNumber(0, 65535);
      uuid.clock_seq_hi_and_rsv = GetRandomNumber(0, 255);
      uuid.clock_seq_low = GetRandomNumber(0, 255);
      uuid.node_hi = GetRandomNumber(0, 65535);
      uuid.node_low = GetRandomNumber(0, 2147483647);

      /* Set the two most significant bits (bits 6 and 7) of the
      * clock_seq_hi_and_rsv to zero and one, respectively. */
      uuid.clock_seq_hi_and_rsv = (uuid.clock_seq_hi_and_rsv & 0x3F) | 0x80;

      /* Set the four most significant bits (bits 12 through 15) of the
      * time_hi_and_version field to 4 */
      uuid.time_hi_and_version = (uuid.time_hi_and_version & 0x0fff) | 0x4000;

      str.Printf(_T("%08x-%04x-%04x-%02x%02x-%04x%08x"),
      uuid.time_low,
      uuid.time_mid,
      uuid.time_hi_and_version,
      uuid.clock_seq_hi_and_rsv,
      uuid.clock_seq_low,
      uuid.node_hi,
      uuid.node_low);

      return str;
}

wxString MakeName()
{
    return _T("DASH_") + GetUUID();
}


//---------------------------------------------------------------------------------------------------------
//
//          PlugIn initialization and de-init
//
//---------------------------------------------------------------------------------------------------------

dashboard_pi::dashboard_pi( void *ppimgr ) :
        wxTimer( this ), opencpn_plugin_16( ppimgr )
{
    // Create the PlugIn icons
    initialize_images();
}

dashboard_pi::~dashboard_pi( void )
{
    delete _img_dashboard_pi;
    delete _img_dashboard;
    delete _img_dial;
    delete _img_instrument;
    delete _img_minus;
    delete _img_plus;
}

int dashboard_pi::Init( void )
{
    AddLocaleCatalog( _T("opencpn-dashboard_pi") );

    mVar = NAN;
    mPriPosition = 99;
    mPriCOGSOG = 99;
    mPriHeadingT = 99; // True heading
    mPriHeadingM = 99; // Magnetic heading
    mPriVar = 99;
    mPriDateTime = 99;
    mPriAWA = 99; // Relative wind
    mPriTWA = 99; // True wind
    mPriWDN = 99; //True hist. wind
    mPriDepth = 99;
    mPriSTW = 99;
    mPriWTP = 99;
    mPriSatStatus = 99;
    mPriSatUsed = 99;
    m_config_version = -1;
    mHDx_Watchdog = 2;
    mHDT_Watchdog = 2;
    mSatsUsed_Wdog = 2;
    mSatStatus_Wdog = 2;
    mVar_Watchdog = 2;
    mMWVA_Watchdog = 2;
    mMWVT_Watchdog = 2;
    mDPT_DBT_Watchdog = 2;
    mSTW_Watchdog = 2;
    mWTP_Watchdog = 2;
    mRSA_Watchdog = 2;
    mVMG_Watchdog = 2;
    mUTC_Watchdog = 2;
    mATMP_Watchdog = 2;
    mWDN_Watchdog = 2;
    mMDA_Watchdog = 2;
    mPITCH_Watchdog = 2;
    mHEEL_Watchdog = 2;

    g_pFontTitle = new wxFont( 10, wxFONTFAMILY_SWISS, wxFONTSTYLE_ITALIC, wxFONTWEIGHT_NORMAL );
    g_pFontData = new wxFont( 14, wxFONTFAMILY_SWISS, wxFONTSTYLE_NORMAL, wxFONTWEIGHT_NORMAL );
    g_pFontLabel = new wxFont( 8, wxFONTFAMILY_SWISS, wxFONTSTYLE_NORMAL, wxFONTWEIGHT_NORMAL );
    g_pFontSmall = new wxFont( 8, wxFONTFAMILY_SWISS, wxFONTSTYLE_NORMAL, wxFONTWEIGHT_NORMAL );

    m_pauimgr = GetFrameAuiManager();
    m_pauimgr->Connect( wxEVT_AUI_PANE_CLOSE, wxAuiManagerEventHandler( dashboard_pi::OnPaneClose ),
            NULL, this );

    //    Get a pointer to the opencpn configuration object
    m_pconfig = GetOCPNConfigObject();

    //    And load the configuration items
    LoadConfig();

    //    This PlugIn needs a toolbar icon
//    m_toolbar_item_id = InsertPlugInTool( _T(""), _img_dashboard, _img_dashboard, wxITEM_CHECK,
//            _("Dashboard"), _T(""), NULL, DASHBOARD_TOOL_POSITION, 0, this );

    wxString shareLocn =*GetpSharedDataLocation() +
                _T("plugins") + wxFileName::GetPathSeparator() +
                _T("dashboard_pi") + wxFileName::GetPathSeparator()
                +_T("data") + wxFileName::GetPathSeparator();

     wxString normalIcon = shareLocn + _T("Dashboard.svg");
     wxString toggledIcon = shareLocn + _T("Dashboard_toggled.svg");
     wxString rolloverIcon = shareLocn + _T("Dashboard_rollover.svg");

     //  For journeyman styles, we prefer the built-in raster icons which match the rest of the toolbar.
     if(GetActiveStyleName().Lower() != _T("traditional")){
         normalIcon = _T("");
         toggledIcon = _T("");
         rolloverIcon = _T("");
     }

      m_toolbar_item_id = InsertPlugInToolSVG( _T(""), normalIcon, rolloverIcon, toggledIcon, wxITEM_CHECK,
             _("Dashboard"), _T(""), NULL, DASHBOARD_TOOL_POSITION, 0, this );


    ApplyConfig();

    //  If we loaded a version 1 config setup, convert now to version 2
    if(m_config_version == 1) {
        SaveConfig();
    }

    Start( 1000, wxTIMER_CONTINUOUS );

    return ( WANTS_CURSOR_LATLON | WANTS_TOOLBAR_CALLBACK | INSTALLS_TOOLBAR_TOOL
            | WANTS_PREFERENCES | WANTS_CONFIG | WANTS_NMEA_SENTENCES | WANTS_NMEA_EVENTS
            | USES_AUI_MANAGER | WANTS_PLUGIN_MESSAGING );
}

bool dashboard_pi::DeInit( void )
{
    SaveConfig();
    if( IsRunning() ) // Timer started?
    Stop(); // Stop timer

    for( size_t i = 0; i < m_ArrayOfDashboardWindow.GetCount(); i++ ) {
        DashboardWindow *dashboard_window = m_ArrayOfDashboardWindow.Item( i )->m_pDashboardWindow;
        if( dashboard_window ) {
            m_pauimgr->DetachPane( dashboard_window );
            dashboard_window->Close();
            dashboard_window->Destroy();
            m_ArrayOfDashboardWindow.Item( i )->m_pDashboardWindow = NULL;
        }
    }

    for( size_t i = 0; i < m_ArrayOfDashboardWindow.GetCount(); i++ ) {
        DashboardWindowContainer *pdwc = m_ArrayOfDashboardWindow.Item( i );
        delete pdwc;
    }

    delete g_pFontTitle;
    delete g_pFontData;
    delete g_pFontLabel;
    delete g_pFontSmall;

    return true;
}

double GetJsonDouble(wxJSONValue &value) {
    double d_ret =0;
    if (value.IsDouble()) {
        d_ret = value.AsDouble();
        return d_ret;
    }
    else if (value.IsLong()) {
        int i_ret = value.AsLong();
        d_ret = i_ret;
        return d_ret;
    }
    return nan("");
}

void dashboard_pi::Notify()
{
    SendUtcTimeToAllInstruments( mUTCDateTime );
    for( size_t i = 0; i < m_ArrayOfDashboardWindow.GetCount(); i++ ) {
        DashboardWindow *dashboard_window = m_ArrayOfDashboardWindow.Item( i )->m_pDashboardWindow;
        if( dashboard_window ){
            dashboard_window->Refresh();
#ifdef __OCPN__ANDROID__
            wxWindowList list = dashboard_window->GetChildren();
            wxWindowListNode *node = list.GetFirst();
            for( size_t i = 0; i < list.GetCount(); i++ ) {
                wxWindow *win = node->GetData();
//                qDebug() << "Refresh Dash child:" << i;
                win->Refresh();
                node = node->GetNext();
            }
#endif


        }
    }
    //  Manage the watchdogs

    mHDx_Watchdog--;
    if( mHDx_Watchdog <= 0 ) {
        mHdm = NAN;
        mPriHeadingM = 99;
        SendSentenceToAllInstruments( OCPN_DBP_STC_HDM, mHdm, _T("\u00B0") );
        mHDx_Watchdog = gps_watchdog_timeout_ticks;
    }

    mHDT_Watchdog--;
    if( mHDT_Watchdog <= 0 ) {
        mPriHeadingT = 99;
        SendSentenceToAllInstruments( OCPN_DBP_STC_HDT, NAN, _T("\u00B0T") );
        mHDT_Watchdog = gps_watchdog_timeout_ticks;
    }

    mVar_Watchdog--;
    if( mVar_Watchdog <= 0 ) {
        mVar = NAN;
        mPriVar = 99;
        SendSentenceToAllInstruments( OCPN_DBP_STC_HMV, NAN, _T("\u00B0T") );
        mVar_Watchdog = gps_watchdog_timeout_ticks;
    }

    mSatsUsed_Wdog--;
    if (mSatsUsed_Wdog <= 0) {
        mPriSatUsed = 99;
        mSatsInView = 0;
        SendSentenceToAllInstruments(OCPN_DBP_STC_SAT, NAN, _T(""));
        mSatsUsed_Wdog = gps_watchdog_timeout_ticks;
    }

    mSatStatus_Wdog--;
    if( mSatStatus_Wdog <= 0 ) {
        SAT_INFO sats[4];
        for(int i=0 ; i < 4 ; i++) {
            sats[i].SatNumber = 0;
            sats[i].SignalToNoiseRatio = 0;
        }
        SendSatInfoToAllInstruments( 0, 1, wxEmptyString, sats );
        SendSatInfoToAllInstruments( 0, 2, wxEmptyString, sats );
        SendSatInfoToAllInstruments( 0, 3, wxEmptyString, sats );
        mPriSatStatus = 99;
        mSatStatus_Wdog = gps_watchdog_timeout_ticks;
    }

    mMWVA_Watchdog--;
    if (mMWVA_Watchdog <= 0) {
        SendSentenceToAllInstruments(OCPN_DBP_STC_AWA, NAN, _T("-"));
        SendSentenceToAllInstruments(OCPN_DBP_STC_AWS, NAN, _T("-"));
        mPriAWA = 99;
        mMWVA_Watchdog = gps_watchdog_timeout_ticks;
    }

    mMWVT_Watchdog--;
    if (mMWVT_Watchdog <= 0) {
        SendSentenceToAllInstruments(OCPN_DBP_STC_TWA, NAN, _T("-"));
        SendSentenceToAllInstruments(OCPN_DBP_STC_TWS, NAN, _T("-"));
        SendSentenceToAllInstruments(OCPN_DBP_STC_TWS2, NAN, _T("-"));
        mPriTWA = 99;
        mMWVT_Watchdog = gps_watchdog_timeout_ticks;
    }

    mDPT_DBT_Watchdog--;
    if (mDPT_DBT_Watchdog <= 0) {
        mPriDepth = 99;
        SendSentenceToAllInstruments(OCPN_DBP_STC_DPT, NAN, _T("-"));
        mDPT_DBT_Watchdog = gps_watchdog_timeout_ticks;
    }

    mSTW_Watchdog--;
    if (mSTW_Watchdog <= 0) {
        mPriSTW = 99;
        SendSentenceToAllInstruments(OCPN_DBP_STC_STW, NAN, _T("-"));
        mSTW_Watchdog = gps_watchdog_timeout_ticks;
    }

    mWTP_Watchdog--;
    if (mWTP_Watchdog <= 0) {
        mPriWTP = 99;
        SendSentenceToAllInstruments(OCPN_DBP_STC_TMP, NAN, "-");
        mWTP_Watchdog = gps_watchdog_timeout_ticks;
    }
    mRSA_Watchdog--;
    if (mRSA_Watchdog <= 0) {
        SendSentenceToAllInstruments(OCPN_DBP_STC_RSA, NAN, "-");
        mRSA_Watchdog = gps_watchdog_timeout_ticks;
    }
    mVMG_Watchdog--;
    if (mVMG_Watchdog <= 0) {
        SendSentenceToAllInstruments(OCPN_DBP_STC_VMG, NAN, "-");
        mVMG_Watchdog = gps_watchdog_timeout_ticks;
    }
    mUTC_Watchdog--;
    if (mUTC_Watchdog <= 0) {
        mPriDateTime = 99;
        mUTC_Watchdog = gps_watchdog_timeout_ticks;
    }
    mATMP_Watchdog--;
    if (mATMP_Watchdog <= 0) {
        SendSentenceToAllInstruments(OCPN_DBP_STC_ATMP, NAN, "-");
        mPriATMP = 99;
        mATMP_Watchdog = gps_watchdog_timeout_ticks;
    }
    mWDN_Watchdog--;
    if (mWDN_Watchdog <= 0) {
        SendSentenceToAllInstruments(OCPN_DBP_STC_TWD, NAN, _T("-"));
        mPriWDN = 99;
        mWDN_Watchdog = gps_watchdog_timeout_ticks;
    }
    mMDA_Watchdog--;
    if (mMDA_Watchdog <= 0) {
        SendSentenceToAllInstruments(OCPN_DBP_STC_MDA, NAN, _T("-"));
        mMDA_Watchdog = gps_watchdog_timeout_ticks;
    }
    mPITCH_Watchdog--;
    if (mPITCH_Watchdog <= 0) {
        SendSentenceToAllInstruments(OCPN_DBP_STC_PITCH, NAN, _T("-"));
        mPITCH_Watchdog = gps_watchdog_timeout_ticks;
    }
    mHEEL_Watchdog--;
    if (mHEEL_Watchdog <= 0) {
        SendSentenceToAllInstruments(OCPN_DBP_STC_HEEL, NAN, _T("-"));
        mHEEL_Watchdog = gps_watchdog_timeout_ticks;
    }

}

int dashboard_pi::GetAPIVersionMajor()
{
    return MY_API_VERSION_MAJOR;
}

int dashboard_pi::GetAPIVersionMinor()
{
    return MY_API_VERSION_MINOR;
}

int dashboard_pi::GetPlugInVersionMajor()
{
    return PLUGIN_VERSION_MAJOR;
}

int dashboard_pi::GetPlugInVersionMinor()
{
    return PLUGIN_VERSION_MINOR;
}

wxBitmap *dashboard_pi::GetPlugInBitmap()
{
    return _img_dashboard_pi;
}

wxString dashboard_pi::GetCommonName()
{
    return _("Dashboard");
}

wxString dashboard_pi::GetShortDescription()
{
    return _("Dashboard PlugIn for OpenCPN");
}

wxString dashboard_pi::GetLongDescription()
{
    return _("Dashboard PlugIn for OpenCPN\n\
Provides navigation instrument display from NMEA source.");

}

void dashboard_pi::SendSentenceToAllInstruments( DASH_CAP st, double value, wxString unit )
{
    for( size_t i = 0; i < m_ArrayOfDashboardWindow.GetCount(); i++ ) {
        DashboardWindow *dashboard_window = m_ArrayOfDashboardWindow.Item( i )->m_pDashboardWindow;
        if( dashboard_window ) dashboard_window->SendSentenceToAllInstruments( st, value, unit );
    }
    if (st == OCPN_DBP_STC_HDT) {
        g_dHDT = value;
    }
    if (st == OCPN_DBP_STC_SOG) {
        g_dSOG = value;
    }
    if (st == OCPN_DBP_STC_COG) {
        g_dCOG = value;
    }
}

void dashboard_pi::SendUtcTimeToAllInstruments( wxDateTime value )
{
    for( size_t i = 0; i < m_ArrayOfDashboardWindow.GetCount(); i++ ) {
        DashboardWindow *dashboard_window =
                    m_ArrayOfDashboardWindow.Item( i )->m_pDashboardWindow;
        if( dashboard_window )
                    dashboard_window->SendUtcTimeToAllInstruments( value );
    }
}

void dashboard_pi::SendSatInfoToAllInstruments( int cnt, int seq, wxString talk, SAT_INFO sats[4] )
{
    for( size_t i = 0; i < m_ArrayOfDashboardWindow.GetCount(); i++ ) {
        DashboardWindow *dashboard_window =
                    m_ArrayOfDashboardWindow.Item( i )->m_pDashboardWindow;
        if( dashboard_window ) dashboard_window->
                    SendSatInfoToAllInstruments( cnt, seq, talk, sats );
    }
}

void dashboard_pi::SetNMEASentence( wxString &sentence )
{
    m_NMEA0183 << sentence;

    if( m_NMEA0183.PreParse() ) {
        if( m_NMEA0183.LastSentenceIDReceived == _T("DBT") ) {
            if( mPriDepth >= 4 ) {
                if( m_NMEA0183.Parse() ) {

                    /*
                     double m_NMEA0183.Dbt.DepthFeet;
                     double m_NMEA0183.Dbt.DepthMeters;
                     double m_NMEA0183.Dbt.DepthFathoms;
                     */
                    double depth = NAN;
                    if ( !std::isnan(m_NMEA0183.Dbt.DepthMeters) )
                        depth = m_NMEA0183.Dbt.DepthMeters;
                    else if( !std::isnan(m_NMEA0183.Dbt.DepthFeet) )
                        depth = m_NMEA0183.Dbt.DepthFeet * 0.3048;
                    else if( !std::isnan(m_NMEA0183.Dbt.DepthFathoms) ) depth =
                            m_NMEA0183.Dbt.DepthFathoms * 1.82880;
                    if ( !std::isnan(depth) )
                        depth += g_dDashDBTOffset;
                    if (!std::isnan(depth)) {
                        SendSentenceToAllInstruments(OCPN_DBP_STC_DPT,
                                                     toUsrDistance_Plugin(depth / 1852.0, g_iDashDepthUnit),
                                                     getUsrDistanceUnit_Plugin(g_iDashDepthUnit));
                        mPriDepth = 4;
                        mDPT_DBT_Watchdog = gps_watchdog_timeout_ticks;
                    }
                }
            }
        }

        else if( m_NMEA0183.LastSentenceIDReceived == _T("DPT") ) {
            if (mPriDepth >= 3) {
                if( m_NMEA0183.Parse() ) {
                    /*
                     double m_NMEA0183.Dpt.DepthMeters
                     double m_NMEA0183.Dpt.OffsetFromTransducerMeters
                     */
                    double depth = m_NMEA0183.Dpt.DepthMeters;
                    if (!std::isnan(m_NMEA0183.Dpt.OffsetFromTransducerMeters)) {
                        depth += m_NMEA0183.Dpt.OffsetFromTransducerMeters;
                    }
                    depth += g_dDashDBTOffset;
                    if (!std::isnan(depth)) {
                        SendSentenceToAllInstruments(OCPN_DBP_STC_DPT,
                                                     toUsrDistance_Plugin(depth / 1852.0,
                                                     g_iDashDepthUnit),
                                                     getUsrDistanceUnit_Plugin(g_iDashDepthUnit));
                        mPriDepth = 3;
                        mDPT_DBT_Watchdog = gps_watchdog_timeout_ticks;
                    }
                }
            }
        }
// TODO: GBS - GPS Satellite fault detection
        else if( m_NMEA0183.LastSentenceIDReceived == _T("GGA") ) {
            if (mPriPosition >= 4 || mPriSatUsed >= 3) {
                if (m_NMEA0183.Parse()) {
                    if (m_NMEA0183.Gga.GPSQuality > 0) {
                        if (mPriPosition >= 4) {
                            mPriPosition = 4;
                            double lat, lon;
                            float llt = m_NMEA0183.Gga.Position.Latitude.Latitude;
                            int lat_deg_int = (int)(llt / 100);
                            float lat_deg = lat_deg_int;
                            float lat_min = llt - (lat_deg * 100);
                            lat = lat_deg + (lat_min / 60.);
                            if (m_NMEA0183.Gga.Position.Latitude.Northing == South) lat = -lat;
                            SendSentenceToAllInstruments(OCPN_DBP_STC_LAT, lat, _T("SDMM"));

                            float lln = m_NMEA0183.Gga.Position.Longitude.Longitude;
                            int lon_deg_int = (int)(lln / 100);
                            float lon_deg = lon_deg_int;
                            float lon_min = lln - (lon_deg * 100);
                            lon = lon_deg + (lon_min / 60.);
                            if (m_NMEA0183.Gga.Position.Longitude.Easting == West) lon = -lon;
                            SendSentenceToAllInstruments(OCPN_DBP_STC_LON, lon, _T("SDMM"));
                        }
                        if (mPriSatUsed >= 3) {
                            mSatsInView = m_NMEA0183.Gga.NumberOfSatellitesInUse;
                            SendSentenceToAllInstruments (OCPN_DBP_STC_SAT,
                                                          mSatsInView, _T (""));
                            mPriSatUsed = 3;
                            mSatsUsed_Wdog = gps_watchdog_timeout_ticks;
                        }

                        //if( mPriDateTime >= 4 ) {
                        //    // Not in use, we need the date too.
                        //    //mPriDateTime = 4;
                        //    //mUTCDateTime.ParseFormat( m_NMEA0183.Gga.UTCTime.c_str(), _T("%H%M%S") );
                        //}
                    }
                }
            }
        }

        else if( m_NMEA0183.LastSentenceIDReceived == _T("GLL") ) {
            if( mPriPosition >= 3 ) {
                if( m_NMEA0183.Parse() ) {
                    if( m_NMEA0183.Gll.IsDataValid == NTrue ) {
                        double lat, lon;
                        float llt = m_NMEA0183.Gll.Position.Latitude.Latitude;
                        int lat_deg_int = (int) ( llt / 100 );
                        float lat_deg = lat_deg_int;
                        float lat_min = llt - ( lat_deg * 100 );
                        lat = lat_deg + ( lat_min / 60. );
                        if( m_NMEA0183.Gll.Position.Latitude.Northing == South ) lat = -lat;
                        SendSentenceToAllInstruments( OCPN_DBP_STC_LAT, lat, _T("SDMM") );

                        float lln = m_NMEA0183.Gll.Position.Longitude.Longitude;
                        int lon_deg_int = (int) ( lln / 100 );
                        float lon_deg = lon_deg_int;
                        float lon_min = lln - ( lon_deg * 100 );
                        lon = lon_deg + ( lon_min / 60. );
                        if( m_NMEA0183.Gll.Position.Longitude.Easting == West ) lon = -lon;
                        SendSentenceToAllInstruments( OCPN_DBP_STC_LON, lon, _T("SDMM") );

                        mPriPosition = 3;
                    }

                    //if( mPriDateTime >= 5 ) {
                    //    // Not in use, we need the date too.
                    //    //mPriDateTime = 5;
                    //    //mUTCDateTime.ParseFormat( m_NMEA0183.Gll.UTCTime.c_str(), _T("%H%M%S") );
                    //}
                }
            }
        }

        else if( m_NMEA0183.LastSentenceIDReceived == _T("GSV") ) {
            if (mPriSatStatus >= 1 || mPriSatUsed >= 5) {
                if (m_NMEA0183.Parse ()) {

                    if (m_NMEA0183.Gsv.MessageNumber == 1) {
                        //NMEA0183 recommend to not repeat SatsInView in subsequent messages
                        mSatsInView = m_NMEA0183.Gsv.SatsInView;
                        if (mPriSatUsed >= 5) {
                            SendSentenceToAllInstruments (OCPN_DBP_STC_SAT,
                                       m_NMEA0183.Gsv.SatsInView, _T (""));
                            mPriSatUsed = 5;
                            mSatsUsed_Wdog = gps_watchdog_timeout_ticks;
                        }
                    }
                    if (mPriSatStatus >= 1) {
                        SendSatInfoToAllInstruments (mSatsInView,
                                                     m_NMEA0183.Gsv.MessageNumber,
                                                     m_NMEA0183.TalkerID,
                                                     m_NMEA0183.Gsv.SatInfo);
                        mPriSatStatus = 1;
                        mSatStatus_Wdog = gps_watchdog_timeout_ticks;
                    }
                }
            }
        }

        else if( m_NMEA0183.LastSentenceIDReceived == _T("HDG") ) {
            if (mPriVar >= 3 || mPriHeadingM >= 2 || mPriHeadingT >= 6) {
                if (m_NMEA0183.Parse()) {
                    if (mPriVar >= 3) {
                        // Any device sending VAR=0.0 can be assumed to not really know
                        // what the actual variation is, so in this case we use WMM if available
                        if ((!std::isnan(m_NMEA0183.Hdg.MagneticVariationDegrees)) &&
                            0.0 != m_NMEA0183.Hdg.MagneticVariationDegrees) {
                            mPriVar = 3;
                            if (m_NMEA0183.Hdg.MagneticVariationDirection == East)
                                mVar = m_NMEA0183.Hdg.MagneticVariationDegrees;
                            else if (m_NMEA0183.Hdg.MagneticVariationDirection == West)
                                mVar = -m_NMEA0183.Hdg.MagneticVariationDegrees;
                            SendSentenceToAllInstruments(OCPN_DBP_STC_HMV, mVar, _T("\u00B0"));
                        }

                    }
                    if (mPriHeadingM >= 2) {
                        if (!std::isnan(m_NMEA0183.Hdg.MagneticSensorHeadingDegrees)) {
                            mPriHeadingM = 2;
                            mHdm = m_NMEA0183.Hdg.MagneticSensorHeadingDegrees;
                            SendSentenceToAllInstruments(OCPN_DBP_STC_HDM, mHdm, _T("\u00B0"));
                        }
                    }
                    if (!std::isnan(m_NMEA0183.Hdg.MagneticSensorHeadingDegrees))
                        mHDx_Watchdog = gps_watchdog_timeout_ticks;

                    //      If Variation is available, no higher priority HDT is available,
                    //      then calculate and propagate calculated HDT
                    if (!std::isnan(m_NMEA0183.Hdg.MagneticSensorHeadingDegrees)) {
                        if (!std::isnan(mVar) && (mPriHeadingT >= 6)) {
                            mPriHeadingT = 6;
                            double heading = mHdm + mVar;
                            if (heading < 0)
                                heading += 360;
                            else if (heading >= 360.0)
                                heading -= 360;
                            SendSentenceToAllInstruments(OCPN_DBP_STC_HDT, heading, _T("\u00B0"));
                            mHDT_Watchdog = gps_watchdog_timeout_ticks;
                        }
                    }
                }
            }
        }

        else if( m_NMEA0183.LastSentenceIDReceived == _T("HDM") ) {
            if (mPriHeadingM >= 3 || mPriHeadingT >= 4) {
                if (m_NMEA0183.Parse()) {
                    if (mPriHeadingM >= 3) {
                        if (!std::isnan(m_NMEA0183.Hdm.DegreesMagnetic)) {
                            mPriHeadingM = 3;
                            mHdm = m_NMEA0183.Hdm.DegreesMagnetic;
                            SendSentenceToAllInstruments(OCPN_DBP_STC_HDM, mHdm, _T("\u00B0M"));
                            mHDx_Watchdog = gps_watchdog_timeout_ticks;
                        }
                    }

                    //      If Variation is available, no higher priority HDT is available,
                    //      then calculate and propagate calculated HDT
                    if (!std::isnan(m_NMEA0183.Hdm.DegreesMagnetic)) {
                        if (!std::isnan(mVar) && (mPriHeadingT >= 4)) {
                            mPriHeadingT = 4;
                            double heading = mHdm + mVar;
                            if (heading < 0)
                                heading += 360;
                            else if (heading >= 360.0)
                                heading -= 360;
                            SendSentenceToAllInstruments(OCPN_DBP_STC_HDT, heading, _T("\u00B0"));
                            mHDT_Watchdog = gps_watchdog_timeout_ticks;
                        }
                    }

                }
            }
        }

        else if( m_NMEA0183.LastSentenceIDReceived == _T("HDT") ) {
            if( mPriHeadingT >= 2 ) {
                if( m_NMEA0183.Parse() ) {
                    if( !std::isnan(m_NMEA0183.Hdt.DegreesTrue) ) {
                        SendSentenceToAllInstruments( OCPN_DBP_STC_HDT, m_NMEA0183.Hdt.DegreesTrue,
                                _T("\u00B0T") );
                        mPriHeadingT = 2;
                        mHDT_Watchdog = gps_watchdog_timeout_ticks;
                    }
                }
            }
        } else if( m_NMEA0183.LastSentenceIDReceived == _T("MTA") ) {  //Air temperature
            if (mPriATMP >= 3) {
                if( m_NMEA0183.Parse() ) {
                    mPriATMP = 3;
                    SendSentenceToAllInstruments(OCPN_DBP_STC_ATMP,
                                                 toUsrTemp_Plugin(m_NMEA0183.Mta.Temperature,
                                                                  g_iDashTempUnit),
                                                 getUsrTempUnit_Plugin(g_iDashTempUnit));
                    mATMP_Watchdog = gps_watchdog_timeout_ticks;
                }
            }
        } else if( m_NMEA0183.LastSentenceIDReceived == _T("MDA") ) {  //Barometric pressure
            if( m_NMEA0183.Parse() ) {
                // TODO make posibilyti to select between Bar or InchHg
                /*
                 double   m_NMEA0183.Mda.Pressure;
                 wxString m_NMEA0183.Mda.UnitOfMeasurement;
                 */

                if( m_NMEA0183.Mda.Pressure > .8 && m_NMEA0183.Mda.Pressure < 1.1 ) {
                    SendSentenceToAllInstruments( OCPN_DBP_STC_MDA, m_NMEA0183.Mda.Pressure *1000,
                           _T("hPa") ); //Convert to hpa befor sending to instruments.
                    mMDA_Watchdog = gps_watchdog_timeout_ticks;
                }

            }

        }
        else if( m_NMEA0183.LastSentenceIDReceived == _T("MTW") ) {
            if (mPriWTP >= 3) {
                if( m_NMEA0183.Parse() ) {
                    mPriWTP = 3;
<<<<<<< HEAD
                    SendSentenceToAllInstruments(OCPN_DBP_STC_TMP, m_NMEA0183.Mtw.Temperature,
                        m_NMEA0183.Mtw.UnitOfMeasurement);
                    mWTP_Watchdog = no_nav_watchdog_timeout_ticks;
=======
                    SendSentenceToAllInstruments(OCPN_DBP_STC_TMP,
                                                 toUsrTemp_Plugin(m_NMEA0183.Mtw.Temperature,
                                                                  g_iDashTempUnit),
                                                 getUsrTempUnit_Plugin(g_iDashTempUnit));
                    mWTP_Watchdog = gps_watchdog_timeout_ticks;
>>>>>>> 2810361d
                }
            }

        }
        else if( m_NMEA0183.LastSentenceIDReceived == _T("VLW") ) {
            if( m_NMEA0183.Parse() ) {
                /*
                 double   m_NMEA0183.Vlw.TotalMileage;
                 double   m_NMEA0183.Vlw.TripMileage;
                                  */
                SendSentenceToAllInstruments( OCPN_DBP_STC_VLW1, toUsrDistance_Plugin( m_NMEA0183.Vlw.TripMileage, g_iDashDistanceUnit ),
                        getUsrDistanceUnit_Plugin( g_iDashDistanceUnit ) );

                SendSentenceToAllInstruments( OCPN_DBP_STC_VLW2, toUsrDistance_Plugin( m_NMEA0183.Vlw.TotalMileage, g_iDashDistanceUnit ),
                        getUsrDistanceUnit_Plugin( g_iDashDistanceUnit ) );
            }

        }
        // NMEA 0183 standard Wind Direction and Speed, with respect to north.
        else if( m_NMEA0183.LastSentenceIDReceived == _T("MWD") ) {
            if (mPriWDN >= 3) {
                if (m_NMEA0183.Parse()) {
                    // Option for True vs Magnetic
                    wxString windunit;
                    mPriWDN = 3;
                    if (!std::isnan(m_NMEA0183.Mwd.WindAngleTrue)) { //if WindAngleTrue is available, use it ...
                        SendSentenceToAllInstruments(OCPN_DBP_STC_TWD, m_NMEA0183.Mwd.WindAngleTrue,
                                                     _T("\u00B0"));
                        mWDN_Watchdog = gps_watchdog_timeout_ticks;
                    }
                    else if (!std::isnan(m_NMEA0183.Mwd.WindAngleMagnetic)) { //otherwise try WindAngleMagnetic ...
                        SendSentenceToAllInstruments(OCPN_DBP_STC_TWD, m_NMEA0183.Mwd.WindAngleMagnetic,
                                                     _T("\u00B0M"));
                        mWDN_Watchdog = gps_watchdog_timeout_ticks;
                    }

                    SendSentenceToAllInstruments(OCPN_DBP_STC_TWS, toUsrSpeed_Plugin(m_NMEA0183.Mwd.WindSpeedKnots, g_iDashWindSpeedUnit),
                                                 getUsrSpeedUnit_Plugin(g_iDashWindSpeedUnit));
                    SendSentenceToAllInstruments(OCPN_DBP_STC_TWS2, toUsrSpeed_Plugin(m_NMEA0183.Mwd.WindSpeedKnots, g_iDashWindSpeedUnit),
                                                 getUsrSpeedUnit_Plugin(g_iDashWindSpeedUnit));
                    mMWVT_Watchdog = gps_watchdog_timeout_ticks;
                    //m_NMEA0183.Mwd.WindSpeedms
                }
            }
        }
        // NMEA 0183 standard Wind Speed and Angle, in relation to the vessel's bow/centerline.
        else if( m_NMEA0183.LastSentenceIDReceived == _T("MWV") ) {
            if (mPriAWA >= 3 || mPriTWA >= 3 || mPriWDN >= 4) {
                if (m_NMEA0183.Parse()) {
                    if (m_NMEA0183.Mwv.IsDataValid == NTrue) {
                        //MWV windspeed has different units. Form it to knots to fit "toUsrSpeed_Plugin()"
                        double m_wSpeedFactor = 1.0; //knots ("N")
                        if (m_NMEA0183.Mwv.WindSpeedUnits == _T("K")) m_wSpeedFactor = 0.53995; //km/h > knots
                        if (m_NMEA0183.Mwv.WindSpeedUnits == _T("M")) m_wSpeedFactor = 1.94384; //m/s > knots

                        if (m_NMEA0183.Mwv.Reference == _T("R")) // Relative (apparent wind)
                        {
                            if (mPriAWA >= 3) {
                                mPriAWA = 3;
                                wxString m_awaunit;
                                double m_awaangle;
                                if (m_NMEA0183.Mwv.WindAngle > 180) {
                                    m_awaunit = _T("\u00B0L");
                                    m_awaangle = 180.0 - (m_NMEA0183.Mwv.WindAngle - 180.0);
                                }
                                else {
                                    m_awaunit = _T("\u00B0R");
                                    m_awaangle = m_NMEA0183.Mwv.WindAngle;
                                }
                                SendSentenceToAllInstruments(OCPN_DBP_STC_AWA,
                                                             m_awaangle, m_awaunit);
                                SendSentenceToAllInstruments(OCPN_DBP_STC_AWS,
                                                             toUsrSpeed_Plugin(m_NMEA0183.Mwv.WindSpeed * m_wSpeedFactor, g_iDashWindSpeedUnit),
                                                             getUsrSpeedUnit_Plugin(g_iDashWindSpeedUnit));
                                mMWVA_Watchdog = gps_watchdog_timeout_ticks;
                            }

                            // If we have true HDT, COG, and SOG
                            // then using simple vector math, we can calculate true wind direction and speed.
                            // If there is no higher priority source for WDN, then do so here, and update the appropriate instruments.
                            if (mPriWDN >= 5) {
                                CalculateAndUpdateTWDS( m_NMEA0183.Mwv.WindSpeed * m_wSpeedFactor, m_NMEA0183.Mwv.WindAngle);
                                mPriWDN = 5;
                                mWDN_Watchdog = gps_watchdog_timeout_ticks;
                                mMWVT_Watchdog = gps_watchdog_timeout_ticks;
                            }
                        }
                        else if (m_NMEA0183.Mwv.Reference == _T("T")) // Theoretical (aka True)
                        {
                            if (mPriTWA >= 3) {
                                mPriTWA = 3;
                                wxString m_twaunit;
                                double m_twaangle;
                                bool b_R = false;
                                if (m_NMEA0183.Mwv.WindAngle > 180) {
                                    m_twaunit = _T("\u00B0L");
                                    m_twaangle = 180.0 - (m_NMEA0183.Mwv.WindAngle - 180.0);
                                }
                                else {
                                    m_twaunit = _T("\u00B0R");
                                    m_twaangle = m_NMEA0183.Mwv.WindAngle;
                                    b_R = true;
                                }
                                SendSentenceToAllInstruments(OCPN_DBP_STC_TWA,
                                                             m_twaangle, m_twaunit);

                                if (mPriWDN >= 4) {
                                    // MWV has wind angle relative to the bow.
                                    // Wind history use angle relative to north.
                                    // If no TWD with higher priority is present
                                    // and true heading is available calculate it.
                                    if (g_dHDT < 361. && g_dHDT >= 0.0) {
                                        double g_dCalWdir = (m_NMEA0183.Mwv.WindAngle) + g_dHDT;
                                        if (g_dCalWdir > 360.) { g_dCalWdir -= 360; }
                                        else if (g_dCalWdir < 0.) { g_dCalWdir += 360; }
                                        SendSentenceToAllInstruments(OCPN_DBP_STC_TWD, g_dCalWdir, _T("\u00B0"));
                                        mPriWDN = 4;
                                        mWDN_Watchdog = gps_watchdog_timeout_ticks;
                                    }
                                }

                                SendSentenceToAllInstruments(OCPN_DBP_STC_TWS,
                                                             toUsrSpeed_Plugin(m_NMEA0183.Mwv.WindSpeed * m_wSpeedFactor, g_iDashWindSpeedUnit),
                                                             getUsrSpeedUnit_Plugin(g_iDashWindSpeedUnit));
                                SendSentenceToAllInstruments(OCPN_DBP_STC_TWS2,
                                                             toUsrSpeed_Plugin(m_NMEA0183.Mwv.WindSpeed * m_wSpeedFactor, g_iDashWindSpeedUnit),
                                                             getUsrSpeedUnit_Plugin(g_iDashWindSpeedUnit));
                                mMWVT_Watchdog = gps_watchdog_timeout_ticks;
                            }
                        }
                    }
                }
            }
        }

        else if( m_NMEA0183.LastSentenceIDReceived == _T("RMC") ) {
            if (mPriPosition >= 5 || mPriCOGSOG >= 3 || mPriVar >= 4 || mPriDateTime >= 3) {
                if (m_NMEA0183.Parse()) {
                    if (m_NMEA0183.Rmc.IsDataValid == NTrue) {
                        if (mPriPosition >= 5) {
                            mPriPosition = 5;
                            double lat, lon;
                            float llt = m_NMEA0183.Rmc.Position.Latitude.Latitude;
                            int lat_deg_int = (int)(llt / 100);
                            float lat_deg = lat_deg_int;
                            float lat_min = llt - (lat_deg * 100);
                            lat = lat_deg + (lat_min / 60.);
                            if (m_NMEA0183.Rmc.Position.Latitude.Northing == South) lat = -lat;
                            SendSentenceToAllInstruments(OCPN_DBP_STC_LAT, lat, _T("SDMM"));

                            float lln = m_NMEA0183.Rmc.Position.Longitude.Longitude;
                            int lon_deg_int = (int)(lln / 100);
                            float lon_deg = lon_deg_int;
                            float lon_min = lln - (lon_deg * 100);
                            lon = lon_deg + (lon_min / 60.);
                            if (m_NMEA0183.Rmc.Position.Longitude.Easting == West) lon = -lon;
                            SendSentenceToAllInstruments(OCPN_DBP_STC_LON, lon, _T("SDMM"));
                        }

                        if (mPriCOGSOG >= 3) {
                            mPriCOGSOG = 3;
                            if (!std::isnan(m_NMEA0183.Rmc.SpeedOverGroundKnots)) {
                                SendSentenceToAllInstruments(OCPN_DBP_STC_SOG,
                                                             toUsrSpeed_Plugin(mSOGFilter.filter(m_NMEA0183.Rmc.SpeedOverGroundKnots), g_iDashSpeedUnit), getUsrSpeedUnit_Plugin(g_iDashSpeedUnit));
                            }

                            if (!std::isnan(m_NMEA0183.Rmc.TrackMadeGoodDegreesTrue)) {
                                SendSentenceToAllInstruments(OCPN_DBP_STC_COG,
                                                             mCOGFilter.filter(m_NMEA0183.Rmc.TrackMadeGoodDegreesTrue), _T("\u00B0"));
                            }
                            if (!std::isnan(m_NMEA0183.Rmc.TrackMadeGoodDegreesTrue) && !std::isnan(m_NMEA0183.Rmc.MagneticVariation)) {
                                double dMagneticCOG;
                                if (m_NMEA0183.Rmc.MagneticVariationDirection == East) {
                                    dMagneticCOG = mCOGFilter.get() - m_NMEA0183.Rmc.MagneticVariation;
                                    if (dMagneticCOG < 0.0) dMagneticCOG = 360.0 + dMagneticCOG;
                                }
                                else {
                                    dMagneticCOG = mCOGFilter.get() + m_NMEA0183.Rmc.MagneticVariation;
                                    if (dMagneticCOG > 360.0) dMagneticCOG = dMagneticCOG - 360.0;
                                }
                                SendSentenceToAllInstruments(OCPN_DBP_STC_MCOG,
                                                             dMagneticCOG, _T("\u00B0M"));
                            }
                        }

                        if (mPriVar >= 4) {
                            // Any device sending VAR=0.0 can be assumed to not really know
                            // what the actual variation is, so in this case we use WMM if available
                            if ((!std::isnan(m_NMEA0183.Rmc.MagneticVariation)) &&
                                0.0 != m_NMEA0183.Rmc.MagneticVariation) {
                                mPriVar = 4;
                                if (m_NMEA0183.Rmc.MagneticVariationDirection == East)
                                    mVar = m_NMEA0183.Rmc.MagneticVariation;
                                else if (m_NMEA0183.Rmc.MagneticVariationDirection == West)
                                    mVar = -m_NMEA0183.Rmc.MagneticVariation;
                                mVar_Watchdog = gps_watchdog_timeout_ticks;

                                SendSentenceToAllInstruments(OCPN_DBP_STC_HMV, mVar, _T("\u00B0"));
                            }
                        }

                        if (mPriDateTime >= 3) {
                            mPriDateTime = 3;
                            wxString dt = m_NMEA0183.Rmc.Date + m_NMEA0183.Rmc.UTCTime;
                            mUTCDateTime.ParseFormat(dt.c_str(), _T("%d%m%y%H%M%S"));
                            mUTC_Watchdog = gps_watchdog_timeout_ticks;
                        }
                    }
                }
            }
        }

        else if( m_NMEA0183.LastSentenceIDReceived == _T("RSA") ) {
            if( m_NMEA0183.Parse() ) {
                if( m_NMEA0183.Rsa.IsStarboardDataValid == NTrue ) {
                    SendSentenceToAllInstruments( OCPN_DBP_STC_RSA, m_NMEA0183.Rsa.Starboard,
                            _T("\u00B0") );
                } else if( m_NMEA0183.Rsa.IsPortDataValid == NTrue ) {
                    SendSentenceToAllInstruments( OCPN_DBP_STC_RSA, -m_NMEA0183.Rsa.Port,
                            _T("\u00B0") );
                }
                mRSA_Watchdog = gps_watchdog_timeout_ticks;
            }
        }

        else if( m_NMEA0183.LastSentenceIDReceived == _T("VHW") ) {
            if (mPriHeadingT >= 3 || mPriHeadingM >= 4 || mPriSTW >= 2) {
                if (m_NMEA0183.Parse()) {
                    if (mPriHeadingT >= 3) {
                        if (!std::isnan(m_NMEA0183.Vhw.DegreesTrue)) {
                            mPriHeadingT = 3;
                            SendSentenceToAllInstruments(OCPN_DBP_STC_HDT, m_NMEA0183.Vhw.DegreesTrue,
                                                         _T("\u00B0T"));
                            mHDT_Watchdog = gps_watchdog_timeout_ticks;
                        }
                    }
                    if (mPriHeadingM >= 4) {
                        if (!std::isnan(m_NMEA0183.Vhw.DegreesMagnetic)) {
                            mPriHeadingM = 4;
                            SendSentenceToAllInstruments(OCPN_DBP_STC_HDM, m_NMEA0183.Vhw.DegreesMagnetic,
                                                         _T("\u00B0M"));
                            mHDx_Watchdog = gps_watchdog_timeout_ticks;
                        }
                    }
                    if (!std::isnan(m_NMEA0183.Vhw.Knots)) {
                        if (mPriSTW >= 2) {
                            mPriSTW = 2;
                            SendSentenceToAllInstruments(OCPN_DBP_STC_STW, toUsrSpeed_Plugin(m_NMEA0183.Vhw.Knots, g_iDashSpeedUnit),
                                                         getUsrSpeedUnit_Plugin(g_iDashSpeedUnit));
                            mSTW_Watchdog = gps_watchdog_timeout_ticks;
                        }
                    }
                }
            }
        }

        else if( m_NMEA0183.LastSentenceIDReceived == _T("VTG") ) {
            if( mPriCOGSOG >= 2 ) {
                if( m_NMEA0183.Parse() ) {
                    mPriCOGSOG = 2;
                    //    Special check for unintialized values, as opposed to zero values
                    if( !std::isnan(m_NMEA0183.Vtg.SpeedKnots) ) {
                        SendSentenceToAllInstruments( OCPN_DBP_STC_SOG, toUsrSpeed_Plugin( mSOGFilter.filter(m_NMEA0183.Vtg.SpeedKnots), g_iDashSpeedUnit ),
                                getUsrSpeedUnit_Plugin( g_iDashSpeedUnit ) );
                    }
                    // Vtg.SpeedKilometersPerHour;
                    if( !std::isnan(m_NMEA0183.Vtg.TrackDegreesTrue) ) {
                        SendSentenceToAllInstruments( OCPN_DBP_STC_COG,
                                mCOGFilter.filter(m_NMEA0183.Vtg.TrackDegreesTrue), _T("\u00B0") );
                    }
                }

                /*
                 m_NMEA0183.Vtg.TrackDegreesMagnetic;
                 */
            }
        }
        /* NMEA 0183 Relative (Apparent) Wind Speed and Angle. Wind angle in relation
         * to the vessel's heading, and wind speed measured relative to the moving vessel. */
        else if( m_NMEA0183.LastSentenceIDReceived == _T("VWR") ) {
            if (mPriAWA >= 2) {
                if( m_NMEA0183.Parse() ) {
                    if (m_NMEA0183.Vwr.WindDirectionMagnitude < 200) {
                        mPriAWA = 2;

                        wxString awaunit;
                        awaunit = m_NMEA0183.Vwr.DirectionOfWind == Left ? _T("\u00B0L") : _T("\u00B0R");
                        SendSentenceToAllInstruments(OCPN_DBP_STC_AWA,
                            m_NMEA0183.Vwr.WindDirectionMagnitude, awaunit);
                        SendSentenceToAllInstruments(OCPN_DBP_STC_AWS, toUsrSpeed_Plugin(m_NMEA0183.Vwr.WindSpeedKnots, g_iDashWindSpeedUnit),
                            getUsrSpeedUnit_Plugin(g_iDashWindSpeedUnit));
                        mMWVA_Watchdog = gps_watchdog_timeout_ticks;
                        /*
                            double m_NMEA0183.Vwr.WindSpeedms;
                            double m_NMEA0183.Vwr.WindSpeedKmh;
                            */
                    }

                    // If we have true HDT, COG, and SOG
                    // then using simple vector math, we can calculate true wind direction and speed.
                    // If there is no higher priority source for WDN, then do so here, and update the appropriate instruments.
                    if (mPriWDN >= 6) {
                        double awa = m_NMEA0183.Vwr.WindDirectionMagnitude;
                        if(m_NMEA0183.Vwr.DirectionOfWind == Left)
                            awa = 360. - m_NMEA0183.Vwr.WindDirectionMagnitude;
                        CalculateAndUpdateTWDS( m_NMEA0183.Vwr.WindSpeedKnots, awa );
                        mPriWDN = 6;
                        mMWVT_Watchdog = gps_watchdog_timeout_ticks;
                        mWDN_Watchdog = gps_watchdog_timeout_ticks;
                    }
                }
            }
        }
        /* NMEA 0183 True wind angle in relation to the vessel's heading, and true wind
         * speed referenced to the water. True wind is the vector sum of the Relative
         * (apparent) wind vector and the vessel's velocity vector relative to the water along
         * the heading line of the vessel. It represents the wind at the vessel if it were
         * stationary relative to the water and heading in the same direction. */
        else if( m_NMEA0183.LastSentenceIDReceived == _T("VWT") ) {
            if( mPriTWA >= 2 ) {
                if( m_NMEA0183.Parse() ) {
                    if (m_NMEA0183.Vwt.WindDirectionMagnitude < 200) {
                        mPriTWA = 2;
                        wxString vwtunit;
                        vwtunit = m_NMEA0183.Vwt.DirectionOfWind == Left ? _T("\u00B0L") : _T("\u00B0R");
                        SendSentenceToAllInstruments(OCPN_DBP_STC_TWA,
                            m_NMEA0183.Vwt.WindDirectionMagnitude, vwtunit);
                        SendSentenceToAllInstruments(OCPN_DBP_STC_TWS, toUsrSpeed_Plugin(m_NMEA0183.Vwt.WindSpeedKnots, g_iDashWindSpeedUnit),
                            getUsrSpeedUnit_Plugin(g_iDashWindSpeedUnit));
                        mMWVT_Watchdog = gps_watchdog_timeout_ticks;
                        /*
                         double           m_NMEA0183.Vwt.WindSpeedms;
                         double           m_NMEA0183.Vwt.WindSpeedKmh;
                         */
                    }
                }
            }
        }

        else if (m_NMEA0183.LastSentenceIDReceived == _T("XDR")) { //Transducer measurement
             /* XDR Transducer types
              * AngularDisplacementTransducer = 'A',
              * TemperatureTransducer = 'C',
              * LinearDisplacementTransducer = 'D',
              * FrequencyTransducer = 'F',
              * HumidityTransducer = 'H',
              * ForceTransducer = 'N',
              * PressureTransducer = 'P',
              * FlowRateTransducer = 'R',
              * TachometerTransducer = 'T',
              * VolumeTransducer = 'V'
             */

            if (m_NMEA0183.Parse()) {
                wxString xdrunit;
                double xdrdata;
                for (int i = 0; i<m_NMEA0183.Xdr.TransducerCnt; i++) {
                    xdrdata = m_NMEA0183.Xdr.TransducerInfo[i].MeasurementData;
                    // XDR Airtemp
                    if ((m_NMEA0183.Xdr.TransducerInfo[i].TransducerType == _T("C") &&
                        m_NMEA0183.Xdr.TransducerInfo[i].TransducerName == _T("TempAir")) ||
                        m_NMEA0183.Xdr.TransducerInfo[i].TransducerName == _T("ENV_OUTAIR_T") ||
                        m_NMEA0183.Xdr.TransducerInfo[i].TransducerName == _T("ENV_OUTSIDE_T")) {
                        if (mPriATMP >= 2) {
                            mPriATMP = 2;
                            SendSentenceToAllInstruments(OCPN_DBP_STC_ATMP,
<<<<<<< HEAD
                                                         xdrdata,
                                                         m_NMEA0183.Xdr.TransducerInfo[i].UnitOfMeasurement);
                            mATMP_Watchdog = no_nav_watchdog_timeout_ticks;
=======
                                                         toUsrTemp_Plugin(xdrdata, g_iDashTempUnit),
                                                         getUsrTempUnit_Plugin(g_iDashTempUnit));
                            mATMP_Watchdog = gps_watchdog_timeout_ticks;
>>>>>>> 2810361d
                        }
                    }
                    // XDR Pressure
                    if (m_NMEA0183.Xdr.TransducerInfo[i].TransducerType == _T("P")) {
                        if (m_NMEA0183.Xdr.TransducerInfo[i].UnitOfMeasurement == _T("B")) {
                            xdrdata *= 1000;
                            SendSentenceToAllInstruments(OCPN_DBP_STC_MDA, xdrdata , _T("hPa") );
                            mMDA_Watchdog = no_nav_watchdog_timeout_ticks;
                        }
                    }
                    // XDR Pitch (=Nose up/down) or Heel (stb/port)
                    if (m_NMEA0183.Xdr.TransducerInfo[i].TransducerType == _T("A")) {
                        if (m_NMEA0183.Xdr.TransducerInfo[i].TransducerName == _T("PTCH")
                            || m_NMEA0183.Xdr.TransducerInfo[i].TransducerName == _T("PITCH")) {
                            if (m_NMEA0183.Xdr.TransducerInfo[i].MeasurementData > 0) {
                                xdrunit = _T("\u00B0\u2191") + _("Up");
                            }
                            else if (m_NMEA0183.Xdr.TransducerInfo[i].MeasurementData < 0) {
                                xdrunit = _T("\u00B0\u2193") + _("Down");
                                xdrdata *= -1;
                            }
                            else {
                                xdrunit = _T("\u00B0");
                            }
                            SendSentenceToAllInstruments(OCPN_DBP_STC_PITCH, xdrdata, xdrunit);
                            mPITCH_Watchdog = gps_watchdog_timeout_ticks;
                        }
                        // XDR Heel
                        else if (m_NMEA0183.Xdr.TransducerInfo[i].TransducerName == _T("ROLL")) {
                            if (m_NMEA0183.Xdr.TransducerInfo[i].MeasurementData > 0) {
                                xdrunit = _T("\u00B0\u003E") + _("Stbd");
                            }
                            else if (m_NMEA0183.Xdr.TransducerInfo[i].MeasurementData < 0) {
                                xdrunit = _T("\u00B0\u003C") + _("Port");
                                xdrdata *= -1;
                            }
                            else {
                                xdrunit = _T("\u00B0");
                            }
                            SendSentenceToAllInstruments(OCPN_DBP_STC_HEEL, xdrdata, xdrunit);
                            mHEEL_Watchdog = gps_watchdog_timeout_ticks;
                        }
                        // XDR Rudder Angle
                        else if (m_NMEA0183.Xdr.TransducerInfo[i].TransducerName == _T("RUDDER")) {
                            SendSentenceToAllInstruments(OCPN_DBP_STC_RSA,xdrdata,_T("\u00B0"));
                            mRSA_Watchdog = gps_watchdog_timeout_ticks;
                        }
                    }
                    //Nasa style water temp
                    if (m_NMEA0183.Xdr.TransducerInfo[i].TransducerName == _T("ENV_WATER_T")){
                        if (mPriWTP >= 2) {
                            mPriWTP = 2;
                            SendSentenceToAllInstruments(OCPN_DBP_STC_TMP,
<<<<<<< HEAD
                                m_NMEA0183.Xdr.TransducerInfo[i].MeasurementData,
                                m_NMEA0183.Xdr.TransducerInfo[i].UnitOfMeasurement);
                            mWTP_Watchdog = no_nav_watchdog_timeout_ticks;
=======
                                                         toUsrTemp_Plugin(m_NMEA0183.Xdr.TransducerInfo[i].MeasurementData,
                                                                          g_iDashTempUnit),
                                                         getUsrTempUnit_Plugin(g_iDashTempUnit));
                            mWTP_Watchdog = gps_watchdog_timeout_ticks;
>>>>>>> 2810361d
                        }
                    }
                }
            }
        }
        else if (m_NMEA0183.LastSentenceIDReceived == _T("ZDA")) {
            if( mPriDateTime >= 2 ) {
                if( m_NMEA0183.Parse() ) {
                    mPriDateTime = 2;
                    /*
                     wxString m_NMEA0183.Zda.UTCTime;
                     int      m_NMEA0183.Zda.Day;
                     int      m_NMEA0183.Zda.Month;
                     int      m_NMEA0183.Zda.Year;
                     int      m_NMEA0183.Zda.LocalHourDeviation;
                     int      m_NMEA0183.Zda.LocalMinutesDeviation;
                     */
                    wxString dt;
                    dt.Printf( _T("%4d%02d%02d"), m_NMEA0183.Zda.Year, m_NMEA0183.Zda.Month,
                            m_NMEA0183.Zda.Day );
                    dt.Append( m_NMEA0183.Zda.UTCTime );
                    mUTCDateTime.ParseFormat( dt.c_str(), _T("%Y%m%d%H%M%S") );
                    mUTC_Watchdog = gps_watchdog_timeout_ticks;
                }
            }
        }
    }
        //      Process an AIVDO message
    else if( sentence.Mid( 1, 5 ).IsSameAs( _T("AIVDO") ) ) {
        PlugIn_Position_Fix_Ex gpd;
        if( DecodeSingleVDOMessage(sentence, &gpd, &m_VDO_accumulator) ) {

            if( !std::isnan(gpd.Lat) )
                SendSentenceToAllInstruments( OCPN_DBP_STC_LAT, gpd.Lat, _T("SDMM") );

            if( !std::isnan(gpd.Lon) )
                SendSentenceToAllInstruments( OCPN_DBP_STC_LON, gpd.Lon, _T("SDMM") );

            SendSentenceToAllInstruments(OCPN_DBP_STC_SOG, toUsrSpeed_Plugin(mSOGFilter.filter(gpd.Sog), g_iDashSpeedUnit), getUsrSpeedUnit_Plugin(g_iDashSpeedUnit));
            SendSentenceToAllInstruments( OCPN_DBP_STC_COG, mCOGFilter.filter(gpd.Cog), _T("\u00B0") );
            if( !std::isnan(gpd.Hdt) ) {
                SendSentenceToAllInstruments( OCPN_DBP_STC_HDT, gpd.Hdt, _T("\u00B0T") );
                mHDT_Watchdog = gps_watchdog_timeout_ticks;
            }
        }
    }
}

/*      Calculate True Wind speed and direction from AWS and AWA
 *      This algorithm requires HDT, SOG, and COG, which are maintained as globals elsewhere.
 *      Also, update all instruments tagged with OCPN_DBP_STC_TWD, OCPN_DBP_STC_TWS, and OCPN_DBP_STC_TWS2
 */
void dashboard_pi::CalculateAndUpdateTWDS( double awsKnots, double awaDegrees)
{
    if( !std::isnan(g_dHDT) ){

        // Apparent wind velocity vector, relative to head-up
        double awsx = awsKnots * cos(awaDegrees * PI / 180.);
        double awsy = awsKnots * sin(awaDegrees * PI / 180.);

        // Ownship velocity vector, relative to head-up
        double bsx = 0;
        double bsy = 0;
        if( (!std::isnan(g_dSOG)) && (!std::isnan(g_dCOG)) ){
            bsx = g_dSOG * cos((g_dCOG - g_dHDT) * PI / 180.);
            bsy = g_dSOG * sin((g_dCOG - g_dHDT) * PI / 180.);;
        }

        // "True" wind is calculated by vector subtraction
        double twdx = awsx - bsx;
        double twdy = awsy - bsy;

        // Calculate the speed (magnitude of the vector)
        double tws = pow(((twdx * twdx) + (twdy * twdy)), 0.5);

        // calculate the True Wind Angle
        double twd = atan2(twdy, twdx) * 180. / PI;

        if(twd < 0)
            SendSentenceToAllInstruments(OCPN_DBP_STC_TWA, -twd, _T("\u00B0L"));
        else
            SendSentenceToAllInstruments(OCPN_DBP_STC_TWA, twd, _T("\u00B0R"));

        // Calculate the True Wind Direction, by re-orienting to the ownship HDT
        double twdc = twd + g_dHDT;

        // Normalize
        if( twdc < 0 ) twdc +=360.;
        if( twdc > 360.) twdc -= 360;

        // Update the instruments
        //printf("CALC: %4.0f %4.0f\n", tws, twdc);
        SendSentenceToAllInstruments(OCPN_DBP_STC_TWD, twdc, _T("\u00B0"));

        SendSentenceToAllInstruments(OCPN_DBP_STC_TWS,toUsrSpeed_Plugin(tws, g_iDashWindSpeedUnit),
                                                    getUsrSpeedUnit_Plugin(g_iDashWindSpeedUnit));
        SendSentenceToAllInstruments(OCPN_DBP_STC_TWS2, toUsrSpeed_Plugin(tws, g_iDashWindSpeedUnit),
                                                    getUsrSpeedUnit_Plugin(g_iDashWindSpeedUnit));
    }
}


void dashboard_pi::ParseSignalK( wxString &msg)
{

   wxJSONValue root;
   wxJSONReader jsonReader;

   int errors = jsonReader.Parse(msg, &root);

    //wxString dmsg( _T("Dashboard:SignalK Event received: ") );
    //dmsg.append(msg);
    //wxLogMessage(dmsg);
    //printf("%s\n", dmsg.ToUTF8().data());

    if(root.HasMember("self")) {
        if(root["self"].AsString().StartsWith(_T("vessels.")))
            m_self = (root["self"].AsString());                                 // for java server, and OpenPlotter node.js server 1.20
        else
            m_self = _T("vessels.") + (root["self"].AsString());                // for Node.js server
    }

    if(root.HasMember("context")
       && root["context"].IsString()) {
        auto context = root["context"].AsString();
        if (context != m_self) {
            return;
        }
    }

    if(root.HasMember("updates")
       && root["updates"].IsArray()) {
        wxJSONValue &updates = root["updates"];
        for (int i = 0; i < updates.Size(); ++i) {
            handleSKUpdate(updates[i]);
        }
    }
}

void dashboard_pi::handleSKUpdate(wxJSONValue &update) {
    wxString sfixtime = "";

    if(update.HasMember("timestamp")) {
        sfixtime = update["timestamp"].AsString();
    }
    if(update.HasMember("values")
       && update["values"].IsArray())
    {
        for (int j = 0; j < update["values"].Size(); ++j) {
            wxJSONValue &item = update["values"][j];
            updateSKItem(item, sfixtime);
        }
    }
}

void dashboard_pi::updateSKItem(wxJSONValue &item, wxString &sfixtime) {
    if(item.HasMember("path")
       && item.HasMember("value")) {
        const wxString &update_path = item["path"].AsString();
        wxJSONValue &value = item["value"];

        if(update_path == _T("navigation.position")) {
            if (mPriPosition >= 2) {
                if (value["latitude"].IsDouble() && value["longitude"].IsDouble()) {
                    double lat = value["latitude"].AsDouble();
                    double lon = value["longitude"].AsDouble();
                    SendSentenceToAllInstruments(OCPN_DBP_STC_LAT, lat, _T("SDMM"));
                    SendSentenceToAllInstruments(OCPN_DBP_STC_LON, lon, _T("SDMM"));
                    mPriPosition = 2;
                }
            }
        }
        else if(update_path == _T("navigation.speedOverGround") && 2 == mPriPosition){
            double sog_knot = GetJsonDouble(value);
            if (std::isnan(sog_knot)) return;

            SendSentenceToAllInstruments( OCPN_DBP_STC_SOG,
                        toUsrSpeed_Plugin( mSOGFilter.filter(sog_knot),
                        g_iDashSpeedUnit ), getUsrSpeedUnit_Plugin( g_iDashSpeedUnit ) );
        }
        else if(update_path == _T("navigation.courseOverGroundTrue") && 2 == mPriPosition){
            double cog_rad = GetJsonDouble(value);
            if (std::isnan(cog_rad)) return;

            double cog_deg = GEODESIC_RAD2DEG(cog_rad);
            SendSentenceToAllInstruments( OCPN_DBP_STC_COG, mCOGFilter.filter(cog_deg), _T("\u00B0") );
        }
        else if(update_path == _T("navigation.headingTrue")){
            if (mPriHeadingT >= 1) {
                double hdt = GetJsonDouble(value);
                if (std::isnan(hdt)) return;

                hdt = GEODESIC_RAD2DEG(hdt);
                SendSentenceToAllInstruments(OCPN_DBP_STC_HDT, hdt, _T("\u00B0T"));
                mPriHeadingT = 1;
                mHDT_Watchdog = gps_watchdog_timeout_ticks;
            }
        }
        else if(update_path == _T("navigation.headingMagnetic")){
            if (mPriHeadingM >= 1){
                double hdm = GetJsonDouble(value);
                if (std::isnan(hdm)) return;

                hdm = GEODESIC_RAD2DEG(hdm);
                SendSentenceToAllInstruments(OCPN_DBP_STC_HDM, hdm, _T("\u00B0M"));
                mPriHeadingM = 1;
                mHDx_Watchdog = gps_watchdog_timeout_ticks;

                // If no higher priority HDT, calculate it here.
                if (mPriHeadingT >= 5 && (!std::isnan(mVar))) {
                    double heading = hdm + mVar;
                    if (heading < 0)
                        heading += 360;
                    else if (heading >= 360.0)
                        heading -= 360;
                    SendSentenceToAllInstruments(OCPN_DBP_STC_HDT, heading, _T("\u00B0"));
                    mPriHeadingT = 5;
                    mHDT_Watchdog = gps_watchdog_timeout_ticks;
                }
            }
        }
        else if (update_path == _T("navigation.speedThroughWater")){
            if (mPriSTW >= 1) {
                double stw_knots = GetJsonDouble(value);
                if (std::isnan(stw_knots)) return;

                stw_knots = MS2KNOTS(stw_knots);
                SendSentenceToAllInstruments(OCPN_DBP_STC_STW, toUsrSpeed_Plugin(stw_knots, g_iDashSpeedUnit),
                    getUsrSpeedUnit_Plugin(g_iDashSpeedUnit));
                mPriSTW = 1;
                mSTW_Watchdog = gps_watchdog_timeout_ticks;
            }
        }
        else if (update_path == _T("navigation.magneticVariation")) {
            if (mPriVar >= 2) {
                double dvar = GetJsonDouble(value);
                if (std::isnan(dvar)) return;

                dvar = GEODESIC_RAD2DEG(dvar);
                if (0.0 != dvar) { // Let WMM do the job instead
                    SendSentenceToAllInstruments(OCPN_DBP_STC_HMV, dvar, _T("\u00B0"));
                    mPriVar = 2;
                    mVar_Watchdog = gps_watchdog_timeout_ticks;
                }
            }
        }
        else if (update_path == _T("environment.wind.angleApparent")) {
            if (mPriAWA >= 1) {
                double m_awaangle = GetJsonDouble(value);
                if (std::isnan(m_awaangle)) return;

                m_awaangle = GEODESIC_RAD2DEG(m_awaangle); // negative to port
                wxString m_awaunit = _T("\u00B0R");
                if (m_awaangle < 0) {
                    m_awaunit = _T("\u00B0L");
                    m_awaangle *= -1;
                }
                SendSentenceToAllInstruments(OCPN_DBP_STC_AWA, m_awaangle, m_awaunit);
                mPriAWA = 1; // Set prio only here. No need to catch speed if no angle.
                mMWVA_Watchdog = gps_watchdog_timeout_ticks;
            }
        }
        else if (update_path == _T("environment.wind.speedApparent")) {
            if (mPriAWA >= 1) {
                double m_awaspeed_kn = GetJsonDouble(value);
                if (std::isnan(m_awaspeed_kn)) return;

                m_awaspeed_kn = MS2KNOTS(m_awaspeed_kn);
                SendSentenceToAllInstruments(OCPN_DBP_STC_AWS,
                    toUsrSpeed_Plugin(m_awaspeed_kn, g_iDashWindSpeedUnit),
                    getUsrSpeedUnit_Plugin(g_iDashWindSpeedUnit));
            }
        }
        else if ((update_path == _T("environment.wind.angleTrueWater")
                                           && !g_iDashUsetruewinddata) ||
                (update_path == _T("environment.wind.angleTrueGround")
                                           && g_iDashUsetruewinddata)) {
            if (mPriTWA >= 1) {
                double m_twaangle = GetJsonDouble(value);
                if (std::isnan(m_twaangle)) return;

                m_twaangle = GEODESIC_RAD2DEG(m_twaangle);
                double m_twaangle_raw = m_twaangle; // for wind history
                wxString m_twaunit = _T("\u00B0R");
                if (m_twaangle < 0) {
                    m_twaunit = _T("\u00B0L");
                    m_twaangle *= -1;
                }
                SendSentenceToAllInstruments(OCPN_DBP_STC_TWA, m_twaangle, m_twaunit);
                mPriTWA = 1; // Set prio only here. No need to catch speed if no angle.
                mMWVT_Watchdog = gps_watchdog_timeout_ticks;

                if (mPriWDN >= 3) {
                    // m_twaangle_raw has wind angle relative to the bow.
                    // Wind history use angle relative to north.
                    // If no TWD with higher priority is present and
                    // true heading is available calculate it.
                    if (g_dHDT < 361. && g_dHDT >= 0.0) {
                        double g_dCalWdir = (m_twaangle_raw) + g_dHDT;
                        if (g_dCalWdir > 360.) { g_dCalWdir -= 360; }
                        else if (g_dCalWdir < 0.) { g_dCalWdir += 360; }
                        SendSentenceToAllInstruments(OCPN_DBP_STC_TWD, g_dCalWdir, _T("\u00B0"));
                        mPriWDN = 3;
                        mWDN_Watchdog = gps_watchdog_timeout_ticks;
                        mPriWDN = 3;
                        mWDN_Watchdog = gps_watchdog_timeout_ticks;
                    }
                }
            }
        }
        else if ((update_path == _T("environment.wind.speedTrue")
                                      && !g_iDashUsetruewinddata) ||
           (update_path == _T("environment.wind.speedOverGround")
                                      && g_iDashUsetruewinddata)) {
            if (mPriTWA >= 1) {
                double m_twaspeed_kn = GetJsonDouble(value);
                if (std::isnan(m_twaspeed_kn)) return;

                m_twaspeed_kn = MS2KNOTS(m_twaspeed_kn);
                SendSentenceToAllInstruments(OCPN_DBP_STC_TWS,
                    toUsrSpeed_Plugin(m_twaspeed_kn, g_iDashWindSpeedUnit),
                    getUsrSpeedUnit_Plugin(g_iDashWindSpeedUnit));
                SendSentenceToAllInstruments(OCPN_DBP_STC_TWS2,
                    toUsrSpeed_Plugin(m_twaspeed_kn, g_iDashWindSpeedUnit),
                    getUsrSpeedUnit_Plugin(g_iDashWindSpeedUnit));
            }
        }
        else if (update_path == _T("environment.depth.belowSurface")) {
            if (mPriDepth >= 1) {
                double depth = GetJsonDouble(value);
                if ( std::isnan(depth) ) return;

                mPriDepth = 1;
                depth += g_dDashDBTOffset;
                depth /= 1852.0;
                SendSentenceToAllInstruments(OCPN_DBP_STC_DPT,
                    toUsrDistance_Plugin(depth, g_iDashDepthUnit),
                    getUsrDistanceUnit_Plugin(g_iDashDepthUnit));
                mDPT_DBT_Watchdog = gps_watchdog_timeout_ticks;
            }
        }
        else if (update_path == _T("environment.depth.belowTransducer")) {
            if (mPriDepth >= 2) {
                double depth = GetJsonDouble(value);
                if (std::isnan(depth)) return;

                mPriDepth = 2;
                depth += g_dDashDBTOffset;
                depth /= 1852.0;
                SendSentenceToAllInstruments(OCPN_DBP_STC_DPT,
                    toUsrDistance_Plugin(depth, g_iDashDepthUnit),
                    getUsrDistanceUnit_Plugin(g_iDashDepthUnit));
                mDPT_DBT_Watchdog = gps_watchdog_timeout_ticks;
            }
        }
        else if (update_path == _T("environment.water.temperature")) {
            if (mPriWTP >= 1) {
                double m_wtemp = GetJsonDouble(value);
                if (std::isnan(m_wtemp)) return;

                m_wtemp = KELVIN2C(m_wtemp);
                if (m_wtemp > -60 && m_wtemp < 200 && !std::isnan(m_wtemp)) {
                    SendSentenceToAllInstruments(OCPN_DBP_STC_TMP,
                                                 toUsrTemp_Plugin(m_wtemp,
                                                                  g_iDashTempUnit),
                                                 getUsrTempUnit_Plugin(g_iDashTempUnit));
                    mPriWTP = 1;
                    mWTP_Watchdog = no_nav_watchdog_timeout_ticks;
                }
            }
        }
        else if (update_path == _T("navigation.courseRhumbline.nextPoint.velocityMadeGood")) {
            double m_vmg_kn = GetJsonDouble(value);
            if (std::isnan(m_vmg_kn)) return;

            m_vmg_kn = MS2KNOTS(m_vmg_kn);
            SendSentenceToAllInstruments(OCPN_DBP_STC_VMG,
                toUsrSpeed_Plugin(m_vmg_kn, g_iDashSpeedUnit),
                getUsrSpeedUnit_Plugin(g_iDashSpeedUnit));
            mVMG_Watchdog = gps_watchdog_timeout_ticks;
        }

        else if (update_path == _T("steering.rudderAngle")) { // ->port
            double m_rudangle = GetJsonDouble(value);
            if (std::isnan(m_rudangle)) return;

            m_rudangle = GEODESIC_RAD2DEG(m_rudangle);
            SendSentenceToAllInstruments(OCPN_DBP_STC_RSA, m_rudangle, _T("\u00B0"));
            mRSA_Watchdog = gps_watchdog_timeout_ticks;
        }
        else if (update_path == _T("navigation.gnss.satellites")) { //GNSS satellites in use (GGA)
            if (mPriSatUsed >= 2) {
                int usedSats = (value).AsInt();
                SendSentenceToAllInstruments (OCPN_DBP_STC_SAT, usedSats, _T (""));
                mPriSatUsed = 2;
                mSatsUsed_Wdog = gps_watchdog_timeout_ticks;
            }
        }
        else if (update_path == _T("navigation.gnss.satellitesInView")) { //GNSS satellites in view
            if (mPriSatUsed >= 4 || mPriSatStatus >= 2) {
                if (value.HasMember ("count") && value["count"].IsInt ()) {
                    double m_SK_SatsInView = (value["count"].AsInt ());
                    SendSentenceToAllInstruments (OCPN_DBP_STC_SAT, m_SK_SatsInView, _T (""));
                    mPriSatUsed = 4;
                    mSatsUsed_Wdog = gps_watchdog_timeout_ticks;
                }
            }
            if (mPriSatStatus >= 2) {
                if (value.HasMember ("satellites") && value["satellites"].IsArray ()) {
                    // Update satellites data.
                    int iNumSats = value[_T ("satellites")].Size ();
                    SAT_INFO SK_SatInfo[4];
                    for (int idx = 0; idx < 4; idx++) {
                        SK_SatInfo[idx].SatNumber = 0;
                        SK_SatInfo[idx].ElevationDegrees = 0;
                        SK_SatInfo[idx].AzimuthDegreesTrue = 0;
                        SK_SatInfo[idx].SignalToNoiseRatio = 0;
                    }

                    if (iNumSats) {
                        // Arrange SK's array[12] to max three messages like NMEA GSV
                        int iID = 0;
                        int iSNR = 0;
                        double dElevRad = 0;
                        double dAzimRad = 0;
                        int idx = 0;
                        int arr = 0;
                        for (int iMesNum = 0; iMesNum < 3; iMesNum++) {
                            for (idx = 0; idx < 4; idx++) {
                                arr = idx + 4 * iMesNum;
                                try {
                                    if(value["satellites"][arr]["id"].IsInt())
                                        iID =  value["satellites"][arr]["id"].AsInt();
                                    if(value["satellites"][arr]["elevation"].IsDouble())
                                        dElevRad = value["satellites"][arr]["elevation"].AsDouble();
                                    if(value["satellites"][arr]["azimuth"].IsDouble())
                                        dAzimRad = value["satellites"][arr]["azimuth"].AsDouble();
                                    if(value["satellites"][arr]["SNR"].IsInt())
                                        iSNR = value["satellites"][arr]["SNR"].AsInt();
                                } catch (int e) {
                                    wxLogMessage(("_T(SignalK: Could not parse all satellite data: ") + e);
                                }
                                if (iID < 1) break;
                                SK_SatInfo[idx].SatNumber = iID;
                                SK_SatInfo[idx].ElevationDegrees = GEODESIC_RAD2DEG(dElevRad);
                                SK_SatInfo[idx].AzimuthDegreesTrue = GEODESIC_RAD2DEG(dAzimRad);
                                SK_SatInfo[idx].SignalToNoiseRatio = iSNR;
                            }
                            if (idx > 0) {
                                //TODO. Add talkerID to talk when SignalK has incorporated that.
                                SendSatInfoToAllInstruments (
                                    iNumSats, iMesNum + 1, wxEmptyString, SK_SatInfo);
                                mPriSatStatus = 2;
                                mSatStatus_Wdog = gps_watchdog_timeout_ticks;
                            }

                            if (iID < 1) break;
                        }
                    }
                }
            }
        }
        else if (update_path == _T("navigation.datetime")) {
            if (mPriDateTime >= 1) {
                mPriDateTime = 1;
                wxString s_dt = (value.AsString()); //"2019-12-28T09:26:58.000Z"
                s_dt.Replace('-', wxEmptyString);
                s_dt.Replace(':', wxEmptyString);
                wxString utc_dt = s_dt.BeforeFirst('T'); //Date
                utc_dt.Append(s_dt.AfterFirst('T').Left( 6 )); //time
                mUTCDateTime.ParseFormat(utc_dt.c_str(), _T("%Y%m%d%H%M%S"));
                mUTC_Watchdog = gps_watchdog_timeout_ticks;
            }
        }
        else if (update_path == _T("environment.outside.temperature")) {
            if (mPriATMP >= 1) {
                double m_airtemp = GetJsonDouble(value);
                if (std::isnan(m_airtemp)) return;

                m_airtemp = KELVIN2C(m_airtemp);
                if ( m_airtemp > -60 && m_airtemp < 100 ) {
                    SendSentenceToAllInstruments(OCPN_DBP_STC_ATMP,
                                                 toUsrTemp_Plugin(m_airtemp,
                                                                  g_iDashTempUnit),
                                                 getUsrTempUnit_Plugin(g_iDashTempUnit));
                    mPriATMP = 1;
                    mATMP_Watchdog = no_nav_watchdog_timeout_ticks;
                }
            }
        }
        else if (update_path == _T("environment.wind.directionTrue")) { //relative true north
            if (mPriWDN >= 1) {
                double m_twdT = GetJsonDouble(value);
                if (std::isnan(m_twdT)) return;

                m_twdT = GEODESIC_RAD2DEG(m_twdT);
                SendSentenceToAllInstruments(OCPN_DBP_STC_TWD, m_twdT, _T("\u00B0"));
                mPriWDN = 1;
                mWDN_Watchdog = gps_watchdog_timeout_ticks;
            }
        }
        else if (update_path == _T("environment.wind.directionMagnetic")) { //relative magn north
            if (mPriWDN >= 2) {
                double m_twdM = GetJsonDouble(value);
                if (std::isnan(m_twdM)) return;

                m_twdM = GEODESIC_RAD2DEG(m_twdM);
                SendSentenceToAllInstruments(OCPN_DBP_STC_TWD, m_twdM, _T("\u00B0M"));
                mPriWDN = 2;
                mWDN_Watchdog = gps_watchdog_timeout_ticks;
            }
        }
        else if (update_path == _T("navigation.trip.log")) { //m
            double m_tlog = GetJsonDouble(value);
            if (std::isnan(m_tlog)) return;

            m_tlog = METERS2NM(m_tlog);
            SendSentenceToAllInstruments(OCPN_DBP_STC_VLW1,
                toUsrDistance_Plugin(m_tlog, g_iDashDistanceUnit),
                getUsrDistanceUnit_Plugin(g_iDashDistanceUnit));
        }
        else if (update_path == _T("navigation.log")) { //m
            double m_slog = GetJsonDouble(value);
            if (std::isnan(m_slog)) return;

            m_slog = METERS2NM(m_slog);
            SendSentenceToAllInstruments(OCPN_DBP_STC_VLW2,
                toUsrDistance_Plugin(m_slog, g_iDashDistanceUnit),
                getUsrDistanceUnit_Plugin(g_iDashDistanceUnit));
        }
        else if (update_path == _T("environment.outside.pressure")) { //Pa
            double m_press = GetJsonDouble(value);
            if (std::isnan(m_press)) return;

            m_press = PA2HPA(m_press);
            SendSentenceToAllInstruments(OCPN_DBP_STC_MDA, m_press, _T("hPa"));
            mMDA_Watchdog = no_nav_watchdog_timeout_ticks;
        }
        else if (update_path == _T("navigation.attitude")) { //rad
            if (value["roll"].AsString() != "0") {
                double m_heel = GEODESIC_RAD2DEG(value["roll"].AsDouble());
                wxString h_unit = _T("\u00B0\u003E") + _("Stbd");
                if (m_heel < 0) {
                    h_unit = _T("\u00B0\u003C") + _("Port");
                    m_heel *= -1;
                }
                SendSentenceToAllInstruments(OCPN_DBP_STC_HEEL, m_heel, h_unit);
                mHEEL_Watchdog = gps_watchdog_timeout_ticks;
            }
            if (value["pitch"].AsString() != "0") {
                double m_pitch = GEODESIC_RAD2DEG(value["pitch"].AsDouble());
                wxString p_unit = _T("\u00B0\u2191") + _("Up");
                if (m_pitch < 0) {
                    p_unit = _T("\u00B0\u2193") + _("Down");
                    m_pitch *= -1;
                }
                SendSentenceToAllInstruments(OCPN_DBP_STC_PITCH, m_pitch, p_unit);
                mPITCH_Watchdog = gps_watchdog_timeout_ticks;
            }
        }
    }
}

void dashboard_pi::SetPositionFix( PlugIn_Position_Fix &pfix )
{
    if( mPriPosition >= 1 ) {
        mPriPosition = 1;
        SendSentenceToAllInstruments( OCPN_DBP_STC_LAT, pfix.Lat, _T("SDMM") );
        SendSentenceToAllInstruments( OCPN_DBP_STC_LON, pfix.Lon, _T("SDMM") );
    }
    if( mPriCOGSOG >= 1 ) {
        double dMagneticCOG;
        mPriCOGSOG = 1;
        SendSentenceToAllInstruments( OCPN_DBP_STC_SOG, toUsrSpeed_Plugin( mSOGFilter.filter(pfix.Sog), g_iDashSpeedUnit ), getUsrSpeedUnit_Plugin( g_iDashSpeedUnit ) );
        SendSentenceToAllInstruments( OCPN_DBP_STC_COG, mCOGFilter.filter(pfix.Cog), _T("\u00B0") );
        dMagneticCOG = mCOGFilter.get() - pfix.Var;
        if ( dMagneticCOG < 0.0 ) dMagneticCOG = 360.0 + dMagneticCOG;
        if ( dMagneticCOG > 360.0 ) dMagneticCOG = dMagneticCOG - 360.0;
        SendSentenceToAllInstruments( OCPN_DBP_STC_MCOG, dMagneticCOG , _T("\u00B0M") );
    }
    if( mPriVar >= 1 ) {
        if( !std::isnan( pfix.Var ) ){
            mPriVar = 1;
            mVar = pfix.Var;
            mVar_Watchdog = gps_watchdog_timeout_ticks;

            SendSentenceToAllInstruments( OCPN_DBP_STC_HMV, pfix.Var, _T("\u00B0") );
        }
    }
    if (mPriDateTime >= 6) { //We prefer the GPS datetime
        mUTCDateTime.Set(pfix.FixTime);
        if (mUTCDateTime.IsValid())
        {
            mPriDateTime = 6;
            mUTCDateTime = mUTCDateTime.ToUTC();
            mUTC_Watchdog = gps_watchdog_timeout_ticks;
        }
    }
    if (mPriSatUsed >= 1) {
        mSatsInView = pfix.nSats;
        if (mSatsInView > 0) {
            SendSentenceToAllInstruments(OCPN_DBP_STC_SAT, mSatsInView, _T(""));
            mPriSatUsed = 1;
            mSatsUsed_Wdog = gps_watchdog_timeout_ticks;
        }
    }

}

void dashboard_pi::SetCursorLatLon( double lat, double lon )
{
    SendSentenceToAllInstruments( OCPN_DBP_STC_PLA, lat, _T("SDMM") );
    SendSentenceToAllInstruments( OCPN_DBP_STC_PLO, lon, _T("SDMM") );
}

void dashboard_pi::SetPluginMessage(wxString &message_id, wxString &message_body)
{
    if(message_id == _T("WMM_VARIATION_BOAT"))
    {

        // construct the JSON root object
        wxJSONValue  root;
        // construct a JSON parser
        wxJSONReader reader;

        // now read the JSON text and store it in the 'root' structure
        // check for errors before retreiving values...
        int numErrors = reader.Parse( message_body, &root );
        if ( numErrors > 0 )  {
            //              const wxArrayString& errors = reader.GetErrors();
            return;
        }

        // get the DECL value from the JSON message
        wxString decl = root[_T("Decl")].AsString();
        double decl_val;
        decl.ToDouble(&decl_val);


        if( mPriVar >= 5 ) {
            mPriVar = 5;
            mVar = decl_val;
            mVar_Watchdog = gps_watchdog_timeout_ticks;
            SendSentenceToAllInstruments( OCPN_DBP_STC_HMV, mVar, _T("\u00B0") );
        }
    }
    else if(message_id == _T("OCPN_CORE_SIGNALK"))
    {
        ParseSignalK( message_body);
    }

}

int dashboard_pi::GetToolbarToolCount( void )
{
    return 1;
}

void dashboard_pi::ShowPreferencesDialog( wxWindow* parent )
{
    DashboardPreferencesDialog *dialog = new DashboardPreferencesDialog( parent, wxID_ANY,
            m_ArrayOfDashboardWindow );

    dialog->RecalculateSize();

#ifdef __OCPN__ANDROID__
    dialog->GetHandle()->setStyleSheet( qtStyleSheet);
#endif

#ifdef __OCPN__ANDROID__
    wxWindow *ccwin = GetOCPNCanvasWindow();

    if( ccwin ){
        int xmax = ccwin->GetSize().GetWidth();
        int ymax = ccwin->GetParent()->GetSize().GetHeight();  // This would be the Frame itself
        dialog->SetSize( xmax, ymax );
        dialog->Layout();

        dialog->Move(0,0);
    }
#endif

    if( dialog->ShowModal() == wxID_OK ) {
        delete g_pFontTitle;
        g_pFontTitle = new wxFont( dialog->m_pFontPickerTitle->GetSelectedFont() );
        delete g_pFontData;
        g_pFontData = new wxFont( dialog->m_pFontPickerData->GetSelectedFont() );
        delete g_pFontLabel;
        g_pFontLabel = new wxFont( dialog->m_pFontPickerLabel->GetSelectedFont() );
        delete g_pFontSmall;
        g_pFontSmall = new wxFont( dialog->m_pFontPickerSmall->GetSelectedFont() );

        // OnClose should handle that for us normally but it doesn't seems to do so
        // We must save changes first
        dialog->SaveDashboardConfig();
        m_ArrayOfDashboardWindow.Clear();
        m_ArrayOfDashboardWindow = dialog->m_Config;

        ApplyConfig();
        SaveConfig();
        SetToolbarItemState( m_toolbar_item_id, GetDashboardWindowShownCount() != 0 );
    }
    dialog->Destroy();
}

void dashboard_pi::SetColorScheme( PI_ColorScheme cs )
{
    for( size_t i = 0; i < m_ArrayOfDashboardWindow.GetCount(); i++ ) {
        DashboardWindow *dashboard_window = m_ArrayOfDashboardWindow.Item( i )->m_pDashboardWindow;
        if( dashboard_window ) dashboard_window->SetColorScheme( cs );
    }
}

int dashboard_pi::GetDashboardWindowShownCount()
{
    int cnt = 0;

    for( size_t i = 0; i < m_ArrayOfDashboardWindow.GetCount(); i++ ) {
        DashboardWindow *dashboard_window = m_ArrayOfDashboardWindow.Item( i )->m_pDashboardWindow;
        if( dashboard_window ) {
            wxAuiPaneInfo &pane = m_pauimgr->GetPane( dashboard_window );
            if( pane.IsOk() && pane.IsShown() ) cnt++;
        }
    }
    return cnt;
}

void dashboard_pi::OnPaneClose( wxAuiManagerEvent& event )
{
    // if name is unique, we should use it
    DashboardWindow *dashboard_window = (DashboardWindow *) event.pane->window;
    int cnt = 0;
    for( size_t i = 0; i < m_ArrayOfDashboardWindow.GetCount(); i++ ) {
        DashboardWindowContainer *cont = m_ArrayOfDashboardWindow.Item( i );
        DashboardWindow *d_w = cont->m_pDashboardWindow;
        if( d_w ) {
            // we must not count this one because it is being closed
            if( dashboard_window != d_w ) {
                wxAuiPaneInfo &pane = m_pauimgr->GetPane( d_w );
                if( pane.IsOk() && pane.IsShown() ) cnt++;
            } else {
                cont->m_bIsVisible = false;
            }
        }
    }
    SetToolbarItemState( m_toolbar_item_id, cnt != 0 );

    event.Skip();
}

void dashboard_pi::OnToolbarToolCallback( int id )
{
    int cnt = GetDashboardWindowShownCount();

    bool b_anyviz = false;
    for( size_t i = 0; i < m_ArrayOfDashboardWindow.GetCount(); i++ ) {
        DashboardWindowContainer *cont = m_ArrayOfDashboardWindow.Item( i );
        if( cont->m_bIsVisible ) {
            b_anyviz = true;
            break;
        }
    }

    for( size_t i = 0; i < m_ArrayOfDashboardWindow.GetCount(); i++ ) {
        DashboardWindowContainer *cont = m_ArrayOfDashboardWindow.Item( i );
        DashboardWindow *dashboard_window = cont->m_pDashboardWindow;
        if( dashboard_window ) {
            wxAuiPaneInfo &pane = m_pauimgr->GetPane( dashboard_window );
            if( pane.IsOk() ) {
                bool b_reset_pos = false;

#ifdef __WXMSW__
                //  Support MultiMonitor setups which an allow negative window positions.
                //  If the requested window title bar does not intersect any installed monitor,
                //  then default to simple primary monitor positioning.
                RECT frame_title_rect;
                frame_title_rect.left = pane.floating_pos.x;
                frame_title_rect.top = pane.floating_pos.y;
                frame_title_rect.right = pane.floating_pos.x + pane.floating_size.x;
                frame_title_rect.bottom = pane.floating_pos.y + 30;

                if( NULL == MonitorFromRect( &frame_title_rect, MONITOR_DEFAULTTONULL ) ) b_reset_pos =
                        true;
#else

                //    Make sure drag bar (title bar) of window intersects wxClient Area of screen, with a little slop...
                wxRect window_title_rect;// conservative estimate
                window_title_rect.x = pane.floating_pos.x;
                window_title_rect.y = pane.floating_pos.y;
                window_title_rect.width = pane.floating_size.x;
                window_title_rect.height = 30;

                wxRect ClientRect = wxGetClientDisplayRect();
                ClientRect.Deflate(60, 60);// Prevent the new window from being too close to the edge
                if(!ClientRect.Intersects(window_title_rect))
                b_reset_pos = true;

#endif

                if( b_reset_pos ) pane.FloatingPosition( 50, 50 );

                if( cnt == 0 )
                    if( b_anyviz )
                        pane.Show( cont->m_bIsVisible );
                    else {
                       cont->m_bIsVisible = cont->m_bPersVisible;
                       pane.Show( cont->m_bIsVisible );
                    }
                else
                    pane.Show( false );
            }

            //  This patch fixes a bug in wxAUIManager
            //  FS#548
            // Dropping a DashBoard Window right on top on the (supposedly fixed) chart bar window
            // causes a resize of the chart bar, and the Dashboard window assumes some of its properties
            // The Dashboard window is no longer grabbable...
            // Workaround:  detect this case, and force the pane to be on a different Row.
            // so that the display is corrected by toggling the dashboard off and back on.
            if( ( pane.dock_direction == wxAUI_DOCK_BOTTOM ) && pane.IsDocked() ) pane.Row( 2 );
        }
    }
    // Toggle is handled by the toolbar but we must keep plugin manager b_toggle updated
    // to actual status to ensure right status upon toolbar rebuild
    SetToolbarItemState( m_toolbar_item_id, GetDashboardWindowShownCount() != 0/*cnt==0*/);
    m_pauimgr->Update();
}

void dashboard_pi::UpdateAuiStatus( void )
{
    //    This method is called after the PlugIn is initialized
    //    and the frame has done its initial layout, possibly from a saved wxAuiManager "Perspective"
    //    It is a chance for the PlugIn to syncronize itself internally with the state of any Panes that
    //    were added to the frame in the PlugIn ctor.

    for( size_t i = 0; i < m_ArrayOfDashboardWindow.GetCount(); i++ ) {
        DashboardWindowContainer *cont = m_ArrayOfDashboardWindow.Item( i );
        wxAuiPaneInfo &pane = m_pauimgr->GetPane( cont->m_pDashboardWindow );
        // Initialize visible state as perspective is loaded now
        cont->m_bIsVisible = ( pane.IsOk() && pane.IsShown() );

#ifdef __WXQT__
        if(pane.IsShown()){
            pane.Show(false);
            m_pauimgr->Update();
            pane.Show(true);
            m_pauimgr->Update();
        }
#endif

    }
    m_pauimgr->Update();

    //    We use this callback here to keep the context menu selection in sync with the window state

    SetToolbarItemState( m_toolbar_item_id, GetDashboardWindowShownCount() != 0 );
}

bool dashboard_pi::LoadConfig( void )
{
    wxFileConfig *pConf = (wxFileConfig *) m_pconfig;

    if( pConf ) {
        pConf->SetPath( _T("/PlugIns/Dashboard") );

        wxString version;
        pConf->Read( _T("Version"), &version, wxEmptyString );
        wxString config;

        // Set some sensible defaults
        wxString TitleFont;
        wxString DataFont;
        wxString LabelFont;
        wxString SmallFont;

#ifdef __OCPN__ANDROID__
        TitleFont = _T("Roboto,16,-1,5,50,0,0,0,0,0");
        DataFont =  _T("Roboto,16,-1,5,50,0,0,0,0,0");
        LabelFont = _T("Roboto,16,-1,5,50,0,0,0,0,0");
        SmallFont = _T("Roboto,14,-1,5,50,0,0,0,0,0");
#endif


        pConf->Read( _T("FontTitle"), &config, TitleFont );
        LoadFont(&g_pFontTitle, config);

        pConf->Read( _T("FontData"), &config, DataFont );
        LoadFont(&g_pFontData, config);

        pConf->Read( _T("FontLabel"), &config, LabelFont );
        LoadFont(&g_pFontLabel, config);

        pConf->Read( _T("FontSmall"), &config, SmallFont );
        LoadFont(&g_pFontSmall, config);

        pConf->Read( _T("SpeedometerMax"), &g_iDashSpeedMax, 12 );
        pConf->Read( _T("COGDamp"), &g_iDashCOGDamp, 0);
        pConf->Read( _T("SpeedUnit"), &g_iDashSpeedUnit, 0 );
        pConf->Read( _T("SOGDamp"), &g_iDashSOGDamp, 0);
        pConf->Read( _T("DepthUnit"), &g_iDashDepthUnit, 3 );
        g_iDashDepthUnit = wxMax(g_iDashDepthUnit, 3);

        pConf->Read( _T("DepthOffset"), &g_dDashDBTOffset, 0 );

        pConf->Read( _T("DistanceUnit"), &g_iDashDistanceUnit, 0 );
        pConf->Read( _T("WindSpeedUnit"), &g_iDashWindSpeedUnit, 0 );
        pConf->Read(_T("UseSignKtruewind"), &g_iDashUsetruewinddata, 0);
        pConf->Read(_T("TemperatureUnit"), &g_iDashTempUnit, 0);

        pConf->Read( _T("UTCOffset"), &g_iUTCOffset, 0 );

        int d_cnt;
        pConf->Read( _T("DashboardCount"), &d_cnt, -1 );
        // TODO: Memory leak? We should destroy everything first
        m_ArrayOfDashboardWindow.Clear();
        if( version.IsEmpty() && d_cnt == -1 ) {
            m_config_version = 1;
            // Let's load version 1 or default settings.
            int i_cnt;
            pConf->Read( _T("InstrumentCount"), &i_cnt, -1 );
            wxArrayInt ar;
            if( i_cnt != -1 ) {
                for( int i = 0; i < i_cnt; i++ ) {
                    int id;
                    pConf->Read( wxString::Format( _T("Instrument%d"), i + 1 ), &id, -1 );
                    if( id != -1 ) ar.Add( id );
                }
            } else {
                // This is the default instrument list
#ifndef __OCPN__ANDROID__
                ar.Add( ID_DBP_I_POS );
                ar.Add( ID_DBP_D_COG );
                ar.Add( ID_DBP_D_GPS );
#else
                ar.Add( ID_DBP_I_POS );
                ar.Add( ID_DBP_D_COG );
                ar.Add( ID_DBP_I_SOG );

#endif
            }

            DashboardWindowContainer *cont = new DashboardWindowContainer( NULL, MakeName(), _("Dashboard"), _T("V"), ar );
            cont->m_bPersVisible = true;
            m_ArrayOfDashboardWindow.Add(cont);

        } else {
            // Version 2
            m_config_version = 2;
            bool b_onePersisted = false;
            for( int i = 0; i < d_cnt; i++ ) {
                pConf->SetPath( wxString::Format( _T("/PlugIns/Dashboard/Dashboard%d"), i + 1 ) );
                wxString name;
                pConf->Read( _T("Name"), &name, MakeName() );
                wxString caption;
                pConf->Read( _T("Caption"), &caption, _("Dashboard") );
                wxString orient;
                pConf->Read( _T("Orientation"), &orient, _T("V") );
                int i_cnt;
                pConf->Read( _T("InstrumentCount"), &i_cnt, -1 );
                bool b_persist;
                pConf->Read( _T("Persistence"), &b_persist, 1 );

                wxArrayInt ar;
                for( int i = 0; i < i_cnt; i++ ) {
                    int id;
                    pConf->Read( wxString::Format( _T("Instrument%d"), i + 1 ), &id, -1 );
                    if( id != -1 ) ar.Add( id );
                }
// TODO: Do not add if GetCount == 0

                DashboardWindowContainer *cont = new DashboardWindowContainer( NULL, name, caption, orient, ar );
                cont->m_bPersVisible = b_persist;

                if(b_persist)
                    b_onePersisted = true;

                m_ArrayOfDashboardWindow.Add(cont);

            }

            // Make sure at least one dashboard is scheduled to be visible
            if( m_ArrayOfDashboardWindow.Count() && !b_onePersisted){
                DashboardWindowContainer *cont = m_ArrayOfDashboardWindow.Item(0);
                if(cont)
                    cont->m_bPersVisible = true;
            }

        }

        return true;
    } else
        return false;
}

void dashboard_pi::LoadFont(wxFont **target, wxString native_info)
{
    if( !native_info.IsEmpty() ){
#ifdef __OCPN__ANDROID__
        wxFont *nf = new wxFont( native_info );
        *target = nf;
#else
        (*target)->SetNativeFontInfo( native_info );
#endif
    }
}


bool dashboard_pi::SaveConfig( void )
{
    wxFileConfig *pConf = (wxFileConfig *) m_pconfig;

    if( pConf ) {
        pConf->SetPath( _T("/PlugIns/Dashboard") );
        pConf->Write( _T("Version"), _T("2") );
        pConf->Write( _T("FontTitle"), g_pFontTitle->GetNativeFontInfoDesc() );
        pConf->Write( _T("FontData"), g_pFontData->GetNativeFontInfoDesc() );
        pConf->Write( _T("FontLabel"), g_pFontLabel->GetNativeFontInfoDesc() );
        pConf->Write( _T("FontSmall"), g_pFontSmall->GetNativeFontInfoDesc() );

        pConf->Write( _T("SpeedometerMax"), g_iDashSpeedMax );
        pConf->Write( _T("COGDamp"), g_iDashCOGDamp );
        pConf->Write( _T("SpeedUnit"), g_iDashSpeedUnit );
        pConf->Write( _T("SOGDamp"), g_iDashSOGDamp );
        pConf->Write( _T("DepthUnit"), g_iDashDepthUnit );
        pConf->Write( _T("DepthOffset"), g_dDashDBTOffset );
        pConf->Write( _T("DistanceUnit"), g_iDashDistanceUnit );
        pConf->Write( _T("WindSpeedUnit"), g_iDashWindSpeedUnit );
        pConf->Write( _T("UTCOffset"), g_iUTCOffset );
        pConf->Write(_T("UseSignKtruewind"), g_iDashUsetruewinddata);
        pConf->Write(_T("TemperatureUnit"), g_iDashTempUnit);

        pConf->Write( _T("DashboardCount" ), (int) m_ArrayOfDashboardWindow.GetCount() );
        for( unsigned int i = 0; i < m_ArrayOfDashboardWindow.GetCount(); i++ ) {
            DashboardWindowContainer *cont = m_ArrayOfDashboardWindow.Item( i );
            pConf->SetPath( wxString::Format( _T("/PlugIns/Dashboard/Dashboard%d"), i + 1 ) );
            pConf->Write( _T("Name"), cont->m_sName );
            pConf->Write( _T("Caption"), cont->m_sCaption );
            pConf->Write( _T("Orientation"), cont->m_sOrientation );
            pConf->Write( _T("Persistence"), cont->m_bPersVisible );

            pConf->Write( _T("InstrumentCount"), (int) cont->m_aInstrumentList.GetCount() );
            for( unsigned int j = 0; j < cont->m_aInstrumentList.GetCount(); j++ )
                pConf->Write( wxString::Format( _T("Instrument%d"), j + 1 ),
                        cont->m_aInstrumentList.Item( j ) );
        }

        return true;
    } else
        return false;
}

void dashboard_pi::ApplyConfig( void )
{
    // Reverse order to handle deletes
    for( size_t i = m_ArrayOfDashboardWindow.GetCount(); i > 0; i-- ) {
        DashboardWindowContainer *cont = m_ArrayOfDashboardWindow.Item( i - 1 );
        int orient = ( cont->m_sOrientation == _T("V") ? wxVERTICAL : wxHORIZONTAL );
        if( cont->m_bIsDeleted ) {
            if( cont->m_pDashboardWindow ) {
                m_pauimgr->DetachPane( cont->m_pDashboardWindow );
                cont->m_pDashboardWindow->Close();
                cont->m_pDashboardWindow->Destroy();
                cont->m_pDashboardWindow = NULL;
            }
            m_ArrayOfDashboardWindow.Remove( cont );
            delete cont;

        } else if( !cont->m_pDashboardWindow ) {
            // A new dashboard is created
            cont->m_pDashboardWindow = new DashboardWindow( GetOCPNCanvasWindow(), wxID_ANY,
                    m_pauimgr, this, orient, cont );
            cont->m_pDashboardWindow->SetInstrumentList( cont->m_aInstrumentList );
            bool vertical = orient == wxVERTICAL;
            wxSize sz = cont->m_pDashboardWindow->GetMinSize();
// Mac has a little trouble with initial Layout() sizing...
#ifdef __WXOSX__
            if(sz.x == 0)
                sz.IncTo( wxSize( 160, 388) );
#endif
                wxAuiPaneInfo p = wxAuiPaneInfo().Name( cont->m_sName ).Caption( cont->m_sCaption ).CaptionVisible( false ).TopDockable(
                    !vertical ).BottomDockable( !vertical ).LeftDockable( vertical ).RightDockable( vertical ).MinSize(
                        sz ).BestSize( sz ).FloatingSize( sz ).FloatingPosition( 100, 100 ).Float().Show( cont->m_bIsVisible ).Gripper(false) ;

            m_pauimgr->AddPane( cont->m_pDashboardWindow, p);
                //wxAuiPaneInfo().Name( cont->m_sName ).Caption( cont->m_sCaption ).CaptionVisible( false ).TopDockable(
               // !vertical ).BottomDockable( !vertical ).LeftDockable( vertical ).RightDockable( vertical ).MinSize(
               // sz ).BestSize( sz ).FloatingSize( sz ).FloatingPosition( 100, 100 ).Float().Show( cont->m_bIsVisible ) );

            #ifdef __OCPN__ANDROID__
            wxAuiPaneInfo& pane = m_pauimgr->GetPane( cont->m_pDashboardWindow );
            pane.Dockable( false );

            #endif

        } else {
            wxAuiPaneInfo& pane = m_pauimgr->GetPane( cont->m_pDashboardWindow );
            pane.Caption( cont->m_sCaption ).Show( cont->m_bIsVisible );
            if( !cont->m_pDashboardWindow->isInstrumentListEqual( cont->m_aInstrumentList ) ) {
                cont->m_pDashboardWindow->SetInstrumentList( cont->m_aInstrumentList );
                wxSize sz = cont->m_pDashboardWindow->GetMinSize();
                pane.MinSize( sz ).BestSize( sz ).FloatingSize( sz );
            }
            if( cont->m_pDashboardWindow->GetSizerOrientation() != orient ) {
                cont->m_pDashboardWindow->ChangePaneOrientation( orient, false );
            }
        }
    }
    m_pauimgr->Update();
    mSOGFilter.setFC(g_iDashSOGDamp ? 1.0 / (2.0*g_iDashSOGDamp) : 0.0);
    mCOGFilter.setFC(g_iDashCOGDamp ? 1.0 / (2.0*g_iDashCOGDamp) : 0.0);
    mCOGFilter.setType(IIRFILTER_TYPE_DEG);
}

void dashboard_pi::PopulateContextMenu( wxMenu* menu )
{
    for( size_t i = 0; i < m_ArrayOfDashboardWindow.GetCount(); i++ ) {
        DashboardWindowContainer *cont = m_ArrayOfDashboardWindow.Item( i );
        wxMenuItem* item = menu->AppendCheckItem( i+1, cont->m_sCaption );
        item->Check( cont->m_bIsVisible );
    }
}

void dashboard_pi::ShowDashboard( size_t id, bool visible )
{
    if ( id < m_ArrayOfDashboardWindow.GetCount() ) {
        DashboardWindowContainer *cont = m_ArrayOfDashboardWindow.Item( id );
        m_pauimgr->GetPane( cont->m_pDashboardWindow ).Show( visible );
        cont->m_bIsVisible = visible;
        cont->m_bPersVisible = visible;
        m_pauimgr->Update();
    }
}

/* DashboardPreferencesDialog
 *
 */

DashboardPreferencesDialog::DashboardPreferencesDialog( wxWindow *parent, wxWindowID id,
        wxArrayOfDashboard config ) :
        wxDialog( parent, id, _("Dashboard preferences"), wxDefaultPosition, wxDefaultSize,
                wxDEFAULT_DIALOG_STYLE )
{

#ifdef __WXQT__
    wxFont *pF = OCPNGetFont(_T("Dialog"), 0);
    SetFont( *pF );
#endif

    wxString shareLocn = *GetpSharedDataLocation() + _T("plugins") + wxFileName::GetPathSeparator() +
    _T("dashboard_pi") + wxFileName::GetPathSeparator()
    + _T("data") + wxFileName::GetPathSeparator();

    Connect( wxEVT_CLOSE_WINDOW, wxCloseEventHandler( DashboardPreferencesDialog::OnCloseDialog ),
            NULL, this );

    // Copy original config
    m_Config = wxArrayOfDashboard( config );
    //      Build Dashboard Page for Toolbox
    int border_size = 2;

    wxBoxSizer* itemBoxSizerMainPanel = new wxBoxSizer( wxVERTICAL );
    SetSizer( itemBoxSizerMainPanel );

    wxNotebook *itemNotebook = new wxNotebook( this, wxID_ANY, wxDefaultPosition, wxDefaultSize,
            wxNB_TOP );
    itemBoxSizerMainPanel->Add( itemNotebook, 1, wxALL | wxEXPAND, border_size );

    wxPanel *itemPanelNotebook01 = new wxPanel( itemNotebook, wxID_ANY, wxDefaultPosition,
            wxDefaultSize, wxTAB_TRAVERSAL );
    wxFlexGridSizer *itemFlexGridSizer01 = new wxFlexGridSizer( 2 );
    itemFlexGridSizer01->AddGrowableCol( 1 );
    itemPanelNotebook01->SetSizer( itemFlexGridSizer01 );
    itemNotebook->AddPage( itemPanelNotebook01, _("Dashboard") );

    wxBoxSizer *itemBoxSizer01 = new wxBoxSizer( wxVERTICAL );
    itemFlexGridSizer01->Add( itemBoxSizer01, 1, wxEXPAND | wxTOP | wxLEFT, border_size );

    // Scale the images in the dashboard list control
    int imageRefSize = 32 * GetOCPNGUIToolScaleFactor_PlugIn();

    wxImageList *imglist1 = new wxImageList( imageRefSize, imageRefSize, true, 1 );

    wxBitmap bmDashBoard;
#ifdef ocpnUSE_SVG
    wxString filename = shareLocn + _T("Dashboard.svg");
    bmDashBoard = GetBitmapFromSVGFile(filename, imageRefSize, imageRefSize);
#else
    wxImage dash1 = wxBitmap( *_img_dashboard_pi ).ConvertToImage();
    wxImage dash1s = dash1.Scale(imageRefSize, imageRefSize, wxIMAGE_QUALITY_HIGH);
    bmDashBoard = wxBitmap(dash1s);
#endif

    imglist1->Add( bmDashBoard );

    m_pListCtrlDashboards = new wxListCtrl( itemPanelNotebook01, wxID_ANY, wxDefaultPosition,
                                            wxSize( imageRefSize * 3/2, 200 ), wxLC_REPORT | wxLC_NO_HEADER | wxLC_SINGLE_SEL );


    m_pListCtrlDashboards->AssignImageList( imglist1, wxIMAGE_LIST_SMALL );
    m_pListCtrlDashboards->InsertColumn( 0, _T("") );
    m_pListCtrlDashboards->Connect( wxEVT_COMMAND_LIST_ITEM_SELECTED,
            wxListEventHandler(DashboardPreferencesDialog::OnDashboardSelected), NULL, this );
    m_pListCtrlDashboards->Connect( wxEVT_COMMAND_LIST_ITEM_DESELECTED,
            wxListEventHandler(DashboardPreferencesDialog::OnDashboardSelected), NULL, this );
    itemBoxSizer01->Add( m_pListCtrlDashboards, 1, wxEXPAND, 0 );

    wxBoxSizer *itemBoxSizer02 = new wxBoxSizer( wxHORIZONTAL );
    itemBoxSizer01->Add( itemBoxSizer02 );

    wxBitmap bmPlus, bmMinus;
#ifdef ocpnUSE_SVG
    bmPlus = GetBitmapFromSVGFile(shareLocn + _T("plus.svg"), imageRefSize/2, imageRefSize/2);
    bmMinus = GetBitmapFromSVGFile(shareLocn + _T("minus.svg"), imageRefSize/2, imageRefSize/2);
#else
    wxImage plus1 = wxBitmap( *_img_plus ).ConvertToImage();
    wxImage plus1s = plus1.Scale(imageRefSize/2, imageRefSize/2, wxIMAGE_QUALITY_HIGH);
    bmPlus = wxBitmap(plus1s);

    wxImage minus1 = wxBitmap( *_img_minus ).ConvertToImage();
    wxImage minus1s = minus1.Scale(imageRefSize/2, imageRefSize/2, wxIMAGE_QUALITY_HIGH);
    bmMinus = wxBitmap(minus1s);
#endif

    m_pButtonAddDashboard = new wxBitmapButton( itemPanelNotebook01, wxID_ANY, bmPlus,
            wxDefaultPosition, wxDefaultSize );
    itemBoxSizer02->Add( m_pButtonAddDashboard, 0, wxALIGN_CENTER, 2 );
    m_pButtonAddDashboard->Connect( wxEVT_COMMAND_BUTTON_CLICKED,
            wxCommandEventHandler(DashboardPreferencesDialog::OnDashboardAdd), NULL, this );

    m_pButtonDeleteDashboard = new wxBitmapButton( itemPanelNotebook01, wxID_ANY, bmMinus,
            wxDefaultPosition, wxDefaultSize );
    itemBoxSizer02->Add( m_pButtonDeleteDashboard, 0, wxALIGN_CENTER, 2 );
    m_pButtonDeleteDashboard->Connect( wxEVT_COMMAND_BUTTON_CLICKED,
            wxCommandEventHandler(DashboardPreferencesDialog::OnDashboardDelete), NULL, this );

    m_pPanelDashboard = new wxPanel( itemPanelNotebook01, wxID_ANY, wxDefaultPosition,
            wxDefaultSize, wxBORDER_SUNKEN );
    itemFlexGridSizer01->Add( m_pPanelDashboard, 1, wxEXPAND | wxTOP | wxRIGHT, border_size );

    wxBoxSizer* itemBoxSizer03 = new wxBoxSizer( wxVERTICAL );
    m_pPanelDashboard->SetSizer( itemBoxSizer03 );

    wxStaticBox* itemStaticBox02 = new wxStaticBox( m_pPanelDashboard, wxID_ANY, _("Dashboard") );
    wxStaticBoxSizer* itemStaticBoxSizer02 = new wxStaticBoxSizer( itemStaticBox02, wxHORIZONTAL );
    itemBoxSizer03->Add( itemStaticBoxSizer02, 0, wxEXPAND | wxALL, border_size );
    wxFlexGridSizer *itemFlexGridSizer = new wxFlexGridSizer( 2 );
    itemFlexGridSizer->AddGrowableCol( 1 );
    itemStaticBoxSizer02->Add( itemFlexGridSizer, 1, wxEXPAND | wxALL, 0 );

    m_pCheckBoxIsVisible = new wxCheckBox( m_pPanelDashboard, wxID_ANY, _("show this dashboard"),
            wxDefaultPosition, wxDefaultSize, 0 );
    itemFlexGridSizer->Add( m_pCheckBoxIsVisible, 0, wxEXPAND | wxALL, border_size );
    wxStaticText *itemDummy01 = new wxStaticText( m_pPanelDashboard, wxID_ANY, _T("") );
    itemFlexGridSizer->Add( itemDummy01, 0, wxEXPAND | wxALL, border_size );

    wxStaticText* itemStaticText01 = new wxStaticText( m_pPanelDashboard, wxID_ANY, _("Caption:"),
            wxDefaultPosition, wxDefaultSize, 0 );
    itemFlexGridSizer->Add( itemStaticText01, 0, wxEXPAND | wxALL, border_size );
    m_pTextCtrlCaption = new wxTextCtrl( m_pPanelDashboard, wxID_ANY, _T(""), wxDefaultPosition,
                                         wxSize( 220, -1 ) );
    itemFlexGridSizer->Add( m_pTextCtrlCaption, 0, wxALIGN_RIGHT | wxALL, border_size );

#ifdef __OCPN__ANDROID__
    itemStaticText01->Hide();
    m_pTextCtrlCaption->Hide();
#endif

    wxStaticText* itemStaticText02 = new wxStaticText( m_pPanelDashboard, wxID_ANY,
            _("Orientation:"), wxDefaultPosition, wxDefaultSize, 0 );
    itemFlexGridSizer->Add( itemStaticText02, 0, wxEXPAND | wxALL, border_size );
    m_pChoiceOrientation = new wxChoice( m_pPanelDashboard, wxID_ANY, wxDefaultPosition,
            wxSize( 220, -1 ) );
    m_pChoiceOrientation->Append( _("Vertical") );
    m_pChoiceOrientation->Append( _("Horizontal") );
    itemFlexGridSizer->Add( m_pChoiceOrientation, 0, wxALIGN_RIGHT | wxALL, border_size );

    int instImageRefSize = 20 * GetOCPNGUIToolScaleFactor_PlugIn();

    wxImageList *imglist = new wxImageList( instImageRefSize, instImageRefSize, true, 2 );

    wxBitmap bmDial, bmInst;
#ifdef ocpnUSE_SVG
    bmDial = GetBitmapFromSVGFile(shareLocn + _T("dial.svg"), instImageRefSize, instImageRefSize);
    bmInst = GetBitmapFromSVGFile(shareLocn + _T("instrument.svg"), instImageRefSize, instImageRefSize);
#else
    wxImage dial1 = wxBitmap( *_img_dial ).ConvertToImage();
    wxImage dial1s = dial1.Scale(instImageRefSize, instImageRefSize, wxIMAGE_QUALITY_HIGH);
    bmDial = wxBitmap(dial1);

    wxImage inst1 = wxBitmap( *_img_instrument ).ConvertToImage();
    wxImage inst1s = inst1.Scale(instImageRefSize, instImageRefSize, wxIMAGE_QUALITY_HIGH);
    bmInst = wxBitmap(inst1s);
#endif

    imglist->Add( bmInst );
    imglist->Add( bmDial );

    wxStaticBox* itemStaticBox03 = new wxStaticBox( m_pPanelDashboard, wxID_ANY, _("Instruments") );
    wxStaticBoxSizer* itemStaticBoxSizer03 = new wxStaticBoxSizer( itemStaticBox03, wxHORIZONTAL );
    itemBoxSizer03->Add( itemStaticBoxSizer03, 1, wxEXPAND | wxALL, border_size );

    int vsize = 200;

    #ifdef __OCPN__ANDROID__
    int dw, dh;
    wxDisplaySize(&dw, &dh);
    vsize = dh * 50 / 100;
    #endif

    m_pListCtrlInstruments = new wxListCtrl( m_pPanelDashboard, wxID_ANY, wxDefaultPosition,
            wxSize( -1, vsize ), wxLC_REPORT | wxLC_NO_HEADER | wxLC_SINGLE_SEL );

    itemStaticBoxSizer03->Add( m_pListCtrlInstruments, 1, wxEXPAND | wxALL, border_size );
    m_pListCtrlInstruments->AssignImageList( imglist, wxIMAGE_LIST_SMALL );
    m_pListCtrlInstruments->InsertColumn( 0, _("Instruments") );
    m_pListCtrlInstruments->Connect( wxEVT_COMMAND_LIST_ITEM_SELECTED,
            wxListEventHandler(DashboardPreferencesDialog::OnInstrumentSelected), NULL, this );
    m_pListCtrlInstruments->Connect( wxEVT_COMMAND_LIST_ITEM_DESELECTED,
            wxListEventHandler(DashboardPreferencesDialog::OnInstrumentSelected), NULL, this );

    wxBoxSizer* itemBoxSizer04 = new wxBoxSizer( wxVERTICAL );
    itemStaticBoxSizer03->Add( itemBoxSizer04, 0, wxALIGN_TOP | wxALL, border_size );
    m_pButtonAdd = new wxButton( m_pPanelDashboard, wxID_ANY, _("Add"), wxDefaultPosition,
            wxSize( 20, -1 ) );
    itemBoxSizer04->Add( m_pButtonAdd, 0, wxEXPAND | wxALL, border_size );
    m_pButtonAdd->Connect( wxEVT_COMMAND_BUTTON_CLICKED,
            wxCommandEventHandler(DashboardPreferencesDialog::OnInstrumentAdd), NULL, this );

/* TODO  Instrument Properties
    m_pButtonEdit = new wxButton( m_pPanelDashboard, wxID_ANY, _("Edit"), wxDefaultPosition,
            wxDefaultSize );
    itemBoxSizer04->Add( m_pButtonEdit, 0, wxEXPAND | wxALL, border_size );
    m_pButtonEdit->Connect( wxEVT_COMMAND_BUTTON_CLICKED,
            wxCommandEventHandler(DashboardPreferencesDialog::OnInstrumentEdit), NULL, this );
*/
    m_pButtonDelete = new wxButton( m_pPanelDashboard, wxID_ANY, _("Delete"), wxDefaultPosition,
            wxSize( 20, -1 ) );
    itemBoxSizer04->Add( m_pButtonDelete, 0, wxEXPAND | wxALL, border_size );
    m_pButtonDelete->Connect( wxEVT_COMMAND_BUTTON_CLICKED,
            wxCommandEventHandler(DashboardPreferencesDialog::OnInstrumentDelete), NULL, this );
    itemBoxSizer04->AddSpacer( 10 );
    m_pButtonUp = new wxButton( m_pPanelDashboard, wxID_ANY, _("Up"), wxDefaultPosition,
            wxDefaultSize );
    itemBoxSizer04->Add( m_pButtonUp, 0, wxEXPAND | wxALL, border_size );
    m_pButtonUp->Connect( wxEVT_COMMAND_BUTTON_CLICKED,
            wxCommandEventHandler(DashboardPreferencesDialog::OnInstrumentUp), NULL, this );
    m_pButtonDown = new wxButton( m_pPanelDashboard, wxID_ANY, _("Down"), wxDefaultPosition,
            wxDefaultSize );
    itemBoxSizer04->Add( m_pButtonDown, 0, wxEXPAND | wxALL, border_size );
    m_pButtonDown->Connect( wxEVT_COMMAND_BUTTON_CLICKED,
            wxCommandEventHandler(DashboardPreferencesDialog::OnInstrumentDown), NULL, this );

    wxPanel *itemPanelNotebook02 = new wxPanel( itemNotebook, wxID_ANY, wxDefaultPosition,
            wxDefaultSize, wxTAB_TRAVERSAL );
    wxBoxSizer* itemBoxSizer05 = new wxBoxSizer( wxVERTICAL );
    itemPanelNotebook02->SetSizer( itemBoxSizer05 );
    itemNotebook->AddPage( itemPanelNotebook02, _("Appearance") );

    wxStaticBox* itemStaticBox01 = new wxStaticBox( itemPanelNotebook02, wxID_ANY, _("Fonts") );
    wxStaticBoxSizer* itemStaticBoxSizer01 = new wxStaticBoxSizer( itemStaticBox01, wxHORIZONTAL );
    itemBoxSizer05->Add( itemStaticBoxSizer01, 0, wxEXPAND | wxALL, border_size );
    wxFlexGridSizer *itemFlexGridSizer03 = new wxFlexGridSizer( 2 );
    itemFlexGridSizer03->AddGrowableCol( 1 );
    itemStaticBoxSizer01->Add( itemFlexGridSizer03, 1, wxEXPAND | wxALL, 0 );

    wxStaticText* itemStaticText04 = new wxStaticText( itemPanelNotebook02, wxID_ANY, _("Title:"),
            wxDefaultPosition, wxDefaultSize, 0 );
    itemFlexGridSizer03->Add( itemStaticText04, 0, wxEXPAND | wxALL, border_size );
    m_pFontPickerTitle = new wxFontPickerCtrl( itemPanelNotebook02, wxID_ANY, *g_pFontTitle,
            wxDefaultPosition, wxDefaultSize );
    itemFlexGridSizer03->Add( m_pFontPickerTitle, 0, wxALIGN_RIGHT | wxALL, 0 );

    wxStaticText* itemStaticText05 = new wxStaticText( itemPanelNotebook02, wxID_ANY, _("Data:"),
            wxDefaultPosition, wxDefaultSize, 0 );
    itemFlexGridSizer03->Add( itemStaticText05, 0, wxEXPAND | wxALL, border_size );
    m_pFontPickerData = new wxFontPickerCtrl( itemPanelNotebook02, wxID_ANY, *g_pFontData,
            wxDefaultPosition, wxDefaultSize );
    itemFlexGridSizer03->Add( m_pFontPickerData, 0, wxALIGN_RIGHT | wxALL, 0 );

    wxStaticText* itemStaticText06 = new wxStaticText( itemPanelNotebook02, wxID_ANY, _("Label:"),
            wxDefaultPosition, wxDefaultSize, 0 );
    itemFlexGridSizer03->Add( itemStaticText06, 0, wxEXPAND | wxALL, border_size );
    m_pFontPickerLabel = new wxFontPickerCtrl( itemPanelNotebook02, wxID_ANY, *g_pFontLabel,
            wxDefaultPosition, wxDefaultSize );
    itemFlexGridSizer03->Add( m_pFontPickerLabel, 0, wxALIGN_RIGHT | wxALL, 0 );

    wxStaticText* itemStaticText07 = new wxStaticText( itemPanelNotebook02, wxID_ANY, _("Small:"),
            wxDefaultPosition, wxDefaultSize, 0 );
    itemFlexGridSizer03->Add( itemStaticText07, 0, wxEXPAND | wxALL, border_size );
    m_pFontPickerSmall = new wxFontPickerCtrl( itemPanelNotebook02, wxID_ANY, *g_pFontSmall,
            wxDefaultPosition, wxDefaultSize );
    itemFlexGridSizer03->Add( m_pFontPickerSmall, 0, wxALIGN_RIGHT | wxALL, 0 );
//      wxColourPickerCtrl

    wxStaticBox* itemStaticBox04 = new wxStaticBox( itemPanelNotebook02, wxID_ANY, _("Units, Ranges, Formats") );
    wxStaticBoxSizer* itemStaticBoxSizer04 = new wxStaticBoxSizer( itemStaticBox04, wxHORIZONTAL );
    itemBoxSizer05->Add( itemStaticBoxSizer04, 0, wxEXPAND | wxALL, border_size );
    wxFlexGridSizer *itemFlexGridSizer04 = new wxFlexGridSizer( 2 );
    itemFlexGridSizer04->AddGrowableCol( 1 );
    itemStaticBoxSizer04->Add( itemFlexGridSizer04, 1, wxEXPAND | wxALL, 0 );
    wxStaticText* itemStaticText08 = new wxStaticText( itemPanelNotebook02, wxID_ANY, _("Speedometer max value:"),
            wxDefaultPosition, wxDefaultSize, 0 );
    itemFlexGridSizer04->Add( itemStaticText08, 0, wxEXPAND | wxALL, border_size );
    m_pSpinSpeedMax = new wxSpinCtrl( itemPanelNotebook02, wxID_ANY, wxEmptyString, wxDefaultPosition, wxDefaultSize, wxSP_ARROW_KEYS, 10, 100, g_iDashSpeedMax );
    itemFlexGridSizer04->Add( m_pSpinSpeedMax, 0, wxALIGN_RIGHT | wxALL, 0 );

    wxStaticText* itemStaticText10 = new wxStaticText( itemPanelNotebook02, wxID_ANY, _("Speed Over Ground Damping Factor:"),
        wxDefaultPosition, wxDefaultSize, 0);
    itemFlexGridSizer04->Add(itemStaticText10, 0, wxEXPAND | wxALL, border_size);
    m_pSpinSOGDamp = new wxSpinCtrl(itemPanelNotebook02, wxID_ANY, wxEmptyString, wxDefaultPosition, wxDefaultSize, wxSP_ARROW_KEYS, 0, 100, g_iDashSOGDamp);
    itemFlexGridSizer04->Add(m_pSpinSOGDamp, 0, wxALIGN_RIGHT | wxALL, 0);

    wxStaticText* itemStaticText11 = new wxStaticText( itemPanelNotebook02, wxID_ANY, _("COG Damping Factor:"),
        wxDefaultPosition, wxDefaultSize, 0);
    itemFlexGridSizer04->Add(itemStaticText11, 0, wxEXPAND | wxALL, border_size);
    m_pSpinCOGDamp = new wxSpinCtrl(itemPanelNotebook02, wxID_ANY, wxEmptyString, wxDefaultPosition, wxDefaultSize, wxSP_ARROW_KEYS, 0, 100, g_iDashCOGDamp);
    itemFlexGridSizer04->Add(m_pSpinCOGDamp, 0, wxALIGN_RIGHT | wxALL, 0);

    wxStaticText* itemStaticText12 = new wxStaticText( itemPanelNotebook02, wxID_ANY, _( "Local Time Offset From UTC:" ),
        wxDefaultPosition, wxDefaultSize, 0 );
    itemFlexGridSizer04->Add( itemStaticText12, 0, wxEXPAND | wxALL, border_size );
    wxString m_UTCOffsetChoices[] = {
        _T( "-12:00" ), _T( "-11:30" ), _T( "-11:00" ), _T( "-10:30" ), _T( "-10:00" ), _T( "-09:30" ),
        _T( "-09:00" ), _T( "-08:30" ), _T( "-08:00" ), _T( "-07:30" ), _T( "-07:00" ), _T( "-06:30" ),
        _T( "-06:00" ), _T( "-05:30" ), _T( "-05:00" ), _T( "-04:30" ), _T( "-04:00" ), _T( "-03:30" ),
        _T( "-03:00" ), _T( "-02:30" ), _T( "-02:00" ), _T( "-01:30" ), _T( "-01:00" ), _T( "-00:30" ),
        _T( " 00:00" ), _T( " 00:30" ), _T( " 01:00" ), _T( " 01:30" ), _T( " 02:00" ), _T( " 02:30" ),
        _T( " 03:00" ), _T( " 03:30" ), _T( " 04:00" ), _T( " 04:30" ), _T( " 05:00" ), _T( " 05:30" ),
        _T( " 06:00" ), _T( " 06:30" ), _T( " 07:00" ), _T( " 07:30" ), _T( " 08:00" ), _T( " 08:30" ),
        _T( " 09:00" ), _T( " 09:30" ), _T( " 10:00" ), _T( " 10:30" ), _T( " 11:00" ), _T( " 11:30" ),
        _T( " 12:00" )
    };
    int m_UTCOffsetNChoices = sizeof( m_UTCOffsetChoices ) / sizeof( wxString );
    m_pChoiceUTCOffset = new wxChoice( itemPanelNotebook02, wxID_ANY, wxDefaultPosition, wxDefaultSize, m_UTCOffsetNChoices, m_UTCOffsetChoices, 0 );
    m_pChoiceUTCOffset->SetSelection( g_iUTCOffset + 24 );
    itemFlexGridSizer04->Add( m_pChoiceUTCOffset, 0, wxALIGN_RIGHT | wxALL, 0 );

    wxStaticText* itemStaticText09 = new wxStaticText( itemPanelNotebook02, wxID_ANY, _("Boat speed units:"),
            wxDefaultPosition, wxDefaultSize, 0 );
    itemFlexGridSizer04->Add( itemStaticText09, 0, wxEXPAND | wxALL, border_size );
    wxString m_SpeedUnitChoices[] = { _("Honor OpenCPN settings"), _("Kts"), _("mph"), _("km/h"), _("m/s") };
    int m_SpeedUnitNChoices = sizeof( m_SpeedUnitChoices ) / sizeof( wxString );
    m_pChoiceSpeedUnit = new wxChoice( itemPanelNotebook02, wxID_ANY, wxDefaultPosition, wxSize(220, -1), m_SpeedUnitNChoices, m_SpeedUnitChoices, 0 );
    m_pChoiceSpeedUnit->SetSelection( g_iDashSpeedUnit + 1 );
    itemFlexGridSizer04->Add( m_pChoiceSpeedUnit, 0, wxALIGN_RIGHT | wxALL, 0 );

    wxStaticText* itemStaticTextDepthU = new wxStaticText( itemPanelNotebook02, wxID_ANY, _("Depth units:"),
            wxDefaultPosition, wxDefaultSize, 0 );
    itemFlexGridSizer04->Add( itemStaticTextDepthU, 0, wxEXPAND | wxALL, border_size );
    wxString m_DepthUnitChoices[] = { _("Meters"), _("Feet"), _("Fathoms"), _("Inches"), _("Centimeters") };
    int m_DepthUnitNChoices = sizeof( m_DepthUnitChoices ) / sizeof( wxString );
    m_pChoiceDepthUnit = new wxChoice( itemPanelNotebook02, wxID_ANY, wxDefaultPosition, wxDefaultSize, m_DepthUnitNChoices, m_DepthUnitChoices, 0 );
    m_pChoiceDepthUnit->SetSelection( g_iDashDepthUnit - 3);
    itemFlexGridSizer04->Add( m_pChoiceDepthUnit, 0, wxALIGN_RIGHT | wxALL, 0 );
    wxString dMess = wxString::Format(_("Depth Offset (%s):"),m_DepthUnitChoices[g_iDashDepthUnit-3]);
    wxStaticText* itemStaticDepthO = new wxStaticText(itemPanelNotebook02, wxID_ANY, dMess,
        wxDefaultPosition, wxDefaultSize, 0);
    double DepthOffset;
    switch (g_iDashDepthUnit - 3) {
    case 1:
        DepthOffset = g_dDashDBTOffset * 3.2808399;
        break;
    case 2:
        DepthOffset = g_dDashDBTOffset * 0.54680665;
        break;
    case 3:
        DepthOffset = g_dDashDBTOffset * 39.3700787;
        break;
    case 4:
        DepthOffset = g_dDashDBTOffset * 100;
        break;
    default:
        DepthOffset = g_dDashDBTOffset;
    }
    itemFlexGridSizer04->Add(itemStaticDepthO, 0, wxEXPAND | wxALL, border_size);
    m_pSpinDBTOffset = new wxSpinCtrlDouble(itemPanelNotebook02, wxID_ANY, wxEmptyString, wxDefaultPosition, wxDefaultSize, wxSP_ARROW_KEYS, -100, 100, DepthOffset, 0.1);
    itemFlexGridSizer04->Add(m_pSpinDBTOffset, 0, wxALIGN_RIGHT | wxALL, 0);

    wxStaticText* itemStaticText0b = new wxStaticText( itemPanelNotebook02, wxID_ANY, _("Distance units:"),
            wxDefaultPosition, wxDefaultSize, 0 );
    itemFlexGridSizer04->Add( itemStaticText0b, 0, wxEXPAND | wxALL, border_size );
    wxString m_DistanceUnitChoices[] = { _("Honor OpenCPN settings"), _("Nautical miles"), _("Statute miles"), _("Kilometers"), _("Meters") };
    int m_DistanceUnitNChoices = sizeof( m_DistanceUnitChoices ) / sizeof( wxString );
    m_pChoiceDistanceUnit = new wxChoice( itemPanelNotebook02, wxID_ANY, wxDefaultPosition, wxSize(220, -1), m_DistanceUnitNChoices, m_DistanceUnitChoices, 0 );
    m_pChoiceDistanceUnit->SetSelection( g_iDashDistanceUnit + 1 );
    itemFlexGridSizer04->Add( m_pChoiceDistanceUnit, 0, wxALIGN_RIGHT | wxALL, 0 );

    wxStaticText* itemStaticText0a = new wxStaticText( itemPanelNotebook02, wxID_ANY, _("Wind speed units:"),
            wxDefaultPosition, wxDefaultSize, 0 );
    itemFlexGridSizer04->Add( itemStaticText0a, 0, wxEXPAND | wxALL, border_size );
    wxString m_WSpeedUnitChoices[] = { _("Kts"), _("mph"), _("km/h"), _("m/s") };
    int m_WSpeedUnitNChoices = sizeof( m_WSpeedUnitChoices ) / sizeof( wxString );
    m_pChoiceWindSpeedUnit = new wxChoice( itemPanelNotebook02, wxID_ANY, wxDefaultPosition, wxSize(220, -1), m_WSpeedUnitNChoices, m_WSpeedUnitChoices, 0 );
    m_pChoiceWindSpeedUnit->SetSelection( g_iDashWindSpeedUnit );
    itemFlexGridSizer04->Add( m_pChoiceWindSpeedUnit, 0, wxALIGN_RIGHT | wxALL, 0 );

<<<<<<< HEAD
=======
    wxStaticText* itemStaticText0c = new wxStaticText(itemPanelNotebook02, wxID_ANY, _("Temperature units:"),
		    wxDefaultPosition, wxDefaultSize, 0);
	itemFlexGridSizer04->Add(itemStaticText0c, 0, wxEXPAND | wxALL, border_size);
	wxString m_TempUnitChoices[] = { _("Celsius"), _("Fahrenheit"), _("Kelvin") };
	int m_TempUnitNChoices = sizeof(m_TempUnitChoices) / sizeof(wxString);
	m_pChoiceTempUnit = new wxChoice(itemPanelNotebook02, wxID_ANY, wxDefaultPosition, wxSize(220, -1), m_TempUnitNChoices, m_TempUnitChoices, 0);
	m_pChoiceTempUnit->SetSelection(g_iDashTempUnit);
	itemFlexGridSizer04->Add(m_pChoiceTempUnit, 0, wxALIGN_RIGHT | wxALL, 0);
    
>>>>>>> 2810361d
    m_pUseTrueWinddata = new wxCheckBox(itemPanelNotebook02, wxID_ANY,
        _("Use SignalK true wind data over ground. (Instead of through water)"));
    m_pUseTrueWinddata->SetValue(g_iDashUsetruewinddata);
    itemFlexGridSizer04->Add(m_pUseTrueWinddata, 1, wxALIGN_LEFT, border_size);

    wxStdDialogButtonSizer* DialogButtonSizer = CreateStdDialogButtonSizer( wxOK | wxCANCEL );
    itemBoxSizerMainPanel->Add( DialogButtonSizer, 0, wxALIGN_RIGHT | wxALL, 5 );

    curSel = -1;
    for( size_t i = 0; i < m_Config.GetCount(); i++ ) {
        m_pListCtrlDashboards->InsertItem( i, 0 );
        // Using data to store m_Config index for managing deletes
        m_pListCtrlDashboards->SetItemData( i, i );
    }
    m_pListCtrlDashboards->SetColumnWidth( 0, wxLIST_AUTOSIZE );

    m_pListCtrlDashboards->SetItemState(0, wxLIST_STATE_SELECTED, wxLIST_STATE_SELECTED);
    curSel = 0;

    UpdateDashboardButtonsState();
    UpdateButtonsState();
    //SetMinSize( wxSize( 450, -1 ) );
    SetMinSize( wxSize( 200, -1 ) );
    Fit();
}

void DashboardPreferencesDialog::RecalculateSize( void )
{

#ifdef __OCPN__ANDROID__
    wxSize esize;
    esize.x = GetCharWidth() * 110;
    esize.y = GetCharHeight() * 40;

    wxSize dsize = GetOCPNCanvasWindow()->GetClientSize();
    esize.y = wxMin( esize.y, dsize.y -(3 * GetCharHeight()) );
    esize.x = wxMin( esize.x, dsize.x -(3 * GetCharHeight()) );
    SetSize(esize);

    CentreOnScreen();
#endif

}

void DashboardPreferencesDialog::OnCloseDialog( wxCloseEvent& event )
{
    SaveDashboardConfig();
    event.Skip();
}

void DashboardPreferencesDialog::SaveDashboardConfig()
{
    g_iDashSpeedMax = m_pSpinSpeedMax->GetValue();
    g_iDashCOGDamp = m_pSpinCOGDamp->GetValue();
    g_iDashSOGDamp = m_pSpinSOGDamp->GetValue();
    g_iUTCOffset = m_pChoiceUTCOffset->GetSelection() - 24;
    g_iDashSpeedUnit = m_pChoiceSpeedUnit->GetSelection() - 1;
    double DashDBTOffset = m_pSpinDBTOffset->GetValue();
    switch (g_iDashDepthUnit - 3) {
    case 1:
        g_dDashDBTOffset = DashDBTOffset / 3.2808399;
        break;
    case 2:
        g_dDashDBTOffset = DashDBTOffset / 0.54680665;
        break;
    case 3:
        g_dDashDBTOffset = DashDBTOffset / 39.3700787;
        break;
    case 4:
        g_dDashDBTOffset = DashDBTOffset / 100;
        break;
    default:
        g_dDashDBTOffset = DashDBTOffset;
    }
    g_iDashDepthUnit = m_pChoiceDepthUnit->GetSelection() + 3;
    g_iDashDistanceUnit = m_pChoiceDistanceUnit->GetSelection() - 1;
    g_iDashWindSpeedUnit = m_pChoiceWindSpeedUnit->GetSelection();
    g_iDashUsetruewinddata = m_pUseTrueWinddata->GetValue();
    g_iDashTempUnit = m_pChoiceTempUnit->GetSelection();
    if( curSel != -1 ) {
        DashboardWindowContainer *cont = m_Config.Item( curSel );
        cont->m_bIsVisible = m_pCheckBoxIsVisible->IsChecked();
        cont->m_sCaption = m_pTextCtrlCaption->GetValue();
        cont->m_sOrientation = m_pChoiceOrientation->GetSelection() == 0 ? _T("V") : _T("H");
        cont->m_aInstrumentList.Clear();
        for( int i = 0; i < m_pListCtrlInstruments->GetItemCount(); i++ )
            cont->m_aInstrumentList.Add( (int) m_pListCtrlInstruments->GetItemData( i ) );
    }
}

void DashboardPreferencesDialog::OnDashboardSelected( wxListEvent& event )
{
    // save changes
    SaveDashboardConfig();
    UpdateDashboardButtonsState();
}

void DashboardPreferencesDialog::UpdateDashboardButtonsState()
{
    long item = -1;
    item = m_pListCtrlDashboards->GetNextItem( item, wxLIST_NEXT_ALL, wxLIST_STATE_SELECTED );
    bool enable = ( item != -1 );

    //  Disable the Dashboard Delete button if the parent(Dashboard) of this dialog is selected.
    bool delete_enable = enable;
    if( item != -1 ) {
        int sel = m_pListCtrlDashboards->GetItemData( item );
        DashboardWindowContainer *cont = m_Config.Item( sel );
        DashboardWindow *dash_sel = cont->m_pDashboardWindow;
        if(dash_sel == GetParent())
            delete_enable = false;
    }
    m_pButtonDeleteDashboard->Enable( delete_enable );

    m_pPanelDashboard->Enable( enable );

    if( item != -1 ) {
        curSel = m_pListCtrlDashboards->GetItemData( item );
        DashboardWindowContainer *cont = m_Config.Item( curSel );
        m_pCheckBoxIsVisible->SetValue( cont->m_bIsVisible );
        m_pTextCtrlCaption->SetValue( cont->m_sCaption );
        m_pChoiceOrientation->SetSelection( cont->m_sOrientation == _T("V") ? 0 : 1 );
        m_pListCtrlInstruments->DeleteAllItems();
        for( size_t i = 0; i < cont->m_aInstrumentList.GetCount(); i++ ) {
            wxListItem item;
            getListItemForInstrument( item, cont->m_aInstrumentList.Item( i ) );
            item.SetId( m_pListCtrlInstruments->GetItemCount() );
            m_pListCtrlInstruments->InsertItem( item );
        }

        m_pListCtrlInstruments->SetColumnWidth( 0, wxLIST_AUTOSIZE );
    } else {
        curSel = -1;
        m_pCheckBoxIsVisible->SetValue( false );
        m_pTextCtrlCaption->SetValue( _T("") );
        m_pChoiceOrientation->SetSelection( 0 );
        m_pListCtrlInstruments->DeleteAllItems();
    }
//      UpdateButtonsState();
}

void DashboardPreferencesDialog::OnDashboardAdd( wxCommandEvent& event )
{
    int idx = m_pListCtrlDashboards->GetItemCount();
    m_pListCtrlDashboards->InsertItem( idx, 0 );
    // Data is index in m_Config
    m_pListCtrlDashboards->SetItemData( idx, m_Config.GetCount() );
    wxArrayInt ar;
    DashboardWindowContainer *dwc = new DashboardWindowContainer( NULL, MakeName(), _("Dashboard"), _T("V"), ar );
    dwc->m_bIsVisible = true;
    m_Config.Add( dwc );
}

void DashboardPreferencesDialog::OnDashboardDelete( wxCommandEvent& event )
{
    long itemID = -1;
    itemID = m_pListCtrlDashboards->GetNextItem( itemID, wxLIST_NEXT_ALL, wxLIST_STATE_SELECTED );

    int idx = m_pListCtrlDashboards->GetItemData( itemID );
    m_pListCtrlDashboards->DeleteItem( itemID );
    m_Config.Item( idx )->m_bIsDeleted = true;
    UpdateDashboardButtonsState();
}

void DashboardPreferencesDialog::OnInstrumentSelected( wxListEvent& event )
{
    UpdateButtonsState();
}

void DashboardPreferencesDialog::UpdateButtonsState()
{
    long item = -1;
    item = m_pListCtrlInstruments->GetNextItem( item, wxLIST_NEXT_ALL, wxLIST_STATE_SELECTED );
    bool enable = ( item != -1 );

    m_pButtonDelete->Enable( enable );
//    m_pButtonEdit->Enable( false ); // TODO: Properties
    m_pButtonUp->Enable( item > 0 );
    m_pButtonDown->Enable( item != -1 && item < m_pListCtrlInstruments->GetItemCount() - 1 );
}

void DashboardPreferencesDialog::OnInstrumentAdd( wxCommandEvent& event )
{
    AddInstrumentDlg pdlg( (wxWindow *) event.GetEventObject(), wxID_ANY );

#ifdef __OCPN__ANDROID__
    wxFont *pF = OCPNGetFont(_T("Dialog"), 0);
    pdlg.SetFont( *pF );

    wxSize esize;
    esize.x = GetCharWidth() * 110;
    esize.y = GetCharHeight() * 40;

    wxSize dsize = GetOCPNCanvasWindow()->GetClientSize();
    esize.y = wxMin( esize.y, dsize.y -(3 * GetCharHeight()) );
    esize.x = wxMin( esize.x, dsize.x -(3 * GetCharHeight()) );
    pdlg.SetSize(esize);

    pdlg.CentreOnScreen();
#endif
    pdlg.ShowModal();
    if( pdlg.GetReturnCode() == wxID_OK ) {
        wxListItem item;
        getListItemForInstrument( item, pdlg.GetInstrumentAdded() );
        item.SetId( m_pListCtrlInstruments->GetItemCount() );
        m_pListCtrlInstruments->InsertItem( item );
        m_pListCtrlInstruments->SetColumnWidth( 0, wxLIST_AUTOSIZE );
        UpdateButtonsState();
    }
}

void DashboardPreferencesDialog::OnInstrumentDelete( wxCommandEvent& event )
{
    long itemID = -1;
    itemID = m_pListCtrlInstruments->GetNextItem( itemID, wxLIST_NEXT_ALL, wxLIST_STATE_SELECTED );

    m_pListCtrlInstruments->DeleteItem( itemID );
    UpdateButtonsState();
}

void DashboardPreferencesDialog::OnInstrumentEdit( wxCommandEvent& event )
{
// TODO: Instument options
}

void DashboardPreferencesDialog::OnInstrumentUp( wxCommandEvent& event )
{
    long itemID = -1;
    itemID = m_pListCtrlInstruments->GetNextItem( itemID, wxLIST_NEXT_ALL, wxLIST_STATE_SELECTED );

    wxListItem item;
    item.SetId( itemID );
    item.SetMask( wxLIST_MASK_TEXT | wxLIST_MASK_IMAGE | wxLIST_MASK_DATA );
    m_pListCtrlInstruments->GetItem( item );
    item.SetId( itemID - 1 );
    //item.SetImage(0);           // image 0, by default
    m_pListCtrlInstruments->DeleteItem( itemID );
    m_pListCtrlInstruments->InsertItem( item );

    for (int i = 0; i < m_pListCtrlInstruments->GetItemCount(); i++)
        m_pListCtrlInstruments->SetItemState(i,0,wxLIST_STATE_SELECTED);

    m_pListCtrlInstruments->SetItemState( itemID - 1, wxLIST_STATE_SELECTED, wxLIST_STATE_SELECTED );

    UpdateButtonsState();
}

void DashboardPreferencesDialog::OnInstrumentDown( wxCommandEvent& event )
{
    long itemID = -1;
    itemID = m_pListCtrlInstruments->GetNextItem( itemID, wxLIST_NEXT_ALL, wxLIST_STATE_SELECTED );

    wxListItem item;
    item.SetId( itemID );
    item.SetMask( wxLIST_MASK_TEXT | wxLIST_MASK_IMAGE | wxLIST_MASK_DATA );
    m_pListCtrlInstruments->GetItem( item );
    item.SetId( itemID + 1 );
    //item.SetImage(0);           // image 0, by default
    m_pListCtrlInstruments->DeleteItem( itemID );
    m_pListCtrlInstruments->InsertItem( item );

    for (int i = 0; i < m_pListCtrlInstruments->GetItemCount(); i++)
        m_pListCtrlInstruments->SetItemState(i,0,wxLIST_STATE_SELECTED);

    m_pListCtrlInstruments->SetItemState( itemID + 1, wxLIST_STATE_SELECTED, wxLIST_STATE_SELECTED );

    UpdateButtonsState();
}

//----------------------------------------------------------------
//
//    Add Instrument Dialog Implementation
//
//----------------------------------------------------------------

AddInstrumentDlg::AddInstrumentDlg( wxWindow *pparent, wxWindowID id ) :
        wxDialog( pparent, id, _("Add instrument"), wxDefaultPosition, wxDefaultSize,
                wxDEFAULT_DIALOG_STYLE )
{
    wxBoxSizer* itemBoxSizer01 = new wxBoxSizer( wxVERTICAL );
    SetSizer( itemBoxSizer01 );
    wxStaticText* itemStaticText01 = new wxStaticText( this, wxID_ANY,
            _("Select instrument to add:"), wxDefaultPosition, wxDefaultSize, 0 );
    itemBoxSizer01->Add( itemStaticText01, 0, wxEXPAND | wxALL, 5 );

    int instImageRefSize = 20 * GetOCPNGUIToolScaleFactor_PlugIn();

    wxImageList *imglist = new wxImageList( instImageRefSize, instImageRefSize, true, 2 );

    wxImage inst1 = wxBitmap( *_img_instrument ).ConvertToImage();
    wxImage inst1s = inst1.Scale(instImageRefSize, instImageRefSize, wxIMAGE_QUALITY_HIGH);
    imglist->Add( wxBitmap(inst1s) );

    wxImage dial1 = wxBitmap( *_img_dial ).ConvertToImage();
    wxImage dial1s = dial1.Scale(instImageRefSize, instImageRefSize, wxIMAGE_QUALITY_HIGH);
    imglist->Add( wxBitmap(dial1s) );




    int vsize = 180;

    #ifdef __OCPN__ANDROID__
    int dw, dh;
    wxDisplaySize(&dw, &dh);
    vsize = dh * 50 / 100;
    #endif

    m_pListCtrlInstruments = new wxListCtrl( this, wxID_ANY, wxDefaultPosition, wxSize( -1, vsize/*250, 180 */),
            wxLC_REPORT | wxLC_NO_HEADER | wxLC_SINGLE_SEL | wxLC_SORT_ASCENDING );
    itemBoxSizer01->Add( m_pListCtrlInstruments, 0, wxEXPAND | wxALL, 5 );
    m_pListCtrlInstruments->AssignImageList( imglist, wxIMAGE_LIST_SMALL );
    m_pListCtrlInstruments->InsertColumn( 0, _("Instruments") );

    wxFont *pF = OCPNGetFont(_T("Dialog"), 0);
    m_pListCtrlInstruments->SetFont( *pF );

    #ifdef __OCPN__ANDROID__
    m_pListCtrlInstruments->GetHandle()->setStyleSheet( qtStyleSheet);
    ///QScroller::ungrabGesture(m_pListCtrlInstruments->GetHandle());
    #endif

    wxStdDialogButtonSizer* DialogButtonSizer = CreateStdDialogButtonSizer( wxOK | wxCANCEL );
    itemBoxSizer01->Add( DialogButtonSizer, 0, wxALIGN_RIGHT | wxALL, 5 );

    long ident = 0;
    for( unsigned int i = ID_DBP_I_POS; i < ID_DBP_LAST_ENTRY; i++ ) { //do not reference an instrument, but the last dummy entry in the list
        wxListItem item;
        if( IsObsolete( i ) ) continue;
        getListItemForInstrument( item, i );
        item.SetId( ident );
        m_pListCtrlInstruments->InsertItem( item );
        id++;
    }

    m_pListCtrlInstruments->SetColumnWidth( 0, wxLIST_AUTOSIZE );
    m_pListCtrlInstruments->SetItemState( 0, wxLIST_STATE_SELECTED, wxLIST_STATE_SELECTED );
    Fit();
}

unsigned int AddInstrumentDlg::GetInstrumentAdded()
{
    long itemID = -1;
    itemID = m_pListCtrlInstruments->GetNextItem( itemID, wxLIST_NEXT_ALL, wxLIST_STATE_SELECTED );

    return (int) m_pListCtrlInstruments->GetItemData( itemID );
}

//----------------------------------------------------------------
//
//    Dashboard Window Implementation
//
//----------------------------------------------------------------

// wxWS_EX_VALIDATE_RECURSIVELY required to push events to parents
DashboardWindow::DashboardWindow( wxWindow *pparent, wxWindowID id, wxAuiManager *auimgr,
        dashboard_pi* plugin, int orient, DashboardWindowContainer* mycont ) :
        wxWindow(pparent, id, wxDefaultPosition, wxDefaultSize, 0)
{

    //wxDialog::Create(pparent, id, _("tileMine"), wxDefaultPosition, wxDefaultSize, wxDEFAULT_DIALOG_STYLE, _T("Dashboard"));

    m_pauimgr = auimgr;
    m_plugin = plugin;
    m_Container = mycont;

//wx2.9      itemBoxSizer = new wxWrapSizer( orient );
    itemBoxSizer = new wxBoxSizer( orient );
    SetSizer( itemBoxSizer );
    Connect( wxEVT_SIZE, wxSizeEventHandler( DashboardWindow::OnSize ), NULL, this );
    Connect( wxEVT_CONTEXT_MENU, wxContextMenuEventHandler( DashboardWindow::OnContextMenu ), NULL,
            this );
    Connect( wxEVT_COMMAND_MENU_SELECTED,
            wxCommandEventHandler( DashboardWindow::OnContextMenuSelect ), NULL, this );



#ifdef __OCPN__ANDROID__
    Connect( wxEVT_LEFT_DOWN, wxMouseEventHandler( DashboardWindow::OnMouseEvent ) );
    Connect( wxEVT_LEFT_UP, wxMouseEventHandler( DashboardWindow::OnMouseEvent ) );
    Connect( wxEVT_MOTION, wxMouseEventHandler( DashboardWindow::OnMouseEvent ) );

    GetHandle()->setAttribute(Qt::WA_AcceptTouchEvents);
    GetHandle()->grabGesture(Qt::PinchGesture);
    GetHandle()->grabGesture(Qt::PanGesture);

    Connect( wxEVT_QT_PINCHGESTURE,
            (wxObjectEventFunction) (wxEventFunction) &DashboardWindow::OnEvtPinchGesture, NULL, this );
    Connect( wxEVT_QT_PANGESTURE,
             (wxObjectEventFunction) (wxEventFunction) &DashboardWindow::OnEvtPanGesture, NULL, this );
#endif

    Hide();

    m_binResize = false;
    m_binPinch = false;

}

DashboardWindow::~DashboardWindow()
{
    for( size_t i = 0; i < m_ArrayOfInstrument.GetCount(); i++ ) {
        DashboardInstrumentContainer *pdic = m_ArrayOfInstrument.Item( i );
        delete pdic;
    }
}



#ifdef __OCPN__ANDROID__
void DashboardWindow::OnEvtPinchGesture( wxQT_PinchGestureEvent &event)
{

    float zoom_gain = 0.3;
    float zoom_val;
    float total_zoom_val;

    if( event.GetScaleFactor() > 1)
        zoom_val = ((event.GetScaleFactor() - 1.0) * zoom_gain) + 1.0;
    else
        zoom_val = 1.0 - ((1.0 - event.GetScaleFactor()) * zoom_gain);

    if( event.GetTotalScaleFactor() > 1)
        total_zoom_val = ((event.GetTotalScaleFactor() - 1.0) * zoom_gain) + 1.0;
    else
        total_zoom_val = 1.0 - ((1.0 - event.GetTotalScaleFactor()) * zoom_gain);


    wxAuiPaneInfo& pane = m_pauimgr->GetPane( this );

    wxSize currentSize = wxSize( pane.floating_size.x, pane.floating_size.y );
    double aRatio = (double)currentSize.y / (double)currentSize.x;

    wxSize par_size = GetOCPNCanvasWindow()->GetClientSize();
    wxPoint par_pos = wxPoint( pane.floating_pos.x, pane.floating_pos.y );

    switch(event.GetState()){
        case GestureStarted:
            m_binPinch = true;
            break;

        case GestureUpdated:
            currentSize.y *= zoom_val;
            currentSize.x *= zoom_val;

            if((par_pos.y + currentSize.y) > par_size.y)
                currentSize.y = par_size.y - par_pos.y;

            if((par_pos.x + currentSize.x) > par_size.x)
                currentSize.x = par_size.x - par_pos.x;


            ///vertical
            currentSize.x = currentSize.y / aRatio;

            currentSize.x = wxMax(currentSize.x, 150);
            currentSize.y = wxMax(currentSize.y, 150);

            pane.FloatingSize(currentSize);
            m_pauimgr->Update();


            break;

        case GestureFinished:{

            if(itemBoxSizer->GetOrientation() == wxVERTICAL){
                currentSize.y *= total_zoom_val;
                currentSize.x = currentSize.y / aRatio;
            }
            else{
                currentSize.x *= total_zoom_val;
                currentSize.y = currentSize.x * aRatio;
            }


            //  Bound the resulting size
            if((par_pos.y + currentSize.y) > par_size.y)
                currentSize.y = par_size.y - par_pos.y;

            if((par_pos.x + currentSize.x) > par_size.x)
                currentSize.x = par_size.x - par_pos.x;

            // not too small
            currentSize.x = wxMax(currentSize.x, 150);
            currentSize.y = wxMax(currentSize.y, 150);

            //  Try a manual layout of the window, to estimate a good primary size..

            // vertical
            if(itemBoxSizer->GetOrientation() == wxVERTICAL){
                int total_y = 0;
                for( unsigned int i=0; i<m_ArrayOfInstrument.size(); i++ ) {
                    DashboardInstrument* inst = m_ArrayOfInstrument.Item(i)->m_pInstrument;
                    wxSize is = inst->GetSize( itemBoxSizer->GetOrientation(), currentSize );
                    total_y += is.y;
                }

                currentSize.y = total_y;
            }


            pane.FloatingSize(currentSize);

            // Reshow the window
            for( unsigned int i=0; i<m_ArrayOfInstrument.size(); i++ ) {
                DashboardInstrument* inst = m_ArrayOfInstrument.Item(i)->m_pInstrument;
                inst->Show();
            }

            m_pauimgr->Update();

            m_binPinch = false;
            m_binResize = false;

            break;
        }

        case GestureCanceled:
            m_binPinch = false;
            m_binResize = false;
            break;

        default:
            break;
    }

}


void DashboardWindow::OnEvtPanGesture( wxQT_PanGestureEvent &event)
{
    if(m_binPinch)
        return;

    if(m_binResize)
        return;

    int x = event.GetOffset().x;
    int y = event.GetOffset().y;

    int lx = event.GetLastOffset().x;
    int ly = event.GetLastOffset().y;

    int dx = x - lx;
    int dy = y - ly;

    switch(event.GetState()){
        case GestureStarted:
            if(m_binPan)
                break;

            m_binPan = true;
            break;

        case GestureUpdated:
            if(m_binPan){

                wxSize par_size = GetOCPNCanvasWindow()->GetClientSize();
                wxPoint par_pos_old = ClientToScreen( wxPoint( 0, 0 ) ); //GetPosition();

                wxPoint par_pos = par_pos_old;
                par_pos.x += dx;
                par_pos.y += dy;

                par_pos.x = wxMax(par_pos.x, 0);
                par_pos.y = wxMax(par_pos.y, 0);

                wxSize mySize = GetSize();

                if((par_pos.y + mySize.y) > par_size.y)
                    par_pos.y = par_size.y - mySize.y;


                if((par_pos.x + mySize.x) > par_size.x)
                    par_pos.x = par_size.x - mySize.x;

                wxAuiPaneInfo& pane = m_pauimgr->GetPane( this );
                pane.FloatingPosition( par_pos).Float();
                m_pauimgr->Update();

            }
            break;

        case GestureFinished:
            if(m_binPan){
            }
            m_binPan = false;

            break;

        case GestureCanceled:
            m_binPan = false;
            break;

        default:
            break;
    }


}


void DashboardWindow::OnMouseEvent( wxMouseEvent& event )
{
    if(m_binPinch)
        return;

    if(m_binResize){

        wxAuiPaneInfo& pane = m_pauimgr->GetPane( this );
        wxSize currentSize = wxSize( pane.floating_size.x, pane.floating_size.y );
        double aRatio = (double)currentSize.y / (double)currentSize.x;

        wxSize par_size = GetOCPNCanvasWindow()->GetClientSize();
        wxPoint par_pos = wxPoint( pane.floating_pos.x, pane.floating_pos.y );

        if(event.LeftDown()){
            m_resizeStartPoint = event.GetPosition();
            m_resizeStartSize = currentSize;
            m_binResize2 = true;
         }

        if(m_binResize2){
            if(event.Dragging()){
                wxPoint p = event.GetPosition();

                wxSize dragSize = m_resizeStartSize;

                dragSize.y += p.y - m_resizeStartPoint.y;
                dragSize.x += p.x - m_resizeStartPoint.x;;

                if((par_pos.y + dragSize.y) > par_size.y)
                    dragSize.y = par_size.y - par_pos.y;

                if((par_pos.x + dragSize.x) > par_size.x)
                    dragSize.x = par_size.x - par_pos.x;


                ///vertical
                //dragSize.x = dragSize.y / aRatio;

                // not too small
                dragSize.x = wxMax(dragSize.x, 150);
                dragSize.y = wxMax(dragSize.y, 150);

                pane.FloatingSize(dragSize);
                m_pauimgr->Update();

            }

            if(event.LeftUp()){
                wxPoint p = event.GetPosition();

                wxSize dragSize = m_resizeStartSize;

                dragSize.y += p.y - m_resizeStartPoint.y;
                dragSize.x += p.x - m_resizeStartPoint.x;;

                if((par_pos.y + dragSize.y) > par_size.y)
                    dragSize.y = par_size.y - par_pos.y;

                if((par_pos.x + dragSize.x) > par_size.x)
                    dragSize.x = par_size.x - par_pos.x;

                // not too small
                dragSize.x = wxMax(dragSize.x, 150);
                dragSize.y = wxMax(dragSize.y, 150);
/*
                for( unsigned int i=0; i<m_ArrayOfInstrument.size(); i++ ) {
                    DashboardInstrument* inst = m_ArrayOfInstrument.Item(i)->m_pInstrument;
                    inst->Show();
                }
*/
                pane.FloatingSize(dragSize);
                m_pauimgr->Update();


                m_binResize = false;
                m_binResize2 = false;
            }
        }
    }
}
#endif


void DashboardWindow::OnSize( wxSizeEvent& event )
{
    event.Skip();
    for( unsigned int i=0; i<m_ArrayOfInstrument.size(); i++ ) {
        DashboardInstrument* inst = m_ArrayOfInstrument.Item(i)->m_pInstrument;
        inst->SetMinSize( inst->GetSize( itemBoxSizer->GetOrientation(), GetClientSize() ) );
    }
    Layout();
    Refresh();
}

void DashboardWindow::OnContextMenu( wxContextMenuEvent& event )
{
    wxMenu* contextMenu = new wxMenu();

#ifdef __WXQT__
    wxFont *pf = OCPNGetFont(_T("Menu"), 0);

    // add stuff
    wxMenuItem *item1 = new wxMenuItem(contextMenu, ID_DASH_PREFS, _("Preferences..."));
    item1->SetFont(*pf);
    contextMenu->Append(item1);

    wxMenuItem *item2 = new wxMenuItem(contextMenu, ID_DASH_RESIZE, _("Resize..."));
    item2->SetFont(*pf);
    contextMenu->Append(item2);


#else


    wxAuiPaneInfo &pane = m_pauimgr->GetPane( this );
    if ( pane.IsOk( ) && pane.IsDocked( ) ) {
        contextMenu->Append( ID_DASH_UNDOCK, _( "Undock" ) );
    }
    wxMenuItem* btnVertical = contextMenu->AppendRadioItem( ID_DASH_VERTICAL, _("Vertical") );
    btnVertical->Check( itemBoxSizer->GetOrientation() == wxVERTICAL );
    wxMenuItem* btnHorizontal = contextMenu->AppendRadioItem( ID_DASH_HORIZONTAL, _("Horizontal") );
    btnHorizontal->Check( itemBoxSizer->GetOrientation() == wxHORIZONTAL );
    contextMenu->AppendSeparator();

    m_plugin->PopulateContextMenu( contextMenu );

    contextMenu->AppendSeparator();
    contextMenu->Append( ID_DASH_PREFS, _("Preferences...") );

#endif

    PopupMenu( contextMenu );
    delete contextMenu;
}

void DashboardWindow::OnContextMenuSelect( wxCommandEvent& event )
{
    if( event.GetId() < ID_DASH_PREFS ) { // Toggle dashboard visibility
        m_plugin->ShowDashboard( event.GetId()-1, event.IsChecked() );
        SetToolbarItemState( m_plugin->GetToolbarItemId(), m_plugin->GetDashboardWindowShownCount() != 0 );
    }

    switch( event.GetId() ){
        case ID_DASH_PREFS: {
            m_plugin->ShowPreferencesDialog( this );
            return; // Does it's own save.
        }
        case ID_DASH_RESIZE: {
/*
            for( unsigned int i=0; i<m_ArrayOfInstrument.size(); i++ ) {
                DashboardInstrument* inst = m_ArrayOfInstrument.Item(i)->m_pInstrument;
                inst->Hide();
            }
*/
            m_binResize = true;

            return;
        }
        case ID_DASH_VERTICAL: {
            ChangePaneOrientation( wxVERTICAL, true );
            m_Container->m_sOrientation = _T("V");
            break;
        }
        case ID_DASH_HORIZONTAL: {
            ChangePaneOrientation( wxHORIZONTAL, true );
            m_Container->m_sOrientation = _T("H");
            break;
        }
        case ID_DASH_UNDOCK: {
            ChangePaneOrientation( GetSizerOrientation( ), true );
            return;     // Nothing changed so nothing need be saved
        }
    }
    m_plugin->SaveConfig();
}

void DashboardWindow::SetColorScheme( PI_ColorScheme cs )
{
    DimeWindow( this );

    //  Improve appearance, especially in DUSK or NIGHT palette
    wxColour col;
    GetGlobalColor( _T("DASHL"), &col );
    SetBackgroundColour( col );

    Refresh( false );
}

void DashboardWindow::ChangePaneOrientation( int orient, bool updateAUImgr )
{
    m_pauimgr->DetachPane( this );
    SetSizerOrientation( orient );
    bool vertical = orient == wxVERTICAL;
    //wxSize sz = GetSize( orient, wxDefaultSize );
    wxSize sz = GetMinSize();
    // We must change Name to reset AUI perpective
    m_Container->m_sName = MakeName();
    m_pauimgr->AddPane( this, wxAuiPaneInfo().Name( m_Container->m_sName ).Caption(
        m_Container->m_sCaption ).CaptionVisible( true ).TopDockable( !vertical ).BottomDockable(
        !vertical ).LeftDockable( vertical ).RightDockable( vertical ).MinSize( sz ).BestSize(
        sz ).FloatingSize( sz ).FloatingPosition( 100, 100 ).Float().Show( m_Container->m_bIsVisible ) );

#ifdef __OCPN__ANDROID__
    wxAuiPaneInfo& pane = m_pauimgr->GetPane( this );
    pane.Dockable( false );
#endif

    if ( updateAUImgr ) m_pauimgr->Update();
}

void DashboardWindow::SetSizerOrientation( int orient )
{
    itemBoxSizer->SetOrientation( orient );
    /* We must reset all MinSize to ensure we start with new default */
    wxWindowListNode* node = GetChildren().GetFirst();
    while(node) {
        node->GetData()->SetMinSize( wxDefaultSize );
        node = node->GetNext();
    }
    SetMinSize( wxDefaultSize );
    Fit();
    SetMinSize( itemBoxSizer->GetMinSize() );
}

int DashboardWindow::GetSizerOrientation()
{
    return itemBoxSizer->GetOrientation();
}

bool isArrayIntEqual( const wxArrayInt& l1, const wxArrayOfInstrument &l2 )
{
    if( l1.GetCount() != l2.GetCount() ) return false;

    for( size_t i = 0; i < l1.GetCount(); i++ )
        if( l1.Item( i ) != l2.Item( i )->m_ID ) return false;

    return true;
}

bool DashboardWindow::isInstrumentListEqual( const wxArrayInt& list )
{
    return isArrayIntEqual( list, m_ArrayOfInstrument );
}

void DashboardWindow::SetInstrumentList( wxArrayInt list )
{
    /* options
     ID_DBP_D_SOG: config max value, show STW optional
     ID_DBP_D_COG:  +SOG +HDG? +BRG?
     ID_DBP_D_AWS: config max value. Two arrows for AWS+TWS?
     ID_DBP_D_VMG: config max value
     ID_DBP_I_DPT: config unit (meter, feet, fathoms)
     ID_DBP_D_DPT: show temp optional
     // compass: use COG or HDG
     // velocity range
     // rudder range

     */
    m_ArrayOfInstrument.Clear();
    itemBoxSizer->Clear( true );
    for( size_t i = 0; i < list.GetCount(); i++ ) {
        int id = list.Item( i );
        DashboardInstrument *instrument = NULL;
        switch( id ){
            case ID_DBP_I_POS:
                instrument = new DashboardInstrument_Position( this, wxID_ANY,
                        getInstrumentCaption( id ) );
                break;
            case ID_DBP_I_SOG:
                instrument = new DashboardInstrument_Single( this, wxID_ANY,
                        getInstrumentCaption( id ), OCPN_DBP_STC_SOG, _T("%5.1f") );
                break;
            case ID_DBP_D_SOG:
                instrument = new DashboardInstrument_Speedometer( this, wxID_ANY,
                        getInstrumentCaption( id ), OCPN_DBP_STC_SOG, 0, g_iDashSpeedMax );
                ( (DashboardInstrument_Dial *) instrument )->SetOptionLabel( g_iDashSpeedMax / 20 + 1,
                        DIAL_LABEL_HORIZONTAL );
                //(DashboardInstrument_Dial *)instrument->SetOptionMarker(0.1, DIAL_MARKER_SIMPLE, 5);
                ( (DashboardInstrument_Dial *) instrument )->SetOptionMarker( 0.5,
                        DIAL_MARKER_SIMPLE, 2 );
                ( (DashboardInstrument_Dial *) instrument )->SetOptionExtraValue(
                        OCPN_DBP_STC_STW, _T("STW\n%.2f"), DIAL_POSITION_BOTTOMLEFT );
                break;
            case ID_DBP_I_COG:
                instrument = new DashboardInstrument_Single( this, wxID_ANY,
                        getInstrumentCaption( id ), OCPN_DBP_STC_COG, _T("%.0f") );
                break;
            case ID_DBP_M_COG:
                instrument = new DashboardInstrument_Single( this, wxID_ANY,
                        getInstrumentCaption( id ), OCPN_DBP_STC_MCOG, _T("%.0f") );
                break;
            case ID_DBP_D_COG:
                instrument = new DashboardInstrument_Compass( this, wxID_ANY,
                        getInstrumentCaption( id ), OCPN_DBP_STC_COG );
                ( (DashboardInstrument_Dial *) instrument )->SetOptionMarker( 5,
                        DIAL_MARKER_SIMPLE, 2 );
                ( (DashboardInstrument_Dial *) instrument )->SetOptionLabel( 30,
                        DIAL_LABEL_ROTATED );
                ( (DashboardInstrument_Dial *) instrument )->SetOptionExtraValue(
                        OCPN_DBP_STC_SOG, _T("SOG\n%.2f"), DIAL_POSITION_BOTTOMLEFT );
                break;
            case ID_DBP_D_HDT:
                instrument = new DashboardInstrument_Compass( this, wxID_ANY,
                        getInstrumentCaption( id ), OCPN_DBP_STC_HDT );
                ( (DashboardInstrument_Dial *) instrument )->SetOptionMarker( 5,
                        DIAL_MARKER_SIMPLE, 2 );
                ( (DashboardInstrument_Dial *) instrument )->SetOptionLabel( 30,
                        DIAL_LABEL_ROTATED );
                ( (DashboardInstrument_Dial *) instrument )->SetOptionExtraValue(
                        OCPN_DBP_STC_STW, _T("STW\n%.1f"), DIAL_POSITION_BOTTOMLEFT );
                break;
            case ID_DBP_I_STW:
                instrument = new DashboardInstrument_Single( this, wxID_ANY,
                        getInstrumentCaption( id ), OCPN_DBP_STC_STW, _T("%.1f") );
                break;
            case ID_DBP_I_HDT: //true heading
                // TODO: Option True or Magnetic
                instrument = new DashboardInstrument_Single( this, wxID_ANY,
                        getInstrumentCaption( id ), OCPN_DBP_STC_HDT, _T("%.0f") );
                break;
            case ID_DBP_I_HDM:  //magnetic heading
                instrument = new DashboardInstrument_Single( this, wxID_ANY,
                        getInstrumentCaption( id ), OCPN_DBP_STC_HDM, _T("%.0f") );
                break;
            case ID_DBP_D_AW:
            case ID_DBP_D_AWA:
                instrument = new DashboardInstrument_Wind( this, wxID_ANY,
                        getInstrumentCaption( id ), OCPN_DBP_STC_AWA );
                ( (DashboardInstrument_Dial *) instrument )->SetOptionMainValue( _T("%.0f"),
                        DIAL_POSITION_BOTTOMLEFT );
                ( (DashboardInstrument_Dial *) instrument )->SetOptionExtraValue(
                        OCPN_DBP_STC_AWS, _T("%.1f"), DIAL_POSITION_INSIDE );
                break;
            case ID_DBP_I_AWS:
                instrument = new DashboardInstrument_Single( this, wxID_ANY,
                        getInstrumentCaption( id ), OCPN_DBP_STC_AWS, _T("%.1f") );
                break;
            case ID_DBP_D_AWS:
                instrument = new DashboardInstrument_Speedometer( this, wxID_ANY,
                        getInstrumentCaption( id ), OCPN_DBP_STC_AWS, 0, 45 );
                ( (DashboardInstrument_Dial *) instrument )->SetOptionLabel( 5,
                        DIAL_LABEL_HORIZONTAL );
                ( (DashboardInstrument_Dial *) instrument )->SetOptionMarker( 1,
                        DIAL_MARKER_SIMPLE, 5 );
                ( (DashboardInstrument_Dial *) instrument )->SetOptionMainValue( _T("A %.1f"),
                        DIAL_POSITION_BOTTOMLEFT );
                ( (DashboardInstrument_Dial *) instrument )->SetOptionExtraValue(
                        OCPN_DBP_STC_TWS, _T("T %.1f"), DIAL_POSITION_BOTTOMRIGHT );
                break;
            case ID_DBP_D_TW: //True Wind angle +-180° on boat axis
                instrument = new DashboardInstrument_TrueWindAngle( this, wxID_ANY,
                        getInstrumentCaption( id ), OCPN_DBP_STC_TWA );
                ( (DashboardInstrument_Dial *) instrument )->SetOptionMainValue( _T("%.0f"),
                        DIAL_POSITION_BOTTOMLEFT );
                ( (DashboardInstrument_Dial *) instrument )->SetOptionExtraValue(
                        OCPN_DBP_STC_TWS, _T("%.1f"), DIAL_POSITION_INSIDE );
                break;
            case ID_DBP_D_AWA_TWA: //App/True Wind angle +-180° on boat axis
                instrument = new DashboardInstrument_AppTrueWindAngle(this, wxID_ANY,
                    getInstrumentCaption(id), OCPN_DBP_STC_AWA);
                ((DashboardInstrument_Dial *)instrument)->SetCapFlag(OCPN_DBP_STC_TWA);
                ((DashboardInstrument_Dial *)instrument)->SetOptionMainValue(_T("%.0f"),
                    DIAL_POSITION_NONE);
                ((DashboardInstrument_Dial *)instrument)->SetOptionExtraValue(
                    OCPN_DBP_STC_TWS, _T("%.1f"), DIAL_POSITION_NONE);
                ((DashboardInstrument_Dial*)instrument)->SetOptionExtraValue(
                    OCPN_DBP_STC_AWS, _T("%.1f"), DIAL_POSITION_NONE);
                break;
            case ID_DBP_D_TWD: //True Wind direction
                instrument = new DashboardInstrument_WindCompass( this, wxID_ANY,
                        getInstrumentCaption( id ), OCPN_DBP_STC_TWD );
                ( (DashboardInstrument_Dial *) instrument )->SetOptionMainValue( _T("%.0f"),
                        DIAL_POSITION_BOTTOMLEFT );
                ( (DashboardInstrument_Dial *) instrument )->SetOptionExtraValue(
                        OCPN_DBP_STC_TWS2, _T("%.1f"), DIAL_POSITION_INSIDE );
                break;
            case ID_DBP_I_DPT:
                instrument = new DashboardInstrument_Single( this, wxID_ANY,
                        getInstrumentCaption( id ), OCPN_DBP_STC_DPT, _T("%5.2f") );
                break;
            case ID_DBP_D_DPT:
                instrument = new DashboardInstrument_Depth( this, wxID_ANY,
                        getInstrumentCaption( id ) );
                break;
            case ID_DBP_I_TMP: //water temperature
                instrument = new DashboardInstrument_Single( this, wxID_ANY,
                        getInstrumentCaption( id ), OCPN_DBP_STC_TMP, _T("%2.1f") );
                break;
            case ID_DBP_I_MDA: //barometric pressure
                instrument = new DashboardInstrument_Single( this, wxID_ANY,
                        getInstrumentCaption( id ), OCPN_DBP_STC_MDA, _T("%5.1f") );
                break;
               case ID_DBP_D_MDA: //barometric pressure
                instrument = new DashboardInstrument_Speedometer( this, wxID_ANY,
                        getInstrumentCaption( id ), OCPN_DBP_STC_MDA, 938, 1088 );
                ( (DashboardInstrument_Dial *) instrument )->SetOptionLabel( 15,
                        DIAL_LABEL_HORIZONTAL );
                ( (DashboardInstrument_Dial *) instrument )->SetOptionMarker( 7.5,
                        DIAL_MARKER_SIMPLE, 1 );
                ( (DashboardInstrument_Dial *) instrument )->SetOptionMainValue( _T("%5.1f"),
                        DIAL_POSITION_INSIDE );
                break;
            case ID_DBP_I_ATMP: //air temperature
                instrument = new DashboardInstrument_Single( this, wxID_ANY,
                        getInstrumentCaption( id ), OCPN_DBP_STC_ATMP, _T("%2.1f") );
                break;
            case ID_DBP_I_VLW1: // Trip Log
                instrument = new DashboardInstrument_Single( this, wxID_ANY,
                        getInstrumentCaption( id ), OCPN_DBP_STC_VLW1, _T("%2.1f") );
                break;

            case ID_DBP_I_VLW2: // Sum Log
                instrument = new DashboardInstrument_Single( this, wxID_ANY,
                        getInstrumentCaption( id ), OCPN_DBP_STC_VLW2, _T("%2.1f") );
                break;

            case ID_DBP_I_TWA: //true wind angle
                instrument = new DashboardInstrument_Single( this, wxID_ANY,
                        getInstrumentCaption( id ), OCPN_DBP_STC_TWA, _T("%5.0f") );
                break;
            case ID_DBP_I_TWD: //true wind direction
                instrument = new DashboardInstrument_Single( this, wxID_ANY,
                        getInstrumentCaption( id ), OCPN_DBP_STC_TWD, _T("%5.0f") );
                break;
            case ID_DBP_I_TWS: // true wind speed
                instrument = new DashboardInstrument_Single( this, wxID_ANY,
                        getInstrumentCaption( id ), OCPN_DBP_STC_TWS, _T("%2.1f") );
                break;
            case ID_DBP_I_AWA: //apparent wind angle
                instrument = new DashboardInstrument_Single( this, wxID_ANY,
                        getInstrumentCaption( id ), OCPN_DBP_STC_AWA, _T("%5.0f") );
                break;
            case ID_DBP_I_VMG:
                instrument = new DashboardInstrument_Single( this, wxID_ANY,
                        getInstrumentCaption( id ), OCPN_DBP_STC_VMG, _T("%5.1f") );
                break;
            case ID_DBP_D_VMG:
                instrument = new DashboardInstrument_Speedometer( this, wxID_ANY,
                        getInstrumentCaption( id ), OCPN_DBP_STC_VMG, 0, g_iDashSpeedMax );
                ( (DashboardInstrument_Dial *) instrument )->SetOptionLabel( 1,
                        DIAL_LABEL_HORIZONTAL );
                ( (DashboardInstrument_Dial *) instrument )->SetOptionMarker( 0.5,
                        DIAL_MARKER_SIMPLE, 2 );
                ( (DashboardInstrument_Dial *) instrument )->SetOptionExtraValue(
                        OCPN_DBP_STC_SOG, _T("SOG\n%.1f"), DIAL_POSITION_BOTTOMLEFT );
                break;
            case ID_DBP_I_RSA:
                instrument = new DashboardInstrument_Single( this, wxID_ANY,
                        getInstrumentCaption( id ), OCPN_DBP_STC_RSA, _T("%5.0f") );
                break;
            case ID_DBP_D_RSA:
                instrument = new DashboardInstrument_RudderAngle( this, wxID_ANY,
                        getInstrumentCaption( id ) );
                break;
            case ID_DBP_I_SAT:
                instrument = new DashboardInstrument_Single( this, wxID_ANY,
                        getInstrumentCaption( id ), OCPN_DBP_STC_SAT, _T("%5.0f") );
                break;
            case ID_DBP_D_GPS:
                instrument = new DashboardInstrument_GPS( this, wxID_ANY,
                        getInstrumentCaption( id ) );
                break;
            case ID_DBP_I_PTR:
                instrument = new DashboardInstrument_Position( this, wxID_ANY,
                        getInstrumentCaption( id ), OCPN_DBP_STC_PLA, OCPN_DBP_STC_PLO );
                break;
            case ID_DBP_I_GPSUTC:
                instrument = new DashboardInstrument_Clock( this, wxID_ANY,
                        getInstrumentCaption( id ) );
                break;
            case ID_DBP_I_SUN:
                instrument = new DashboardInstrument_Sun( this, wxID_ANY,
                        getInstrumentCaption( id ) );
                break;
            case ID_DBP_D_MON:
                instrument = new DashboardInstrument_Moon( this, wxID_ANY,
                        getInstrumentCaption( id ) );
                break;
            case ID_DBP_D_WDH:
                instrument = new DashboardInstrument_WindDirHistory(this, wxID_ANY,
                        getInstrumentCaption( id ) );
                break;
            case ID_DBP_D_BPH:
                instrument = new DashboardInstrument_BaroHistory(this, wxID_ANY,
                        getInstrumentCaption( id ) );
                break;
            case ID_DBP_I_FOS:
                instrument = new DashboardInstrument_FromOwnship( this, wxID_ANY,
                        getInstrumentCaption( id ) );
                break;
            case ID_DBP_I_PITCH:
                instrument = new DashboardInstrument_Single(this, wxID_ANY,
                    getInstrumentCaption(id), OCPN_DBP_STC_PITCH, _T("%2.1f"));
                break;
            case ID_DBP_I_HEEL:
                instrument = new DashboardInstrument_Single(this, wxID_ANY,
                    getInstrumentCaption(id), OCPN_DBP_STC_HEEL, _T("%2.1f"));
                break;
             // any clock display with "LCL" in the format string is converted from UTC to local TZ
            case ID_DBP_I_SUNLCL:
                instrument = new DashboardInstrument_Sun( this, wxID_ANY,
                    getInstrumentCaption( id ), _T( "%02i:%02i:%02i LCL" ) );
                break;
            case ID_DBP_I_GPSLCL:
                instrument = new DashboardInstrument_Clock( this, wxID_ANY,
                    getInstrumentCaption( id ), OCPN_DBP_STC_CLK, _T( "%02i:%02i:%02i LCL" ) );
                break;
            case ID_DBP_I_CPULCL:
                instrument = new DashboardInstrument_CPUClock( this, wxID_ANY,
                    getInstrumentCaption( id ), _T( "%02i:%02i:%02i LCL" ) );
        }
        if( instrument ) {
            instrument->instrumentTypeId = id;
            m_ArrayOfInstrument.Add(
                    new DashboardInstrumentContainer( id, instrument,
                            instrument->GetCapacity() ) );
            itemBoxSizer->Add( instrument, 0, wxEXPAND, 0 );
            if( itemBoxSizer->GetOrientation() == wxHORIZONTAL ) {
                itemBoxSizer->AddSpacer( 5 );
            }
        }
    }

    //  In the absense of any other hints, build the default instrument sizes by taking the
    //  calculated with of the first (and succeeding) instruments as hints for the next.
    //  So, best in default loads to start with an instrument that accurately calculates its minimum width.
    //  e.g. DashboardInstrument_Position

    wxSize Hint = wxSize(DefaultWidth, DefaultWidth);
    for( unsigned int i=0; i<m_ArrayOfInstrument.size(); i++ ) {
        DashboardInstrument* inst = m_ArrayOfInstrument.Item(i)->m_pInstrument;
        inst->SetMinSize( inst->GetSize( itemBoxSizer->GetOrientation(), Hint ) );
        Hint = inst->GetMinSize();
    }

    Fit();
    Layout();
    SetMinSize( itemBoxSizer->GetMinSize() );
}

void DashboardWindow::SendSentenceToAllInstruments( DASH_CAP st, double value, wxString unit )
{
    for( size_t i = 0; i < m_ArrayOfInstrument.GetCount(); i++ ) {
        if( m_ArrayOfInstrument.Item( i )->m_cap_flag.test(st) ) m_ArrayOfInstrument.Item( i )->m_pInstrument->SetData(
                st, value, unit );
    }
}

void DashboardWindow::SendSatInfoToAllInstruments(
                      int cnt, int seq, wxString talk, SAT_INFO sats[4] )
{
    for( size_t i = 0; i < m_ArrayOfInstrument.GetCount(); i++ ) {
        if( ( m_ArrayOfInstrument.Item( i )->m_cap_flag.test(OCPN_DBP_STC_GPS) ) &&
                        m_ArrayOfInstrument.Item( i )->m_pInstrument->
                        IsKindOf( CLASSINFO(DashboardInstrument_GPS)) )
                    ((DashboardInstrument_GPS*)m_ArrayOfInstrument.Item(i)->
                            m_pInstrument)->SetSatInfo(cnt, seq, talk, sats);
                    }
                }

void DashboardWindow::SendUtcTimeToAllInstruments( wxDateTime value )
{
    for( size_t i = 0; i < m_ArrayOfInstrument.GetCount(); i++ ) {
        if( ( m_ArrayOfInstrument.Item( i )->m_cap_flag.test(OCPN_DBP_STC_CLK) )
                && m_ArrayOfInstrument.Item( i )->m_pInstrument->IsKindOf( CLASSINFO( DashboardInstrument_Clock ) ) )
//                  || m_ArrayOfInstrument.Item( i )->m_pInstrument->IsKindOf( CLASSINFO( DashboardInstrument_Sun ) )
//                  || m_ArrayOfInstrument.Item( i )->m_pInstrument->IsKindOf( CLASSINFO( DashboardInstrument_Moon ) ) ) )
            ((DashboardInstrument_Clock*)m_ArrayOfInstrument.Item(i)->m_pInstrument)->SetUtcTime( value );
    }
}



//#include "wx/fontpicker.h"

//#include "wx/fontdlg.h"


// ============================================================================
// implementation
// ============================================================================

IMPLEMENT_DYNAMIC_CLASS(OCPNFontButton, wxButton)

// ----------------------------------------------------------------------------
// OCPNFontButton
// ----------------------------------------------------------------------------

bool OCPNFontButton::Create( wxWindow *parent, wxWindowID id,
                                  const wxFont &initial, const wxPoint &pos,
                                  const wxSize &size, long style,
                                  const wxValidator& validator, const wxString &name)
{
    wxString label = (style & wxFNTP_FONTDESC_AS_LABEL) ?
    wxString() : // label will be updated by UpdateFont
    _("Choose font");

    // create this button
    if (!wxButton::Create( parent, id, label, pos,
        size, style, validator, name ))
    {
        wxFAIL_MSG( wxT("OCPNFontButton creation failed") );
        return false;
    }

    // and handle user clicks on it
    Connect(GetId(), wxEVT_BUTTON,
            wxCommandEventHandler(OCPNFontButton::OnButtonClick),
            NULL, this);

    InitFontData();

    m_selectedFont = initial.IsOk() ? initial : *wxNORMAL_FONT;
    UpdateFont();

    return true;
}

void OCPNFontButton::InitFontData()
{
    m_data.SetAllowSymbols(true);
    m_data.SetColour(*wxBLACK);
    m_data.EnableEffects(true);
}

void OCPNFontButton::OnButtonClick(wxCommandEvent& WXUNUSED(ev))
{
    // update the wxFontData to be shown in the dialog
    m_data.SetInitialFont(m_selectedFont);

    // create the font dialog and display it
    wxFontDialog dlg(this, m_data);

    wxFont *pF = OCPNGetFont(_T("Dialog"), 0);
    dlg.SetFont( *pF );

#ifdef __WXQT__
    // Make sure that font dialog will fit on the screen without scrolling
    // We do this by setting the dialog font size "small enough" to show "n" lines
    wxSize proposed_size = GetParent()->GetSize();
    float n_lines = 30;
    float font_size = pF->GetPointSize();

    if ( ( proposed_size.y / font_size ) < n_lines ) {
        float new_font_size = proposed_size.y / n_lines;
        wxFont *smallFont = new wxFont( *pF );
        smallFont->SetPointSize( new_font_size );
        dlg.SetFont( *smallFont );
    }

    dlg.SetSize(GetParent()->GetSize());
    dlg.Centre();
#endif




    if (dlg.ShowModal() == wxID_OK)
    {
        m_data = dlg.GetFontData();
        m_selectedFont = m_data.GetChosenFont();

        // fire an event
        wxFontPickerEvent event(this, GetId(), m_selectedFont);
        GetEventHandler()->ProcessEvent(event);

        UpdateFont();
    }
}

void OCPNFontButton::UpdateFont()
{
    if ( !m_selectedFont.IsOk() )
        return;

    //  Leave black, until Instruments are modified to accept color fonts
    //SetForegroundColour(m_data.GetColour());

    if (HasFlag(wxFNTP_USEFONT_FOR_LABEL))
    {
        // use currently selected font for the label...
        wxButton::SetFont(m_selectedFont);
    }

    wxString label = wxString::Format(wxT("%s, %d"),
                                  m_selectedFont.GetFaceName().c_str(),
                                  m_selectedFont.GetPointSize());

    if (HasFlag(wxFNTP_FONTDESC_AS_LABEL))
    {
        SetLabel(label);
    }

    auto minsize = GetTextExtent(label);
    SetSize(minsize);

    GetParent()->Layout();

}
<|MERGE_RESOLUTION|>--- conflicted
+++ resolved
@@ -58,11 +58,8 @@
 double g_dDashDBTOffset;
 bool g_iDashUsetruewinddata;
 double g_dHDT;
-<<<<<<< HEAD
 double g_dSOG, g_dCOG;
-=======
 int g_iDashTempUnit;
->>>>>>> 2810361d
 
 #if !defined(NAN)
 static const long long lNaN = 0xfff8000000000000;
@@ -1057,17 +1054,11 @@
             if (mPriWTP >= 3) {
                 if( m_NMEA0183.Parse() ) {
                     mPriWTP = 3;
-<<<<<<< HEAD
-                    SendSentenceToAllInstruments(OCPN_DBP_STC_TMP, m_NMEA0183.Mtw.Temperature,
-                        m_NMEA0183.Mtw.UnitOfMeasurement);
-                    mWTP_Watchdog = no_nav_watchdog_timeout_ticks;
-=======
                     SendSentenceToAllInstruments(OCPN_DBP_STC_TMP,
                                                  toUsrTemp_Plugin(m_NMEA0183.Mtw.Temperature,
                                                                   g_iDashTempUnit),
                                                  getUsrTempUnit_Plugin(g_iDashTempUnit));
                     mWTP_Watchdog = gps_watchdog_timeout_ticks;
->>>>>>> 2810361d
                 }
             }
 
@@ -1434,15 +1425,9 @@
                         if (mPriATMP >= 2) {
                             mPriATMP = 2;
                             SendSentenceToAllInstruments(OCPN_DBP_STC_ATMP,
-<<<<<<< HEAD
-                                                         xdrdata,
-                                                         m_NMEA0183.Xdr.TransducerInfo[i].UnitOfMeasurement);
-                            mATMP_Watchdog = no_nav_watchdog_timeout_ticks;
-=======
                                                          toUsrTemp_Plugin(xdrdata, g_iDashTempUnit),
                                                          getUsrTempUnit_Plugin(g_iDashTempUnit));
-                            mATMP_Watchdog = gps_watchdog_timeout_ticks;
->>>>>>> 2810361d
+                            mATMP_Watchdog = no_nav_watchdog_timeout_ticks;
                         }
                     }
                     // XDR Pressure
@@ -1496,16 +1481,10 @@
                         if (mPriWTP >= 2) {
                             mPriWTP = 2;
                             SendSentenceToAllInstruments(OCPN_DBP_STC_TMP,
-<<<<<<< HEAD
-                                m_NMEA0183.Xdr.TransducerInfo[i].MeasurementData,
-                                m_NMEA0183.Xdr.TransducerInfo[i].UnitOfMeasurement);
-                            mWTP_Watchdog = no_nav_watchdog_timeout_ticks;
-=======
                                                          toUsrTemp_Plugin(m_NMEA0183.Xdr.TransducerInfo[i].MeasurementData,
                                                                           g_iDashTempUnit),
                                                          getUsrTempUnit_Plugin(g_iDashTempUnit));
-                            mWTP_Watchdog = gps_watchdog_timeout_ticks;
->>>>>>> 2810361d
+                            mWTP_Watchdog = no_nav_watchdog_timeout_ticks;
                         }
                     }
                 }
@@ -3002,18 +2981,15 @@
     m_pChoiceWindSpeedUnit->SetSelection( g_iDashWindSpeedUnit );
     itemFlexGridSizer04->Add( m_pChoiceWindSpeedUnit, 0, wxALIGN_RIGHT | wxALL, 0 );
 
-<<<<<<< HEAD
-=======
     wxStaticText* itemStaticText0c = new wxStaticText(itemPanelNotebook02, wxID_ANY, _("Temperature units:"),
-		    wxDefaultPosition, wxDefaultSize, 0);
-	itemFlexGridSizer04->Add(itemStaticText0c, 0, wxEXPAND | wxALL, border_size);
-	wxString m_TempUnitChoices[] = { _("Celsius"), _("Fahrenheit"), _("Kelvin") };
-	int m_TempUnitNChoices = sizeof(m_TempUnitChoices) / sizeof(wxString);
-	m_pChoiceTempUnit = new wxChoice(itemPanelNotebook02, wxID_ANY, wxDefaultPosition, wxSize(220, -1), m_TempUnitNChoices, m_TempUnitChoices, 0);
-	m_pChoiceTempUnit->SetSelection(g_iDashTempUnit);
-	itemFlexGridSizer04->Add(m_pChoiceTempUnit, 0, wxALIGN_RIGHT | wxALL, 0);
-    
->>>>>>> 2810361d
+      wxDefaultPosition, wxDefaultSize, 0);
+    itemFlexGridSizer04->Add(itemStaticText0c, 0, wxEXPAND | wxALL, border_size);
+    wxString m_TempUnitChoices[] = { _("Celsius"), _("Fahrenheit"), _("Kelvin") };
+    int m_TempUnitNChoices = sizeof(m_TempUnitChoices) / sizeof(wxString);
+    m_pChoiceTempUnit = new wxChoice(itemPanelNotebook02, wxID_ANY, wxDefaultPosition, wxSize(220, -1), m_TempUnitNChoices, m_TempUnitChoices, 0);
+    m_pChoiceTempUnit->SetSelection(g_iDashTempUnit);
+    itemFlexGridSizer04->Add(m_pChoiceTempUnit, 0, wxALIGN_RIGHT | wxALL, 0);
+
     m_pUseTrueWinddata = new wxCheckBox(itemPanelNotebook02, wxID_ANY,
         _("Use SignalK true wind data over ground. (Instead of through water)"));
     m_pUseTrueWinddata->SetValue(g_iDashUsetruewinddata);
