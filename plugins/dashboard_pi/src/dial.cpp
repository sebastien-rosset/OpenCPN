--- conflicted
+++ resolved
@@ -94,22 +94,14 @@
 
 void DashboardInstrument_Dial::SetData(int st, double data, wxString unit)
 {
-<<<<<<< HEAD
     // Filter out undefined data, normally comes through as "999".
     // Test value must be greater than 360 to enable some compass-type displays.
-      if ( (st == m_MainValueCap) && (data < 400.0) )
-=======
       if ( (st == m_MainValueCap) && (data < 1200.0) )
->>>>>>> 7d94b79f
       {
             m_MainValue = data;
             m_MainValueUnit = unit;
       }
-<<<<<<< HEAD
-      else if ( (st == m_ExtraValueCap) && (data < 400.0) )
-=======
       else if ( (st == m_ExtraValueCap) && (data < 1200.0) )
->>>>>>> 7d94b79f
       {
             m_ExtraValue = data;
             m_ExtraValueUnit = unit;
