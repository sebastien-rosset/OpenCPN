--- conflicted
+++ resolved
@@ -921,21 +921,12 @@
     item->SetSubMenu(submenu);
   }
 
-<<<<<<< HEAD
-    /* Menu font do not work properly for MSW (wxWidgets 3.2.1)
-    #ifdef __WXMSW__
-      wxFont *qFont = OCPNGetFont(_("Menu"));
-      item->SetFont(*qFont);
-    #endif
-    */
-=======
   /* Menu font do not work properly for MSW (wxWidgets 3.2.1)
   #ifdef __WXMSW__
     wxFont *qFont = OCPNGetFont(_("Menu"), 0);
     item->SetFont(*qFont);
   #endif
   */
->>>>>>> 845fce01
 
 #if defined(__WXMSW__) || defined(__WXGTK__)
   if (!bitmap.IsSameAs(wxNullBitmap)) item->SetBitmap(bitmap);
