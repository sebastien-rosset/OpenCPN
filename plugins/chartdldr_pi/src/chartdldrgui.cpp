--- conflicted
+++ resolved
@@ -147,19 +147,10 @@
     m_tChartSourceUrl->SetMaxLength( 0 );
     fgSizerSourceSel->Add( m_tChartSourceUrl, 0, wxALL|wxEXPAND, 5 );
 
-<<<<<<< HEAD
-	m_panelCustom->SetSizer( fgSizerSourceSel );
-	m_panelCustom->Layout();
-	fgSizerSourceSel->Fit( m_panelCustom );
-	m_nbChoice->AddPage( m_panelCustom, _("Custom"), true );
-=======
-
     m_panelCustom->SetSizer( fgSizerSourceSel );
     m_panelCustom->Layout();
     fgSizerSourceSel->Fit( m_panelCustom );
     m_nbChoice->AddPage( m_panelCustom, _("Custom"), true );
->>>>>>> c2f2cf23
-
 
     wxStaticBoxSizer* sbSizerChartDir;
     sbSizerChartDir = new wxStaticBoxSizer( new wxStaticBox( this, wxID_ANY, _("Chart Directory") ), wxVERTICAL );
