/******************************************************************************
 *
 * Project:  OpenCPN
 * Purpose:  OpenCPN Main wxWidgets Program
 * Author:   David Register
 *
 ***************************************************************************
 *   Copyright (C) 2010 by David S. Register   *
 *                                                                         *
 *   This program is free software; you can redistribute it and/or modify  *
 *   it under the terms of the GNU General Public License as published by  *
 *   the Free Software Foundation; either version 2 of the License, or     *
 *   (at your option) any later version.                                   *
 *                                                                         *
 *   This program is distributed in the hope that it will be useful,       *
 *   but WITHOUT ANY WARRANTY; without even the implied warranty of        *
 *   MERCHANTABILITY or FITNESS FOR A PARTICULAR PURPOSE.  See the         *
 *   GNU General Public License for more details.                          *
 *                                                                         *
 *   You should have received a copy of the GNU General Public License     *
 *   along with this program; if not, write to the                         *
 *   Free Software Foundation, Inc.,                                       *
 *   51 Franklin Street, Fifth Floor, Boston, MA 02110-1301,  USA.         *
 ***************************************************************************
 *
 */
#include "wx/wxprec.h"
#ifndef  WX_PRECOMP
#include "wx/wx.h"
#endif //precompiled headers
#include "ocpn_types.h"
#include "compass.h"
#include "chcanv.h"
#include "styles.h"


extern ocpnStyle::StyleManager* g_StyleManager;
extern ChartCanvas *cc1;
extern bool bGPSValid;
extern bool g_bSatValid;
extern int g_SatsInView;
extern bool g_bCourseUp;
extern bool g_bskew_comp;
extern MyFrame *gFrame;
extern bool g_bopengl;

ocpnCompass::ocpnCompass()
{
    ocpnStyle::Style* style = g_StyleManager->GetCurrentStyle();
    _img_compass = style->GetIcon( _T("CompassRose") );
    _img_gpsRed = style->GetIcon( _T("gpsRed") );

    m_rose_angle = -999;  // force a refresh when first used

    m_pStatBoxToolStaticBmp = NULL;

    m_rect = wxRect(style->GetCompassXOffset(), style->GetCompassYOffset(),
            _img_compass.GetWidth() + _img_gpsRed.GetWidth() + style->GetCompassLeftMargin() * 2
                    + style->GetToolSeparation(),
                    _img_compass.GetHeight() + style->GetCompassTopMargin() + style->GetCompassBottomMargin() );
    texobj = 0;
    
}

ocpnCompass::~ocpnCompass()
{
    delete m_pStatBoxToolStaticBmp;
}

void ocpnCompass::Paint( ocpnDC& dc )
{
    if(m_shown && m_StatBmp.IsOk()){
# ifdef ocpnUSE_GLES  // GLES does not do ocpnDC::DrawBitmap(), so use texture
        if(g_bopengl){
            glBindTexture( GL_TEXTURE_2D, texobj );
            glEnable( GL_TEXTURE_2D );
            
            glBegin( GL_QUADS );
            
            glTexCoord2f( 0, 0 );  glVertex2i( m_rect.x, m_rect.y );
            glTexCoord2f( 1, 0 );  glVertex2i( m_rect.x + m_rect.width, m_rect.y );
            glTexCoord2f( 1, 1 );  glVertex2i( m_rect.x + m_rect.width, m_rect.y + m_rect.height );
            glTexCoord2f( 0, 1 );  glVertex2i( m_rect.x, m_rect.y + m_rect.height );
            
            glEnd();
            glDisable( GL_TEXTURE_2D );
            
        }
<<<<<<< HEAD
#else 

#ifdef __WXOSX__
dc.DrawBitmap( m_StatBmp, m_rect.x, m_rect.y, false );
#else
dc.DrawBitmap( m_StatBmp, m_rect.x, m_rect.y, true );
#endif
//        dc.DrawBitmap( m_StatBmp, m_rect.x, m_rect.y, true/*false*/ );
=======
#else        
        dc.DrawBitmap( m_StatBmp, m_rect.x, m_rect.y, true );
>>>>>>> d3310536
#endif        
    }
}

bool ocpnCompass::MouseEvent( wxMouseEvent& event )
{
    if(!m_shown || !m_rect.Contains(event.GetPosition()) || !event.LeftDown())
        return false;

    gFrame->ToggleCourseUp();
    return true;
}

void ocpnCompass::SetColorScheme( ColorScheme cs )
{
    UpdateStatus( true );
}

void ocpnCompass::UpdateStatus( bool bnew )
{
    if( bnew ) m_lastgpsIconName.Clear();        // force an update to occur

    CreateBmp( bnew );
}

void ocpnCompass::SetScaleFactor( float factor)
{
    ocpnStyle::Style* style = g_StyleManager->GetCurrentStyle();
    
    if(factor > 0.1)
        m_scale = factor;
    else
        m_scale = 1.0;
    
    m_rect = wxRect(style->GetCompassXOffset(), style->GetCompassYOffset(),
                    m_scale * (_img_compass.GetWidth() + _img_gpsRed.GetWidth()) + style->GetCompassLeftMargin() * 2
                    + style->GetToolSeparation(),
                    m_scale * (_img_compass.GetHeight() + style->GetCompassTopMargin()) + style->GetCompassBottomMargin() );
    
}


void ocpnCompass::CreateBmp( bool newColorScheme )
{
    if(!m_shown)
        return;

    wxString gpsIconName;
    ocpnStyle::Style* style = g_StyleManager->GetCurrentStyle();

    // In order to draw a horizontal compass window when the toolbar is vertical, we
    // need to save away the sizes and backgrounds for the two icons.

    static wxBitmap compassBg, gpsBg;
    static wxSize toolsize;
    static int topmargin, leftmargin, radius;

    if( ! compassBg.IsOk() || newColorScheme ) {
        int orient = style->GetOrientation();
        style->SetOrientation( wxTB_HORIZONTAL );
        if( style->HasBackground() ) {
            compassBg = style->GetNormalBG();
            style->DrawToolbarLineStart( compassBg );
            compassBg = style->SetBitmapBrightness( compassBg );
            gpsBg = style->GetNormalBG();
            style->DrawToolbarLineEnd( gpsBg );
            gpsBg = style->SetBitmapBrightness( gpsBg );
        }

        if(fabs(m_scale-1.0) > 0.1){
            wxImage bg_img = compassBg.ConvertToImage();
            bg_img.Rescale(compassBg.GetWidth() * m_scale, compassBg.GetHeight() *m_scale, wxIMAGE_QUALITY_NORMAL);
            compassBg = wxBitmap( bg_img );
            
            bg_img = gpsBg.ConvertToImage();
            bg_img.Rescale(gpsBg.GetWidth() * m_scale, gpsBg.GetHeight() *m_scale, wxIMAGE_QUALITY_NORMAL);
            gpsBg = wxBitmap( bg_img );
        }
    
        leftmargin = style->GetCompassLeftMargin();
        topmargin = style->GetCompassTopMargin();
        toolsize = style->GetToolSize();
        toolsize.x *= 2;
        radius = style->GetCompassCornerRadius();

        if( orient ) style->SetOrientation( wxTB_VERTICAL );
    }

    bool b_need_refresh = false;

    if( bGPSValid ) {
        if( g_bSatValid ) {
            gpsIconName = _T("gps3Bar");
            if( g_SatsInView <= 8 ) gpsIconName = _T("gps2Bar");
            if( g_SatsInView <= 4 ) gpsIconName = _T("gps1Bar");
            if( g_SatsInView < 0 ) gpsIconName = _T("gpsGry");

        } else
            gpsIconName = _T("gpsGrn");
    } else
        gpsIconName = _T("gpsRed");

    if( m_lastgpsIconName != gpsIconName ) b_need_refresh = true;

    double rose_angle = -999.;

    if( ( fabs( cc1->GetVPRotation() ) > .01 ) || ( fabs( cc1->GetVPSkew() ) > .01 ) ) {
        rose_angle = -cc1->GetVPRotation();

        if( !g_bCourseUp && !g_bskew_comp )
            rose_angle -= cc1->GetVPSkew();

    } else
        rose_angle = 0.;

    if( fabs( m_rose_angle - rose_angle ) > .1 ) b_need_refresh = true;

    if( !b_need_refresh )
        return;

    m_StatBmp.Create(
        m_scale * ( ( _img_compass.GetWidth() + _img_gpsRed.GetWidth() ) + style->GetCompassLeftMargin() * 2
        + style->GetToolSeparation()),
                   m_scale * (_img_compass.GetHeight() + style->GetCompassTopMargin() + style->GetCompassBottomMargin()) );
    
    if( !m_StatBmp.IsOk() )
        return;

    m_MaskBmp = wxBitmap( m_StatBmp.GetWidth(), m_StatBmp.GetHeight() );
    if( style->marginsInvisible ) {
        wxMemoryDC sdc( m_MaskBmp );
        sdc.SetBackground( *wxWHITE_BRUSH );
        sdc.Clear();
        sdc.SetBrush( *wxBLACK_BRUSH );
        sdc.SetPen( *wxBLACK_PEN );
        sdc.DrawRoundedRectangle( wxPoint( leftmargin, topmargin ), toolsize, radius );
        sdc.SelectObject( wxNullBitmap );
    } else if(radius) {
        wxMemoryDC sdc( m_MaskBmp );
        sdc.SetBackground( *wxWHITE_BRUSH );
        sdc.Clear();
        sdc.SetBrush( *wxBLACK_BRUSH );
        sdc.SetPen( *wxBLACK_PEN );
        sdc.DrawRoundedRectangle( 0, 0, m_MaskBmp.GetWidth(), m_MaskBmp.GetHeight(), radius );
        sdc.SelectObject( wxNullBitmap );
    }
    m_StatBmp.SetMask(new wxMask(m_MaskBmp, *wxWHITE));

    wxMemoryDC mdc;
    mdc.SelectObject( m_StatBmp );
    mdc.SetBackground( wxBrush( GetGlobalColor( _T("GREY2") ), wxSOLID ) );
    mdc.Clear();

    mdc.SetPen( wxPen( GetGlobalColor( _T("UITX1") ), 1 ) );
    mdc.SetBrush( wxBrush( GetGlobalColor( _T("UITX1") ), wxTRANSPARENT ) );

    mdc.DrawRoundedRectangle( 0, 0, m_StatBmp.GetWidth(), m_StatBmp.GetHeight(),
                              style->GetCompassCornerRadius() );

    wxPoint offset( style->GetCompassLeftMargin(), style->GetCompassTopMargin() );

    //    Build Compass Rose, rotated...
    wxBitmap BMPRose;
    wxPoint after_rotate;

    if( g_bCourseUp ) BMPRose = style->GetIcon( _T("CompassRose") );
    else
        BMPRose = style->GetIcon( _T("CompassRoseBlue") );
    if( ( fabs( cc1->GetVPRotation() ) > .01 ) || ( fabs( cc1->GetVPSkew() ) > .01 )  || (fabs(m_scale-1.0) > 0.1) ) {
        int width = BMPRose.GetWidth() * m_scale;
        int height = BMPRose.GetHeight() * m_scale;
        
        wxImage rose_img = BMPRose.ConvertToImage();
        
        if(fabs(m_scale-1.0) > 0.1)
            rose_img.Rescale(width, height, wxIMAGE_QUALITY_NORMAL);
        
        wxPoint rot_ctr( width / 2, height / 2  );
 
        wxImage rot_image = rose_img.Rotate( rose_angle, rot_ctr, true, &after_rotate );
        BMPRose = wxBitmap( rot_image ).GetSubBitmap( wxRect( -after_rotate.x, -after_rotate.y, width, height ));
    }

    wxBitmap iconBm;

    if( style->HasBackground() ) {
        iconBm = MergeBitmaps( compassBg, BMPRose, wxSize( 0, 0 ) );
    } else {
        iconBm = BMPRose;
    }

    mdc.DrawBitmap( iconBm, offset );
    offset.x += iconBm.GetWidth();

    m_rose_angle = rose_angle;

    //  GPS Icon
    wxBitmap gicon = style->GetIcon( gpsIconName );
    if(fabs(m_scale-1.0) > 0.1){
        int width = gicon.GetWidth() * m_scale;
        int height = gicon.GetHeight() * m_scale;
        
        wxImage gps_img = gicon.ConvertToImage();
        gps_img.Rescale(width, height, wxIMAGE_QUALITY_NORMAL);
        gicon = wxBitmap( gps_img );
    }
    
    if( style->HasBackground() ) {
        iconBm = MergeBitmaps( gpsBg, gicon, wxSize( 0, 0 ) );
    } else {
        iconBm = gicon;
    }
    
    mdc.DrawBitmap( iconBm, offset );
    mdc.SelectObject( wxNullBitmap );
    m_lastgpsIconName = gpsIconName;

   
# ifdef ocpnUSE_GLES  // GLES does not do ocpnDC::DrawBitmap(), so use texture
   if(g_bopengl){
        wxImage image = m_StatBmp.ConvertToImage(); 
        unsigned char *imgdata = image.GetData();
        int tex_w = image.GetWidth();
        int tex_h = image.GetHeight();
        
        GLuint format = GL_RGBA;
        GLuint internalformat = format;
        int stride = 4;
        
        if(imgdata){
            unsigned char *teximage = (unsigned char *) malloc( stride * tex_w * tex_h );
        
            for( int j = 0; j < tex_w*tex_h; j++ ){
                for( int k = 0; k < 3; k++ )
                    teximage[j * stride + k] = imgdata[3*j + k];
                teximage[j * stride + 3] = (unsigned char)0x255;           // alpha
            }
                
            if(texobj){
                glDeleteTextures(1, &texobj);
                texobj = 0;
            }
                
            glGenTextures( 1, &texobj );
            glBindTexture( GL_TEXTURE_2D, texobj );
            
            glTexParameteri( GL_TEXTURE_2D, GL_TEXTURE_WRAP_S, GL_REPEAT );
            glTexParameteri( GL_TEXTURE_2D, GL_TEXTURE_WRAP_T, GL_REPEAT );
            glTexParameteri( GL_TEXTURE_2D, GL_TEXTURE_MAG_FILTER, GL_NEAREST/*GL_LINEAR*/ );
            glTexParameteri( GL_TEXTURE_2D, GL_TEXTURE_MIN_FILTER, GL_NEAREST );
            
            glTexImage2D( GL_TEXTURE_2D, 0, internalformat, tex_w, tex_h, 0,
                        format, GL_UNSIGNED_BYTE, teximage );
                            
            free(teximage);
        }
   }
#endif
       
}<|MERGE_RESOLUTION|>--- conflicted
+++ resolved
@@ -86,19 +86,8 @@
             glDisable( GL_TEXTURE_2D );
             
         }
-<<<<<<< HEAD
-#else 
-
-#ifdef __WXOSX__
-dc.DrawBitmap( m_StatBmp, m_rect.x, m_rect.y, false );
-#else
-dc.DrawBitmap( m_StatBmp, m_rect.x, m_rect.y, true );
-#endif
-//        dc.DrawBitmap( m_StatBmp, m_rect.x, m_rect.y, true/*false*/ );
-=======
 #else        
         dc.DrawBitmap( m_StatBmp, m_rect.x, m_rect.y, true );
->>>>>>> d3310536
 #endif        
     }
 }
