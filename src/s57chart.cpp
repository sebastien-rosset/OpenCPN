/***************************************************************************
 *
 * Project:  OpenCPN
 * Purpose:  S57 Chart Object
 * Author:   David Register
 *
 ***************************************************************************
 *   Copyright (C) 2010 by David S. Register                               *
 *                                                                         *
 *   This program is free software; you can redistribute it and/or modify  *
 *   it under the terms of the GNU General Public License as published by  *
 *   the Free Software Foundation; either version 2 of the License, or     *
 *   (at your option) any later version.                                   *
 *                                                                         *
 *   This program is distributed in the hope that it will be useful,       *
 *   but WITHOUT ANY WARRANTY; without even the implied warranty of        *
 *   MERCHANTABILITY or FITNESS FOR A PARTICULAR PURPOSE.  See the         *
 *   GNU General Public License for more details.                          *
 *                                                                         *
 *   You should have received a copy of the GNU General Public License     *
 *   along with this program; if not, write to the                         *
 *   Free Software Foundation, Inc.,                                       *
 *   51 Franklin Street, Fifth Floor, Boston, MA 02110-1301,  USA.         *
 **************************************************************************/

// For compilers that support precompilation, includes "wx.h".
#include "wx/wxprec.h"

#ifndef  WX_PRECOMP
  #include "wx/wx.h"
#endif //precompiled headers

#include "wx/image.h"                           // for some reason, needed for msvc???
#include "wx/tokenzr.h"
#include <wx/textfile.h>

#include "dychart.h"
#include "OCPNPlatform.h"

#include "s52s57.h"
#include "s52plib.h"

#include "s57chart.h"

#include "mygeom.h"
#include "cutil.h"
#include "georef.h"
#include "navutil.h"                            // for LogMessageOnce
#include "ocpn_pixel.h"
#include "ocpndc.h"
#include "s52utils.h"
#include "wx28compat.h"
#include "ChartDataInputStream.h"

#include "mygdal/cpl_csv.h"
#include "setjmp.h"

#include "mygdal/ogr_s57.h"

#include "pluginmanager.h"                      // for S57 lights overlay

#include "Osenc.h"

#ifdef __MSVC__
#define _CRTDBG_MAP_ALLOC
#include <stdlib.h>
#include <crtdbg.h>
#define DEBUG_NEW new(_NORMAL_BLOCK, __FILE__, __LINE__ )
#define new DEBUG_NEW
#endif

#ifdef ocpnUSE_GL
#include "glChartCanvas.h"
#endif

#include <algorithm>          // for std::sort
#include <map>

#include "ssl/sha1.h"

#ifdef __MSVC__
#define strncasecmp(x,y,z) _strnicmp(x,y,z)
#endif


extern bool GetDoubleAttr(S57Obj *obj, const char *AttrName, double &val);      // found in s52cnsy

void OpenCPN_OGRErrorHandler( CPLErr eErrClass, int nError,
                              const char * pszErrorMsg );               // installed GDAL OGR library error handler


#ifdef ocpnUSE_GL
extern PFNGLGENBUFFERSPROC                 s_glGenBuffers;
extern PFNGLBINDBUFFERPROC                 s_glBindBuffer;
extern PFNGLBUFFERDATAPROC                 s_glBufferData;
extern PFNGLDELETEBUFFERSPROC              s_glDeleteBuffers;
#endif


extern s52plib           *ps52plib;
extern S57ClassRegistrar *g_poRegistrar;
extern wxString          g_csv_locn;
extern wxString          g_SENCPrefix;
extern FILE              *s_fpdebug;
extern bool              g_bGDAL_Debug;
extern bool              g_bDebugS57;
extern ChartCanvas       *cc1;
extern ChartBase         *Current_Ch;
extern MyFrame*          gFrame;
extern PlugInManager     *g_pi_manager;
extern bool              g_b_overzoom_x;
extern bool              g_b_EnableVBO;

int                      g_SENC_LOD_pixels;

static jmp_buf env_ogrf;                    // the context saved by setjmp();

#include <wx/arrimpl.cpp>                   // Implement an array of S57 Objects
WX_DEFINE_OBJARRAY(ArrayOfS57Obj);

#include <wx/listimpl.cpp>
WX_DEFINE_LIST(ListOfS57Obj);                // Implement a list of S57 Objects

WX_DEFINE_LIST(ListOfObjRazRules);   // Implement a list ofObjRazRules

#define S57_THUMB_SIZE  200

static int              s_bInS57;         // Exclusion flag to prvent recursion in this class init call.
                                          // Init() is not reentrant due to static wxProgressDialog callback....
int s_cnt;

static bool s_ProgressCallBack( void )
{
    bool ret = true;
    s_cnt++;
    if( ( s_cnt % 100 ) == 0 ) {
    }
    return ret;
}

static uint64_t hash_fast64(const void *buf, size_t len, uint64_t seed)
{
    const uint64_t    m = 0x880355f21e6d1965ULL;
    const uint64_t *pos = (const uint64_t *)buf;
    const uint64_t *end = pos + (len >> 3);
    const unsigned char *pc;
    uint64_t h = len * m ^ seed;
    uint64_t v;
    while (pos != end) {
        v = *pos++;
        v ^= v >> 23;
        v *= 0x2127599bf4325c37ULL;
        h ^= v ^ (v >> 47);
        h *= m;
    }
    pc = (const unsigned char*)pos;
    v = 0;
    switch (len & 7) {
        case 7: v ^= (uint64_t)pc[6] << 48;
        case 6: v ^= (uint64_t)pc[5] << 40;
        case 5: v ^= (uint64_t)pc[4] << 32;
        case 4: v ^= (uint64_t)pc[3] << 24;
        case 3: v ^= (uint64_t)pc[2] << 16;
        case 2: v ^= (uint64_t)pc[1] << 8;
        case 1: v ^= (uint64_t)pc[0];
            v ^= v >> 23;
            v *= 0x2127599bf4325c37ULL;
            h ^= v ^ (v >> 47);
            h *= m;
    }

    h ^= h >> 23;
    h *= 0x2127599bf4325c37ULL;
    h ^= h >> 47;
    return h;
}

static unsigned int hash_fast32(const void *buf, size_t len, unsigned int seed)
{
    uint64_t h = hash_fast64(buf, len, seed);
    /* The following trick converts the 64-bit hashcode to a
     * residue over a Fermat Number, in which information from
     * both the higher and lower parts of hashcode shall be
     * retained. */
    return h - (h >> 32);
}

unsigned long connector_key::hash() const
{
    return hash_fast32(k, sizeof k, 0);
}

//----------------------------------------------------------------------------------
//      render_canvas_parms Implementation
//----------------------------------------------------------------------------------

render_canvas_parms::render_canvas_parms()
{
    pix_buff = NULL;
}


render_canvas_parms::~render_canvas_parms( void )
{
}

//----------------------------------------------------------------------------------
//      s57chart Implementation
//----------------------------------------------------------------------------------

s57chart::s57chart()
{

    m_ChartType = CHART_TYPE_S57;
    m_ChartFamily = CHART_FAMILY_VECTOR;

    for( int i = 0; i < PRIO_NUM; i++ )
        for( int j = 0; j < LUPNAME_NUM; j++ )
            razRules[i][j] = NULL;

    m_Chart_Scale = 1;                              // Will be fetched during Init()
    m_Chart_Skew = 0.0;

    pDIB = NULL;
    m_pCloneBM = NULL;

// Create ATON arrays, needed by S52PLIB
    pFloatingATONArray = new wxArrayPtrVoid;
    pRigidATONArray = new wxArrayPtrVoid;

    m_tmpup_array = NULL;

    m_DepthUnits = _T("METERS");
    m_depth_unit_id = DEPTH_UNIT_METERS;

    bGLUWarningSent = false;

    m_pENCDS = NULL;

    m_nvaldco = 0;
    m_nvaldco_alloc = 0;
    m_pvaldco_array = NULL;

    m_bExtentSet = false;

    m_pDIBThumbDay = NULL;
    m_pDIBThumbDim = NULL;
    m_pDIBThumbOrphan = NULL;
    m_bbase_file_attr_known = false;

    m_bLinePrioritySet = false;
    m_plib_state_hash = 0;

    m_btex_mem = false;

    ref_lat = 0.0;
    ref_lon = 0.0;

    m_b2pointLUPS = false;
    m_b2lineLUPS = false;

    m_next_safe_cnt = 1e6;
    m_LineVBO_name = -1;
    m_line_vertex_buffer = 0;
    m_this_chart_context =  0;
    m_Chart_Skew = 0;

}

s57chart::~s57chart()
{

    FreeObjectsAndRules();

    delete pDIB;

    delete m_pCloneBM;
//    delete pFullPath;

    delete pFloatingATONArray;
    delete pRigidATONArray;

    delete m_pENCDS;

    free( m_pvaldco_array );

    free( m_line_vertex_buffer );

    delete m_pDIBThumbOrphan;

    for (unsigned i=0; i<m_pcs_vector.size(); i++)
        delete m_pcs_vector.at(i);
 
    for (unsigned i=0; i<m_pve_vector.size(); i++)
        delete m_pve_vector.at(i);
    
    m_pcs_vector.clear();
    m_pve_vector.clear();

    for( VE_Hash::iterator it = m_ve_hash.begin(); it != m_ve_hash.end(); ++it ) {
        VE_Element *pedge = it->second;
        if(pedge){
            free(pedge->pPoints);
            delete pedge;
        }
    }
    m_ve_hash.clear();

    for( VC_Hash::iterator itc = m_vc_hash.begin(); itc != m_vc_hash.end(); ++itc ) {
        VC_Element *pcs = itc->second;
        if(pcs) {
            free(pcs->pPoint);
            delete pcs;
        }
    }
    m_vc_hash.clear();

#ifdef ocpnUSE_GL
    if(s_glDeleteBuffers && (m_LineVBO_name > 0))
        s_glDeleteBuffers(1, (GLuint *)&m_LineVBO_name);
#endif
    free (m_this_chart_context);    

    if(m_TempFilePath.Length() && (m_FullPath != m_TempFilePath)){
        if( ::wxFileExists(m_TempFilePath) )
            wxRemoveFile(m_TempFilePath);
    }
}

void s57chart::GetValidCanvasRegion( const ViewPort& VPoint, OCPNRegion *pValidRegion )
{
    int rxl, rxr;
    int ryb, ryt;
    double easting, northing;
    double epix, npix;

    toSM( m_FullExtent.SLAT, m_FullExtent.WLON, VPoint.clat, VPoint.clon, &easting, &northing );
    epix = easting * VPoint.view_scale_ppm;
    npix = northing * VPoint.view_scale_ppm;

    rxl = (int) round((VPoint.pix_width / 2) + epix);
    ryb = (int) round((VPoint.pix_height / 2) - npix);

    toSM( m_FullExtent.NLAT, m_FullExtent.ELON, VPoint.clat, VPoint.clon, &easting, &northing );
    epix = easting * VPoint.view_scale_ppm;
    npix = northing * VPoint.view_scale_ppm;

    rxr = (int) round((VPoint.pix_width / 2) + epix);
    ryt = (int) round((VPoint.pix_height / 2) - npix);

    pValidRegion->Clear();
    pValidRegion->Union( rxl, ryt, rxr - rxl, ryb - ryt );
}

LLRegion s57chart::GetValidRegion()
{
    double ll[8] = {m_FullExtent.SLAT, m_FullExtent.WLON,
                    m_FullExtent.SLAT, m_FullExtent.ELON,
                    m_FullExtent.NLAT, m_FullExtent.ELON,
                    m_FullExtent.NLAT, m_FullExtent.WLON};
    return LLRegion(4, ll);
}

void s57chart::SetColorScheme( ColorScheme cs, bool bApplyImmediate )
{
    if( !ps52plib ) return;
    //  Here we convert (subjectively) the Global ColorScheme
    //  to an appropriate S52 Color scheme, by name.

    switch( cs ){
        case GLOBAL_COLOR_SCHEME_DAY:
            ps52plib->SetPLIBColorScheme( _T("DAY") );
            break;
        case GLOBAL_COLOR_SCHEME_DUSK:
            ps52plib->SetPLIBColorScheme( _T("DUSK") );
            break;
        case GLOBAL_COLOR_SCHEME_NIGHT:
            ps52plib->SetPLIBColorScheme( _T("NIGHT") );
            break;
        default:
            ps52plib->SetPLIBColorScheme( _T("DAY") );
            break;
    }

    m_global_color_scheme = cs;

    if( bApplyImmediate ) {
        delete pDIB;        // Toss any current cache
        pDIB = NULL;
    }

    //      Clear out any cached bitmaps in the text cache
    ClearRenderedTextCache();

    //      Setup the proper thumbnail bitmap pointer
    ChangeThumbColor(cs);

}

void s57chart::ChangeThumbColor(ColorScheme cs)
{
    if( 0 == m_pDIBThumbDay ) 
        return;

    switch( cs ){
        default:
        case GLOBAL_COLOR_SCHEME_DAY:
            pThumbData->pDIBThumb = m_pDIBThumbDay;
            m_pDIBThumbOrphan = m_pDIBThumbDim;
            break;
        case GLOBAL_COLOR_SCHEME_DUSK:
        case GLOBAL_COLOR_SCHEME_NIGHT: {
            if( NULL == m_pDIBThumbDim ) {
                wxImage img = m_pDIBThumbDay->ConvertToImage();

#if wxCHECK_VERSION(2, 8, 0)
                wxImage gimg = img.ConvertToGreyscale( 0.1, 0.1, 0.1 ); // factors are completely subjective
#else
                wxImage gimg = img;
#endif

//#ifdef ocpnUSE_ocpnBitmap
//                      ocpnBitmap *pBMP =  new ocpnBitmap(gimg, m_pDIBThumbDay->GetDepth());
//#else
                wxBitmap *pBMP = new wxBitmap( gimg );
//#endif
                m_pDIBThumbDim = pBMP;
                m_pDIBThumbOrphan = m_pDIBThumbDay;
            }

            pThumbData->pDIBThumb = m_pDIBThumbDim;
            break;
        }
    }
}

bool s57chart::GetChartExtent( Extent *pext )
{
    if( m_bExtentSet ) {
        *pext = m_FullExtent;
        return true;
    } else
        return false;
}

static void free_mps(mps_container *mps)
{
    
    if ( mps == 0)
        return;
    if( ps52plib && mps->cs_rules ){
        for(unsigned int i=0 ; i < mps->cs_rules->GetCount() ; i++){
            Rules *rule_chain_top = mps->cs_rules->Item(i);
            ps52plib->DestroyRulesChain( rule_chain_top );
        }
        delete mps->cs_rules;
    }
    free( mps );
}

void s57chart::FreeObjectsAndRules()
{
//      Delete the created ObjRazRules, including the S57Objs
//      and any child lists
//      The LUPs of base elements are deleted elsewhere ( void s52plib::DestroyLUPArray ( wxArrayOfLUPrec *pLUPArray ))
//      But we need to manually destroy any LUPS related to children

    ObjRazRules *top;
    ObjRazRules *nxx;
    for( int i = 0; i < PRIO_NUM; ++i ) {
        for( int j = 0; j < LUPNAME_NUM; j++ ) {

            top = razRules[i][j];
            while( top != NULL ) {
                top->obj->nRef--;
                if( 0 == top->obj->nRef )
                    delete top->obj;

                if( top->child ) {
                    ObjRazRules *ctop = top->child;
                    while( ctop ) {
                        delete ctop->obj;

                        if( ps52plib ) ps52plib->DestroyLUP( ctop->LUP );
                        delete ctop->LUP;

                        ObjRazRules *cnxx = ctop->next;
                        delete ctop;
                        ctop = cnxx;
                    }
                }
                free_mps( top->mps );

                nxx = top->next;
                free( top );
                top = nxx;
            }
        }
    }
}

void s57chart::ClearRenderedTextCache()
{
    ObjRazRules *top;
    for( int i = 0; i < PRIO_NUM; ++i ) {
        for( int j = 0; j < LUPNAME_NUM; j++ ) {
            top = razRules[i][j];
            while( top != NULL ) {
                if( top->obj->bFText_Added ) {
                    top->obj->bFText_Added = false;
                    delete top->obj->FText;
                    top->obj->FText = NULL;
                }

                if( top->child ) {
                    ObjRazRules *ctop = top->child;
                    while( ctop ) {
                        if( ctop->obj->bFText_Added ) {
                            ctop->obj->bFText_Added = false;
                            delete ctop->obj->FText;
                            ctop->obj->FText = NULL;
                        }
                        ctop = ctop->next;
                    }
                }

                top = top->next;
            }
        }
    }
}

double s57chart::GetNormalScaleMin( double canvas_scale_factor, bool b_allow_overzoom )
{
//    if( b_allow_overzoom )
        return m_Chart_Scale * 0.125;
//    else
//        return m_Chart_Scale * 0.25;
}
double s57chart::GetNormalScaleMax( double canvas_scale_factor, int canvas_width )
{
    return m_Chart_Scale * 4.0;

}

//-----------------------------------------------------------------------
//              Pixel to Lat/Long Conversion helpers
//-----------------------------------------------------------------------

void s57chart::GetPointPix( ObjRazRules *rzRules, float north, float east, wxPoint *r )
{
    r->x = roundint(((east - m_easting_vp_center) * m_view_scale_ppm) + m_pixx_vp_center);
    r->y = roundint(m_pixy_vp_center - ((north - m_northing_vp_center) * m_view_scale_ppm));
}

void s57chart::GetPointPix( ObjRazRules *rzRules, wxPoint2DDouble *en, wxPoint *r, int nPoints )
{
    for( int i = 0; i < nPoints; i++ ) {
        r[i].x =  roundint(((en[i].m_x - m_easting_vp_center) * m_view_scale_ppm) + m_pixx_vp_center);
        r[i].y =  roundint(m_pixy_vp_center - ((en[i].m_y - m_northing_vp_center) * m_view_scale_ppm));
    }
}

void s57chart::GetPixPoint( int pixx, int pixy, double *plat, double *plon, ViewPort *vpt )
{
    if(vpt->m_projection_type != PROJECTION_MERCATOR)
        printf("s57chart unhandled projection\n");

    //    Use Mercator estimator
    int dx = pixx - ( vpt->pix_width / 2 );
    int dy = ( vpt->pix_height / 2 ) - pixy;

    double xp = ( dx * cos( vpt->skew ) ) - ( dy * sin( vpt->skew ) );
    double yp = ( dy * cos( vpt->skew ) ) + ( dx * sin( vpt->skew ) );

    double d_east = xp / vpt->view_scale_ppm;
    double d_north = yp / vpt->view_scale_ppm;

    double slat, slon;
    fromSM( d_east, d_north, vpt->clat, vpt->clon, &slat, &slon );

    *plat = slat;
    *plon = slon;

}

//-----------------------------------------------------------------------
//              Calculate and Set ViewPoint Constants
//-----------------------------------------------------------------------

void s57chart::SetVPParms( const ViewPort &vpt )
{
    //  Set up local SM rendering constants
    m_pixx_vp_center = vpt.pix_width / 2.0;
    m_pixy_vp_center = vpt.pix_height / 2.0;
    m_view_scale_ppm = vpt.view_scale_ppm;

    toSM( vpt.clat, vpt.clon, ref_lat, ref_lon, &m_easting_vp_center, &m_northing_vp_center );

    vp_transform.easting_vp_center = m_easting_vp_center;
    vp_transform.northing_vp_center = m_northing_vp_center;
}

bool s57chart::AdjustVP( ViewPort &vp_last, ViewPort &vp_proposed )
{
    if( IsCacheValid() ) {

        //      If this viewpoint is same scale as last...
        if( vp_last.view_scale_ppm == vp_proposed.view_scale_ppm ) {

            double prev_easting_c, prev_northing_c;
            toSM( vp_last.clat, vp_last.clon, ref_lat, ref_lon, &prev_easting_c, &prev_northing_c );

            double easting_c, northing_c;
            toSM( vp_proposed.clat, vp_proposed.clon, ref_lat, ref_lon, &easting_c, &northing_c );

            //  then require this viewport to be exact integral pixel difference from last
            //  adjusting clat/clat and SM accordingly

            double delta_pix_x = ( easting_c - prev_easting_c ) * vp_proposed.view_scale_ppm;
            int dpix_x = (int) round ( delta_pix_x );
            double dpx = dpix_x;

            double delta_pix_y = ( northing_c - prev_northing_c ) * vp_proposed.view_scale_ppm;
            int dpix_y = (int) round ( delta_pix_y );
            double dpy = dpix_y;

            double c_east_d = ( dpx / vp_proposed.view_scale_ppm ) + prev_easting_c;
            double c_north_d = ( dpy / vp_proposed.view_scale_ppm ) + prev_northing_c;

            double xlat, xlon;
            fromSM( c_east_d, c_north_d, ref_lat, ref_lon, &xlat, &xlon );

            vp_proposed.clon = xlon;
            vp_proposed.clat = xlat;

            return true;
        }
    }

    return false;
}

/*
 bool s57chart::IsRenderDelta(ViewPort &vp_last, ViewPort &vp_proposed)
 {
 double last_center_easting, last_center_northing, this_center_easting, this_center_northing;
 toSM ( vp_proposed.clat, vp_proposed.clon, ref_lat, ref_lon, &this_center_easting, &this_center_northing );
 toSM ( vp_last.clat,     vp_last.clon,     ref_lat, ref_lon, &last_center_easting, &last_center_northing );

 int dx = (int)round((last_center_easting  - this_center_easting)  * vp_proposed.view_scale_ppm);
 int dy = (int)round((last_center_northing - this_center_northing) * vp_proposed.view_scale_ppm);

 return((dx !=  0) || (dy != 0) || !(IsCacheValid()) || (vp_proposed.view_scale_ppm != vp_last.view_scale_ppm));
 }
 */

void  s57chart::LoadThumb()
{
    wxFileName fn( m_FullPath );
    wxString SENCdir = g_SENCPrefix;

    if( SENCdir.Last() != fn.GetPathSeparator() ) SENCdir.Append( fn.GetPathSeparator() );

    wxFileName tsfn( SENCdir );
    tsfn.SetFullName( fn.GetFullName() );

    wxFileName ThumbFileNameLook( tsfn );
    ThumbFileNameLook.SetExt( _T("BMP") );

    wxBitmap *pBMP;
    if( ThumbFileNameLook.FileExists() ) {
        pBMP = new wxBitmap;

        pBMP->LoadFile( ThumbFileNameLook.GetFullPath(), wxBITMAP_TYPE_BMP );
        m_pDIBThumbDay = pBMP;
        m_pDIBThumbOrphan = 0;
        m_pDIBThumbDim = 0;
                
    }
}


ThumbData *s57chart::GetThumbData( int tnx, int tny, float lat, float lon )
{
    //  Plot the passed lat/lon at the thumbnail bitmap scale
    //  Using simple linear algorithm.
    if( pThumbData->pDIBThumb == 0) {
        LoadThumb();
        ChangeThumbColor(m_global_color_scheme);
    }

    UpdateThumbData( lat, lon );

    return pThumbData;
}

bool s57chart::UpdateThumbData( double lat, double lon )
{
    //  Plot the passed lat/lon at the thumbnail bitmap scale
    //  Using simple linear algorithm.
    int test_x, test_y;
    if( pThumbData->pDIBThumb ) {
        double lat_top = m_FullExtent.NLAT;
        double lat_bot = m_FullExtent.SLAT;
        double lon_left = m_FullExtent.WLON;
        double lon_right = m_FullExtent.ELON;

        // Build the scale factors just as the thumbnail was built
        double ext_max = fmax((lat_top - lat_bot), (lon_right - lon_left));

        double thumb_view_scale_ppm = ( S57_THUMB_SIZE / ext_max ) / ( 1852 * 60 );
        double east, north;
        toSM( lat, lon, ( lat_top + lat_bot ) / 2., ( lon_left + lon_right ) / 2., &east, &north );

        test_x = pThumbData->pDIBThumb->GetWidth() / 2 + (int) ( east * thumb_view_scale_ppm );
        test_y = pThumbData->pDIBThumb->GetHeight() / 2 - (int) ( north * thumb_view_scale_ppm );

    } else {
        test_x = 0;
        test_y = 0;
    }

    if( ( test_x != pThumbData->ShipX ) || ( test_y != pThumbData->ShipY ) ) {
        pThumbData->ShipX = test_x;
        pThumbData->ShipY = test_y;
        return TRUE;
    } else
        return FALSE;
}

void s57chart::SetFullExtent( Extent& ext )
{
    m_FullExtent.NLAT = ext.NLAT;
    m_FullExtent.SLAT = ext.SLAT;
    m_FullExtent.WLON = ext.WLON;
    m_FullExtent.ELON = ext.ELON;

    m_bExtentSet = true;
}

void s57chart::ForceEdgePriorityEvaluate( void )
{
    m_bLinePrioritySet = false;
}

void s57chart::SetLinePriorities( void )
{
    if( !ps52plib ) return;

    //      If necessary.....
    //      Establish line feature rendering priorities

    if( !m_bLinePrioritySet ) {
        ObjRazRules *top;
        ObjRazRules *crnt;

        for( int i = 0; i < PRIO_NUM; ++i ) {

            top = razRules[i][2];           //LINES
            while( top != NULL ) {
                ObjRazRules *crnt = top;
                top = top->next;
                ps52plib->SetLineFeaturePriority( crnt, i );
            }

            //    In the interest of speed, choose only the one necessary area boundary style index
            int j;
            if( ps52plib->m_nBoundaryStyle == SYMBOLIZED_BOUNDARIES )
                j = 4;
            else
                j = 3;

            top = razRules[i][j];
            while( top != NULL ) {
                crnt = top;
                top = top->next;               // next object
                ps52plib->SetLineFeaturePriority( crnt, i );
            }

        }


        // Traverse the entire object list again, setting the priority of each line_segment_element
        // to the maximum priority seen for that segment
        for( int i = 0; i < PRIO_NUM; ++i ) {
            for( int j = 0; j < LUPNAME_NUM; j++ ) {
                ObjRazRules *top = razRules[i][j];
                while( top != NULL ) {
                    S57Obj *obj = top->obj;

                    VE_Element *pedge;
                    connector_segment *pcs;
                    line_segment_element *list = obj->m_ls_list;
                    while( list ){
                        switch (list->ls_type){
                            case TYPE_EE:
                            case TYPE_EE_REV:
                                pedge = list->pedge;// (VE_Element *)list->private0;
                                if(pedge)
                                    list->priority = pedge->max_priority;
                                break;

                            default:
                                pcs = list->pcs; //(connector_segment *)list->private0;
                                if(pcs)
                                    list->priority = pcs->max_priority_cs;
                                break;
                        }

                        list = list->next;
                    }

                    top = top->next;
                }
            }
        }
    }

    //      Mark the priority as set.
    //      Generally only reset by Options Dialog post processing
    m_bLinePrioritySet = true;
}

#if 0
void s57chart::SetLinePriorities( void )
{
    if( !ps52plib ) return;

    //      If necessary.....
    //      Establish line feature rendering priorities

    if( !m_bLinePrioritySet ) {
        ObjRazRules *top;
        ObjRazRules *crnt;

        for( int i = 0; i < PRIO_NUM; ++i ) {

            top = razRules[i][2];           //LINES
            while( top != NULL ) {
                ObjRazRules *crnt = top;
                top = top->next;
                ps52plib->SetLineFeaturePriority( crnt, i );
            }

            //    In the interest of speed, choose only the one necessary area boundary style index
            int j;
            if( ps52plib->m_nBoundaryStyle == SYMBOLIZED_BOUNDARIES )
                j = 4;
            else
                j = 3;

            top = razRules[i][j];
            while( top != NULL ) {
                crnt = top;
                top = top->next;               // next object
                ps52plib->SetLineFeaturePriority( crnt, i );
            }

        }


        // Traverse the entire object list again, setting the priority of each line_segment_element
        // to the maximum priority seen for that segment
        for( int i = 0; i < PRIO_NUM; ++i ) {
            for( int j = 0; j < LUPNAME_NUM; j++ ) {
                ObjRazRules *top = razRules[i][j];
                while( top != NULL ) {
                    S57Obj *obj = top->obj;

                    VE_Element *pedge;
                    connector_segment *pcs;
                    line_segment_element *list = obj->m_ls_list;
                    while( list ){
                        switch (list->type){
                            case TYPE_EE:

                                pedge = (VE_Element *)list->private0;
                                if(pedge)
                                    list->priority = pedge->max_priority;
                                break;

                            default:
                                pcs = (connector_segment *)list->private0;
                                if(pcs)
                                    list->priority = pcs->max_priority;
                                break;
                        }

                        list = list->next;
                    }

                    top = top->next;
                }
            }
        }
    }

    //      Mark the priority as set.
    //      Generally only reset by Options Dialog post processing
    m_bLinePrioritySet = true;
}
#endif

int s57chart::GetLineFeaturePointArray(S57Obj *obj, void **ret_array)
{
    //  Walk the line segment list once to get the required array size

    int nPoints = 0;
    line_segment_element *ls_list = obj->m_ls_list;
    while( ls_list){
        if( (ls_list->ls_type == TYPE_EE) || (ls_list->ls_type == TYPE_EE_REV) )
            nPoints += ls_list->pedge->nCount;
        else
            nPoints += 2;
        ls_list = ls_list->next;
    }

    if(!nPoints){
        *ret_array = 0;
        return 0;
    }

    //  Allocate the buffer
    float *br = (float *)malloc(nPoints * 2 * sizeof(float));
    *ret_array = br;

    // populate the buffer
    unsigned char *source_buffer = (unsigned char *)GetLineVertexBuffer();
    ls_list = obj->m_ls_list;
    while( ls_list){
        size_t vbo_offset = 0;
        size_t count = 0;
        if( (ls_list->ls_type == TYPE_EE) || (ls_list->ls_type == TYPE_EE_REV) ){
            vbo_offset = ls_list->pedge->vbo_offset;
            count = ls_list->pedge->nCount;
        }
        else{
            vbo_offset = ls_list->pcs->vbo_offset;
            count = 2;
        }

        memcpy(br, source_buffer + vbo_offset, count * 2 * sizeof(float));
        br += count * 2;
        ls_list = ls_list->next;
    }

    return nPoints;

}


#if 0
int s57chart::GetLineFeaturePointArray(S57Obj *obj, void **ret_array)
{
    //  Walk the line segment list once to get the required array size

    int nPoints = 0;
    line_segment_element *ls_list = obj->m_ls_list;
    while( ls_list){
        nPoints += ls_list->n_points;
        ls_list = ls_list->next;
    }

    if(!nPoints){
        *ret_array = 0;
        return 0;
    }

    //  Allocate the buffer
    float *br = (float *)malloc(nPoints * 2 * sizeof(float));
    *ret_array = br;

    // populate the buffer
    unsigned char *source_buffer = (unsigned char *)GetLineVertexBuffer();
    ls_list = obj->m_ls_list;
    while( ls_list){
        memcpy(br, source_buffer + ls_list->vbo_offset, ls_list->n_points * 2 * sizeof(float));
        br += ls_list->n_points * 2;
        ls_list = ls_list->next;
    }

    return nPoints;

}
#endif

typedef struct segment_pair{
    float e0, n0, e1, n1;
}_segment_pair;


void s57chart::AssembleLineGeometry( void )
{
    // Walk the hash tables to get the required buffer size

    //  Start with the edge hash table
    size_t nPoints = 0;
    VE_Hash::iterator it;
    for( it = m_ve_hash.begin(); it != m_ve_hash.end(); ++it ) {
        VE_Element *pedge = it->second;
        if( pedge ) {
            nPoints += pedge->nCount;
        }
    }

    //    printf("time0 %f\n", sw.GetTime());



    std::map<long long, connector_segment *> ce_connector_hash;
    std::map<long long, connector_segment *> ec_connector_hash;
    std::map<long long, connector_segment *> cc_connector_hash;

    std::map<long long, connector_segment *>::iterator csit;
    
    int ndelta = 0;

    //  Define a vector to temporarily hold the geometry for the created pcs elements

    std::vector<segment_pair> connector_segment_vector;
    size_t seg_pair_index = 0;



    //  Get the end node connected segments.  To do this, we
    //  walk the Feature array and process each feature that potentially has a LINE type element
    for( int i = 0; i < PRIO_NUM; ++i ) {
        for( int j = 0; j < LUPNAME_NUM; j++ ) {
            ObjRazRules *top = razRules[i][j];
            while( top != NULL ) {
                S57Obj *obj = top->obj;
                if(obj->Index == 5601)
                    int yyp = 3;

                line_segment_element list_top;
                list_top.next = 0;

                line_segment_element *le_current = &list_top;

                for( int iseg = 0; iseg < obj->m_n_lsindex; iseg++ ) {

                    if(!obj->m_lsindex_array)
                        continue;

                    int seg_index = iseg * 3;
                    int *index_run = &obj->m_lsindex_array[seg_index];

                    //  Get first connected node
                    unsigned int inode = *index_run++;

                    //  Get the edge
                    bool edge_dir = true;
                    int venode = *index_run++;
                    if(venode < 0){
                        venode = -venode;
                        edge_dir = false;
                    }

                    VE_Element *pedge = 0;
                    if(venode){
                        if(m_ve_hash.find(venode) != m_ve_hash.end())
                            pedge = m_ve_hash[venode];
                    }

                    //  Get end connected node
                    unsigned int enode = *index_run++;

                    //  Get first connected node
                    VC_Element *ipnode = 0;
                    ipnode = m_vc_hash[inode];

                    //  Get end connected node
                    VC_Element *epnode = 0;
                    epnode = m_vc_hash[enode];


                    if( ipnode ) {
                        if(pedge && pedge->nCount)
                        {

                            //      The initial node exists and connects to the start of an edge

                            long long key = ((unsigned long long)inode << 32) + venode;
                            
                            connector_segment *pcs = NULL;
                            csit = ce_connector_hash.find( key );
                            if( csit == ce_connector_hash.end() ){
                                ndelta += 2;
                                pcs = new connector_segment;
                                ce_connector_hash[key] = pcs;

                                // capture and store geometry
                                segment_pair pair;
                                float *ppt = ipnode->pPoint;
                                pair.e0 = *ppt++;
                                pair.n0 = *ppt;

                                if(edge_dir){
                                    pair.e1 = pedge->pPoints[ 0 ];
                                    pair.n1 = pedge->pPoints[ 1 ];
                                }
                                else{
                                    int last_point_index = (pedge->nCount -1) * 2;
                                    pair.e1 = pedge->pPoints[ last_point_index ];
                                    pair.n1 = pedge->pPoints[ last_point_index + 1 ];
                                }

                                connector_segment_vector.push_back(pair);
                                pcs->vbo_offset = seg_pair_index;               // use temporarily
                                seg_pair_index ++;

                                // calculate the centroid of this connector segment, used for viz testing
                                double lat, lon;
                                fromSM_Plugin( (pair.e0 + pair.e1)/2, (pair.n0 + pair.n1)/2, ref_lat, ref_lon, &lat, &lon );
                                pcs->cs_lat_avg = lat;
                                pcs->cs_lon_avg = lon;

                            }
                            else
                                pcs = csit->second;


                            line_segment_element *pls = new line_segment_element;
                            pls->next = 0;
                            //                            pls->n_points = 2;
                            pls->priority = 0;
                            pls->pcs = pcs;
                            pls->ls_type = TYPE_CE;

                            le_current->next = pls;             // hook it up
                            le_current = pls;

                        }
                    }

                    if(pedge && pedge->nCount){
                        line_segment_element *pls = new line_segment_element;
                        pls->next = 0;
                        //                        pls->n_points = pedge->nCount;
                        pls->priority = 0;
                        pls->pedge = pedge;
                        pls->ls_type = TYPE_EE;
                        if( !edge_dir )
                              pls->ls_type = TYPE_EE_REV;
                              

                        le_current->next = pls;             // hook it up
                        le_current = pls;

                    }   //pedge

                    // end node
                    if( epnode ) {

                        if(ipnode){
                            if(pedge && pedge->nCount){

                                long long key = ((unsigned long long)venode << 32) + enode;
                                
                                connector_segment *pcs = NULL;
                                csit = ec_connector_hash.find( key );
                                if( csit == ec_connector_hash.end() ){
                                    ndelta += 2;
                                    pcs = new connector_segment;
                                    ec_connector_hash[key] = pcs;

                                    // capture and store geometry
                                    segment_pair pair;

                                    if(!edge_dir){
                                        pair.e0 = pedge->pPoints[ 0 ];
                                        pair.n0 = pedge->pPoints[ 1 ];
                                    }
                                    else{
                                        int last_point_index = (pedge->nCount -1) * 2;
                                        pair.e0 = pedge->pPoints[ last_point_index ];
                                        pair.n0 = pedge->pPoints[ last_point_index + 1 ];
                                    }


                                    float *ppt = epnode->pPoint;
                                    pair.e1 = *ppt++;
                                    pair.n1 = *ppt;

                                    connector_segment_vector.push_back(pair);
                                    pcs->vbo_offset = seg_pair_index;               // use temporarily
                                    seg_pair_index ++;

                                    // calculate the centroid of this connector segment, used for viz testing
                                    double lat, lon;
                                    fromSM_Plugin( (pair.e0 + pair.e1)/2, (pair.n0 + pair.n1)/2, ref_lat, ref_lon, &lat, &lon );
                                    pcs->cs_lat_avg = lat;
                                    pcs->cs_lon_avg = lon;

                                }
                                else
                                    pcs = csit->second;

                                line_segment_element *pls = new line_segment_element;
                                pls->next = 0;
                                pls->priority = 0;
                                pls->pcs = pcs;
                                pls->ls_type = TYPE_EC;

                                le_current->next = pls;             // hook it up
                                le_current = pls;


                            }
                            else {
                                long long key = ((unsigned long long)inode << 32) + enode;
                                
                                connector_segment *pcs = NULL;
                                csit = cc_connector_hash.find( key );
                                if( csit == cc_connector_hash.end() ){
                                    ndelta += 2;
                                    pcs = new connector_segment;
                                    cc_connector_hash[key] = pcs;

                                    // capture and store geometry
                                    segment_pair pair;

                                    float *ppt = ipnode->pPoint;
                                    pair.e0 = *ppt++;
                                    pair.n0 = *ppt;

                                    ppt = epnode->pPoint;
                                    pair.e1 = *ppt++;
                                    pair.n1 = *ppt;

                                    connector_segment_vector.push_back(pair);
                                    pcs->vbo_offset = seg_pair_index;               // use temporarily
                                    seg_pair_index ++;

                                    // calculate the centroid of this connector segment, used for viz testing
                                    double lat, lon;
                                    fromSM_Plugin( (pair.e0 + pair.e1)/2, (pair.n0 + pair.n1)/2, ref_lat, ref_lon, &lat, &lon );
                                    pcs->cs_lat_avg = lat;
                                    pcs->cs_lon_avg = lon;

                                }
                                else
                                    pcs = csit->second;

                                line_segment_element *pls = new line_segment_element;
                                pls->next = 0;
                                pls->priority = 0;
                                pls->pcs = pcs;
                                pls->ls_type = TYPE_CC;

                                le_current->next = pls;             // hook it up
                                le_current = pls;


                            }
                        }
                    }


                }  // for

                //  All done, so assign the list to the object
                obj->m_ls_list = list_top.next;    // skipping the empty first placeholder element

                // we are all finished with the line segment index array, per object
                free(obj->m_lsindex_array);
                obj->m_lsindex_array = NULL;

                top = top->next;
            }
        }
    }
    //    printf("time1 %f\n", sw.GetTime());

    //  We have the total VBO point count, and a nice hashmap of the connector segments
    nPoints += ndelta;          // allow for the connector segments

    size_t vbo_byte_length = 2 * nPoints * sizeof(float);
    m_vbo_byte_length = vbo_byte_length;

    m_line_vertex_buffer = (float *)malloc( vbo_byte_length);
    float *lvr = m_line_vertex_buffer;
    size_t offset = 0;

    //      Copy and edge points as floats,
    //      and recording each segment's offset in the array
    for( it = m_ve_hash.begin(); it != m_ve_hash.end(); ++it ) {
        VE_Element *pedge = it->second;
        int key = it->first;
        if( pedge ) {
            memcpy(lvr, pedge->pPoints, pedge->nCount * 2 * sizeof(float));
            lvr += pedge->nCount * 2;

            pedge->vbo_offset = offset;
            offset += pedge->nCount * 2 * sizeof(float);
        }
//         else
//             int yyp = 4;        //TODO Why are zero elements being inserted into m_ve_hash?
    }

    //      Now iterate on the hashmaps, adding the connector segments in the temporary vector to the VBO buffer
    //      At the  same time, populate a vector, storing the pcs pointers to allow destruction at this class dtor.
    //      This will allow us to destroy (automatically) the pcs hashmaps, and save some storage


    for( csit = ce_connector_hash.begin(); csit != ce_connector_hash.end(); ++csit )
    {
        connector_segment *pcs = csit->second;
        m_pcs_vector.push_back(pcs);

        segment_pair pair = connector_segment_vector.at(pcs->vbo_offset);
        *lvr++ = pair.e0;
        *lvr++ = pair.n0;
        *lvr++ = pair.e1;
        *lvr++ = pair.n1;

        pcs->vbo_offset = offset;
        offset += 4 * sizeof(float);
    }

    for( csit = ec_connector_hash.begin(); csit != ec_connector_hash.end(); ++csit )
    {
        connector_segment *pcs = csit->second;
        m_pcs_vector.push_back(pcs);

        segment_pair pair = connector_segment_vector.at(pcs->vbo_offset);
        *lvr++ = pair.e0;
        *lvr++ = pair.n0;
        *lvr++ = pair.e1;
        *lvr++ = pair.n1;

        pcs->vbo_offset = offset;
        offset += 4 * sizeof(float);
    }

    for( csit = cc_connector_hash.begin(); csit != cc_connector_hash.end(); ++csit )
    {
        connector_segment *pcs = csit->second;
        m_pcs_vector.push_back(pcs);

        segment_pair pair = connector_segment_vector.at(pcs->vbo_offset);
        *lvr++ = pair.e0;
        *lvr++ = pair.n0;
        *lvr++ = pair.e1;
        *lvr++ = pair.n1;

        pcs->vbo_offset = offset;
        offset += 4 * sizeof(float);
    }

    // And so we can empty the temp buffer
    connector_segment_vector.clear();

    // Wwe can convert the edge hashmap to a vector, to allow  us to destroy the hashmap
    // and at the same time free up the point storage in the VE_Elements, since all the points
    // are now in the VBO buffer
    for( it = m_ve_hash.begin(); it != m_ve_hash.end(); ++it ) {
        VE_Element *pedge = it->second;
        if(pedge){
            m_pve_vector.push_back(pedge);
            free(pedge->pPoints);
        }
    }
    m_ve_hash.clear();


    // and we can empty the connector hashmap,
    // and at the same time free up the point storage in the VC_Elements, since all the points
    // are now in the VBO buffer
    for( VC_Hash::iterator itc = m_vc_hash.begin(); itc != m_vc_hash.end(); ++itc ) {
        VC_Element *pcs = itc->second;
        if(pcs)
            free(pcs->pPoint);
        delete pcs;
    }
    m_vc_hash.clear();




}




void s57chart::BuildLineVBO( void )
{
#ifdef ocpnUSE_GL
    // cm93 cannot efficiently use VBO, since the edge list is discovered incrementally,
    // and this would require rebuilding the VBO for each new cell that is loaded.

    if(CHART_TYPE_CM93 == GetChartType())
        return;

    if(!g_b_EnableVBO)
        return;

    if(m_LineVBO_name == -1){

        //      Create the VBO
        GLuint vboId;
        (s_glGenBuffers)(1, &vboId);

         // bind VBO in order to use
        (s_glBindBuffer)(GL_ARRAY_BUFFER, vboId);

        // upload data to VBO
        glEnableClientState(GL_VERTEX_ARRAY);             // activate vertex coords array
        (s_glBufferData)(GL_ARRAY_BUFFER, m_vbo_byte_length, m_line_vertex_buffer, GL_STATIC_DRAW);

        glDisableClientState(GL_VERTEX_ARRAY);            // deactivate vertex array
        (s_glBindBuffer)(GL_ARRAY_BUFFER, 0);

        //  Loop and populate all the objects
        for( int i = 0; i < PRIO_NUM; ++i ) {
            for( int j = 0; j < LUPNAME_NUM; j++ ) {
                ObjRazRules *top = razRules[i][j];
                while( top != NULL ) {
                    S57Obj *obj = top->obj;
                    obj->auxParm2 = vboId;
                    top = top->next;
                }
            }
        }

        m_LineVBO_name = vboId;

    }
#endif
}


/*              RectRegion:
 *                      This is the Screen region desired to be updated.  Will be either 1 rectangle(full screen)
 *                      or two rectangles (panning with FBO accelerated pan logic)
 *
 *              Region:
 *                      This is the LLRegion describing the quilt active region for this chart.
 *
 *              So, Actual rendering area onscreen should be clipped to the intersection of the two regions.
 */

bool s57chart::RenderRegionViewOnGL( const wxGLContext &glc, const ViewPort& VPoint,
                                     const OCPNRegion &RectRegion, const LLRegion &Region )
{
    return DoRenderRegionViewOnGL( glc, VPoint, RectRegion, Region, false );
}

bool s57chart::RenderOverlayRegionViewOnGL( const wxGLContext &glc, const ViewPort& VPoint,
                                            const OCPNRegion &RectRegion, const LLRegion &Region )
{
    return DoRenderRegionViewOnGL( glc, VPoint, RectRegion, Region, true );
}

bool s57chart::RenderRegionViewOnGLNoText( const wxGLContext &glc, const ViewPort& VPoint,
                                     const OCPNRegion &RectRegion, const LLRegion &Region )
{
    bool b_text = ps52plib->GetShowS57Text();
    ps52plib->m_bShowS57Text = false;
    bool b_ret =  DoRenderRegionViewOnGL( glc, VPoint, RectRegion, Region, false );
    ps52plib->m_bShowS57Text = b_text;
    
    return b_ret;
}

bool s57chart::RenderViewOnGLTextOnly( const wxGLContext &glc, const ViewPort& VPoint)
{
#ifdef ocpnUSE_GL
    
    if( !ps52plib ) return false;
    
    SetVPParms( VPoint );
    
    glPushMatrix(); //    Adjust for rotation
    glChartCanvas::RotateToViewPort(VPoint);
           
    glChartCanvas::DisableClipRegion();
    DoRenderOnGLText( glc, VPoint );
            
    glPopMatrix();
    
    
#endif
    return true;
}

bool s57chart::DoRenderRegionViewOnGL( const wxGLContext &glc, const ViewPort& VPoint,
                                       const OCPNRegion &RectRegion, const LLRegion &Region, bool b_overlay )
{
#ifdef ocpnUSE_GL

    if( !ps52plib ) return false;

    if( g_bDebugS57 ) printf( "\n" );

    SetVPParms( VPoint );

    ps52plib->PrepareForRender();

    if( m_plib_state_hash != ps52plib->GetStateHash() ) {
        m_bLinePrioritySet = false;                     // need to reset line priorities
        UpdateLUPs( this );                               // and update the LUPs
        ClearRenderedTextCache();                       // and reset the text renderer,
                                                        //for the case where depth(height) units change
        ResetPointBBoxes( m_last_vp, VPoint );
        SetSafetyContour();

        m_plib_state_hash = ps52plib->GetStateHash();

    }

    if( VPoint.view_scale_ppm != m_last_vp.view_scale_ppm ) {
        ResetPointBBoxes( m_last_vp, VPoint );
    }

    BuildLineVBO();
    SetLinePriorities();

    //        Clear the text declutter list
    ps52plib->ClearTextList();

    ViewPort vp = VPoint;

    // region always has either 1 or 2 rectangles (full screen or panning rectangles)
    for(OCPNRegionIterator upd ( RectRegion ); upd.HaveRects(); upd.NextRect()) {
        LLRegion chart_region = vp.GetLLRegion(upd.GetRect());
        chart_region.Intersect(Region);

        if(!chart_region.Empty()) {

            //TODO  I think this needs nore work for alternate Projections...
            //  cm93 vpoint crossing Greenwich, panning east, was rendering areas incorrectly.
            ViewPort cvp = glChartCanvas::ClippedViewport(VPoint, chart_region);

            if(CHART_TYPE_CM93 == GetChartType()){
                // for now I will revert to the faster rectangle clipping now that rendering order is resolved
//                glChartCanvas::SetClipRegion(cvp, chart_region);
                glChartCanvas::SetClipRect(cvp, upd.GetRect(), false);
            }
            else
                glChartCanvas::SetClipRect(cvp, upd.GetRect(), false);

            ps52plib->m_last_clip_rect = upd.GetRect();
            glPushMatrix(); //    Adjust for rotation
            glChartCanvas::RotateToViewPort(VPoint);
            DoRenderOnGL( glc, cvp );
            glPopMatrix();
            glChartCanvas::DisableClipRegion();
        }
    }

//      Update last_vp to reflect current state
    m_last_vp = VPoint;


//      CALLGRIND_STOP_INSTRUMENTATION

#endif
    return true;
}

bool s57chart::DoRenderOnGL( const wxGLContext &glc, const ViewPort& VPoint )
{
#ifdef ocpnUSE_GL

    int i;
    ObjRazRules *top;
    ObjRazRules *crnt;
    ViewPort tvp = VPoint;                    // undo const  TODO fix this in PLIB

    //      Render the areas quickly
    for( i = 0; i < PRIO_NUM; ++i ) {
        if( ps52plib->m_nBoundaryStyle == SYMBOLIZED_BOUNDARIES ) 
            top = razRules[i][4]; // Area Symbolized Boundaries
        else
            top = razRules[i][3]; // Area Plain Boundaries

        while( top != NULL ) {
            crnt = top;
            top = top->next;               // next object
            crnt->sm_transform_parms = &vp_transform;
            ps52plib->RenderAreaToGL( glc, crnt, &tvp );
        }
    }

    //    Render the lines and points
    for( i = 0; i < PRIO_NUM; ++i ) {
        if( ps52plib->m_nBoundaryStyle == SYMBOLIZED_BOUNDARIES ) 
            top = razRules[i][4]; // Area Symbolized Boundaries
        else
            top = razRules[i][3]; // Area Plain Boundaries
        while( top != NULL ) {
            crnt = top;
            top = top->next;               // next object
            crnt->sm_transform_parms = &vp_transform;
            ps52plib->RenderObjectToGL( glc, crnt, &tvp );
        }

        top = razRules[i][2];           //LINES
        while( top != NULL ) {
            crnt = top;
            top = top->next;
            crnt->sm_transform_parms = &vp_transform;
            ps52plib->RenderObjectToGL( glc, crnt, &tvp );
        }

        if( ps52plib->m_nSymbolStyle == SIMPLIFIED ) 
            top = razRules[i][0];       //SIMPLIFIED Points
        else
            top = razRules[i][1];           //Paper Chart Points Points

        while( top != NULL ) {
            crnt = top;
            top = top->next;
            crnt->sm_transform_parms = &vp_transform;
            ps52plib->RenderObjectToGL( glc, crnt, &tvp );
        }

    }

#endif          //#ifdef ocpnUSE_GL

    return true;
}

bool s57chart::DoRenderOnGLText( const wxGLContext &glc, const ViewPort& VPoint )
{
#ifdef ocpnUSE_GL
    
    int i;
    ObjRazRules *top;
    ObjRazRules *crnt;
    ViewPort tvp = VPoint;                    // undo const  TODO fix this in PLIB

#if 0    
    //      Render the areas quickly
    for( i = 0; i < PRIO_NUM; ++i ) {
        if( ps52plib->m_nBoundaryStyle == SYMBOLIZED_BOUNDARIES )
            top = razRules[i][4]; // Area Symbolized Boundaries
        else
            top = razRules[i][3];           // Area Plain Boundaries
            
            while( top != NULL ) {
                crnt = top;
                top = top->next;               // next object
                crnt->sm_transform_parms = &vp_transform;
///                ps52plib->RenderAreaToGL( glc, crnt, &tvp );
            }
    }
#endif
    
    //    Render the lines and points
    for( i = 0; i < PRIO_NUM; ++i ) {
        if( ps52plib->m_nBoundaryStyle == SYMBOLIZED_BOUNDARIES ) 
            top = razRules[i][4]; // Area Symbolized Boundaries
        else
            top = razRules[i][3]; // Area Plain Boundaries

        while( top != NULL ) {
                crnt = top;
                top = top->next;               // next object
                crnt->sm_transform_parms = &vp_transform;
                ps52plib->RenderObjectToGLText( glc, crnt, &tvp );
        }
            
        top = razRules[i][2];           //LINES
        while( top != NULL ) {
                crnt = top;
                top = top->next;
                crnt->sm_transform_parms = &vp_transform;
                ps52plib->RenderObjectToGLText( glc, crnt, &tvp );
        }
            
        if( ps52plib->m_nSymbolStyle == SIMPLIFIED ) 
            top = razRules[i][0];       //SIMPLIFIED Points
        else
            top = razRules[i][1];           //Paper Chart Points Points
            
        while( top != NULL ) {
                crnt = top;
                top = top->next;
                crnt->sm_transform_parms = &vp_transform;
                ps52plib->RenderObjectToGLText( glc, crnt, &tvp );
        }
            
    }
    
#endif          //#ifdef ocpnUSE_GL
    
    return true;
}


bool s57chart::RenderRegionViewOnDCNoText( wxMemoryDC& dc, const ViewPort& VPoint,
                                     const OCPNRegion &Region )
{
    bool b_text = ps52plib->GetShowS57Text();
    ps52plib->m_bShowS57Text = false;
    bool b_ret = DoRenderRegionViewOnDC( dc, VPoint, Region, false );
    ps52plib->m_bShowS57Text = b_text;
    
    return b_ret;
}

bool s57chart::RenderRegionViewOnDCTextOnly( wxMemoryDC& dc, const ViewPort& VPoint,
                                           const OCPNRegion &Region )
{
    if(!dc.IsOk())
        return false;

    SetVPParms( VPoint );

    //  If the viewport is rotated, there will only be one rectangle in the region
    //  so we can take a shortcut...
    if(fabs(VPoint.rotation) > .01){
        DCRenderText( dc, VPoint );
    }
    else{
        ViewPort temp_vp = VPoint;
        double temp_lon_left, temp_lat_bot, temp_lon_right, temp_lat_top;
        
        //    Decompose the region into rectangles,
        OCPNRegionIterator upd( Region ); // get the requested rect list
        while( upd.HaveRects() ) {
            wxRect rect = upd.GetRect();
            
            wxPoint p;
            p.x = rect.x;
            p.y = rect.y;
            
            temp_vp.GetLLFromPix( p, &temp_lat_top, &temp_lon_left);
            
            p.x += rect.width;
            p.y += rect.height;
            temp_vp.GetLLFromPix( p, &temp_lat_bot, &temp_lon_right);
        
            if( temp_lon_right < temp_lon_left )        // presumably crossing Greenwich
                    temp_lon_right += 360.;
        
        
            temp_vp.GetBBox().Set(temp_lat_bot, temp_lon_left, temp_lat_top, temp_lon_right);

            wxDCClipper clip(dc, rect);
            DCRenderText( dc, temp_vp );
            
            upd.NextRect();
        }
    }
    
    return true;
}

bool s57chart::RenderRegionViewOnDC( wxMemoryDC& dc, const ViewPort& VPoint,
        const OCPNRegion &Region )
{
    return DoRenderRegionViewOnDC( dc, VPoint, Region, false );
}

bool s57chart::RenderOverlayRegionViewOnDC( wxMemoryDC& dc, const ViewPort& VPoint,
        const OCPNRegion &Region )
{
    return DoRenderRegionViewOnDC( dc, VPoint, Region, true );
}

bool s57chart::DoRenderRegionViewOnDC( wxMemoryDC& dc, const ViewPort& VPoint,
        const OCPNRegion &Region, bool b_overlay )
{
    SetVPParms( VPoint );

    bool force_new_view = false;

    if( Region != m_last_Region ) force_new_view = true;

    ps52plib->PrepareForRender();

    if( m_plib_state_hash != ps52plib->GetStateHash() ) {
        m_bLinePrioritySet = false;                     // need to reset line priorities
        UpdateLUPs( this );                               // and update the LUPs
        ClearRenderedTextCache();                       // and reset the text renderer,
                                                        //for the case where depth(height) units change
        ResetPointBBoxes( m_last_vp, VPoint );
        SetSafetyContour();
    }

    if( VPoint.view_scale_ppm != m_last_vp.view_scale_ppm ) {
        ResetPointBBoxes( m_last_vp, VPoint );
    }

    SetLinePriorities();

    bool bnew_view = DoRenderViewOnDC( dc, VPoint, DC_RENDER_ONLY, force_new_view );

    //    If quilting, we need to return a cloned bitmap instead of the original golden item
    if( VPoint.b_quilt ) {
        if( m_pCloneBM ) {
            if( ( m_pCloneBM->GetWidth() != VPoint.pix_width )
                    || ( m_pCloneBM->GetHeight() != VPoint.pix_height ) ) {
                delete m_pCloneBM;
                m_pCloneBM = NULL;
            }
        }
        if( NULL == m_pCloneBM ) m_pCloneBM = new wxBitmap( VPoint.pix_width, VPoint.pix_height,
                -1 );

        wxMemoryDC dc_clone;
        dc_clone.SelectObject( *m_pCloneBM );

#ifdef ocpnUSE_DIBSECTION
        ocpnMemDC memdc, dc_org;
#else
        wxMemoryDC memdc, dc_org;
#endif

        pDIB->SelectIntoDC( dc_org );

        //    Decompose the region into rectangles, and fetch them into the target dc
        OCPNRegionIterator upd( Region ); // get the requested rect list
        while( upd.HaveRects() ) {
            wxRect rect = upd.GetRect();
            dc_clone.Blit( rect.x, rect.y, rect.width, rect.height, &dc_org, rect.x, rect.y );
            upd.NextRect();
        }

        dc_clone.SelectObject( wxNullBitmap );
        dc_org.SelectObject( wxNullBitmap );

        //    Create a mask
        if( b_overlay ) {
            wxColour nodat = GetGlobalColor( _T ( "NODTA" ) );
            wxColour nodat_sub = nodat;

#ifdef ocpnUSE_ocpnBitmap
            nodat_sub = wxColour( nodat.Blue(), nodat.Green(), nodat.Red() );
#endif
            m_pMask = new wxMask( *m_pCloneBM, nodat_sub );
            m_pCloneBM->SetMask( m_pMask );
        }

        dc.SelectObject( *m_pCloneBM );
    } else
        pDIB->SelectIntoDC( dc );

    m_last_Region = Region;

    return bnew_view;

}

bool s57chart::RenderViewOnDC( wxMemoryDC& dc, const ViewPort& VPoint )
{
//    CALLGRIND_START_INSTRUMENTATION

    SetVPParms( VPoint );

    ps52plib->PrepareForRender();

    if( m_plib_state_hash != ps52plib->GetStateHash() ) {
        m_bLinePrioritySet = false;                     // need to reset line priorities
        UpdateLUPs( this );                               // and update the LUPs
        ClearRenderedTextCache();                       // and reset the text renderer
        SetSafetyContour();
    }

    SetLinePriorities();

    bool bnew_view = DoRenderViewOnDC( dc, VPoint, DC_RENDER_ONLY, false );

    pDIB->SelectIntoDC( dc );

    return bnew_view;

//    CALLGRIND_STOP_INSTRUMENTATION

}

bool s57chart::DoRenderViewOnDC( wxMemoryDC& dc, const ViewPort& VPoint, RenderTypeEnum option,
        bool force_new_view )
{
    bool bnewview = false;
    wxPoint rul, rlr;
    bool bNewVP = false;

    bool bReallyNew = false;

    double easting_ul, northing_ul;
    double easting_lr, northing_lr;
    double prev_easting_ul = 0., prev_northing_ul = 0.;
    double prev_easting_lr, prev_northing_lr;

    if( ps52plib->GetPLIBColorScheme() != m_lastColorScheme ) bReallyNew = true;
    m_lastColorScheme = ps52plib->GetPLIBColorScheme();

    if( VPoint.view_scale_ppm != m_last_vp.view_scale_ppm ) bReallyNew = true;

    //      If the scale is very small, do not use the cache to avoid harmonic difficulties...
    if( VPoint.chart_scale > 1e8 ) bReallyNew = true;

    wxRect dest( 0, 0, VPoint.pix_width, VPoint.pix_height );
    if( m_last_vprect != dest ) bReallyNew = true;
    m_last_vprect = dest;

    if( m_plib_state_hash != ps52plib->GetStateHash() ) {
        bReallyNew = true;
        m_plib_state_hash = ps52plib->GetStateHash();
    }

    if( bReallyNew ) {
        bNewVP = true;
        delete pDIB;
        pDIB = NULL;
        bnewview = true;
    }

//      Calculate the desired rectangle in the last cached image space
    if( m_last_vp.IsValid() ) {
        easting_ul = m_easting_vp_center - ( ( VPoint.pix_width / 2 ) / m_view_scale_ppm );
        northing_ul = m_northing_vp_center + ( ( VPoint.pix_height / 2 ) / m_view_scale_ppm );
        easting_lr = easting_ul + ( VPoint.pix_width / m_view_scale_ppm );
        northing_lr = northing_ul - ( VPoint.pix_height / m_view_scale_ppm );

        double last_easting_vp_center, last_northing_vp_center;
        toSM( m_last_vp.clat, m_last_vp.clon, ref_lat, ref_lon, &last_easting_vp_center,
                &last_northing_vp_center );

        prev_easting_ul = last_easting_vp_center
                - ( ( m_last_vp.pix_width / 2 ) / m_view_scale_ppm );
        prev_northing_ul = last_northing_vp_center
                + ( ( m_last_vp.pix_height / 2 ) / m_view_scale_ppm );
        prev_easting_lr = easting_ul + ( m_last_vp.pix_width / m_view_scale_ppm );
        prev_northing_lr = northing_ul - ( m_last_vp.pix_height / m_view_scale_ppm );

        double dx = ( easting_ul - prev_easting_ul ) * m_view_scale_ppm;
        double dy = ( prev_northing_ul - northing_ul ) * m_view_scale_ppm;

        rul.x = (int) round((easting_ul - prev_easting_ul) * m_view_scale_ppm);
        rul.y = (int) round((prev_northing_ul - northing_ul) * m_view_scale_ppm);

        rlr.x = (int) round((easting_lr - prev_easting_ul) * m_view_scale_ppm);
        rlr.y = (int) round((prev_northing_ul - northing_lr) * m_view_scale_ppm);

        if( ( fabs( dx - wxRound( dx ) ) > 1e-5 ) || ( fabs( dy - wxRound( dy ) ) > 1e-5 ) ) {
            if( g_bDebugS57 ) printf(
                    "s57chart::DoRender  Cache miss on non-integer pixel delta %g %g\n", dx, dy );
            rul.x = 0;
            rul.y = 0;
            rlr.x = 0;
            rlr.y = 0;
            bNewVP = true;
        }

        else if( ( rul.x != 0 ) || ( rul.y != 0 ) ) {
            if( g_bDebugS57 ) printf( "newvp due to rul\n" );
            bNewVP = true;
        }
    } else {
        rul.x = 0;
        rul.y = 0;
        rlr.x = 0;
        rlr.y = 0;
        bNewVP = true;
    }

    if( force_new_view ) bNewVP = true;

    //      Using regions, calculate re-usable area of pDIB

    OCPNRegion rgn_last( 0, 0, VPoint.pix_width, VPoint.pix_height );
    OCPNRegion rgn_new( rul.x, rul.y, rlr.x - rul.x, rlr.y - rul.y );
    rgn_last.Intersect( rgn_new );            // intersection is reusable portion

    if( bNewVP && ( NULL != pDIB ) && !rgn_last.IsEmpty() ) {
        int xu, yu, wu, hu;
        rgn_last.GetBox( xu, yu, wu, hu );

        int desx = 0;
        int desy = 0;
        int srcx = xu;
        int srcy = yu;

        if( rul.x < 0 ) {
            srcx = 0;
            desx = -rul.x;
        }
        if( rul.y < 0 ) {
            srcy = 0;
            desy = -rul.y;
        }

        ocpnMemDC dc_last;
        pDIB->SelectIntoDC( dc_last );

        ocpnMemDC dc_new;
        PixelCache *pDIBNew = new PixelCache( VPoint.pix_width, VPoint.pix_height, BPP );
        pDIBNew->SelectIntoDC( dc_new );

//        printf("reuse blit %d %d %d %d %d %d\n",desx, desy, wu, hu,  srcx, srcy);
        dc_new.Blit( desx, desy, wu, hu, (wxDC *) &dc_last, srcx, srcy, wxCOPY );

        //        Ask the plib to adjust the persistent text rectangle list for this canvas shift
        //        This ensures that, on pans, the list stays in registration with the new text renders to come
        ps52plib->AdjustTextList( desx - srcx, desy - srcy, VPoint.pix_width, VPoint.pix_height );

        dc_new.SelectObject( wxNullBitmap );
        dc_last.SelectObject( wxNullBitmap );

        delete pDIB;
        pDIB = pDIBNew;

//              OK, now have the re-useable section in place
//              Next, build the new sections

        pDIB->SelectIntoDC( dc );

        OCPNRegion rgn_delta( 0, 0, VPoint.pix_width, VPoint.pix_height );
        OCPNRegion rgn_reused( desx, desy, wu, hu );
        rgn_delta.Subtract( rgn_reused );

        OCPNRegionIterator upd( rgn_delta ); // get the update rect list
        while( upd.HaveRects() ) {
            wxRect rect = upd.GetRect();

//      Build temp ViewPort on this region

            ViewPort temp_vp = VPoint;
            double temp_lon_left, temp_lat_bot, temp_lon_right, temp_lat_top;

            double temp_northing_ul = prev_northing_ul - ( rul.y / m_view_scale_ppm )
                    - ( rect.y / m_view_scale_ppm );
            double temp_easting_ul = prev_easting_ul + ( rul.x / m_view_scale_ppm )
                    + ( rect.x / m_view_scale_ppm );
            fromSM( temp_easting_ul, temp_northing_ul, ref_lat, ref_lon, &temp_lat_top,
                    &temp_lon_left );

            double temp_northing_lr = temp_northing_ul - ( rect.height / m_view_scale_ppm );
            double temp_easting_lr = temp_easting_ul + ( rect.width / m_view_scale_ppm );
            fromSM( temp_easting_lr, temp_northing_lr, ref_lat, ref_lon, &temp_lat_bot,
                    &temp_lon_right );

            temp_vp.GetBBox().Set( temp_lat_bot, temp_lon_left,
                                   temp_lat_top, temp_lon_right );

            //      Allow some slop in the viewport
            //    TODO Investigate why this fails if greater than 5 percent
            double margin = wxMin(temp_vp.GetBBox().GetLonRange(), temp_vp.GetBBox().GetLatRange())
                    * 0.05;
            temp_vp.GetBBox().EnLarge( margin );

//      And Render it new piece on the target dc
//     printf("New Render, rendering %d %d %d %d \n", rect.x, rect.y, rect.width, rect.height);

            DCRenderRect( dc, temp_vp, &rect );

            upd.NextRect();
        }

        dc.SelectObject( wxNullBitmap );

        bnewview = true;

//      Update last_vp to reflect the current cached bitmap
        m_last_vp = VPoint;

    }

    else if( bNewVP || ( NULL == pDIB ) ) {
        delete pDIB;
        pDIB = new PixelCache( VPoint.pix_width, VPoint.pix_height, BPP );     // destination

        wxRect full_rect( 0, 0, VPoint.pix_width, VPoint.pix_height );
        pDIB->SelectIntoDC( dc );

        //        Clear the text declutter list
        ps52plib->ClearTextList();

        DCRenderRect( dc, VPoint, &full_rect );

        dc.SelectObject( wxNullBitmap );

        bnewview = true;

//      Update last_vp to reflect the current cached bitmap
        m_last_vp = VPoint;

    }

    return bnewview;

}

int s57chart::DCRenderRect( wxMemoryDC& dcinput, const ViewPort& vp, wxRect* rect )
{

    int i;
    ObjRazRules *top;
    ObjRazRules *crnt;

    wxASSERT(rect);
    ViewPort tvp = vp;                    // undo const  TODO fix this in PLIB

//    This does not work due to some issue with ref data of allocated buffer.....
//    render_canvas_parms pb_spec( rect->x, rect->y, rect->width, rect->height,  GetGlobalColor ( _T ( "NODTA" ) ));

    render_canvas_parms pb_spec;

    pb_spec.depth = BPP;
    pb_spec.pb_pitch = ( ( rect->width * pb_spec.depth / 8 ) );
    pb_spec.lclip = rect->x;
    pb_spec.rclip = rect->x + rect->width - 1;
    pb_spec.pix_buff = (unsigned char *) malloc( rect->height * pb_spec.pb_pitch );
    pb_spec.width = rect->width;
    pb_spec.height = rect->height;
    pb_spec.x = rect->x;
    pb_spec.y = rect->y;

#ifdef ocpnUSE_ocpnBitmap
    pb_spec.b_revrgb = true;
#else
    pb_spec.b_revrgb = false;
#endif

    // Preset background
    wxColour color = GetGlobalColor( _T ( "NODTA" ) );
    unsigned char r, g, b;
    if( color.IsOk() ) {
        r = color.Red();
        g = color.Green();
        b = color.Blue();
    } else
        r = g = b = 0;

    if( pb_spec.depth == 24 ) {
        for( int i = 0; i < pb_spec.height; i++ ) {
            unsigned char *p = pb_spec.pix_buff + ( i * pb_spec.pb_pitch );
            for( int j = 0; j < pb_spec.width; j++ ) {
                *p++ = r;
                *p++ = g;
                *p++ = b;
            }
        }
    } else {
        int color_int = ( ( r ) << 16 ) + ( ( g ) << 8 ) + ( b );

        for( int i = 0; i < pb_spec.height; i++ ) {
            int *p = (int *) ( pb_spec.pix_buff + ( i * pb_spec.pb_pitch ) );
            for( int j = 0; j < pb_spec.width; j++ ) {
                *p++ = color_int;
            }
        }
    }

//      Render the areas quickly
    for( i = 0; i < PRIO_NUM; ++i ) {
        if( ps52plib->m_nBoundaryStyle == SYMBOLIZED_BOUNDARIES ) 
            top = razRules[i][4]; // Area Symbolized Boundaries
        else
            top = razRules[i][3]; // Area Plain Boundaries

        while( top != NULL ) {
            crnt = top;
            top = top->next;               // next object
            crnt->sm_transform_parms = &vp_transform;
            ps52plib->RenderAreaToDC( &dcinput, crnt, &tvp, &pb_spec );
        }
    }

//      Convert the Private render canvas into a bitmap
#ifdef ocpnUSE_ocpnBitmap
    ocpnBitmap *pREN = new ocpnBitmap( pb_spec.pix_buff, pb_spec.width, pb_spec.height,
            pb_spec.depth );
#else
    wxImage *prender_image = new wxImage(pb_spec.width, pb_spec.height, false);
    prender_image->SetData((unsigned char*)pb_spec.pix_buff);
    wxBitmap *pREN = new wxBitmap(*prender_image);

#endif

//      Map it into a temporary DC
    wxMemoryDC dc_ren;
    dc_ren.SelectObject( *pREN );

//      Blit it onto the target dc
    dcinput.Blit( pb_spec.x, pb_spec.y, pb_spec.width, pb_spec.height, (wxDC *) &dc_ren, 0, 0 );

//      And clean up the mess
    dc_ren.SelectObject( wxNullBitmap );

#ifdef ocpnUSE_ocpnBitmap
    free( pb_spec.pix_buff );
#else
    delete prender_image;           // the image owns the data
                                    // and so will free it in due course
#endif

    delete pREN;

//      Render the rest of the objects/primitives
    DCRenderLPB( dcinput, vp, rect );

    return 1;
}

bool s57chart::DCRenderLPB( wxMemoryDC& dcinput, const ViewPort& vp, wxRect* rect )
{
    int i;
    ObjRazRules *top;
    ObjRazRules *crnt;
    ViewPort tvp = vp;                    // undo const  TODO fix this in PLIB

    for( i = 0; i < PRIO_NUM; ++i ) {
//      Set up a Clipper for Lines
        wxDCClipper *pdcc = NULL;
        if( rect ) {
            wxRect nr = *rect;
//         pdcc = new wxDCClipper(dcinput, nr);
        }

        if( ps52plib->m_nBoundaryStyle == SYMBOLIZED_BOUNDARIES ) 
            top = razRules[i][4]; // Area Symbolized Boundaries
        else
            top = razRules[i][3];           // Area Plain Boundaries
        while( top != NULL ) {
            crnt = top;
            top = top->next;               // next object
            crnt->sm_transform_parms = &vp_transform;
            ps52plib->RenderObjectToDC( &dcinput, crnt, &tvp );
        }

        top = razRules[i][2];           //LINES
        while( top != NULL ) {
            crnt = top;
            top = top->next;
            crnt->sm_transform_parms = &vp_transform;
            ps52plib->RenderObjectToDC( &dcinput, crnt, &tvp );
        }

        if( ps52plib->m_nSymbolStyle == SIMPLIFIED ) 
            top = razRules[i][0];       //SIMPLIFIED Points
        else
            top = razRules[i][1];           //Paper Chart Points Points

        while( top != NULL ) {
            crnt = top;
            top = top->next;
            crnt->sm_transform_parms = &vp_transform;
            ps52plib->RenderObjectToDC( &dcinput, crnt, &tvp );
        }

        //      Destroy Clipper
        if( pdcc ) delete pdcc;
    }

    /*
     printf("Render Lines                  %ldms\n", stlines.Time());
     printf("Render Simple Points          %ldms\n", stsim_pt.Time());
     printf("Render Paper Points           %ldms\n", stpap_pt.Time());
     printf("Render Symbolized Boundaries  %ldms\n", stasb.Time());
     printf("Render Plain Boundaries       %ldms\n\n", stapb.Time());
     */
    return true;
}

bool s57chart::DCRenderText( wxMemoryDC& dcinput, const ViewPort& vp )
{
    int i;
    ObjRazRules *top;
    ObjRazRules *crnt;
    ViewPort tvp = vp;                    // undo const  TODO fix this in PLIB
    
    for( i = 0; i < PRIO_NUM; ++i ) {
        
        if( ps52plib->m_nBoundaryStyle == SYMBOLIZED_BOUNDARIES ) 
            top = razRules[i][4]; // Area Symbolized Boundaries
        else
            top = razRules[i][3]; // Area Plain Boundaries

        while( top != NULL ) {
                crnt = top;
                top = top->next;               // next object
                crnt->sm_transform_parms = &vp_transform;
                ps52plib->RenderObjectToDCText( &dcinput, crnt, &tvp );
        }
            
        top = razRules[i][2];           //LINES
        while( top != NULL ) {
                crnt = top;
                top = top->next;
                crnt->sm_transform_parms = &vp_transform;
                ps52plib->RenderObjectToDCText( &dcinput, crnt, &tvp );
        }
            
        if( ps52plib->m_nSymbolStyle == SIMPLIFIED ) 
            top = razRules[i][0];       //SIMPLIFIED Points
        else
            top = razRules[i][1];           //Paper Chart Points Points
            
        while( top != NULL ) {
                crnt = top;
                top = top->next;
                crnt->sm_transform_parms = &vp_transform;
                ps52plib->RenderObjectToDCText( &dcinput, crnt, &tvp );
        }
    }
            
    return true;
}




bool s57chart::IsCellOverlayType( char *pFullPath )
{
    wxFileName fn( wxString( pFullPath, wxConvUTF8 ) );
    //      Get the "Usage" character
    wxString cname = fn.GetName();
    if(cname.Length() >= 3)
        return ( (cname[2] == 'L') || (cname[2] == 'A'));
    else
        return false;
}

InitReturn s57chart::Init( const wxString& name, ChartInitFlag flags )
{
    // Really can only Init and use S57 chart if the S52 Presentation Library is present and OK
    if( (NULL ==ps52plib) || !(ps52plib->m_bOK) )
        return INIT_FAIL_REMOVE;
    
    wxString ext;
    if(name.Upper().EndsWith(".XZ")) {
        ext = wxFileName(name.Left(name.Length()-3)).GetExt();
        
        // decompress to temp file to allow seeking
        m_TempFilePath = wxFileName::GetTempDir() + wxFileName::GetPathSeparator() +
            wxFileName(name).GetName();

        if(!wxFileExists(m_TempFilePath) && !DecompressXZFile(name, m_TempFilePath)) {
            wxRemoveFile(m_TempFilePath);
            return INIT_FAIL_REMOVE;
        }
    } else {
        m_TempFilePath = name;
        ext = wxFileName(name).GetExt();
    }
    m_FullPath = name;

    //    Use a static semaphore flag to prevent recursion
    if( s_bInS57 ) {
//          printf("s57chart::Init() recursion..., retry\n");
//          wxLogMessage(_T("Recursion"));
        return INIT_FAIL_NOERROR;
    }

    s_bInS57++;

    InitReturn ret_value = INIT_OK;

    m_Description = name;

    wxFileName fn( m_TempFilePath );

    //      Get the "Usage" character
    wxString cname = fn.GetName();
    m_usage_char = cname[2];

    //  Establish a common reference point for the chart
    ref_lat = ( m_FullExtent.NLAT + m_FullExtent.SLAT ) / 2.;
    ref_lon = ( m_FullExtent.WLON + m_FullExtent.ELON ) / 2.;

    if( flags == THUMB_ONLY ) {

        // Look for Thumbnail
        // LoadThumb();

        s_bInS57--;
        return INIT_OK;
    }

    if( flags == HEADER_ONLY ) {
        if( ext == _T("000") ) {
            if( !GetBaseFileAttr( fn.GetFullPath() ) )
                ret_value = INIT_FAIL_REMOVE;
            else {
                if( !CreateHeaderDataFromENC() )
                    ret_value = INIT_FAIL_REMOVE;
                else
                    ret_value = INIT_OK;
            }
        } else if( ext == _T("S57") ) {
            m_SENCFileName = m_TempFilePath;
            if( !CreateHeaderDataFromSENC() ) ret_value = INIT_FAIL_REMOVE;
            else
                ret_value = INIT_OK;
        }

        s_bInS57--;
        return ret_value;

    }

    //      Full initialization from here

    if( !m_bbase_file_attr_known ) {
        if( !GetBaseFileAttr( m_TempFilePath ) )
            ret_value = INIT_FAIL_REMOVE;
        else
            m_bbase_file_attr_known = true;
    }

    if( ext == _T("000") ) {
        if( m_bbase_file_attr_known ) {

            int sret = FindOrCreateSenc( m_FullPath );
            if( sret != BUILD_SENC_OK ) {
                if( sret == BUILD_SENC_NOK_RETRY ) ret_value = INIT_FAIL_RETRY;
                else
                    ret_value = INIT_FAIL_REMOVE;
            } else
                ret_value = PostInit( flags, m_global_color_scheme );

        }

    }

    else if( ext == _T("S57") ) {

        m_SENCFileName = m_TempFilePath;
        ret_value = PostInit( flags, m_global_color_scheme );

    }

    
    s_bInS57--;
    return ret_value;

}

wxString s57chart::buildSENCName( const wxString& name)
{
    wxFileName fn(name);
    fn.SetExt( _T("S57") );
    wxString file_name = fn.GetFullName();
    
    //      Set the proper directory for the SENC files
    wxString SENCdir = g_SENCPrefix;
    
    if( SENCdir.Last() != wxFileName::GetPathSeparator() )
        SENCdir.Append( wxFileName::GetPathSeparator() );
    
#if 1
    wxString source_dir = fn.GetPath(wxPATH_GET_SEPARATOR);    
    wxCharBuffer buf = source_dir.ToUTF8();
    unsigned char sha1_out[20];
    sha1( (unsigned char *) buf.data(), strlen(buf.data()), sha1_out );
    
    wxString sha1;
    for (unsigned int i=0 ; i < 6 ; i++){
        wxString s;
        s.Printf(_T("%02X"), sha1_out[i]);
        sha1 += s;
    }
    sha1 += _T("_");
    file_name.Prepend(sha1);
#endif    
    
    wxFileName tsfn( SENCdir );
    tsfn.SetFullName( file_name );
    
    return tsfn.GetFullPath();
}

//-----------------------------------------------------------------------------------------------
//    Find or Create a relevent SENC file from a given .000 ENC file
//    Returns with error code, and associated SENC file name in m_S57FileName
//-----------------------------------------------------------------------------------------------
InitReturn s57chart::FindOrCreateSenc( const wxString& name, bool b_progress )
{
    //  This method may be called for a compressed .000 cell, so check and decompress if necessary
    wxString ext;
    if(name.Upper().EndsWith(".XZ")) {
        ext = wxFileName(name.Left(name.Length()-3)).GetExt();
        
        // decompress to temp file to allow seeking
        m_TempFilePath = wxFileName::GetTempDir() + wxFileName::GetPathSeparator() +
        wxFileName(name).GetName();
        
        if(!wxFileExists(m_TempFilePath) && !DecompressXZFile(name, m_TempFilePath)) {
            wxRemoveFile(m_TempFilePath);
            return INIT_FAIL_REMOVE;
        }
    } else {
        m_TempFilePath = name;
        ext = wxFileName(name).GetExt();
    }
    m_FullPath = name;
    
    if( !m_bbase_file_attr_known ) {
        if( !GetBaseFileAttr( m_TempFilePath ) )
            return INIT_FAIL_REMOVE;
        else
            m_bbase_file_attr_known = true;
    }
    
    //      Establish location for SENC files
    m_SENCFileName = buildSENCName( name );
    
    int build_ret_val = 1;

    bool bbuild_new_senc = false;
    m_bneed_new_thumbnail = false;

    wxFileName FileName000( m_TempFilePath );

//      Look for SENC file in the target directory

    wxString msg( _T("S57chart::Checking SENC file: ") );
    msg.Append( m_SENCFileName );
    wxLogMessage( msg );
    
    {
        int force_make_senc = 0;

        if( ::wxFileExists(m_SENCFileName) ){                    // SENC file exists

            Osenc senc;
            if(senc.ingestHeader( m_SENCFileName ) ){
                bbuild_new_senc = true;
                wxLogMessage(_T("    Rebuilding SENC due to ingestHeader failure."));
            }
            else{

                int senc_file_version = senc.getSencReadVersion();

                int last_update = senc.getSENCReadLastUpdate();

                wxString str = senc.getSENCFileCreateDate();
                wxDateTime SENCCreateDate;
                SENCCreateDate.ParseFormat( str, _T("%Y%m%d"));

                if( SENCCreateDate.IsValid() )
                    SENCCreateDate.ResetTime();                   // to midnight

//                wxULongLong size000 = senc.getFileSize000();
//                wxString ssize000 = senc.getsFileSize000();

                wxString senc_base_edtn = senc.getSENCReadBaseEdition();
                long isenc_edition;
                senc_base_edtn.ToLong(&isenc_edition);
                long ifile_edition;
                m_edtn000.ToLong(&ifile_edition);
                
//              Anything to do?
//force_make_senc = 1;
                //  SENC file version has to be correct for other tests to make sense
                if( senc_file_version != CURRENT_SENC_FORMAT_VERSION ){
                    bbuild_new_senc = true;
                    wxLogMessage(_T("    Rebuilding SENC due to SENC format update."));
                }

                //  Senc EDTN must be the same as .000 file EDTN.
                //  This test catches the usual case where the .000 file is updated from the web,
                //  and all updates (.001, .002, etc.)  are subsumed.
                
                else if( ifile_edition > isenc_edition ){
                    bbuild_new_senc = true;
                    wxLogMessage(_T("    Rebuilding SENC due to cell edition update."));
                    wxString msg;
                    msg = _T("    Last edition recorded in SENC: ");
                    msg += senc_base_edtn;
                    msg += _T("  most recent edition cell file: ");
                    msg += m_edtn000;
                    wxLogMessage(msg);
                }
                else {
                    //    See if there are any new update files  in the ENC directory
                    int most_recent_update_file = GetUpdateFileArray( FileName000, NULL, m_date000, m_edtn000 );

                    if( ifile_edition == isenc_edition ){
                        if( most_recent_update_file > last_update ){
                            bbuild_new_senc = true;
                            wxLogMessage(_T("    Rebuilding SENC due to incremental cell update."));
                            wxString msg;
                            msg.Printf(_T("    Last update recorded in SENC: %d   most recent update file: %d"), last_update, most_recent_update_file);
                            wxLogMessage(msg);
                        }
                    }

//          Make simple tests to see if the .000 file is "newer" than the SENC file representation
//          These tests may be redundant, since the DSID:EDTN test above should catch new base files
                    wxDateTime OModTime000;
                    FileName000.GetTimes( NULL, &OModTime000, NULL );
                    OModTime000.ResetTime();                      // to midnight
                    if( SENCCreateDate.IsValid() ){
                        if( OModTime000.IsLaterThan( SENCCreateDate ) ){
                            wxLogMessage(_T("    Rebuilding SENC due to Senc vs cell file time check."));
                            bbuild_new_senc = true;
                        }
                    }
                    else{
                        bbuild_new_senc = true;
                        wxLogMessage(_T("    Rebuilding SENC due to SENC create time invalid."));
                    }


//                     int Osize000l = FileName000.GetSize().GetLo();
//                     int Osize000h = FileName000.GetSize().GetHi();
//                     wxString t;
//                     t.Printf(_T("%d%d"), Osize000h, Osize000l);
//                     if( !t.IsSameAs( ssize000) )
//                         bbuild_new_senc = true;

                }

                if( force_make_senc )
                    bbuild_new_senc = true;

            }
        }
        else if( !::wxFileExists(m_SENCFileName ) )                    // SENC file does not exist
        {
            wxLogMessage(_T("    Rebuilding SENC due to missing SENC file."));
            bbuild_new_senc = true;
        }
    }

    if( bbuild_new_senc ) {
        m_bneed_new_thumbnail = true; // force a new thumbnail to be built in PostInit()
        build_ret_val = BuildSENCFile( m_TempFilePath, m_SENCFileName, b_progress );
        if( BUILD_SENC_NOK_PERMANENT == build_ret_val ) 
            return INIT_FAIL_REMOVE;
        if( BUILD_SENC_NOK_RETRY == build_ret_val )
            return INIT_FAIL_RETRY;
    }

    return INIT_OK;
}

InitReturn s57chart::PostInit( ChartInitFlag flags, ColorScheme cs )
{

//    SENC file is ready, so build the RAZ structure
    if( 0 != BuildRAZFromSENCFile( m_SENCFileName ) ) {
        wxString msg( _T("   Cannot load SENC file ") );
        msg.Append( m_SENCFileName );
        wxLogMessage( msg );

        return INIT_FAIL_RETRY;
    }

//      Check for and if necessary rebuild Thumbnail
//      Going to be in the global (user) SENC file directory
#if 1
    wxString SENCdir = g_SENCPrefix;
    if( SENCdir.Last() != wxFileName::GetPathSeparator() )
        SENCdir.Append( wxFileName::GetPathSeparator() );
    
    wxFileName s57File(m_SENCFileName);
    wxFileName ThumbFileName( SENCdir, s57File.GetName().Mid( 13 ), _T("BMP") );

    if( !ThumbFileName.FileExists() || m_bneed_new_thumbnail )
    {
        BuildThumbnail( ThumbFileName.GetFullPath() );

        //  Update the member thumbdata structure
        if( ThumbFileName.FileExists() ) {
            wxBitmap *pBMP_NEW;
#ifdef ocpnUSE_ocpnBitmap
            pBMP_NEW = new ocpnBitmap;
#else
            pBMP_NEW = new wxBitmap;
#endif
            if( pBMP_NEW->LoadFile( ThumbFileName.GetFullPath(), wxBITMAP_TYPE_BMP ) ) {
                delete pThumbData;
                pThumbData = new ThumbData;
                m_pDIBThumbDay = pBMP_NEW;
//                    pThumbData->pDIBThumb = pBMP_NEW;
            }
        }
    }
#endif

//    Set the color scheme
    m_global_color_scheme = cs;
    SetColorScheme( cs, false );

//    Build array of contour values for later use by conditional symbology

    BuildDepthContourArray();
    bReadyToRender = true;

    return INIT_OK;
}

void s57chart::ClearDepthContourArray( void )
{

    if( m_nvaldco_alloc ) {
        free (m_pvaldco_array);
    }
    m_nvaldco_alloc = 5;
    m_nvaldco = 0;
    m_pvaldco_array = (double *) calloc( m_nvaldco_alloc, sizeof(double) );
}

void s57chart::BuildDepthContourArray( void )
{
    //    Build array of contour values for later use by conditional symbology

    if( 0 == m_nvaldco_alloc ) {
        m_nvaldco_alloc = 5;
        m_pvaldco_array = (double *) calloc( m_nvaldco_alloc, sizeof(double) );
    }

    ObjRazRules *top;
    // some ENC have a lot of DEPCNT objects but they seem to store them
    // in VALDCO order, try to take advantage of that.
    double prev_valdco = 0.0;

    for( int i = 0; i < PRIO_NUM; ++i ) {
        for( int j = 0; j < LUPNAME_NUM; j++ ) {

            top = razRules[i][j];
            while( top != NULL ) {
                if( !strncmp( top->obj->FeatureName, "DEPCNT", 6 ) ) {
                    double valdco = 0.0;
                    if( GetDoubleAttr( top->obj, "VALDCO", valdco ) ) {
                        if (valdco != prev_valdco) {
                            prev_valdco = valdco;
                            m_nvaldco++;
                            if( m_nvaldco > m_nvaldco_alloc ) {
                                void *tr = realloc( (void *) m_pvaldco_array,
                                        m_nvaldco_alloc * 2 * sizeof(double) );
                                m_pvaldco_array = (double *) tr;
                                m_nvaldco_alloc *= 2;
                            }
                            m_pvaldco_array[m_nvaldco - 1] = valdco;
                        }
                    }
                }
                ObjRazRules *nxx = top->next;
                top = nxx;
            }
        }
    }
    std::sort( m_pvaldco_array, m_pvaldco_array + m_nvaldco );
    SetSafetyContour();
}


void s57chart::SetSafetyContour(void)
{
    // Iterate through the array of contours in this cell, choosing the best one to
    // render as a bold "safety contour" in the PLIB.

    //    This method computes the smallest chart DEPCNT:VALDCO value which
    //    is greater than or equal to the current PLIB mariner parameter S52_MAR_SAFETY_CONTOUR

    double mar_safety_contour = S52_getMarinerParam(S52_MAR_SAFETY_CONTOUR);

    int i = 0;
    if( NULL != m_pvaldco_array ) {
        for( i = 0; i < m_nvaldco; i++ ) {
            if( m_pvaldco_array[i] >= mar_safety_contour )
                break;
        }

        if( i < m_nvaldco )
            m_next_safe_cnt = m_pvaldco_array[i];
        else
            m_next_safe_cnt = (double) 1e6;
     } else {
         m_next_safe_cnt = (double) 1e6;
     }
     
     // A safety contour greater than "Deep Depth" makes no sense...
     // So, declare "no suitable safety depth contour"
     if(m_next_safe_cnt > S52_getMarinerParam(S52_MAR_DEEP_CONTOUR))
         m_next_safe_cnt = (double) 1e6;
     
}

void s57chart::InvalidateCache()
{
    delete pDIB;
    pDIB = NULL;
}

bool s57chart::BuildThumbnail( const wxString &bmpname )
{
    bool ret_code;

    wxFileName ThumbFileName( bmpname );

    //      Make the target directory if needed
    if( true != ThumbFileName.DirExists( ThumbFileName.GetPath() ) ) {
        if( !ThumbFileName.Mkdir( ThumbFileName.GetPath() ) ) {
            wxLogMessage(
                    _T("   Cannot create BMP file directory for ")
                            + ThumbFileName.GetFullPath() );
            return false;
        }
    }

    //      Set up a private ViewPort
    ViewPort vp;

    vp.clon = ( m_FullExtent.ELON + m_FullExtent.WLON ) / 2.;
    vp.clat = ( m_FullExtent.NLAT + m_FullExtent.SLAT ) / 2.;

    float ext_max =
            fmax((m_FullExtent.NLAT - m_FullExtent.SLAT), (m_FullExtent.ELON - m_FullExtent.WLON));

    vp.view_scale_ppm = ( S57_THUMB_SIZE / ext_max ) / ( 1852 * 60 );

    vp.pix_height = S57_THUMB_SIZE;
    vp.pix_width = S57_THUMB_SIZE;

    vp.m_projection_type = PROJECTION_MERCATOR;

    vp.GetBBox().Set( m_FullExtent.SLAT, m_FullExtent.WLON,
                      m_FullExtent.NLAT, m_FullExtent.ELON );

    vp.chart_scale = 10000000 - 1;
    vp.ref_scale = vp.chart_scale;
    vp.Validate();

    // cause a clean new render
    delete pDIB;
    pDIB = NULL;

    SetVPParms( vp );

//      Borrow the OBJLArray temporarily to set the object type visibility for this render
//      First, make a copy for the curent OBJLArray viz settings, setting current value to invisible

    unsigned int OBJLCount = ps52plib->pOBJLArray->GetCount();
//      int *psave_viz = new int[OBJLCount];
    int *psave_viz = (int *) malloc( OBJLCount * sizeof(int) );

    int *psvr = psave_viz;
    OBJLElement *pOLE;
    unsigned int iPtr;

    for( iPtr = 0; iPtr < OBJLCount; iPtr++ ) {
        pOLE = (OBJLElement *) ( ps52plib->pOBJLArray->Item( iPtr ) );
        *psvr++ = pOLE->nViz;
        pOLE->nViz = 0;
    }

//      Also, save some other settings
    bool bsavem_bShowSoundgp = ps52plib->m_bShowSoundg;
    bool bsave_text = ps52plib->m_bShowS57Text;
    
    // SetDisplayCategory may clear Noshow array
    ps52plib->SaveObjNoshow();

//      Now, set up what I want for this render
    for( iPtr = 0; iPtr < OBJLCount; iPtr++ ) {
        pOLE = (OBJLElement *) ( ps52plib->pOBJLArray->Item( iPtr ) );
        if( !strncmp( pOLE->OBJLName, "LNDARE", 6 ) ) pOLE->nViz = 1;
        if( !strncmp( pOLE->OBJLName, "DEPARE", 6 ) ) pOLE->nViz = 1;
    }

    
    ps52plib->m_bShowSoundg = false;
    ps52plib->m_bShowS57Text = false;
    
//      Use display category MARINERS_STANDARD to force use of OBJLArray
    DisCat dsave = ps52plib->GetDisplayCategory();
    ps52plib->SetDisplayCategory( MARINERS_STANDARD );

    ps52plib->AddObjNoshow( "BRIDGE" );
    ps52plib->AddObjNoshow( "GATCON" );
    
    double safety_depth = S52_getMarinerParam(S52_MAR_SAFETY_DEPTH);
    S52_setMarinerParam(S52_MAR_SAFETY_DEPTH, -100);  
    double safety_contour = S52_getMarinerParam(S52_MAR_SAFETY_CONTOUR);
    S52_setMarinerParam(S52_MAR_SAFETY_CONTOUR, -100);
                        

#ifdef ocpnUSE_DIBSECTION
    ocpnMemDC memdc, dc_org;
#else
    wxMemoryDC memdc, dc_org;
#endif

//      set the color scheme
    ps52plib->SaveColorScheme();
    ps52plib->SetPLIBColorScheme( _T("DAY") );
//      Do the render
    DoRenderViewOnDC( memdc, vp, DC_RENDER_ONLY, true );

//      Release the DIB
    memdc.SelectObject( wxNullBitmap );

//      Restore the plib to previous state
    psvr = psave_viz;
    for( iPtr = 0; iPtr < OBJLCount; iPtr++ ) {
        pOLE = (OBJLElement *) ( ps52plib->pOBJLArray->Item( iPtr ) );
        pOLE->nViz = *psvr++;
    }

    ps52plib->SetDisplayCategory(dsave);
    ps52plib->RestoreObjNoshow();

    ps52plib->RemoveObjNoshow( "BRIDGE" );
    ps52plib->RemoveObjNoshow( "GATCON" );
    
    ps52plib->m_bShowSoundg = bsavem_bShowSoundgp;
    ps52plib->m_bShowS57Text = bsave_text;
    
    S52_setMarinerParam(S52_MAR_SAFETY_DEPTH, safety_depth);  
    S52_setMarinerParam(S52_MAR_SAFETY_CONTOUR, safety_contour);
    
//      Reset the color scheme
    ps52plib->RestoreColorScheme();

//       delete psave_viz;
    free( psave_viz );

//      Clone pDIB into pThumbData;
    wxBitmap *pBMP;

    pBMP = new wxBitmap( vp.pix_width, vp.pix_height/*,  BPP*/);

    wxMemoryDC dc_clone;
    dc_clone.SelectObject( *pBMP );

    pDIB->SelectIntoDC( dc_org );

    dc_clone.Blit( 0, 0, vp.pix_width, vp.pix_height, (wxDC *) &dc_org, 0, 0 );

    dc_clone.SelectObject( wxNullBitmap );
    dc_org.SelectObject( wxNullBitmap );

    //   Save the file
    ret_code = pBMP->SaveFile( ThumbFileName.GetFullPath(), wxBITMAP_TYPE_BMP );

    delete pBMP;

    return ret_code;
}

#include <wx/arrimpl.cpp>
WX_DEFINE_ARRAY_PTR( float*, MyFloatPtrArray );

//    Read the .000 ENC file and create required Chartbase data structures
bool s57chart::CreateHeaderDataFromENC( void )
{
    if( !InitENCMinimal( m_TempFilePath ) ) {
        wxString msg( _T("   Cannot initialize ENC file ") );
        msg.Append( m_TempFilePath );
        wxLogMessage( msg );

        return false;
    }

    OGRFeature *pFeat;
    int catcov;
    float LatMax, LatMin, LonMax, LonMin;
    LatMax = -90.;
    LatMin = 90.;
    LonMax = -179.;
    LonMin = 179.;

    m_pCOVRTablePoints = NULL;
    m_pCOVRTable = NULL;

    //  Create arrays to hold geometry objects temporarily
    MyFloatPtrArray *pAuxPtrArray = new MyFloatPtrArray;
    std::vector<int> auxCntArray, noCovrCntArray;

    MyFloatPtrArray *pNoCovrPtrArray = new MyFloatPtrArray;

    //Get the first M_COVR object
    pFeat = GetChartFirstM_COVR( catcov );

    while( pFeat ) {
                //    Get the next M_COVR feature, and create possible additional entries for COVR
                OGRPolygon *poly = (OGRPolygon *) ( pFeat->GetGeometryRef() );
                OGRLinearRing *xring = poly->getExteriorRing();

                int npt = xring->getNumPoints();

                float *pf = NULL;

                if( npt >= 3 ) {
                    pf = (float *) malloc( 2 * npt * sizeof(float) );
                    float *pfr = pf;

                    for( int i = 0; i < npt; i++ ) {
                        OGRPoint p;
                        xring->getPoint( i, &p );

                        if( catcov == 1 ) {
                            LatMax = fmax(LatMax, p.getY());
                            LatMin = fmin(LatMin, p.getY());
                            LonMax = fmax(LonMax, p.getX());
                            LonMin = fmin(LonMin, p.getX());
                        }

                        pfr[0] = p.getY();             // lat
                        pfr[1] = p.getX();             // lon

                        pfr += 2;
                    }

                    if( catcov == 1 ) {
                        pAuxPtrArray->Add( pf );
                        auxCntArray.push_back( npt );
                    }
                    else if( catcov == 2 ){
                        pNoCovrPtrArray->Add( pf );
                        noCovrCntArray.push_back( npt );
                    }
                }


            delete pFeat;
            pFeat = GetChartNextM_COVR( catcov );
    }         // while

    //    Allocate the storage

    m_nCOVREntries = auxCntArray.size();

    //    Create new COVR entries

    if( m_nCOVREntries >= 1 ) {
        m_pCOVRTablePoints = (int *) malloc( m_nCOVREntries * sizeof(int) );
        m_pCOVRTable = (float **) malloc( m_nCOVREntries * sizeof(float *) );

        for( unsigned int j = 0; j < (unsigned int) m_nCOVREntries; j++ ) {
            m_pCOVRTablePoints[j] = auxCntArray[j];
            m_pCOVRTable[j] = pAuxPtrArray->Item( j );
        }
    }

    else                                     // strange case, found no CATCOV=1 M_COVR objects
    {
        wxString msg( _T("   ENC contains no useable M_COVR, CATCOV=1 features:  ") );
        msg.Append( m_TempFilePath );
        wxLogMessage( msg );
    }


    //      And for the NoCovr regions
    m_nNoCOVREntries = noCovrCntArray.size();

    if( m_nNoCOVREntries ) {
        //    Create new NoCOVR entries
        m_pNoCOVRTablePoints = (int *) malloc( m_nNoCOVREntries * sizeof(int) );
        m_pNoCOVRTable = (float **) malloc( m_nNoCOVREntries * sizeof(float *) );

        for( unsigned int j = 0; j < (unsigned int) m_nNoCOVREntries; j++ ) {
            m_pNoCOVRTablePoints[j] = noCovrCntArray[j];
            m_pNoCOVRTable[j] = pNoCovrPtrArray->Item( j );
        }
    }
    else {
        m_pNoCOVRTablePoints = NULL;
        m_pNoCOVRTable = NULL;
    }

    delete pAuxPtrArray;
    delete pNoCovrPtrArray;


    if( 0 == m_nCOVREntries ) {                        // fallback
        wxString msg( _T("   ENC contains no M_COVR features:  ") );
        msg.Append( m_TempFilePath );
        wxLogMessage( msg );

        msg =  _T("   Calculating Chart Extents as fallback.");
        wxLogMessage( msg );

        OGREnvelope Env;

        //    Get the reader
        S57Reader *pENCReader = m_pENCDS->GetModule( 0 );

        if( pENCReader->GetExtent( &Env, true ) == OGRERR_NONE ) {

            LatMax = Env.MaxY;
            LonMax = Env.MaxX;
            LatMin = Env.MinY;
            LonMin = Env.MinX;

            m_nCOVREntries = 1;
            m_pCOVRTablePoints = (int *) malloc( sizeof(int) );
            *m_pCOVRTablePoints = 4;
            m_pCOVRTable = (float **) malloc( sizeof(float *) );
            float *pf = (float *) malloc( 2 * 4 * sizeof(float) );
            *m_pCOVRTable = pf;
            float *pfe = pf;

            *pfe++ = LatMax;
            *pfe++ = LonMin;

            *pfe++ = LatMax;
            *pfe++ = LonMax;

            *pfe++ = LatMin;
            *pfe++ = LonMax;

            *pfe++ = LatMin;
            *pfe++ = LonMin;

        } else {
            wxString msg( _T("   Cannot calculate Extents for ENC:  ") );
            msg.Append( m_TempFilePath );
            wxLogMessage( msg );

            return false;                     // chart is completely unusable
        }
    }

    //    Populate the chart's extent structure
    m_FullExtent.NLAT = LatMax;
    m_FullExtent.SLAT = LatMin;
    m_FullExtent.ELON = LonMax;
    m_FullExtent.WLON = LonMin;
    m_bExtentSet = true;

    //    Set the chart scale
    m_Chart_Scale = GetENCScale();

    wxString nice_name;
    GetChartNameFromTXT( m_TempFilePath, nice_name );
    m_Name = nice_name;


    return true;
}

//    Read the .S57 oSENC file (CURRENT_SENC_FORMAT_VERSION >= 200) and create required Chartbase data structures
bool s57chart::CreateHeaderDataFromoSENC( void )
{
    bool ret_val = true;

    wxFFileInputStream fpx( m_SENCFileName );
    if (!fpx.IsOk()) {
        if( !::wxFileExists(m_SENCFileName) ) {
            wxString msg( _T("   Cannot open SENC file ") );
            msg.Append( m_SENCFileName );
            wxLogMessage( msg );

        }
        return false;
    }

    Osenc senc;
    if(senc.ingestHeader( m_SENCFileName ) ){
        return false;
    }
    else{

        // Get Chartbase member elements from the oSENC file records in the header

        // Scale
        m_Chart_Scale = senc.getSENCReadScale();

        // Nice Name
        m_Name = senc.getReadName();

        // ID
        m_ID = senc.getReadID();

        // Extents
        Extent &ext = senc.getReadExtent();

        m_FullExtent.ELON = ext.ELON;
        m_FullExtent.WLON = ext.WLON;
        m_FullExtent.NLAT = ext.NLAT;
        m_FullExtent.SLAT = ext.SLAT;
        m_bExtentSet = true;


        //Coverage areas
        SENCFloatPtrArray &AuxPtrArray = senc.getSENCReadAuxPointArray();
        std::vector<int> &AuxCntArray = senc.getSENCReadAuxPointCountArray();

        m_nCOVREntries = AuxCntArray.size();

        m_pCOVRTablePoints = (int *) malloc( m_nCOVREntries * sizeof(int) );
        m_pCOVRTable = (float **) malloc( m_nCOVREntries * sizeof(float *) );

        for( unsigned int j = 0; j < (unsigned int) m_nCOVREntries; j++ ) {
            m_pCOVRTablePoints[j] = AuxCntArray[j];
            m_pCOVRTable[j] = (float *) malloc( AuxCntArray[j] * 2 * sizeof(float) );
            memcpy( m_pCOVRTable[j], AuxPtrArray[j],
                    AuxCntArray[j] * 2 * sizeof(float) );
        }

        // NoCoverage areas
        SENCFloatPtrArray &NoCovrPtrArray = senc.getSENCReadNOCOVRPointArray();
        std::vector<int> &NoCovrCntArray = senc.getSENCReadNOCOVRPointCountArray();

        m_nNoCOVREntries = NoCovrCntArray.size();

        if( m_nNoCOVREntries ) {
            //    Create new NoCOVR entries
            m_pNoCOVRTablePoints = (int *) malloc( m_nNoCOVREntries * sizeof(int) );
            m_pNoCOVRTable = (float **) malloc( m_nNoCOVREntries * sizeof(float *) );

            for( unsigned int j = 0; j < (unsigned int) m_nNoCOVREntries; j++ ) {
                int npoints = NoCovrCntArray[j];
                m_pNoCOVRTablePoints[j] = npoints;
                m_pNoCOVRTable[j] = (float *) malloc( npoints * 2 * sizeof(float) );
                memcpy( m_pNoCOVRTable[j], NoCovrPtrArray[j],
                        npoints * 2 * sizeof(float) );
            }
        }


        //  Misc
        m_SE = m_edtn000;
        m_datum_str = _T("WGS84");
        m_SoundingsDatum = _T("MEAN LOWER LOW WATER");


        int senc_file_version = senc.getSencReadVersion();

        int last_update = senc.getSENCReadLastUpdate();

        wxString str = senc.getSENCFileCreateDate();
        wxDateTime SENCCreateDate;
        SENCCreateDate.ParseFormat( str, _T("%Y%m%d"));

        if( SENCCreateDate.IsValid() )
            SENCCreateDate.ResetTime();                   // to midnight

         wxString senc_base_edtn = senc.getSENCReadBaseEdition();
    }

    return ret_val;
}



//    Read the .S57 SENC file and create required Chartbase data structures
bool s57chart::CreateHeaderDataFromSENC( void )
{
    bool ret_val = true;
    if(CURRENT_SENC_FORMAT_VERSION >= 200)
        return CreateHeaderDataFromoSENC();

    return false;
    
 }

/*    This method returns the smallest chart DEPCNT:VALDCO value which
 is greater than or equal to the specified value
 */
bool s57chart::GetNearestSafeContour( double safe_cnt, double &next_safe_cnt )
{
    int i = 0;
    if( NULL != m_pvaldco_array ) {
        for( i = 0; i < m_nvaldco; i++ ) {
            if( m_pvaldco_array[i] >= safe_cnt ) break;
        }

        if( i < m_nvaldco ) next_safe_cnt = m_pvaldco_array[i];
        else
            next_safe_cnt = (double) 1e6;
        return true;
    } else {
        next_safe_cnt = (double) 1e6;
        return false;
    }
}

/*
 --------------------------------------------------------------------------
 Build a list of "associated" DEPARE and DRGARE objects from a given
 object. to be "associated" means to be physically intersecting,
 overlapping, or contained within, depending upon the geometry type
 of the given object.
 --------------------------------------------------------------------------
 */

ListOfS57Obj *s57chart::GetAssociatedObjects( S57Obj *obj )
{
    int disPrioIdx;
    bool gotit;

    ListOfS57Obj *pobj_list = new ListOfS57Obj;
    pobj_list->Clear();

    double lat, lon;
    fromSM( ( obj->x * obj->x_rate ) + obj->x_origin, ( obj->y * obj->y_rate ) + obj->y_origin,
            ref_lat, ref_lon, &lat, &lon );
    //    What is the entry object geometry type?

    switch( obj->Primitive_type ){
        case GEO_POINT:
            //  n.b.  This logic not perfectly right for LINE and AREA features
            //  It uses the object reference point for testing, instead of the decomposed
            //  line or boundary geometry.  Thus, it may fail on some intersecting relationships.
            //  Judged acceptable, in favor of performance implications.
            //  DSR
        case GEO_LINE:
        case GEO_AREA:
            ObjRazRules *top;
            disPrioIdx = 1;         // PRIO_GROUP1:S57 group 1 filled areas

            gotit = false;
            top = razRules[disPrioIdx][3];     // PLAIN_BOUNDARIES
            while( top != NULL ) {
                if( top->obj->bIsAssociable ) {
                    if( top->obj->BBObj.Contains( lat, lon ) ) {
                        if( IsPointInObjArea( lat, lon, 0.0, top->obj ) ) {
                            pobj_list->Append( top->obj );
                            gotit = true;
                            break;
                        }
                    }
                }

                ObjRazRules *nxx = top->next;
                top = nxx;
            }

            if( !gotit ) {
                top = razRules[disPrioIdx][4];     // SYMBOLIZED_BOUNDARIES
                while( top != NULL ) {
                    if( top->obj->bIsAssociable ) {
                        if( top->obj->BBObj.Contains( lat, lon ) ) {
                            if( IsPointInObjArea( lat, lon, 0.0, top->obj ) ) {
                                pobj_list->Append( top->obj );
                                break;
                            }
                        }
                    }

                    ObjRazRules *nxx = top->next;
                    top = nxx;
                }
            }

            break;

        default:
            break;
    }

    return pobj_list;
}

void s57chart::GetChartNameFromTXT( const wxString& FullPath, wxString &Name )
{

    wxFileName fn( FullPath );

    wxString target_name = fn.GetName();
    target_name.RemoveLast();

    wxString dir_name = fn.GetPath();

    wxDir dir( dir_name );                                  // The directory containing the file

    wxArrayString FileList;

    dir.GetAllFiles( fn.GetPath(), &FileList );             // list all the files

    //    Iterate on the file list...

    bool found_name = false;
    wxString name;
    name.Clear();

    for( unsigned int j = 0; j < FileList.GetCount(); j++ ) {
        wxFileName file( FileList[j] );
        if( ( ( file.GetExt() ).MakeUpper() ) == _T("TXT") ) {
            //  Look for the line beginning with the name of the .000 file
            wxTextFile text_file( file.GetFullPath() );

            bool file_ok = true;
            //  Suppress log messages on bad file reads
            {
                wxLogNull logNo;
                if( !text_file.Open() ) {
                    if( !text_file.Open(wxConvISO8859_1) )
                        file_ok = false;
                }
            }

            if( file_ok ) {
                wxString str = text_file.GetFirstLine();
                while( !text_file.Eof() ) {
                    if( 0 == target_name.CmpNoCase( str.Mid( 0, target_name.Len() ) ) ) { // found it
                        wxString tname = str.AfterFirst( '-' );
                        name = tname.AfterFirst( ' ' );
                        found_name = true;
                        break;
                    } else {
                        str = text_file.GetNextLine();
                    }
                }
            } else {
                wxString msg( _T("   Error Reading ENC .TXT file: ") );
                msg.Append( file.GetFullPath() );
                wxLogMessage( msg );
            }

            text_file.Close();

            if( found_name ) break;
        }
    }

    Name = name;

}

//---------------------------------------------------------------------------------
//      S57 Database methods
//---------------------------------------------------------------------------------

//-------------------------------
//
// S57 OBJECT ACCESSOR SECTION
//
//-------------------------------

const char *s57chart::getName( OGRFeature *feature )
{
    return feature->GetDefnRef()->GetName();
}

static int ExtensionCompare( const wxString& first, const wxString& second )
{
    wxFileName fn1( first );
    wxFileName fn2( second );
    wxString ext1( fn1.GetExt() );
    wxString ext2( fn2.GetExt() );

    return ext1.Cmp( ext2 );
}



int s57chart::GetUpdateFileArray( const wxFileName file000, wxArrayString *UpFiles,
                                  wxDateTime date000, wxString edtn000)
{
    wxString DirName000 = file000.GetPath( (int) ( wxPATH_GET_SEPARATOR | wxPATH_GET_VOLUME ) );
    wxDir dir( DirName000 );
    if(!dir.IsOpened()){
        DirName000.Prepend(wxFileName::GetPathSeparator());
        DirName000.Prepend(_T("."));
        dir.Open(DirName000);
        if(!dir.IsOpened()){
            return 0;
        }
    }
    
    int flags = wxDIR_DEFAULT;
    
    // Check dir structure
    //  We look to see if the directory one level above where the .000 file is located happens to be "perfectly numeric" in name.
    //  If so, the dataset is presumed to be organized with each update in its own directory.
    //  So, we search for updates from this level, recursing into subdirs.
    wxFileName fnDir( DirName000 );
    fnDir.RemoveLastDir();
    wxString sdir = fnDir.GetPath();
    wxFileName fnTest(sdir);
    wxString sname = fnTest.GetName();
    long tmps;
    if(sname.ToLong( &tmps )){
        dir.Open(sdir);
        DirName000 = sdir;
        flags |= wxDIR_DIRS;
    }
    
    wxString ext;
    wxArrayString *dummy_array;
    int retval = 0;
    
    if( UpFiles == NULL )
        dummy_array = new wxArrayString;
    else
        dummy_array = UpFiles;
    
    wxArrayString possibleFiles;
    wxDir::GetAllFiles( DirName000, &possibleFiles, wxEmptyString, flags );
    
    for(unsigned int i=0 ; i < possibleFiles.GetCount() ; i++){
        wxString filename(possibleFiles[i]);
        
        wxFileName file( filename );
        ext = file.GetExt();
        
        long tmp;
        //  Files of interest have the same base name is the target .000 cell,
        //  and have numeric extension
        if( ext.ToLong( &tmp ) && ( file.GetName() == file000.GetName() ) ) {
            wxString FileToAdd = filename;
            
            wxCharBuffer buffer=FileToAdd.ToUTF8();             // Check file namme for convertability
            
            if( buffer.data() && !filename.IsSameAs( _T("CATALOG.031"), false ) )           // don't process catalogs
            {
                //          We must check the update file for validity
                //          1.  Is update field DSID:EDTN  equal to base .000 file DSID:EDTN?
                //          2.  Is update file DSID.ISDT greater than or equal to base .000 file DSID:ISDT
                
                wxDateTime umdate;
                wxString sumdate;
                wxString umedtn;
                DDFModule *poModule = new DDFModule();
                if( !poModule->Open( FileToAdd.mb_str() ) ) {
                    wxString msg( _T("   s57chart::BuildS57File  Unable to open update file ") );
                    msg.Append( FileToAdd );
                    wxLogMessage( msg );
                } else {
                    poModule->Rewind();
                    
                    //    Read and parse DDFRecord 0 to get some interesting data
                    //    n.b. assumes that the required fields will be in Record 0....  Is this always true?
                    
                    DDFRecord *pr = poModule->ReadRecord();                              // Record 0
                    //    pr->Dump(stdout);
                    
                    //  Fetch ISDT(Issue Date)
                    char *u = NULL;
                    if( pr ) {
                        u = (char *) ( pr->GetStringSubfield( "DSID", 0, "ISDT", 0 ) );
                        
                        if( u ) {
                            if( strlen( u ) ) sumdate = wxString( u, wxConvUTF8 );
                        }
                    } else {
                        wxString msg(
                            _T("   s57chart::BuildS57File  DDFRecord 0 does not contain DSID:ISDT in update file ") );
                        msg.Append( FileToAdd );
                        wxLogMessage( msg );
                        
                        sumdate = _T("20000101");           // backstop, very early, so wont be used
                    }
                    
                    umdate.ParseFormat( sumdate, _T("%Y%m%d") );
                    if( !umdate.IsValid() ) umdate.ParseFormat( _T("20000101"), _T("%Y%m%d") );
                                     
                                     umdate.ResetTime();
                    
                    //    Fetch the EDTN(Edition) field
                                     if( pr ) {
                                         u = NULL;
                                         u = (char *) ( pr->GetStringSubfield( "DSID", 0, "EDTN", 0 ) );
                                         if( u ) {
                                             if( strlen( u ) ) umedtn = wxString( u, wxConvUTF8 );
                                         }
                                     } else {
                                         wxString msg(
                                             _T("   s57chart::BuildS57File  DDFRecord 0 does not contain DSID:EDTN in update file ") );
                                         msg.Append( FileToAdd );
                                         wxLogMessage( msg );
                                         
                                         umedtn = _T("1");                // backstop
                                     }
                }
                
                delete poModule;
                
                if( ( !umdate.IsEarlierThan( date000 ) ) && ( umedtn.IsSameAs( edtn000 ) ) ) // Note polarity on Date compare....
                dummy_array->Add( FileToAdd );                    // Looking for umdate >= m_date000
            }
        }
    }
    
    //      Sort the candidates
    dummy_array->Sort( ExtensionCompare );
    
    //      Get the update number of the last in the list
    if( dummy_array->GetCount() ) {
        wxString Last = dummy_array->Last();
        wxFileName fnl( Last );
        ext = fnl.GetExt();
        wxCharBuffer buffer=ext.ToUTF8();
        if(buffer.data())            
            retval = atoi( buffer.data() );
    }
    
    if( UpFiles == NULL ) delete dummy_array;
                                     
    return retval;
}


int s57chart::ValidateAndCountUpdates( const wxFileName file000, const wxString CopyDir,
        wxString &LastUpdateDate, bool b_copyfiles )
{

    int retval = 0;

    //       wxString DirName000 = file000.GetPath((int)(wxPATH_GET_SEPARATOR | wxPATH_GET_VOLUME));
    //       wxDir dir(DirName000);
    wxArrayString *UpFiles = new wxArrayString;
    retval = GetUpdateFileArray( file000, UpFiles, m_date000, m_edtn000);

    if( UpFiles->GetCount() ) {
        //      The s57reader of ogr requires that update set be sequentially complete
        //      to perform all the updates.  However, some NOAA ENC distributions are
        //      not complete, as apparently some interim updates have been  withdrawn.
        //      Example:  as of 20 Dec, 2005, the update set for US5MD11M.000 includes
        //      US5MD11M.017, ...018, and ...019.  Updates 001 through 016 are missing.
        //
        //      Workaround.
        //      Create temporary dummy update files to fill out the set before invoking
        //      ogr file open/ingest.  Delete after SENC file create finishes.
        //      Set starts with .000, which has the effect of copying the base file to the working dir

        bool chain_broken_mssage_shown = false;

        if( b_copyfiles ) {
            m_tmpup_array = new wxArrayString;       // save a list of created files for later erase

            for( int iff = 0; iff < retval + 1; iff++ ) {
                wxFileName ufile( m_TempFilePath );
                wxString sext;
                sext.Printf( _T("%03d"), iff );
                ufile.SetExt( sext );

                //      Create the target update file name
                wxString cp_ufile = CopyDir;
                if( cp_ufile.Last() != ufile.GetPathSeparator() ) cp_ufile.Append(
                        ufile.GetPathSeparator() );

                cp_ufile.Append( ufile.GetFullName() );

                //      Explicit check for a short update file, possibly left over from a crash...
                int flen = 0;
                if( ufile.FileExists() ) {
                    wxFile uf( ufile.GetFullPath() );
                    if( uf.IsOpened() ) {
                        flen = uf.Length();
                        uf.Close();
                    }
                }

                if( ufile.FileExists() && ( flen > 25 ) )        // a valid update file or base file
                        {
                    //      Copy the valid file to the SENC directory
                    bool cpok = wxCopyFile( ufile.GetFullPath(), cp_ufile );
                    if( !cpok ) {
                        wxString msg( _T("   Cannot copy temporary working ENC file ") );
                        msg.Append( ufile.GetFullPath() );
                        msg.Append( _T(" to ") );
                        msg.Append( cp_ufile );
                        wxLogMessage( msg );
                    }
                }

                else {
                    // Create a dummy ISO8211 file with no real content
                    // Correct this.  We should break the walk, and notify the user  See FS#1406

                    if( !chain_broken_mssage_shown ){
                        OCPNMessageBox(NULL,
                        _("S57 Cell Update chain incomplete.\nENC features may be incomplete or inaccurate.\nCheck the logfile for details."),
                        _("OpenCPN Create SENC Warning"), wxOK | wxICON_EXCLAMATION, 30 );
                        chain_broken_mssage_shown = true;
                    }

                    wxString msg( _T("WARNING---ENC Update chain incomplete. Substituting NULL update file: "));
                    msg += ufile.GetFullName();
                    wxLogMessage(msg);
                    wxLogMessage(_T("   Subsequent ENC updates may produce errors.") );
                    wxLogMessage(_T("   This ENC exchange set should be updated and SENCs rebuilt.") );

                    bool bstat;
                    DDFModule *dupdate = new DDFModule;
                    dupdate->Initialize( '3', 'L', 'E', '1', '0', "!!!", 3, 4, 4 );
                    bstat = !( dupdate->Create( cp_ufile.mb_str() ) == 0 );
                    delete dupdate;

                    if( !bstat ) {
                        wxString msg( _T("   Error creating dummy update file: ") );
                        msg.Append( cp_ufile );
                        wxLogMessage( msg );
                    }
                }

                m_tmpup_array->Add( cp_ufile );
            }
        }

        //      Extract the date field from the last of the update files
        //      which is by definition a valid, present update file....

        wxFileName lastfile( m_TempFilePath );
        wxString last_sext;
        last_sext.Printf( _T("%03d"), retval );
        lastfile.SetExt( last_sext );

        bool bSuccess;
        DDFModule oUpdateModule;

//            bSuccess = !(oUpdateModule.Open( m_tmpup_array->Last().mb_str(), TRUE ) == 0);
        bSuccess = !( oUpdateModule.Open( lastfile.GetFullPath().mb_str(), TRUE ) == 0 );

        if( bSuccess ) {
//      Get publish/update date
            oUpdateModule.Rewind();
            DDFRecord *pr = oUpdateModule.ReadRecord();                     // Record 0

            int nSuccess;
            char *u = NULL;

            if( pr ) u = (char *) ( pr->GetStringSubfield( "DSID", 0, "ISDT", 0, &nSuccess ) );

            if( u ) {
                if( strlen( u ) ) {
                    LastUpdateDate = wxString( u, wxConvUTF8 );
                }
            } else {
                wxDateTime now = wxDateTime::Now();
                LastUpdateDate = now.Format( _T("%Y%m%d") );
            }
        }
    }

    delete UpFiles;
    return retval;
}


wxString s57chart::GetISDT( void )
{
    if( m_date000.IsValid() ) return m_date000.Format( _T("%Y%m%d") );
    else
        return _T("Unknown");
}

bool s57chart::GetBaseFileAttr( const wxString& file000 )
{
    if( !wxFileName::FileExists( file000 ) ) return false;

    wxString FullPath000 = file000;
    DDFModule *poModule = new DDFModule();
    if( !poModule->Open( FullPath000.mb_str() ) ) {
        wxString msg( _T("   s57chart::BuildS57File  Unable to open ") );
        msg.Append( FullPath000 );
        wxLogMessage( msg );
        delete poModule;
        return false;
    }

    poModule->Rewind();

//    Read and parse DDFRecord 0 to get some interesting data
//    n.b. assumes that the required fields will be in Record 0....  Is this always true?

    DDFRecord *pr = poModule->ReadRecord();                               // Record 0
//    pr->Dump(stdout);

//    Fetch the Geo Feature Count, or something like it....
    m_nGeoRecords = pr->GetIntSubfield( "DSSI", 0, "NOGR", 0 );
    if( !m_nGeoRecords ) {
        wxString msg( _T("   s57chart::BuildS57File  DDFRecord 0 does not contain DSSI:NOGR ") );
        wxLogMessage( msg );

        m_nGeoRecords = 1;                // backstop
    }

//  Use ISDT(Issue Date) here, which is the same as UADT(Updates Applied) for .000 files
    wxString date000;
    char *u = (char *) ( pr->GetStringSubfield( "DSID", 0, "ISDT", 0 ) );
    if( u ) date000 = wxString( u, wxConvUTF8 );
    else {
        wxString msg( _T("   s57chart::BuildS57File  DDFRecord 0 does not contain DSID:ISDT ") );
        wxLogMessage( msg );

        date000 = _T("20000101");             // backstop, very early, so any new files will update?
    }
    m_date000.ParseFormat( date000, _T("%Y%m%d") );
    if( !m_date000.IsValid() ) m_date000.ParseFormat( _T("20000101"), _T("%Y%m%d") );

    m_date000.ResetTime();

//    Fetch the EDTN(Edition) field
    u = (char *) ( pr->GetStringSubfield( "DSID", 0, "EDTN", 0 ) );
    if( u ) m_edtn000 = wxString( u, wxConvUTF8 );
    else {
        wxString msg( _T("   s57chart::BuildS57File  DDFRecord 0 does not contain DSID:EDTN ") );
        wxLogMessage( msg );

        m_edtn000 = _T("1");                // backstop
    }

    m_SE = m_edtn000;

//      Fetch the Native Scale by reading more records until DSPM is found
    m_native_scale = 0;
    for( ; pr != NULL; pr = poModule->ReadRecord() ) {
        if( pr->FindField( "DSPM" ) != NULL ) {
            m_native_scale = pr->GetIntSubfield( "DSPM", 0, "CSCL", 0 );
            break;
        }
    }
    if( !m_native_scale ) {
        wxString msg( _T("   s57chart::BuildS57File  ENC not contain DSPM:CSCL ") );
        wxLogMessage( msg );

        m_native_scale = 1000;                // backstop
    }

    delete poModule;

    return true;
}

int s57chart::BuildSENCFile( const wxString& FullPath000, const wxString& SENCFileName, bool b_progress )
{
    OCPNPlatform::ShowBusySpinner();
    
    //  LOD calculation
    double display_ppm = 1 / .00025;     // nominal for most LCD displays
    double meters_per_pixel_max_scale = GetNormalScaleMin(0,g_b_overzoom_x)/display_ppm;
    m_LOD_meters = meters_per_pixel_max_scale * g_SENC_LOD_pixels;

    //  Establish a common reference point for the chart
    ref_lat = ( m_FullExtent.NLAT + m_FullExtent.SLAT ) / 2.;
    ref_lon = ( m_FullExtent.WLON + m_FullExtent.ELON ) / 2.;
    
    Osenc senc;

    senc.setRegistrar( g_poRegistrar );
    senc.setRefLocn(ref_lat, ref_lon);
    senc.SetLODMeters(m_LOD_meters);

    int ret = senc.createSenc200( FullPath000, SENCFileName, b_progress );

    OCPNPlatform::HideBusySpinner();
    
    if(ret == ERROR_INGESTING000)
        return BUILD_SENC_NOK_PERMANENT;
    else
        return ret;
}




int s57chart::BuildRAZFromSENCFile( const wxString& FullPath )
{
    int ret_val = 0;                    // default is OK

    Osenc sencfile;

    // Set up the containers for ingestion results.
    // These will be populated by Osenc, and owned by the caller (this).
    S57ObjVector Objects;
    VE_ElementVector VEs;
    VC_ElementVector VCs;

    sencfile.setRefLocn(ref_lat, ref_lon);

    int srv = sencfile.ingest200(FullPath, &Objects, &VEs, &VCs);

    if(srv != SENC_NO_ERROR){
        wxLogMessage( sencfile.getLastError() );
        //TODO  Clean up here, or massive leaks result
        return 1;
    }

    //  Get the cell Ref point as recorded in the SENC
    Extent ext = sencfile.getReadExtent();

    m_FullExtent.ELON = ext.ELON;
    m_FullExtent.WLON = ext.WLON;
    m_FullExtent.NLAT = ext.NLAT;
    m_FullExtent.SLAT = ext.SLAT;
    m_bExtentSet = true;

    ref_lat = (ext.NLAT + ext.SLAT) / 2.;
    ref_lon = (ext.ELON + ext.WLON) / 2.;

    //  Process the Edge feature arrays.

    //    Create a hash map of VE_Element pointers as a chart class member
    int n_ve_elements = VEs.size();

    double scale = gFrame->GetBestVPScale(this);
    int nativescale = GetNativeScale();

    for( int i = 0; i < n_ve_elements; i++ ) {

        VE_Element *vep = VEs.at( i );
        if(vep && vep->nCount){
            //  Get a bounding box for the edge
            double east_max = -1e7; double east_min = 1e7;
            double north_max = -1e7; double north_min = 1e7;

            float *vrun = vep->pPoints;
            for(size_t i=0 ; i < vep->nCount; i++){
                east_max = wxMax(east_max, *vrun);
                east_min = wxMin(east_min, *vrun);
                vrun++;

                north_max = wxMax(north_max, *vrun);
                north_min = wxMin(north_min, *vrun);
                vrun++;
            }

            double lat1, lon1, lat2, lon2;
            fromSM( east_min, north_min, ref_lat, ref_lon, &lat1, &lon1 );
            fromSM( east_max, north_max, ref_lat, ref_lon, &lat2, &lon2 );
            vep->edgeBBox.Set( lat1, lon1, lat2, lon2);
        }

        m_ve_hash[vep->index] = vep;
    }


    //    Create a hash map VC_Element pointers as a chart class member
    int n_vc_elements = VCs.size();

    for( int i = 0; i < n_vc_elements; i++ ) {
        VC_Element *vcp = VCs.at( i );
        m_vc_hash[vcp->index] = vcp;
    }


    VEs.clear();        // destroy contents, no longer needed
    VCs.clear();
    
    //Walk the vector of S57Objs, associating LUPS, instructions, etc...

    for(unsigned int i=0 ; i < Objects.size() ; i++){

        S57Obj *obj = Objects[i];

        //      This is where Simplified or Paper-Type point features are selected
        LUPrec *LUP;
        LUPname LUP_Name = PAPER_CHART;

        const wxString objnam  = obj->GetAttrValueAsString("OBJNAM");
        if (objnam.Len() > 0) {
            const wxString fe_name = wxString(obj->FeatureName, wxConvUTF8);
            g_pi_manager->SendVectorChartObjectInfo( FullPath, fe_name, objnam, obj->m_lat, obj->m_lon, scale, nativescale );
        }
        //If there is a localized object name and it actually is different from the object name, send it as well...
        const wxString nobjnam  = obj->GetAttrValueAsString("NOBJNM");
        if (nobjnam.Len() > 0 && nobjnam != objnam) {
            const wxString fe_name = wxString(obj->FeatureName, wxConvUTF8);
            g_pi_manager->SendVectorChartObjectInfo( FullPath, fe_name, nobjnam, obj->m_lat, obj->m_lon, scale, nativescale );
        }

        switch( obj->Primitive_type ){
            case GEO_POINT:
            case GEO_META:
            case GEO_PRIM:

                if( PAPER_CHART == ps52plib->m_nSymbolStyle )
                    LUP_Name = PAPER_CHART;
                else
                    LUP_Name = SIMPLIFIED;

                break;

            case GEO_LINE:
                LUP_Name = LINES;
                break;

            case GEO_AREA:
                if( PLAIN_BOUNDARIES == ps52plib->m_nBoundaryStyle )
                    LUP_Name = PLAIN_BOUNDARIES;
                else
                    LUP_Name = SYMBOLIZED_BOUNDARIES;

                break;
        }

        LUP = ps52plib->S52_LUPLookup( LUP_Name, obj->FeatureName, obj );

        if( NULL == LUP ) {
            if( g_bDebugS57 ) {
                wxString msg( obj->FeatureName, wxConvUTF8 );
                msg.Prepend( _T("   Could not find LUP for ") );
                LogMessageOnce( msg );
            }
            delete obj;
            obj = NULL;
            Objects[i] = NULL;
        } else {
            //              Convert LUP to rules set
            ps52plib->_LUP2rules( LUP, obj );

            //              Add linked object/LUP to the working set
            _insertRules( obj, LUP, this );

            //              Establish Object's Display Category
            obj->m_DisplayCat = LUP->DISC;

            //              Establish objects base display priority
            obj->m_DPRI = LUP->DPRI - '0';

                //  Is this a category-movable object?
            if( !strncmp(obj->FeatureName, "OBSTRN", 6) ||
                    !strncmp(obj->FeatureName, "WRECKS", 6) ||
                    !strncmp(obj->FeatureName, "DEPCNT", 6) ||
                    !strncmp(obj->FeatureName, "UWTROC", 6) )
                {
                    obj->m_bcategory_mutable = true;
                }
            else{
                obj->m_bcategory_mutable = false;
            }
        }

        //      Build/Maintain the ATON floating/rigid arrays
        if( obj && (GEO_POINT == obj->Primitive_type) ) {

            // set floating platform
            if( ( !strncmp( obj->FeatureName, "LITFLT", 6 ) )
                || ( !strncmp( obj->FeatureName, "LITVES", 6 ) )
                || ( !strncasecmp( obj->FeatureName, "BOY", 3 ) ) ) {
                    pFloatingATONArray->Add( obj );
            }

            // set rigid platform
            if( !strncasecmp( obj->FeatureName, "BCN", 3 ) ) {
                pRigidATONArray->Add( obj );
            }


            //    Mark the object as an ATON
            if( ( !strncmp( obj->FeatureName, "LIT", 3 ) )
                    || ( !strncmp( obj->FeatureName, "LIGHTS", 6 ) )
                    || ( !strncasecmp( obj->FeatureName, "BCN", 3 ) )
                    || ( !strncasecmp( obj->FeatureName, "BOY", 3 ) ) ) {
                obj->bIsAton = true;
            }
        }

    }   // Objects iterator


    //   Decide on pub date to show

    wxDateTime d000;
    d000.ParseFormat( sencfile.getBaseDate(), _T("%Y%m%d") );
    if( !d000.IsValid() )
        d000.ParseFormat( _T("20000101"), _T("%Y%m%d") );

    wxDateTime updt;
    updt.ParseFormat( sencfile.getUpdateDate(), _T("%Y%m%d") );
    if( !updt.IsValid() )
        updt.ParseFormat( _T("20000101"), _T("%Y%m%d") );

    if(updt.IsLaterThan(d000))
        m_PubYear.Printf(_T("%4d"), updt.GetYear());
    else
        m_PubYear.Printf(_T("%4d"), d000.GetYear());



//    Set some base class values
     wxDateTime upd = updt;
     if( !upd.IsValid() )
         upd.ParseFormat( _T("20000101"), _T("%Y%m%d") );

     upd.ResetTime();
     m_EdDate = upd;

     m_SE = sencfile.getSENCReadBaseEdition();

    wxString supdate;
    supdate.Printf(_T(" / %d"), sencfile.getSENCReadLastUpdate());
    m_SE += supdate;


    m_datum_str = _T("WGS84");

    m_SoundingsDatum = _T("MEAN LOWER LOW WATER");
    m_ID = sencfile.getReadID();
    m_Name = sencfile.getReadName();

    ObjRazRules *top;

    //  Set up the chart context
    m_this_chart_context = (chart_context *)calloc( sizeof(chart_context), 1);
    m_this_chart_context->chart = this;

    //  Loop and populate all the objects
    for( int i = 0; i < PRIO_NUM; ++i ) {
        for( int j = 0; j < LUPNAME_NUM; j++ ) {
            top = razRules[i][j];
            while( top != NULL ) {
                S57Obj *obj = top->obj;
                obj->m_chart_context = m_this_chart_context;
                top = top->next;
            }
        }
    }

    AssembleLineGeometry();

    return ret_val;
}



int s57chart::_insertRules( S57Obj *obj, LUPrec *LUP, s57chart *pOwner )
{
    ObjRazRules *rzRules = NULL;
    int disPrioIdx = 0;
    int LUPtypeIdx = 0;

    if( LUP == NULL ) {
//      printf("SEQuencer:_insertRules(): ERROR no rules to insert!!\n");
        return 0;
    }

    // find display priority index       --talky version
    switch( LUP->DPRI ){
        case PRIO_NODATA:
            disPrioIdx = 0;
            break;  // no data fill area pattern
        case PRIO_GROUP1:
            disPrioIdx = 1;
            break;  // S57 group 1 filled areas
        case PRIO_AREA_1:
            disPrioIdx = 2;
            break;  // superimposed areas
        case PRIO_AREA_2:
            disPrioIdx = 3;
            break;  // superimposed areas also water features
        case PRIO_SYMB_POINT:
            disPrioIdx = 4;
            break;  // point symbol also land features
        case PRIO_SYMB_LINE:
            disPrioIdx = 5;
            break;  // line symbol also restricted areas
        case PRIO_SYMB_AREA:
            disPrioIdx = 6;
            break;  // area symbol also traffic areas
        case PRIO_ROUTEING:
            disPrioIdx = 7;
            break;  // routeing lines
        case PRIO_HAZARDS:
            disPrioIdx = 8;
            break;  // hazards
        case PRIO_MARINERS:
            disPrioIdx = 9;
            break;  // VRM & EBL, own ship
        default:
            printf( "SEQuencer:_insertRules():ERROR no display priority!!!\n" );
    }

    // find look up type index
    switch( LUP->TNAM ){
        case SIMPLIFIED:
            LUPtypeIdx = 0;
            break; // points
        case PAPER_CHART:
            LUPtypeIdx = 1;
            break; // points
        case LINES:
            LUPtypeIdx = 2;
            break; // lines
        case PLAIN_BOUNDARIES:
            LUPtypeIdx = 3;
            break; // areas
        case SYMBOLIZED_BOUNDARIES:
            LUPtypeIdx = 4;
            break; // areas
        default:
            printf( "SEQuencer:_insertRules():ERROR no look up type !!!\n" );
    }

    // insert rules
    rzRules = (ObjRazRules *) malloc( sizeof(ObjRazRules) );
    rzRules->obj = obj;
    obj->nRef++;                         // Increment reference counter for delete check;
    rzRules->LUP = LUP;
//    rzRules->chart = pOwner;
    rzRules->next = razRules[disPrioIdx][LUPtypeIdx];
    rzRules->child = NULL;
    rzRules->mps = NULL;
    razRules[disPrioIdx][LUPtypeIdx] = rzRules;

    return 1;
}

void s57chart::ResetPointBBoxes( const ViewPort &vp_last, const ViewPort &vp_this )
{
    ObjRazRules *top;
    ObjRazRules *nxx;

    double d = vp_last.view_scale_ppm / vp_this.view_scale_ppm;

    for( int i = 0; i < PRIO_NUM; ++i ) {
        for( int j = 0; j < 2; ++j ) {
            top = razRules[i][j];

            while( top != NULL ) {
                if( !top->obj->geoPtMulti )                      // do not reset multipoints
                {
                    if(top->obj->BBObj.GetValid()) { // scale bbobj
                        double lat = top->obj->m_lat, lon = top->obj->m_lon;

                        double lat1 = (lat - top->obj->BBObj.GetMinLat()) * d;
                        double lat2 = (lat - top->obj->BBObj.GetMaxLat()) * d;

                        double minlon = top->obj->BBObj.GetMinLon();
                        double maxlon = top->obj->BBObj.GetMaxLon();

                        double lon1 = (lon - minlon) * d;
                        double lon2 = (lon - maxlon) * d;

                        top->obj->BBObj.Set( lat - lat1, lon - lon1,
                                             lat - lat2, lon - lon2 );

                        // this method is very close, but errors accumulate
                        top->obj->BBObj.Invalidate();
                    }
                }

                nxx = top->next;
                top = nxx;
            }
        }
    }
}

//      Traverse the ObjRazRules tree, and fill in
//      any Lups/rules not linked on initial chart load.
//      For example, if chart was loaded with PAPER_CHART symbols,
//      locate and load the equivalent SIMPLIFIED symbology.
//      Likewise for PLAIN/SYMBOLIZED boundaries.
//
//      This method is usually called after a chart display style
//      change via the "Options" dialog, to ensure all symbology is
//      present iff needed.

void s57chart::UpdateLUPs( s57chart *pOwner )
{
    ObjRazRules *top;
    ObjRazRules *nxx;
    LUPrec *LUP;
    for( int i = 0; i < PRIO_NUM; ++i ) {
        //  SIMPLIFIED is set, PAPER_CHART is bare
        if( ( razRules[i][0] ) && ( NULL == razRules[i][1] ) ) {
            m_b2pointLUPS = true;
            top = razRules[i][0];

            while( top != NULL ) {
                LUP = ps52plib->S52_LUPLookup( PAPER_CHART, top->obj->FeatureName, top->obj );
                if( LUP ) {
                    //  A POINT object can only appear in two places in the table, SIMPLIFIED or PAPER_CHART
                    //  although it is allowed for the Display priority to be different for each
                    if(top->obj->nRef < 2) {
                        ps52plib->_LUP2rules( LUP, top->obj );
                        _insertRules( top->obj, LUP, pOwner );
                        top->obj->m_DisplayCat = LUP->DISC;
                    }
                }

                nxx = top->next;
                top = nxx;
            }
        }

        //  PAPER_CHART is set, SIMPLIFIED is bare
        if( ( razRules[i][1] ) && ( NULL == razRules[i][0] ) ) {
            m_b2pointLUPS = true;
            top = razRules[i][1];

            while( top != NULL ) {
                LUP = ps52plib->S52_LUPLookup( SIMPLIFIED, top->obj->FeatureName, top->obj );
                if( LUP ) {
                    if(top->obj->nRef < 2) {
                        ps52plib->_LUP2rules( LUP, top->obj );
                        _insertRules( top->obj, LUP, pOwner );
                        top->obj->m_DisplayCat = LUP->DISC;
                    }
                }

                nxx = top->next;
                top = nxx;
            }
        }

        //  PLAIN_BOUNDARIES is set, SYMBOLIZED_BOUNDARIES is bare
        if( ( razRules[i][3] ) && ( NULL == razRules[i][4] ) ) {
            m_b2lineLUPS = true;
            top = razRules[i][3];

            while( top != NULL ) {
                LUP = ps52plib->S52_LUPLookup( SYMBOLIZED_BOUNDARIES, top->obj->FeatureName,
                        top->obj );
                if( LUP ) {
                    ps52plib->_LUP2rules( LUP, top->obj );
                    _insertRules( top->obj, LUP, pOwner );
                    top->obj->m_DisplayCat = LUP->DISC;
                }

                nxx = top->next;
                top = nxx;
            }
        }

        //  SYMBOLIZED_BOUNDARIES is set, PLAIN_BOUNDARIES is bare
        if( ( razRules[i][4] ) && ( NULL == razRules[i][3] ) ) {
            m_b2lineLUPS = true;
            top = razRules[i][4];

            while( top != NULL ) {
                LUP = ps52plib->S52_LUPLookup( PLAIN_BOUNDARIES, top->obj->FeatureName, top->obj );
                if( LUP ) {
                    ps52plib->_LUP2rules( LUP, top->obj );
                    _insertRules( top->obj, LUP, pOwner );
                    top->obj->m_DisplayCat = LUP->DISC;
                }

                nxx = top->next;
                top = nxx;
            }
        }

        //  Traverse this priority level again,
        //  clearing any object CS rules and flags,
        //  so that the next render operation will re-evaluate the CS

        for( int j = 0; j < LUPNAME_NUM; j++ ) {
            top = razRules[i][j];
            while( top != NULL ) {
                top->obj->bCS_Added = 0;
                free_mps( top->mps );
                top->mps = 0;
                if (top->LUP)
                    top->obj->m_DisplayCat = top->LUP->DISC;

                nxx = top->next;
                top = nxx;
            }
        }

        //  Traverse this priority level again,
        //  clearing any object CS rules and flags of any child list,
        //  so that the next render operation will re-evaluate the CS

        for( int j = 0; j < LUPNAME_NUM; j++ ) {
            top = razRules[i][j];
            while( top != NULL ) {
                if( top->child ) {
                    ObjRazRules *ctop = top->child;
                    while( NULL != ctop ) {
                        ctop->obj->bCS_Added = 0;
                        free_mps( ctop->mps );
                        ctop->mps = 0;

                        if (ctop->LUP)
                            ctop->obj->m_DisplayCat = ctop->LUP->DISC;
                        ctop = ctop->next;
                    }
                }
                nxx = top->next;
                top = nxx;
            }
        }

    }

    //    Clear the dynamically created Conditional Symbology LUP Array
    // This can not be done on a per-chart basis, since the plib services all charts
    // TODO really should make the dynamic LUPs belong to the chart class that created them
}


ListOfObjRazRules *s57chart::GetObjRuleListAtLatLon( float lat, float lon, float select_radius,
        ViewPort *VPoint, int selection_mask )
{

    ListOfObjRazRules *ret_ptr = new ListOfObjRazRules;

//    Iterate thru the razRules array, by object/rule type

    ObjRazRules *top;

    for( int i = 0; i < PRIO_NUM; ++i ) {

        if(selection_mask & MASK_POINT){
            // Points by type, array indices [0..1]

            int point_type = ( ps52plib->m_nSymbolStyle == SIMPLIFIED ) ? 0 : 1;
            top = razRules[i][point_type];

            while( top != NULL ) {
                if( top->obj->npt == 1 )       // Do not select Multipoint objects (SOUNDG) yet.
                        {
                    if( ps52plib->ObjectRenderCheck( top, VPoint ) ) {
                        if( DoesLatLonSelectObject( lat, lon, select_radius, top->obj ) )
                            ret_ptr->Append( top );
                    }
                }

                //    Check the child branch, if any.
                //    This is where Multipoint soundings are captured individually
                if( top->child ) {
                    ObjRazRules *child_item = top->child;
                    while( child_item != NULL ) {
                        if( ps52plib->ObjectRenderCheck( child_item, VPoint ) ) {
                            if( DoesLatLonSelectObject( lat, lon, select_radius, child_item->obj ) )
                                ret_ptr->Append( child_item );
                        }

                        child_item = child_item->next;
                    }
                }

                top = top->next;
            }
        }

        if(selection_mask & MASK_AREA){
                // Areas by boundary type, array indices [3..4]

            int area_boundary_type = ( ps52plib->m_nBoundaryStyle == PLAIN_BOUNDARIES ) ? 3 : 4;
            top = razRules[i][area_boundary_type];           // Area nnn Boundaries
            while( top != NULL ) {
                if( ps52plib->ObjectRenderCheck( top, VPoint ) ) {
                    if( DoesLatLonSelectObject( lat, lon, select_radius, top->obj ) ) ret_ptr->Append(
                            top );
                }

                top = top->next;
            }         // while
        }

        if(selection_mask & MASK_LINE){
                // Finally, lines
            top = razRules[i][2];           // Lines

            while( top != NULL ) {
                if( ps52plib->ObjectRenderCheck( top, VPoint ) ) {
                    if( DoesLatLonSelectObject( lat, lon, select_radius, top->obj ) ) ret_ptr->Append(
                            top );
                }

                top = top->next;
            }
        }
    }

    return ret_ptr;
}

bool s57chart::DoesLatLonSelectObject( float lat, float lon, float select_radius, S57Obj *obj )
{
    switch( obj->Primitive_type ){
        //  For single Point objects, the integral object bounding box contains the lat/lon of the object,
        //  possibly expanded by text or symbol rendering
        case GEO_POINT: {
            if( !obj->BBObj.GetValid() ) return false;

            if( 1 == obj->npt ) {
                //  Special case for LIGHTS
                //  Sector lights have had their BBObj expanded to include the entire drawn sector
                //  This is too big for pick area, can be confusing....
                //  So make a temporary box at the light's lat/lon, with select_radius size
                if( !strncmp( obj->FeatureName, "LIGHTS", 6 ) ) {
                    double olon, olat;
                    fromSM( ( obj->x * obj->x_rate ) + obj->x_origin,
                            ( obj->y * obj->y_rate ) + obj->y_origin, ref_lat, ref_lon, &olat,
                            &olon );

                    // Double the select radius to adjust for the fact that LIGHTS has
                    // a 0x0 BBox to start with, which makes it smaller than all other
                    // rendered objects.
                    LLBBox sbox;
                    sbox.Set(olat, olon, olat, olon);

                    if( sbox.ContainsMarge( lat, lon, select_radius ) ) return true;
                }

                else if( obj->BBObj.ContainsMarge( lat, lon, select_radius ) ) return true;
            }

            //  For MultiPoint objects, make a bounding box from each point's lat/lon
            //  and check it
            else {
                if( !obj->BBObj.GetValid() ) return false;

                //  Coarse test first
                if( !obj->BBObj.ContainsMarge( lat, lon, select_radius ) ) return false;
                //  Now decomposed soundings, one by one
                double *pdl = obj->geoPtMulti;
                for( int ip = 0; ip < obj->npt; ip++ ) {
                    double lon_point = *pdl++;
                    double lat_point = *pdl++;
                    LLBBox BB_point;
                    BB_point.Set( lat_point, lon_point, lat_point, lon_point );
                    if( BB_point.ContainsMarge( lat, lon, select_radius ) ) {
//                                  index = ip;
                        return true;
                    }
                }
            }

            break;
        }
        case GEO_AREA: {
            //  Coarse test first
            if( !obj->BBObj.ContainsMarge( lat, lon, select_radius ) ) return false;
            else
                return IsPointInObjArea( lat, lon, select_radius, obj );
        }

        case GEO_LINE: {
            //  Coarse test first
            if( !obj->BBObj.ContainsMarge( lat, lon, select_radius ) )
                return false;
            
            float sel_rad_meters = select_radius * 1852 * 60;       // approximately
            double easting, northing;
            toSM( lat, lon, ref_lat, ref_lon, &easting, &northing );
            
            if( obj->geoPt ) {

                //  Line geometry is carried in SM or CM93 coordinates, so...
                //  make the hit test using SM coordinates, converting from object points to SM using per-object conversion factors.

                pt *ppt = obj->geoPt;
                int npt = obj->npt;

                double xr = obj->x_rate;
                double xo = obj->x_origin;
                double yr = obj->y_rate;
                double yo = obj->y_origin;

                double north0 = ( ppt->y * yr ) + yo;
                double east0 = ( ppt->x * xr ) + xo;
                ppt++;

                for( int ip = 1; ip < npt; ip++ ) {

                    double north = ( ppt->y * yr ) + yo;
                    double east = ( ppt->x * xr ) + xo;

                    //    A slightly less coarse segment bounding box check
                    if( northing >= ( fmin(north, north0) - sel_rad_meters ) ) if( northing
                        <= ( fmax(north, north0) + sel_rad_meters ) ) if( easting
                        >= ( fmin(east, east0) - sel_rad_meters ) ) if( easting
                        <= ( fmax(east, east0) + sel_rad_meters ) ) {
                        return true;
                    }

                    north0 = north;
                    east0 = east;
                    ppt++;
                }
            }
            else{                       // in oSENC V2, Array of points is stored in prearranged VBO array.
                if( obj->m_ls_list ){
                
                    float *ppt;
                    unsigned char *vbo_point = (unsigned char *)obj->m_chart_context->chart->GetLineVertexBuffer();
                    line_segment_element *ls = obj->m_ls_list;
        
                    while(ls && vbo_point){
                        int nPoints;
                        if( (ls->ls_type == TYPE_EE) || (ls->ls_type == TYPE_EE_REV) ){
                            ppt = (float *)(vbo_point + ls->pedge->vbo_offset);
                            nPoints = ls->pedge->nCount;
                        }
                        else{
                            ppt = (float *)(vbo_point + ls->pcs->vbo_offset);
                            nPoints = 2;
                        }
                    
                        float north0 = ppt[1];
                        float east0 = ppt[0];
                        
                        ppt += 2;
                    
                        for(int ip=0 ; ip < nPoints - 1 ; ip++){
                            
                            float north = ppt[1];
                            float east = ppt[0];
                            
                            if( northing >= ( fmin(north, north0) - sel_rad_meters ) )
                                if( northing <= ( fmax(north, north0) + sel_rad_meters ) )
                                    if( easting >= ( fmin(east, east0) - sel_rad_meters ) )
                                        if( easting <= ( fmax(east, east0) + sel_rad_meters ) ) {
                                 return true;
                             }
                                    
                             north0 = north;
                             east0 = east;
                                    
                             ppt += 2;
                        }            
                
                        ls = ls->next;
                    }
                }
            }
            
            break;
        }

        case GEO_META:
        case GEO_PRIM:

            break;
    }

    return false;
}

wxString s57chart::GetAttributeDecode( wxString& att, int ival )
{
    wxString ret_val = _T("");

    //  Get the attribute code from the acronym
    const char *att_code;

    wxString file( g_csv_locn );
    file.Append( _T("/s57attributes.csv") );

    if( !wxFileName::FileExists( file ) ) {
        wxString msg( _T("   Could not open ") );
        msg.Append( file );
        wxLogMessage( msg );

        return ret_val;
    }

    att_code = MyCSVGetField( file.mb_str(), "Acronym",                  // match field
            att.mb_str(),               // match value
            CC_ExactString, "Code" );             // return field

    // Now, get a nice description from s57expectedinput.csv
    //  This will have to be a 2-d search, using ID field and Code field

    // Ingest, and get a pointer to the ingested table for "Expected Input" file
    wxString ei_file( g_csv_locn );
    ei_file.Append( _T("/s57expectedinput.csv") );

    if( !wxFileName::FileExists( ei_file ) ) {
        wxString msg( _T("   Could not open ") );
        msg.Append( ei_file );
        wxLogMessage( msg );

        return ret_val;
    }

    CSVTable *psTable = CSVAccess( ei_file.mb_str() );
    CSVIngest( ei_file.mb_str() );

    char **papszFields = NULL;
    int bSelected = FALSE;

    /* -------------------------------------------------------------------- */
    /*      Scan from in-core lines.                                        */
    /* -------------------------------------------------------------------- */
    int iline = 0;
    while( !bSelected && iline + 1 < psTable->nLineCount ) {
        iline++;
        papszFields = CSVSplitLine( psTable->papszLines[iline] );

        if( !strcmp( papszFields[0], att_code ) ) {
            if( atoi( papszFields[1] ) == ival ) {
                ret_val = wxString( papszFields[2], wxConvUTF8 );
                bSelected = TRUE;
            }
        }

        CSLDestroy( papszFields );
    }

    return ret_val;

}

//----------------------------------------------------------------------------------

bool s57chart::IsPointInObjArea( float lat, float lon, float select_radius, S57Obj *obj )
{
    bool ret = false;

    if( obj->pPolyTessGeo ) {
        if( !obj->pPolyTessGeo->IsOk() )
            obj->pPolyTessGeo->BuildDeferredTess();

        PolyTriGroup *ppg = obj->pPolyTessGeo->Get_PolyTriGroup_head();

        TriPrim *pTP = ppg->tri_prim_head;

        MyPoint pvert_list[3];

        //  Polygon geometry is carried in SM coordinates, so...
        //  make the hit test thus.
        double easting, northing;
        toSM( lat, lon, ref_lat, ref_lon, &easting, &northing );

        //  On some chart types (e.g. cm93), the tesseleated coordinates are stored differently.
        //  Adjust the pick point (easting/northing) to correspond.
        if( !ppg->m_bSMSENC ) {
            double y_rate = obj->y_rate;
            double y_origin = obj->y_origin;
            double x_rate = obj->x_rate;
            double x_origin = obj->x_origin;

            double northing_scaled = ( northing - y_origin ) / y_rate;
            double easting_scaled = ( easting - x_origin ) / x_rate;
            northing = northing_scaled;
            easting = easting_scaled;
        }

        while( pTP ) {
//  Coarse test
            if( pTP->tri_box.Contains( lat, lon ) ) {

                if(ppg->data_type == DATA_TYPE_DOUBLE) {
                    double *p_vertex = pTP->p_vertex;

                    switch( pTP->type ){
                        case PTG_TRIANGLE_FAN: {
                            for( int it = 0; it < pTP->nVert - 2; it++ ) {
                                pvert_list[0].x = p_vertex[0];
                                pvert_list[0].y = p_vertex[1];

                                pvert_list[1].x = p_vertex[( it * 2 ) + 2];
                                pvert_list[1].y = p_vertex[( it * 2 ) + 3];

                                pvert_list[2].x = p_vertex[( it * 2 ) + 4];
                                pvert_list[2].y = p_vertex[( it * 2 ) + 5];

                                if( G_PtInPolygon( (MyPoint *) pvert_list, 3, easting, northing ) ) {
                                    ret = true;
                                    break;
                                }
                            }
                            break;
                        }
                        case PTG_TRIANGLE_STRIP: {
                            for( int it = 0; it < pTP->nVert - 2; it++ ) {
                                pvert_list[0].x = p_vertex[( it * 2 )];
                                pvert_list[0].y = p_vertex[( it * 2 ) + 1];

                                pvert_list[1].x = p_vertex[( it * 2 ) + 2];
                                pvert_list[1].y = p_vertex[( it * 2 ) + 3];

                                pvert_list[2].x = p_vertex[( it * 2 ) + 4];
                                pvert_list[2].y = p_vertex[( it * 2 ) + 5];

                                if( G_PtInPolygon( (MyPoint *) pvert_list, 3, easting, northing ) ) {
                                    ret = true;
                                    break;
                                }
                            }
                            break;
                        }
                        case PTG_TRIANGLES: {
                            for( int it = 0; it < pTP->nVert; it += 3 ) {
                                pvert_list[0].x = p_vertex[( it * 2 )];
                                pvert_list[0].y = p_vertex[( it * 2 ) + 1];

                                pvert_list[1].x = p_vertex[( it * 2 ) + 2];
                                pvert_list[1].y = p_vertex[( it * 2 ) + 3];

                                pvert_list[2].x = p_vertex[( it * 2 ) + 4];
                                pvert_list[2].y = p_vertex[( it * 2 ) + 5];

                                if( G_PtInPolygon( (MyPoint *) pvert_list, 3, easting, northing ) ) {
                                    ret = true;
                                    break;
                                }
                            }
                            break;
                        }
                    }
                }
                else {
                    float *p_vertex = (float *)pTP->p_vertex;

                    switch( pTP->type ){
                        case PTG_TRIANGLE_FAN: {
                            for( int it = 0; it < pTP->nVert - 2; it++ ) {
                                pvert_list[0].x = p_vertex[0];
                                pvert_list[0].y = p_vertex[1];

                                pvert_list[1].x = p_vertex[( it * 2 ) + 2];
                                pvert_list[1].y = p_vertex[( it * 2 ) + 3];

                                pvert_list[2].x = p_vertex[( it * 2 ) + 4];
                                pvert_list[2].y = p_vertex[( it * 2 ) + 5];

                                if( G_PtInPolygon( (MyPoint *) pvert_list, 3, easting, northing ) ) {
                                    ret = true;
                                    break;
                                }
                            }
                            break;
                        }
                        case PTG_TRIANGLE_STRIP: {
                            for( int it = 0; it < pTP->nVert - 2; it++ ) {
                                pvert_list[0].x = p_vertex[( it * 2 )];
                                pvert_list[0].y = p_vertex[( it * 2 ) + 1];

                                pvert_list[1].x = p_vertex[( it * 2 ) + 2];
                                pvert_list[1].y = p_vertex[( it * 2 ) + 3];

                                pvert_list[2].x = p_vertex[( it * 2 ) + 4];
                                pvert_list[2].y = p_vertex[( it * 2 ) + 5];

                                if( G_PtInPolygon( (MyPoint *) pvert_list, 3, easting, northing ) ) {
                                    ret = true;
                                    break;
                                }
                            }
                            break;
                        }
                        case PTG_TRIANGLES: {
                            for( int it = 0; it < pTP->nVert; it += 3 ) {
                                pvert_list[0].x = p_vertex[( it * 2 )];
                                pvert_list[0].y = p_vertex[( it * 2 ) + 1];

                                pvert_list[1].x = p_vertex[( it * 2 ) + 2];
                                pvert_list[1].y = p_vertex[( it * 2 ) + 3];

                                pvert_list[2].x = p_vertex[( it * 2 ) + 4];
                                pvert_list[2].y = p_vertex[( it * 2 ) + 5];

                                if( G_PtInPolygon( (MyPoint *) pvert_list, 3, easting, northing ) ) {
                                    ret = true;
                                    break;
                                }
                            }
                            break;
                        }
                    }
                }
            }
            pTP = pTP->p_next;
        }

    }           // if pPolyTessGeo

    return ret;
}


wxString s57chart::GetObjectAttributeValueAsString( S57Obj *obj, int iatt, wxString curAttrName )
{
    wxString value;
    S57attVal *pval;

    pval = obj->attVal->Item( iatt );
    switch( pval->valType ){
        case OGR_STR: {
            if( pval->value ) {
                wxString val_str( (char *) ( pval->value ), wxConvUTF8 );
                long ival;
                if( val_str.ToLong( &ival ) ) {
                    if( 0 == ival )
                        value = _T("Unknown");
                    else {
                        wxString decode_val = GetAttributeDecode( curAttrName, ival );
                        if( !decode_val.IsEmpty() ) {
                            value = decode_val;
                            wxString iv;
                            iv.Printf( _T(" (%d)"), (int) ival );
                            value.Append( iv );
                        } else
                            value.Printf( _T("%d"), (int) ival );
                    }
                }

                else if( val_str.IsEmpty() )
                    value = _T("Unknown");

                else {
                    value.Clear();
                    wxString value_increment;
                    wxStringTokenizer tk( val_str, wxT(",") );
                    int iv = 0;
                    if( tk.HasMoreTokens() ) {
                        while( tk.HasMoreTokens() ) {
                            wxString token = tk.GetNextToken();
                            long ival;
                            if( token.ToLong( &ival ) ) {
                                wxString decode_val = GetAttributeDecode( curAttrName, ival );

                                value_increment.Printf( _T(" (%d)"), (int) ival );

                                if( !decode_val.IsEmpty() )
                                    value_increment.Prepend(decode_val);

                                if( iv ) value_increment.Prepend( wxT(", ") );
                                value.Append( value_increment );

                            }
                            else{
                                if(iv) value.Append(_T(","));
                                value.Append( token );
                            }

                            iv++;
                        }
                    }
                    else
                        value.Append( val_str );
                }
            } else
                value = _T("[NULL VALUE]");

            break;
        }

        case OGR_INT: {
            int ival = *( (int *) pval->value );
            wxString decode_val = GetAttributeDecode( curAttrName, ival );

            if( !decode_val.IsEmpty() ) {
                value = decode_val;
                wxString iv;
                iv.Printf( _T("(%d)"), ival );
                value.Append( iv );
            } else
                value.Printf( _T("(%d)"), ival );

            break;
        }
        case OGR_INT_LST:
            break;

        case OGR_REAL: {
            double dval = *( (double *) pval->value );
            wxString val_suffix = _T(" m");

            //    As a special case, convert some attribute values to feet.....
            if( ( curAttrName == _T("VERCLR") ) || ( curAttrName == _T("VERCCL") ) || ( curAttrName == _T("VERCOP") )
                    || ( curAttrName == _T("HEIGHT") ) || ( curAttrName == _T("HORCLR") ) ) {
                switch( ps52plib->m_nDepthUnitDisplay ){
                    case 0:                       // feet
                    case 2:                       // fathoms
                        dval = dval * 3 * 39.37 / 36;              // feet
                        val_suffix = _T(" ft");
                        break;
                    default:
                        break;
                }
            }

            else if( ( curAttrName == _T("VALSOU") ) || ( curAttrName == _T("DRVAL1") )
                    || ( curAttrName == _T("DRVAL2") ) || ( curAttrName == _T("VALDCO") ) ) {
                switch( ps52plib->m_nDepthUnitDisplay ){
                    case 0:                       // feet
                        dval = dval * 3 * 39.37 / 36;              // feet
                        val_suffix = _T(" ft");
                        break;
                    case 2:                       // fathoms
                        dval = dval * 3 * 39.37 / 36;              // fathoms
                        dval /= 6.0;
                        val_suffix = _T(" fathoms");
                        break;
                    default:
                        break;
                }
            }

            else if( curAttrName == _T("SECTR1") ) val_suffix = _T("&deg;");
            else if( curAttrName == _T("SECTR2") ) val_suffix = _T("&deg;");
            else if( curAttrName == _T("ORIENT") ) val_suffix = _T("&deg;");
            else if( curAttrName == _T("VALNMR") ) val_suffix = _T(" Nm");
            else if( curAttrName == _T("SIGPER") ) val_suffix = _T("s");
            else if( curAttrName == _T("VALACM") ) val_suffix = _T(" Minutes/year");
            else if( curAttrName == _T("VALMAG") ) val_suffix = _T("&deg;");
            else if( curAttrName == _T("CURVEL") ) val_suffix = _T(" kt");

            if( dval - floor( dval ) < 0.01 ) value.Printf( _T("%2.0f"), dval );
            else
                value.Printf( _T("%4.1f"), dval );

            value << val_suffix;

            break;
        }

        case OGR_REAL_LST: {
            break;
        }
    }
    return value;
}

wxString s57chart::GetAttributeValueAsString( S57attVal *pAttrVal, wxString AttrName )
{
    if(NULL == pAttrVal)
        return _T("");

    wxString value;
    switch( pAttrVal->valType ){
        case OGR_STR: {
            if( pAttrVal->value ) {
                wxString val_str( (char *) ( pAttrVal->value ), wxConvUTF8 );
                long ival;
                if( val_str.ToLong( &ival ) ) {
                    if( 0 == ival )
                        value = _T("Unknown");
                    else {
                        wxString decode_val = GetAttributeDecode( AttrName, ival );
                        if( !decode_val.IsEmpty() ) {
                            value = decode_val;
                            wxString iv;
                            iv.Printf( _T("(%d)"), (int) ival );
                            value.Append( iv );
                        } else
                            value.Printf( _T("%d"), (int) ival );
                    }
                }

                else if( val_str.IsEmpty() ) value = _T("Unknown");

                else {
                    value.Clear();
                    wxString value_increment;
                    wxStringTokenizer tk( val_str, wxT(",") );
                    int iv = 0;
                    while( tk.HasMoreTokens() ) {
                        wxString token = tk.GetNextToken();
                        long ival;
                        if( token.ToLong( &ival ) ) {
                            wxString decode_val = GetAttributeDecode( AttrName, ival );
                            if( !decode_val.IsEmpty() ) value_increment = decode_val;
                            else
                                value_increment.Printf( _T(" %d"), (int) ival );

                            if( iv ) value_increment.Prepend( wxT(", ") );
                        }
                        value.Append( value_increment );

                        iv++;
                    }
                    value.Append( val_str );
                }
            } else
                value = _T("[NULL VALUE]");

            break;
        }

        case OGR_INT: {
            int ival = *( (int *) pAttrVal->value );
            wxString decode_val = GetAttributeDecode( AttrName, ival );

            if( !decode_val.IsEmpty() ) {
                value = decode_val;
                wxString iv;
                iv.Printf( _T("(%d)"), ival );
                value.Append( iv );
            } else
                value.Printf( _T("(%d)"), ival );

            break;
        }
        case OGR_INT_LST:
            break;

        case OGR_REAL: {
            double dval = *( (double *) pAttrVal->value );
            wxString val_suffix = _T(" m");

            //    As a special case, convert some attribute values to feet.....
            if( ( AttrName == _T("VERCLR") ) || ( AttrName == _T("VERCCL") ) || ( AttrName == _T("VERCOP") )
                || ( AttrName == _T("HEIGHT") ) || ( AttrName == _T("HORCLR") ) ) {
                    switch( ps52plib->m_nDepthUnitDisplay ){
                        case 0:                       // feet
                        case 2:                       // fathoms
                        dval = dval * 3 * 39.37 / 36;              // feet
                        val_suffix = _T(" ft");
                        break;
                        default:
                            break;
                    }
                }

                else if( ( AttrName == _T("VALSOU") ) || ( AttrName == _T("DRVAL1") )
                    || ( AttrName == _T("DRVAL2") ) ) {
                    switch( ps52plib->m_nDepthUnitDisplay ){
                        case 0:                       // feet
                        dval = dval * 3 * 39.37 / 36;              // feet
                        val_suffix = _T(" ft");
                        break;
                        case 2:                       // fathoms
                        dval = dval * 3 * 39.37 / 36;              // fathoms
                        dval /= 6.0;
                        val_suffix = _T(" fathoms");
                        break;
                        default:
                            break;
                    }
                }

                else if( AttrName == _T("SECTR1") ) val_suffix = _T("&deg;");
                else if( AttrName == _T("SECTR2") ) val_suffix = _T("&deg;");
                else if( AttrName == _T("ORIENT") ) val_suffix = _T("&deg;");
                else if( AttrName == _T("VALNMR") ) val_suffix = _T(" Nm");
                else if( AttrName == _T("SIGPER") ) val_suffix = _T("s");
                else if( AttrName == _T("VALACM") ) val_suffix = _T(" Minutes/year");
                else if( AttrName == _T("VALMAG") ) val_suffix = _T("&deg;");
                else if( AttrName == _T("CURVEL") ) val_suffix = _T(" kt");

               if( dval - floor( dval ) < 0.01 ) value.Printf( _T("%2.0f"), dval );
               else
                   value.Printf( _T("%4.1f"), dval );

               value << val_suffix;

               break;
        }

                        case OGR_REAL_LST: {
                            break;
                        }
    }
    return value;
}

bool s57chart::CompareLights( const S57Light* l1, const S57Light* l2 )
{
    int positionDiff = l1->position.Cmp( l2->position );
    if( positionDiff != 0 ) return true;


    int attrIndex1 = l1->attributeNames.Index( _T("SECTR1") );
    int attrIndex2 = l2->attributeNames.Index( _T("SECTR1") );

    // This should put Lights without sectors last in the list.
    if( attrIndex1 == wxNOT_FOUND && attrIndex2 == wxNOT_FOUND ) return false;
    if( attrIndex1 != wxNOT_FOUND && attrIndex2 == wxNOT_FOUND ) return true;
    if( attrIndex1 == wxNOT_FOUND && attrIndex2 != wxNOT_FOUND ) return false;

<<<<<<< HEAD
    l1.attributeValues[attrIndex1].ToDouble( &angle1 );
    l2.attributeValues[attrIndex2].ToDouble( &angle2 );
=======
    double angle1, angle2;
    l1->attributeValues.Item( attrIndex1 ).ToDouble( &angle1 );
    l2->attributeValues.Item( attrIndex2 ).ToDouble( &angle2 );
>>>>>>> 9ac4ad6f

    return angle1 < angle2;
}

static const char *type2str( GeoPrim_t type)
{
    const char *r = "Uknown";
    switch(type) {
    case GEO_POINT:
        return "Point";
        break;
    case GEO_LINE:
        return "Line";
        break;
    case GEO_AREA:
        return "Area";
        break;
    case GEO_META:
        return "Meta";
        break;
    case GEO_PRIM:
        return "Prim";
        break;
    }
    return r;
}

wxString s57chart::CreateObjDescriptions( ListOfObjRazRules* rule_list )
{
    wxString ret_val;
    int attrCounter;
    wxString curAttrName, value;
    bool isLight = false;
    wxString className;
    wxString classDesc;
    wxString classAttributes;
    wxString objText;
    wxString lightsHtml;
    wxString positionString;
    std::vector<S57Light*> lights;
    S57Light* curLight = NULL;

    for( ListOfObjRazRules::Node *node = rule_list->GetLast(); node; node = node->GetPrevious() ) {
        ObjRazRules *current = node->GetData();
        positionString.Clear();
        objText.Clear();

        // Soundings have no information, so don't show them
        if( 0 == strncmp( current->LUP->OBCL, "SOUND", 5 ) ) continue;

        if( current->obj->Primitive_type == GEO_META ) continue;
        if( current->obj->Primitive_type == GEO_PRIM ) continue;

        className = wxString( current->obj->FeatureName, wxConvUTF8 );

        // Lights get grouped together to make display look nicer.
        isLight = !strcmp( current->obj->FeatureName, "LIGHTS" );

        //    Get the object's nice description from s57objectclasses.csv
        //    using cpl_csv from the gdal library

        const char *name_desc;
        if( g_csv_locn.Len() ) {
            wxString oc_file( g_csv_locn );
            oc_file.Append( _T("/s57objectclasses.csv") );
            name_desc = MyCSVGetField( oc_file.mb_str(), "Acronym",                  // match field
                    current->obj->FeatureName,            // match value
                    CC_ExactString, "ObjectClass" );             // return field
        } else
            name_desc = "";

        // In case there is no nice description for this object class, use the 6 char class name
        if( 0 == strlen( name_desc ) ) {
            name_desc = current->obj->FeatureName;
            classDesc = wxString( name_desc, wxConvUTF8, 1 );
            classDesc << wxString( name_desc + 1, wxConvUTF8 ).MakeLower();
        } else {
            classDesc = wxString( name_desc, wxConvUTF8 );
        }

        //    Show LUP
        if( g_bDebugS57 ) {
            wxString index;

            classAttributes = _T("");
            index.Printf( _T("Feature Index: %d<br>"), current->obj->Index );
            classAttributes << index;

            wxString LUPstring;
            LUPstring.Printf( _T("LUP RCID:  %d<br>"), current->LUP->RCID );
            classAttributes << LUPstring;

            wxString Bbox;
            LLBBox bbox = current->obj->BBObj;
            Bbox.Printf( _T("Lat/Lon box:  %g %g %g %g<br>"), bbox.GetMinLat(), bbox.GetMaxLat() , bbox.GetMinLon(), bbox.GetMaxLon() );
            classAttributes << Bbox;

            wxString Type;
            Type.Printf( _T(" Type:  %s<br>"), type2str(current->obj->Primitive_type));
            classAttributes << Type;

            LUPstring = _T("    LUP ATTC: ");
            if( current->LUP->ATTCArray ) LUPstring += current->LUP->ATTCArray->Item( 0 );
            LUPstring += _T("<br>");
            classAttributes << LUPstring;

            LUPstring = _T("    LUP INST: ");
            if( current->LUP->INST ) LUPstring += *( current->LUP->INST );
            LUPstring += _T("<br><br>");
            classAttributes << LUPstring;

        }

        if( GEO_POINT == current->obj->Primitive_type ) {
            double lon, lat;
            fromSM( ( current->obj->x * current->obj->x_rate ) + current->obj->x_origin,
                    ( current->obj->y * current->obj->y_rate ) + current->obj->y_origin, ref_lat,
                    ref_lon, &lat, &lon );

            if( lon > 180.0 ) lon -= 360.;

            positionString.Clear();
            positionString += toSDMM( 1, lat );
            positionString << _T(" ");
            positionString += toSDMM( 2, lon );

            if( isLight ) {
                curLight = new S57Light;
                curLight->position = positionString;
                curLight->hasSectors = false;
                lights.push_back( curLight );
            }
        }

        //    Get the Attributes and values, making sure they can be converted from UTF8
        if(current->obj->att_array) {
            char *curr_att = current->obj->att_array;

            attrCounter = 0;

            wxString attribStr;
            int noAttr = 0;
            attribStr << _T("<table border=0 cellspacing=0 cellpadding=0>");

            if( g_bDebugS57 ) {
                ret_val << _T("<p>") << classAttributes;
            }

            bool inDepthRange = false;

            while( attrCounter < current->obj->n_attr ) {
                //    Attribute name
                curAttrName = wxString(curr_att, wxConvUTF8, 6);
                noAttr++;

                // Sort out how some kinds of attibutes are displayed to get a more readable look.
                // DEPARE gets just its range. Lights are grouped.

                if( isLight ) {
                    curLight->attributeNames.Add( curAttrName );
                    if( curAttrName.StartsWith( _T("SECTR") ) ) curLight->hasSectors = true;
                } else {
                    if( curAttrName == _T("DRVAL1") ) {
                        attribStr << _T("<tr><td><font size=-1>");
                        inDepthRange = true;
                    } else if( curAttrName == _T("DRVAL2") ) {
                        attribStr << _T(" - ");
                        inDepthRange = false;
                    } else {
                        if( inDepthRange ) {
                            attribStr << _T("</font></td></tr>\n");
                            inDepthRange = false;
                        }
                        attribStr << _T("<tr><td valign=top><font size=-2>");
                        if(curAttrName == _T("catgeo"))
                            attribStr << _T("CATGEO");
                        else
                            attribStr << curAttrName;
                        attribStr << _T("</font></td><td>&nbsp;&nbsp;</td><td valign=top><font size=-1>");
                    }
                }

                // What we need to do...
                // Change senc format, instead of (S), (I), etc, use the attribute types fetched from the S57attri...csv file
                // This will be like (E), (L), (I), (F)
                //  will affect lots of other stuff.  look for S57attVal.valType
                // need to do this in creatsencrecord above, and update the senc format.

                value = GetObjectAttributeValueAsString( current->obj, attrCounter, curAttrName );

                if( isLight ) {
                    curLight->attributeValues.Add( value );
                } else {
                    if( curAttrName == _T("INFORM") || curAttrName == _T("NINFOM") )
                        value.Replace(_T("|"), _T("<br>") );
                    
                    if(curAttrName == _T("catgeo"))
                        attribStr << type2str(current->obj->Primitive_type);
                    else
                        attribStr << value;

                    if( !( curAttrName == _T("DRVAL1") ) ) {
                        attribStr << _T("</font></td></tr>\n");
                    }
                }

                attrCounter++;
                curr_att += 6;

            }             //while attrCounter < current->obj->n_attr

            if( !isLight ) {
                attribStr << _T("</table>\n");

                objText += _T("<b>") + classDesc + _T("</b> <font size=-2>(") + className
                        + _T(")</font>") + _T("<br>");

                if( positionString.Length() ) objText << _T("<font size=-2>") << positionString
                        << _T("</font><br>\n");

                if( noAttr > 0 ) objText << attribStr;

                if( node != rule_list->GetFirst() ) objText += _T("<hr noshade>");
                objText += _T("<br>");
                ret_val << objText;
            }

        }
    } // Object for loop

    if( !lights.empty() ) {

        // For lights we now have all the info gathered but no HTML output yet, now
        // run through the data and build a merged table for all lights.

        std::sort(lights.begin(), lights.end(), s57chart::CompareLights);

        wxString lastPos;

<<<<<<< HEAD
        for( unsigned int curLightNo = 0; curLightNo < lights.Count(); curLightNo++ ) {
            S57Light* thisLight = (S57Light*) lights[curLightNo];
=======
        for(auto const& thisLight: lights) {
>>>>>>> 9ac4ad6f
            int attrIndex;

            if( thisLight->position != lastPos ) {

                lastPos = thisLight->position;

                if( thisLight != *lights.begin() )
                    lightsHtml << _T("</table>\n<hr noshade>\n");
                curLight++;

                lightsHtml << _T("<b>Light</b> <font size=-2>(LIGHTS)</font><br>");
                lightsHtml << _T("<font size=-2>") << thisLight->position << _T("</font><br>\n");

                if( curLight && curLight->hasSectors )
                    lightsHtml <<_("<font size=-2>(Sector angles are True Bearings from Seaward)</font><br>");

                lightsHtml << _T("<table>");
            }

            lightsHtml << _T("<tr>");
            lightsHtml << _T("<td><font size=-1>");

            attrIndex = thisLight->attributeNames.Index( _T("COLOUR") );
            if( attrIndex != wxNOT_FOUND ) {
<<<<<<< HEAD
                wxString color = thisLight->attributeValues[attrIndex];
                if( color == _T("red (3)") ) lightsHtml
                        << _T("<table border=0><tr><td bgcolor=red>&nbsp;&nbsp;&nbsp;</td></tr></table> ");
                if( color == _T("green (4)") ) lightsHtml
                        << _T("<table border=0><tr><td bgcolor=green>&nbsp;&nbsp;&nbsp;</td></tr></table> ");
                if( color == _T("white (1)") ) lightsHtml
                        << _T("<table border=0><tr><td bgcolor=yellow>&nbsp;&nbsp;&nbsp;</td></tr></table> ");
=======
                wxString color = thisLight->attributeValues.Item( attrIndex );
                if( color == _T("red (3)") )
                    lightsHtml << _T("<table border=0><tr><td bgcolor=red>&nbsp;&nbsp;&nbsp;</td></tr></table> ");
                if( color == _T("green (4)") )
                    lightsHtml << _T("<table border=0><tr><td bgcolor=green>&nbsp;&nbsp;&nbsp;</td></tr></table> ");
                if( color == _T("white (1)") )
                    lightsHtml << _T("<table border=0><tr><td bgcolor=yellow>&nbsp;&nbsp;&nbsp;</td></tr></table> ");
>>>>>>> 9ac4ad6f
            }

            lightsHtml << _T("</font></td><td><font size=-1><nobr><b>");

            attrIndex = thisLight->attributeNames.Index( _T("LITCHR") );
            if( attrIndex != wxNOT_FOUND ) {
                wxString character = thisLight->attributeValues[attrIndex];
                lightsHtml << character.BeforeFirst( wxChar( '(' ) ) << _T(" ");
            }

            attrIndex = thisLight->attributeNames.Index( _T("SIGGRP") );
            if( attrIndex != wxNOT_FOUND ) {
                lightsHtml << thisLight->attributeValues[attrIndex];
                lightsHtml << _T(" ");
            }

            attrIndex = thisLight->attributeNames.Index( _T("SIGPER") );
            if( attrIndex != wxNOT_FOUND ) {
                lightsHtml << thisLight->attributeValues[attrIndex];
                lightsHtml << _T(" ");
            }

            attrIndex = thisLight->attributeNames.Index( _T("HEIGHT") );
            if( attrIndex != wxNOT_FOUND ) {
                lightsHtml << thisLight->attributeValues[attrIndex];
                lightsHtml << _T(" ");
            }

            attrIndex = thisLight->attributeNames.Index( _T("VALNMR") );
            if( attrIndex != wxNOT_FOUND ) {
                lightsHtml << thisLight->attributeValues[attrIndex];
                lightsHtml << _T(" ");
            }

            lightsHtml << _T("</b>");

            attrIndex = thisLight->attributeNames.Index( _T("SECTR1") );
            if( attrIndex != wxNOT_FOUND ) {
                lightsHtml << _T("(") <<thisLight->attributeValues[attrIndex];
                lightsHtml << _T(" - ");
                attrIndex = thisLight->attributeNames.Index( _T("SECTR2") );
                lightsHtml << thisLight->attributeValues[attrIndex] << _T(") ");
            }

            lightsHtml << _T("</nobr>");

            attrIndex = thisLight->attributeNames.Index( _T("CATLIT") );
            if( attrIndex != wxNOT_FOUND ) {
                lightsHtml << _T("<nobr>");
                lightsHtml
                        << thisLight->attributeValues[attrIndex].BeforeFirst(
                                wxChar( '(' ) );
                lightsHtml << _T("</nobr> ");
            }

            attrIndex = thisLight->attributeNames.Index( _T("EXCLIT") );
            if( attrIndex != wxNOT_FOUND ) {
                lightsHtml << _T("<nobr>");
                lightsHtml
                        << thisLight->attributeValues[attrIndex].BeforeFirst(
                                wxChar( '(' ) );
                lightsHtml << _T("</nobr> ");
            }

            attrIndex = thisLight->attributeNames.Index( _T("OBJNAM") );
            if( attrIndex != wxNOT_FOUND ) {
                lightsHtml << _T("<br><nobr>");
                lightsHtml << thisLight->attributeValues[attrIndex].Left( 1 ).Upper();
                lightsHtml << thisLight->attributeValues[attrIndex].Mid( 1 );
                lightsHtml << _T("</nobr> ");
            }

            lightsHtml << _T("</font></td>");
            lightsHtml << _T("</tr>");

            thisLight->attributeNames.Clear();
            thisLight->attributeValues.Clear();
            delete thisLight;
        }
        lightsHtml << _T("</table><hr noshade>\n");
        ret_val = lightsHtml << ret_val;

        lights.clear();
    }

    return ret_val;
}

//------------------------------------------------------------------------
//
//          S57 ENC (i.e. "raw") DataSet support functions
//          Not bulletproof, so call carefully
//
//------------------------------------------------------------------------
bool s57chart::InitENCMinimal( const wxString &FullPath )
{
    if( NULL == g_poRegistrar ) {
        wxLogMessage( _T("   Error: No ClassRegistrar in InitENCMinimal.") );
        return false;
    }

    m_pENCDS = new OGRS57DataSource;

    m_pENCDS->SetS57Registrar( g_poRegistrar );             ///172

    if( !m_pENCDS->OpenMin( FullPath.mb_str(), TRUE ) )       ///172
    return false;

    S57Reader *pENCReader = m_pENCDS->GetModule( 0 );
    pENCReader->SetClassBased( g_poRegistrar );

    pENCReader->Ingest();

    return true;
}

OGRFeature *s57chart::GetChartFirstM_COVR( int &catcov )
{
//    Get the reader
    S57Reader *pENCReader = m_pENCDS->GetModule( 0 );

    if( ( NULL != pENCReader ) && ( NULL != g_poRegistrar ) ) {

//      Select the proper class
        g_poRegistrar->SelectClass( "M_COVR" );

//      Build a new feature definition for this class
        OGRFeatureDefn *poDefn = S57GenerateObjectClassDefn( g_poRegistrar,
                g_poRegistrar->GetOBJL(), pENCReader->GetOptionFlags() );

//      Add this feature definition to the reader
        pENCReader->AddFeatureDefn( poDefn );

//    Also, add as a Layer to Datasource to ensure proper deletion
        m_pENCDS->AddLayer( new OGRS57Layer( m_pENCDS, poDefn, 1 ) );

//      find this feature
        OGRFeature *pobjectDef = pENCReader->ReadNextFeature( poDefn );
        if( pobjectDef ) {
            //  Fetch the CATCOV attribute
            catcov = pobjectDef->GetFieldAsInteger( "CATCOV" );
            return pobjectDef;
        }

        else {
            return NULL;
        }
    } else
        return NULL;
}

OGRFeature *s57chart::GetChartNextM_COVR( int &catcov )
{
    catcov = -1;

//    Get the reader
    S57Reader *pENCReader = m_pENCDS->GetModule( 0 );

//    Get the Feature Definition, stored in Layer 0
    OGRFeatureDefn *poDefn = m_pENCDS->GetLayer( 0 )->GetLayerDefn();

    if( pENCReader ) {
        OGRFeature *pobjectDef = pENCReader->ReadNextFeature( poDefn );

        if( pobjectDef ) {
            catcov = pobjectDef->GetFieldAsInteger( "CATCOV" );
            return pobjectDef;
        }

        return NULL;
    } else
        return NULL;

}

int s57chart::GetENCScale( void )
{
    if( NULL == m_pENCDS ) return 0;

    //    Assume that chart has been initialized for minimal ENC access
    //    which implies that the ENC has been fully ingested, and some
    //    interesting values have been extracted thereby.

//    Get the reader
    S57Reader *pENCReader = m_pENCDS->GetModule( 0 );

    if( pENCReader ) return pENCReader->GetCSCL();       ///172
    else
        return 1;
}

extern wxLog *logger;

/************************************************************************/
/*                       OpenCPN_OGRErrorHandler()                      */
/*                       Use Global wxLog Class                         */
/************************************************************************/

void OpenCPN_OGRErrorHandler( CPLErr eErrClass, int nError, const char * pszErrorMsg )
{

#define ERR_BUF_LEN 2000

    char buf[ERR_BUF_LEN + 1];

    if( eErrClass == CE_Debug ) sprintf( buf, " %s", pszErrorMsg );
    else if( eErrClass == CE_Warning ) sprintf( buf, "   Warning %d: %s\n", nError, pszErrorMsg );
    else
        sprintf( buf, "   ERROR %d: %s\n", nError, pszErrorMsg );

    if( g_bGDAL_Debug  || ( CE_Debug != eErrClass) ) {          // log every warning or error
        wxString msg( buf, wxConvUTF8 );
        wxLogMessage( msg );
    }

    //      Do not simply return on CE_Fatal errors, as we don't want to abort()

    if( eErrClass == CE_Fatal ) {
        longjmp( env_ogrf, 1 );                  // jump back to the setjmp() point
    }

}

//      In GDAL-1.2.0, CSVGetField is not exported.......
//      So, make my own simplified copy
/************************************************************************/
/*                           MyCSVGetField()                            */
/*                                                                      */
/************************************************************************/

const char *MyCSVGetField( const char * pszFilename, const char * pszKeyFieldName,
        const char * pszKeyFieldValue, CSVCompareCriteria eCriteria, const char * pszTargetField )

{
    char **papszRecord;
    int iTargetField;

    /* -------------------------------------------------------------------- */
    /*      Find the correct record.                                        */
    /* -------------------------------------------------------------------- */
    papszRecord = CSVScanFileByName( pszFilename, pszKeyFieldName, pszKeyFieldValue, eCriteria );

    if( papszRecord == NULL ) return "";

    /* -------------------------------------------------------------------- */
    /*      Figure out which field we want out of this.                     */
    /* -------------------------------------------------------------------- */
    iTargetField = CSVGetFileFieldId( pszFilename, pszTargetField );
    if( iTargetField < 0 ) return "";

    if( iTargetField >= CSLCount( papszRecord ) ) return "";

    return ( papszRecord[iTargetField] );
}

//------------------------------------------------------------------------
//
//          Some s57 Utilities
//          Meant to be called "bare", usually with no class instance.
//
//------------------------------------------------------------------------

//----------------------------------------------------------------------------------
// Get Chart Extents
//----------------------------------------------------------------------------------

bool s57_GetChartExtent( const wxString& FullPath, Extent *pext )
{
    //   Fix this  find extents of which?? layer??
    /*
     OGRS57DataSource *poDS = new OGRS57DataSource;
     poDS->Open(pFullPath, TRUE);

     if( poDS == NULL )
     return false;

     OGREnvelope Env;
     S57Reader   *poReader = poDS->GetModule(0);
     poReader->GetExtent(&Env, true);

     pext->NLAT = Env.MaxY;
     pext->ELON = Env.MaxX;
     pext->SLAT = Env.MinY;
     pext->WLON = Env.MinX;

     delete poDS;
     */
    return false;
}

void s57_DrawExtendedLightSectors( ocpnDC& dc, ViewPort& viewport, std::vector<s57Sector_t>& sectorlegs ) {
    float rangeScale = 0.0;

    if( sectorlegs.size() > 0 ) {
        std::vector<int> sectorangles;
        for( unsigned int i=0; i<sectorlegs.size(); i++ ) {
            if( fabs( sectorlegs[i].sector1 - sectorlegs[i].sector2 ) < 0.3 )
                continue;

            double endx, endy;
            ll_gc_ll( sectorlegs[i].pos.m_y, sectorlegs[i].pos.m_x,
                    sectorlegs[i].sector1 + 180.0, sectorlegs[i].range,
                    &endy, &endx );

            wxPoint end1 = viewport.GetPixFromLL( endy, endx );

            ll_gc_ll( sectorlegs[i].pos.m_y, sectorlegs[i].pos.m_x,
                    sectorlegs[i].sector2 + 180.0, sectorlegs[i].range,
                    &endy, &endx );

            wxPoint end2 = viewport.GetPixFromLL( endy, endx );

            wxPoint lightPos = viewport.GetPixFromLL( sectorlegs[i].pos.m_y, sectorlegs[i].pos.m_x );

            // Make sure arcs are well inside viewport.
            float rangePx = sqrtf( powf( (float) (lightPos.x - end1.x), 2) +
                                   powf( (float) (lightPos.y - end1.y), 2) );
            rangePx /= 3.0;
            if( rangeScale == 0.0 ) {
                rangeScale = 1.0;
                if( rangePx > viewport.pix_height / 3 ) {
                    rangeScale *= (viewport.pix_height / 3) / rangePx;
                }
            }

            rangePx = rangePx * rangeScale;

            int legOpacity;
            wxPen *arcpen = wxThePenList->FindOrCreatePen( sectorlegs[i].color, 12, wxPENSTYLE_SOLID );
            arcpen->SetCap( wxCAP_BUTT );
            dc.SetPen( *arcpen );

            float angle1, angle2;
            angle1 = -(sectorlegs[i].sector2 + 90.0) - viewport.rotation * 180.0 / PI;
            angle2 = -(sectorlegs[i].sector1 + 90.0) - viewport.rotation * 180.0 / PI;
            if( angle1 > angle2 ) {
                angle2 += 360.0;
            }
            int lpx = lightPos.x;
            int lpy = lightPos.y;
            int npoints = 0;
            wxPoint arcpoints[150]; // Size relates to "step" below.

            float step = 3.0;
            while( (step < 15) && ((rangePx * sin(step * PI / 180.)) < 10) ) step += 2.0; // less points on small arcs

            // Make sure we start and stop exactly on the leg lines.
            int narc = ( angle2 - angle1 ) / step;
            narc++;
            step = ( angle2 - angle1 ) / (float)narc;

            if( sectorlegs[i].isleading && (angle2 - angle1 < 60)  ) {
                wxPoint yellowCone[3];
                yellowCone[0] = lightPos;
                yellowCone[1] = end1;
                yellowCone[2] = end2;
                arcpen = wxThePenList->FindOrCreatePen( wxColor( 0,0,0,0 ), 1, wxPENSTYLE_SOLID );
                dc.SetPen( *arcpen );
                wxColor c = sectorlegs[i].color;
                c.Set( c.Red(), c.Green(), c.Blue(), 0.6*c.Alpha() );
                dc.SetBrush( wxBrush( c ) );
                dc.StrokePolygon( 3, yellowCone, 0, 0 );
                legOpacity = 50;
            } else {
                for( float a = angle1; a <= angle2 + 0.1; a += step ) {
                    int x = lpx + (int) ( rangePx * cos( a * PI / 180. ) );
                    int y = lpy - (int) ( rangePx * sin( a * PI / 180. ) );
                    arcpoints[npoints].x = x;
                    arcpoints[npoints].y = y;
                    npoints++;
                }
                dc.StrokeLines( npoints, arcpoints );
                legOpacity = 128;
            }

            arcpen = wxThePenList->FindOrCreatePen( wxColor( 0,0,0,legOpacity ), 1, wxPENSTYLE_SOLID );
            dc.SetPen( *arcpen );

            // Only draw each leg line once.

            bool haveAngle1 = false;
            bool haveAngle2 = false;
            int sec1 = (int)sectorlegs[i].sector1;
            int sec2 = (int)sectorlegs[i].sector2;
            if(sec1 > 360) sec1 -= 360;
            if(sec2 > 360) sec2 -= 360;

            if((sec2 == 360) && (sec1 == 0))  //FS#1437
                continue;

            for( unsigned int j=0; j<sectorangles.size(); j++ ) {

                if( sectorangles[j] == sec1 ) haveAngle1 = true;
                if( sectorangles[j] == sec2 ) haveAngle2 = true;
            }

            if( ! haveAngle1 ) {
                dc.StrokeLine( lightPos, end1 );
                sectorangles.push_back( sec1 );
            }

            if( ! haveAngle2 ) {
                dc.StrokeLine( lightPos, end2 );
                sectorangles.push_back( sec2 );
            }
        }
    }
}

bool s57_CheckExtendedLightSectors( int mx, int my, ViewPort& viewport, std::vector<s57Sector_t>& sectorlegs ) {
    double cursor_lat, cursor_lon;
    static float lastLat, lastLon;

    if( !ps52plib || !ps52plib->m_bExtendLightSectors )
        return false;

    ChartPlugInWrapper *target_plugin_chart = NULL;
    s57chart *Chs57 = NULL;

    ChartBase *target_chart = cc1->GetChartAtCursor();
    if( target_chart ){
        if( (target_chart->GetChartType() == CHART_TYPE_PLUGIN) && (target_chart->GetChartFamily() == CHART_FAMILY_VECTOR) )
            target_plugin_chart = dynamic_cast<ChartPlugInWrapper *>(target_chart);
        else
            Chs57 = dynamic_cast<s57chart*>( target_chart );
    }


    cc1->GetCanvasPixPoint ( mx, my, cursor_lat, cursor_lon );

    if( lastLat == cursor_lat && lastLon == cursor_lon ) return false;

    lastLat = cursor_lat;
    lastLon = cursor_lon;
    bool newSectorsNeedDrawing = false;

    bool bhas_red_green = false;
    bool bleading_attribute = false;

    int opacity = 100;
    if( cc1->GetColorScheme() == GLOBAL_COLOR_SCHEME_DUSK ) opacity = 50;
    if( cc1->GetColorScheme() == GLOBAL_COLOR_SCHEME_NIGHT) opacity = 20;

    int yOpacity = (float)opacity*1.3; // Matched perception of white/yellow with red/green

    if( target_plugin_chart || Chs57  ) {
        // Go get the array of all objects at the cursor lat/lon
        float selectRadius = 16 / ( viewport.view_scale_ppm * 1852 * 60 );

        ListOfObjRazRules* rule_list = NULL;
        ListOfPI_S57Obj* pi_rule_list = NULL;
        if( Chs57 )
            rule_list = Chs57->GetObjRuleListAtLatLon( cursor_lat, cursor_lon, selectRadius, &viewport, MASK_POINT );
        else if( target_plugin_chart )
            pi_rule_list = g_pi_manager->GetPlugInObjRuleListAtLatLon( target_plugin_chart,
                                                                       cursor_lat, cursor_lon, selectRadius, viewport );


        sectorlegs.clear();

        wxPoint2DDouble lightPosD(0,0);
        wxPoint2DDouble objPos;

        char *curr_att = NULL;
        int n_attr = 0;
        wxArrayOfS57attVal *attValArray = NULL;

        ListOfObjRazRules::Node *snode = NULL;
        ListOfPI_S57Obj::Node *pnode = NULL;

        if(Chs57 && rule_list)
            snode = rule_list->GetLast();
        else if( target_plugin_chart && pi_rule_list)
            pnode = pi_rule_list->GetLast();


        while(1) {

            bool is_light = false;
            if(Chs57) {
                if(!snode)
                    break;

                ObjRazRules *current = snode->GetData();
                S57Obj* light = current->obj;
                if( !strcmp( light->FeatureName, "LIGHTS" ) ) {
                    objPos = wxPoint2DDouble( light->m_lat, light->m_lon );
                    curr_att = light->att_array;
                    n_attr = light->n_attr;
                    attValArray = light->attVal;
                    is_light = true;
                }
            }
            else if( target_plugin_chart ) {
                if(!pnode)
                    break;
                PI_S57Obj* light = pnode->GetData();
                if( !strcmp( light->FeatureName, "LIGHTS" ) ) {
                    objPos = wxPoint2DDouble( light->m_lat, light->m_lon );
                    curr_att = light->att_array;
                    n_attr = light->n_attr;
                    attValArray = light->attVal;
                    is_light = true;
                }
            }


            //  Ready to go
            int attrCounter;
            double sectr1 = -1;
            double sectr2 = -1;
            double valnmr = -1;
            wxString curAttrName;
            wxColor color;

            if( lightPosD.m_x == 0 && lightPosD.m_y == 0.0 )
                lightPosD = objPos;

            if( is_light && (lightPosD == objPos) ) {

                if( curr_att ) {
                    bool bviz = true;

                    attrCounter = 0;
                    int noAttr = 0;
                    bool inDepthRange = false;
                    s57Sector_t sector;

                    bleading_attribute = false;

                    while( attrCounter < n_attr ) {
                        curAttrName = wxString(curr_att, wxConvUTF8, 6 );
                        noAttr++;

                        S57attVal *pAttrVal = NULL;
                        if( attValArray ){
                            if(Chs57)
                                pAttrVal = attValArray->Item(attrCounter);
                            else if( target_plugin_chart )
                                pAttrVal = attValArray->Item(attrCounter);
                        }

                        wxString value = s57chart::GetAttributeValueAsString( pAttrVal, curAttrName );

                        if( curAttrName == _T("LITVIS") ){
                            if(value.StartsWith(_T("obsc")) )
                                bviz = false;
                        }
                        if( curAttrName == _T("SECTR1") )value.ToDouble( &sectr1 );
                        if( curAttrName == _T("SECTR2") ) value.ToDouble( &sectr2 );
                        if( curAttrName == _T("VALNMR") ) value.ToDouble( &valnmr );
                        if( curAttrName == _T("COLOUR") ) {
                            if( value == _T("red(3)") ) {
                                color = wxColor( 255, 0, 0, opacity );
                                sector.iswhite = false;
                                bhas_red_green = true;
                            }

                            if( value == _T("green(4)") ) {
                                color = wxColor( 0, 255, 0, opacity );
                                sector.iswhite = false;
                                bhas_red_green = true;
                            }
                        }

                        if( curAttrName == _T("EXCLIT") ) {
                            if( value.Find( _T("(3)") ) ) valnmr = 1.0;  // Fog lights.
                        }

                        if( curAttrName == _T("CATLIT") ){
                            if( value.Upper().StartsWith( _T("DIRECT")) || value.Upper().StartsWith(_T("LEAD")) )
                                bleading_attribute = true;
                        }

                        attrCounter++;
                        curr_att += 6;
                    }

                    if( ( sectr1 >= 0 ) && ( sectr2 >= 0 ) ) {
                            if( sectr1 > sectr2 ) {             // normalize
                                    sectr2 += 360.0;
                            }

                        sector.pos.m_x = objPos.m_y;              // lon
                        sector.pos.m_y = objPos.m_x;

                        sector.range = (valnmr > 0.0) ? valnmr : 2.5; // Short default range.
                        sector.sector1 = sectr1;
                        sector.sector2 = sectr2;

                        if(!color.IsOk()){
                            color = wxColor( 255, 255, 0, yOpacity );
                            sector.iswhite = true;
                        }
                        sector.color = color;
                        sector.isleading = false;           // tentative judgment, check below

                        if( bleading_attribute )
                            sector.isleading = true;

                        bool newsector = true;
                        for( unsigned int i=0; i<sectorlegs.size(); i++ ) {
                            if( sectorlegs[i].pos == sector.pos &&
                                sectorlegs[i].sector1 == sector.sector1 &&
                                sectorlegs[i].sector2 == sector.sector2 ) {
                                newsector = false;
                        //  In the case of duplicate sectors, choose the instance with largest range.
                            //  This applies to the case where day and night VALNMR are different, and so
                            //  makes the vector result independent of the order of day/night light features.
                                sectorlegs[i].range = wxMax(sectorlegs[i].range, sector.range);
                            }
                        }

                        if(!bviz)
                            newsector = false;

                        if((sector.sector2 == 360) && ( sector.sector1 == 0))  //FS#1437
                            newsector = false;

                        if( newsector ) {
                            sectorlegs.push_back( sector );
                            newSectorsNeedDrawing = true;
                        }
                    }
                }
            }




            if(Chs57)
                snode = snode->GetPrevious();
            else if( target_plugin_chart )
                pnode = pnode->GetPrevious();

        }               // end of while

        if(rule_list) {
            rule_list->Clear();
            delete rule_list;
        }

        if(pi_rule_list) {
            pi_rule_list->Clear();
            delete pi_rule_list;
        }
    }

#if 0
    //  Work with the sector legs vector to identify  and mark "Leading Lights"
    int ns = sectorlegs.size();
    if( sectorlegs.size() > 0 ) {
        for( unsigned int i=0; i<sectorlegs.size(); i++ ) {
            if( fabs( sectorlegs[i].sector1 - sectorlegs[i].sector2 ) < 0.5 )
                continue;

            if(((sectorlegs[i].sector2 - sectorlegs[i].sector1) < 15)  && sectorlegs[i].iswhite ) {
                //      Check to see if this sector has a visible range greater than any other white light

                if( sectorlegs.size() > 1 ) {
                    bool bleading = true;
                    for( unsigned int j=0; j<sectorlegs.size(); j++ ) {
                        if(i == j)
                            continue;
                        if((sectorlegs[j].iswhite) && (sectorlegs[i].range <= sectorlegs[j].range) ){
                            if((sectorlegs[j].sector2 - sectorlegs[j].sector1) >= 15){  // test sector should not be a leading light
                                bleading = false;    // cannot be a sector, since its range is <= another white light
                                break;
                            }
                        }
                    }

                    if(bleading)
                        sectorlegs[i].isleading = true;
                }
            }
            else
                sectorlegs[i].isleading = false;

        }
    }
#endif

//  Work with the sector legs vector to identify  and mark "Leading Lights"
//  Sectors with CATLIT "Leading" or "Directional" attribute set have already been marked
    for( unsigned int i=0; i<sectorlegs.size(); i++ ) {

        if(((sectorlegs[i].sector2 - sectorlegs[i].sector1) < 15) ) {
            if( sectorlegs[i].iswhite && bhas_red_green )
                sectorlegs[i].isleading = true;
        }
    }


    return newSectorsNeedDrawing;
}<|MERGE_RESOLUTION|>--- conflicted
+++ resolved
@@ -5135,14 +5135,9 @@
     if( attrIndex1 != wxNOT_FOUND && attrIndex2 == wxNOT_FOUND ) return true;
     if( attrIndex1 == wxNOT_FOUND && attrIndex2 != wxNOT_FOUND ) return false;
 
-<<<<<<< HEAD
-    l1.attributeValues[attrIndex1].ToDouble( &angle1 );
-    l2.attributeValues[attrIndex2].ToDouble( &angle2 );
-=======
     double angle1, angle2;
     l1->attributeValues.Item( attrIndex1 ).ToDouble( &angle1 );
     l2->attributeValues.Item( attrIndex2 ).ToDouble( &angle2 );
->>>>>>> 9ac4ad6f
 
     return angle1 < angle2;
 }
@@ -5382,12 +5377,7 @@
 
         wxString lastPos;
 
-<<<<<<< HEAD
-        for( unsigned int curLightNo = 0; curLightNo < lights.Count(); curLightNo++ ) {
-            S57Light* thisLight = (S57Light*) lights[curLightNo];
-=======
         for(auto const& thisLight: lights) {
->>>>>>> 9ac4ad6f
             int attrIndex;
 
             if( thisLight->position != lastPos ) {
@@ -5412,15 +5402,6 @@
 
             attrIndex = thisLight->attributeNames.Index( _T("COLOUR") );
             if( attrIndex != wxNOT_FOUND ) {
-<<<<<<< HEAD
-                wxString color = thisLight->attributeValues[attrIndex];
-                if( color == _T("red (3)") ) lightsHtml
-                        << _T("<table border=0><tr><td bgcolor=red>&nbsp;&nbsp;&nbsp;</td></tr></table> ");
-                if( color == _T("green (4)") ) lightsHtml
-                        << _T("<table border=0><tr><td bgcolor=green>&nbsp;&nbsp;&nbsp;</td></tr></table> ");
-                if( color == _T("white (1)") ) lightsHtml
-                        << _T("<table border=0><tr><td bgcolor=yellow>&nbsp;&nbsp;&nbsp;</td></tr></table> ");
-=======
                 wxString color = thisLight->attributeValues.Item( attrIndex );
                 if( color == _T("red (3)") )
                     lightsHtml << _T("<table border=0><tr><td bgcolor=red>&nbsp;&nbsp;&nbsp;</td></tr></table> ");
@@ -5428,7 +5409,6 @@
                     lightsHtml << _T("<table border=0><tr><td bgcolor=green>&nbsp;&nbsp;&nbsp;</td></tr></table> ");
                 if( color == _T("white (1)") )
                     lightsHtml << _T("<table border=0><tr><td bgcolor=yellow>&nbsp;&nbsp;&nbsp;</td></tr></table> ");
->>>>>>> 9ac4ad6f
             }
 
             lightsHtml << _T("</font></td><td><font size=-1><nobr><b>");
