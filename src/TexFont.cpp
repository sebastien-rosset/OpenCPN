/***************************************************************************
 *
 * Project:  OpenCPN
 * Purpose:  texture OpenGL text rendering built from wxFont
 * Author:   Sean D'Epagnier
 *
 ***************************************************************************
 *   Copyright (C) 2014 Sean D'Epagnier                                    *
 *                                                                         *
 *   This program is free software; you can redistribute it and/or modify  *
 *   it under the terms of the GNU General Public License as published by  *
 *   the Free Software Foundation; either version 2 of the License, or     *
 *   (at your option) any later version.                                   *
 *                                                                         *
 *   This program is distributed in the hope that it will be useful,       *
 *   but WITHOUT ANY WARRANTY; without even the implied warranty of        *
 *   MERCHANTABILITY or FITNESS FOR A PARTICULAR PURPOSE.  See the         *
 *   GNU General Public License for more details.                          *
 *                                                                         *
 *   You should have received a copy of the GNU General Public License     *
 *   along with this program; if not, write to the                         *
 *   Free Software Foundation, Inc.,                                       *
 *   51 Franklin Street, Fifth Floor, Boston, MA 02110-1301,  USA.         *
 **************************************************************************/

#ifdef ocpnUSE_GL

#include <wx/wx.h>
#include <GL/gl.h>
#include <GL/glu.h>

#include "TexFont.h"

TexFont::TexFont( )
{
<<<<<<< HEAD
    texobj = 0;
    m_blur = false;
=======
    m_built = false;
>>>>>>> 210d8ea2
}

TexFont::~TexFont( )
{
}


void TexFont::Build( wxFont &font, bool blur )
{
    /* avoid rebuilding if the parameters are the same */
    if(font == m_font && blur == m_blur)
        return;
    
    m_font = font;
    m_blur = blur;

    m_maxglyphw = 0;
    m_maxglyphh = 0;
    
    wxScreenDC sdc;

    sdc.SetFont( font );

    for( int i = MIN_GLYPH; i < MAX_GLYPH; i++ ) {
        wxCoord gw, gh;
        wxString text;
        if(i == DEGREE_GLYPH)
            text = wxString::Format(_T("%c"), 0x00B0); //_T("°");
        else
            text = wxString::Format(_T("%c"), i);
        wxCoord descent, exlead;
        sdc.GetTextExtent( text, &gw, &gh, &descent, &exlead, &font ); // measure the text

        tgi[i].width = gw;
        tgi[i].height = gh;

        tgi[i].advance = gw;
        
        
        m_maxglyphw = wxMax(tgi[i].width,  m_maxglyphw);
        m_maxglyphh = wxMax(tgi[i].height, m_maxglyphh);
    }

    /* add extra pixel to give a border between rows of characters
       without this, in some cases a faint line can be see on the edge
       from the character above */
    m_maxglyphh++;

    int w = COLS_GLYPHS * m_maxglyphw;
    int h = ROWS_GLYPHS * m_maxglyphh;

    wxASSERT(w < 2048 && h < 2048);

    /* make power of 2 */
    for(tex_w = 1; tex_w < w; tex_w *= 2);
    for(tex_h = 1; tex_h < h; tex_h *= 2);

    wxBitmap tbmp(tex_w, tex_h);
    wxMemoryDC dc;
    dc.SelectObject(tbmp);
    dc.SetFont( font );
    
    /* fill bitmap with black */
    dc.SetBackground( wxBrush( wxColour( 0, 0, 0 ) ) );
    dc.Clear();
        
    /* draw the text white */
    dc.SetTextForeground( wxColour( 255, 255, 255 ) );

 /*    wxPen pen(wxColour( 255, 255, 255 ));
     wxBrush brush(wxColour( 255, 255, 255 ), wxTRANSPARENT);
     dc.SetPen(pen);
     dc.SetBrush(brush);
  */  
    int row = 0, col = 0;
    for( int i = MIN_GLYPH; i < MAX_GLYPH; i++ ) {
        if(col == COLS_GLYPHS) {
            col = 0;
            row++;
        }

        tgi[i].x = col * m_maxglyphw;
        tgi[i].y = row * m_maxglyphh;

        wxString text;
        if(i == DEGREE_GLYPH)
            text = wxString::Format(_T("%c"), 0x00B0); //_T("°");
        else
            text = wxString::Format(_T("%c"), i);

        dc.DrawText(text, tgi[i].x, tgi[i].y );
        
//        dc.DrawRectangle(tgi[i].x, tgi[i].y, tgi[i].advance, tgi[i].height);
        col++;
    }

    dc.SelectObject(wxNullBitmap);
    
    wxImage image = tbmp.ConvertToImage();

    GLuint format, internalformat;
    int stride;

    format = GL_ALPHA;
    internalformat = format;
    stride = 1;

    if( m_blur )
        image = image.Blur(1);

    unsigned char *imgdata = image.GetData();
    
    if(imgdata){
        unsigned char *teximage = (unsigned char *) malloc( stride * tex_w * tex_h );

        for( int j = 0; j < tex_w*tex_h; j++ )
            for( int k = 0; k < stride; k++ )
                teximage[j * stride + k] = imgdata[3*j];

        if(texobj)
            Delete();

        glGenTextures( 1, &texobj );
        glBindTexture( GL_TEXTURE_2D, texobj );

        glTexParameteri( GL_TEXTURE_2D, GL_TEXTURE_WRAP_S, GL_REPEAT );
        glTexParameteri( GL_TEXTURE_2D, GL_TEXTURE_WRAP_T, GL_REPEAT );
        glTexParameteri( GL_TEXTURE_2D, GL_TEXTURE_MAG_FILTER, GL_NEAREST/*GL_LINEAR*/ );
        glTexParameteri( GL_TEXTURE_2D, GL_TEXTURE_MIN_FILTER, GL_NEAREST );

        glTexImage2D( GL_TEXTURE_2D, 0, internalformat, tex_w, tex_h, 0,
                    format, GL_UNSIGNED_BYTE, teximage );

        free(teximage);
    }
    
    m_built = true;
}

void TexFont::Delete( )
{
    glDeleteTextures(1, &texobj);
    texobj = 0;
}

void TexFont::GetTextExtent(const char *string, int len, int *width, int *height)
{
    int w=0, h=0;

    for(int i = 0; i < len; i++ ) {
        unsigned char c = string[i];
        if(c == '\n') {
            h += tgi[(int)'A'].height;
            continue;
        }
        if(c == 0xc2 && (unsigned char)string[i+1] == 0xb0) {
            c = DEGREE_GLYPH;
            i++;
        }
        if( c < MIN_GLYPH || c >= MAX_GLYPH)
            continue;

        TexGlyphInfo &tgisi = tgi[c];
        w += tgisi.advance;
        if(tgisi.height > h)
            h = tgisi.height;
    }
    if(width) *width = w;
    if(height) *height = h;
}

void TexFont::GetTextExtent(const wxString &string, int *width, int *height)
{
    GetTextExtent(string.ToUTF8(), string.size(), width, height);
}

void TexFont::RenderGlyph( int c )
{
    if( c < MIN_GLYPH || c >= MAX_GLYPH)
        return;

    TexGlyphInfo &tgic = tgi[c];

    int x = tgic.x, y = tgic.y;
    float w = m_maxglyphw, h = m_maxglyphh;
    float tx1 = (float)x / (float)tex_w;
    float tx2 = (float)(x + w) / (float)tex_w;
    float ty1 = (float)y / (float)tex_h;
    float ty2 = (float)(y + h) / (float)tex_h;

    glBegin( GL_QUADS );

    glTexCoord2f( tx1, ty1 );  glVertex2i( 0, 0 );
    glTexCoord2f( tx2, ty1 );  glVertex2i( w, 0 );
    glTexCoord2f( tx2, ty2 );  glVertex2i( w, h );
    glTexCoord2f( tx1, ty2 );  glVertex2i( 0, h );

    glEnd();
    glTranslatef( tgic.advance, 0.0, 0.0 );
}

void TexFont::RenderString( const char *string, int x, int y )
{
    glPushMatrix();
    glTranslatef(x, y, 0);

    glPushMatrix();
    glBindTexture( GL_TEXTURE_2D, texobj);

    for( int i = 0; string[i]; i++ ) {
        if(string[i] == '\n') {
            glPopMatrix();
            glTranslatef(0, tgi[(int)'A'].height, 0);
            glPushMatrix();
            continue;
        }
        /* degree symbol */
        if((unsigned char)string[i] == 0xc2 &&
           (unsigned char)string[i+1] == 0xb0) {
            RenderGlyph( DEGREE_GLYPH );
            i++;
            continue;
        }
        RenderGlyph( string[i] );
    }

    glPopMatrix();
    glPopMatrix();
}

void TexFont::RenderString( const wxString &string, int x, int y )
{
    RenderString((const char*)string.ToUTF8(), x, y);
}

#endif     //#ifdef ocpnUSE_GL<|MERGE_RESOLUTION|>--- conflicted
+++ resolved
@@ -33,12 +33,9 @@
 
 TexFont::TexFont( )
 {
-<<<<<<< HEAD
     texobj = 0;
     m_blur = false;
-=======
     m_built = false;
->>>>>>> 210d8ea2
 }
 
 TexFont::~TexFont( )
