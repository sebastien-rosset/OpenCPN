--- conflicted
+++ resolved
@@ -134,18 +134,14 @@
 
 AIS_Decoder::AIS_Decoder( wxFrame *parent )
         : m_signalk_selfid(""),
-        AISTargetList(new AIS_Target_Hash()),
-        AISTargetNames(new AIS_Target_Name_Hash())
+        AISTargetList(new AIS_Target_Hash())
 {
-<<<<<<< HEAD
     AISTargetList = new AIS_Target_Hash;
 
     // Load cached AIS target names from a file
     AISTargetNamesC = new AIS_Target_Name_Hash;
     AISTargetNamesNC = new AIS_Target_Name_Hash;
     
-=======
->>>>>>> 1f7f17e0
     if(g_benableAISNameCache){
         wxTextFile  infile;
         if ( infile.Open(AISTargetNameFileName) ){    
@@ -1104,7 +1100,6 @@
             //  Extract the MMSI
             if( !mmsi ) mmsi = strbit.GetInt( 9, 30 );
             long mmsi_long = mmsi;
-<<<<<<< HEAD
             //  Search the current AISTargetList for an MMSI match
             AIS_Target_Hash::iterator it = AISTargetList->find( mmsi );
             if( it == AISTargetList->end() )                  // not found
@@ -1177,25 +1172,6 @@
 
             bool bhad_name = false;
             if( pStaleTarget ) bhad_name = pStaleTarget->b_nameValid; 
-=======
-
-            // Check to see if this MMSI has been configured to be ignored completely...
-            for(unsigned int i=0 ; i < g_MMSI_Props_Array.GetCount() ; i++){
-                MMSIProperties *props =  g_MMSI_Props_Array.Item(i);
-                if(mmsi == props->MMSI){
-                    if(props->m_bignore)
-                        return AIS_NoError;
-                    else
-                        break;
-                }
-            }
-            
-             //  Search the current AISTargetList for an MMSI match
-            wxDateTime now;
-            getAISTarget(mmsi, pTargetData, pStaleTarget, bnewtarget, last_report_ticks, now);
-
-
->>>>>>> 1f7f17e0
             if (pTargetData) {
               if( gpsg_mmsi ) {
                 pTargetData->PositionReportTicks = now.GetTicks();
@@ -1459,8 +1435,6 @@
     return ret;
 }
 
-<<<<<<< HEAD
-=======
 void AIS_Decoder::getAISTarget(long mmsi,
                                AIS_Target_Data *&pTargetData,
                                AIS_Target_Data *&pStaleTarget,
@@ -1496,7 +1470,6 @@
     if( pStaleTarget ) bhad_name = pStaleTarget->b_nameValid;
 
 }
->>>>>>> 1f7f17e0
 
 AIS_Target_Data *AIS_Decoder::ProcessDSx( const wxString& str, bool b_take_dsc )
 {
