--- conflicted
+++ resolved
@@ -2806,23 +2806,14 @@
         
         for(unsigned int i=0 ; i < m_ChartClassDescriptorArray.GetCount() ; i++)
         {
-<<<<<<< HEAD
-            if(m_ChartClassDescriptorArray.Item(i).m_descriptor_type == PLUGIN_DESCRIPTOR){
+            if(m_ChartClassDescriptorArray[i].m_descriptor_type == PLUGIN_DESCRIPTOR){
                 
-                wxString search_mask = m_ChartClassDescriptorArray.Item(i).m_search_mask;
+                wxString search_mask = m_ChartClassDescriptorArray[i].m_search_mask;
 
                 if(search_mask == ext_upper) {
                     return true;
                 }
                 if(search_mask == ext_lower) {
-=======
-            if(m_ChartClassDescriptorArray[i].m_descriptor_type == PLUGIN_DESCRIPTOR)
-            {
-                if(m_ChartClassDescriptorArray[i].m_search_mask == ext_upper) {
-                    return true;
-                }
-                if(m_ChartClassDescriptorArray[i].m_search_mask == ext_lower) {
->>>>>>> 4d6a8ca0
                     return true;
                 }
                 if(path->Matches(search_mask)) {
