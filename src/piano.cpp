/******************************************************************************
 *
 * Project:  OpenCPN
 * Purpose:  Chart Bar Window
 * Author:   David Register
 *
 ***************************************************************************
 *   Copyright (C) 2010 by David S. Register                               *
 *                                                                         *
 *   This program is free software; you can redistribute it and/or modify  *
 *   it under the terms of the GNU General Public License as published by  *
 *   the Free Software Foundation; either version 2 of the License, or     *
 *   (at your option) any later version.                                   *
 *                                                                         *
 *   This program is distributed in the hope that it will be useful,       *
 *   but WITHOUT ANY WARRANTY; without even the implied warranty of        *
 *   MERCHANTABILITY or FITNESS FOR A PARTICULAR PURPOSE.  See the         *
 *   GNU General Public License for more details.                          *
 *                                                                         *
 *   You should have received a copy of the GNU General Public License     *
 *   along with this program; if not, write to the                         *
 *   Free Software Foundation, Inc.,                                       *
 *   51 Franklin Street, Fifth Floor, Boston, MA 02110-1301,  USA.         *
 ***************************************************************************
 *
 *
 */

#include "wx/wxprec.h"

#ifndef  WX_PRECOMP
#include "wx/wx.h"
#endif //precompiled headers
#include "dychart.h"

#include "chcanv.h"
#include "piano.h"
#include "chartdb.h"
#include "chart1.h"
#include "chartbase.h"
#include "styles.h"
#include "ocpndc.h"
#include "cutil.h"
#include "wx28compat.h"
#include "OCPNPlatform.h"

#ifdef __OCPN__ANDROID__
#include "androidUTIL.h"
#endif

#include <wx/arrimpl.cpp>
WX_DEFINE_OBJARRAY(RectArray);

//------------------------------------------------------------------------------
//    External Static Storage
//------------------------------------------------------------------------------
extern ChartDB *ChartData;
extern ocpnStyle::StyleManager* g_StyleManager;
extern bool g_btouch;
extern int  g_GUIScaleFactor;

extern Piano                     *g_Piano;
extern OCPNPlatform              *g_Platform;

//------------------------------------------------------------------------------
//          Piano Window Implementation
//------------------------------------------------------------------------------
BEGIN_EVENT_TABLE(Piano, wxEvtHandler)
    EVT_TIMER ( PIANO_EVENT_TIMER, Piano::onTimerEvent )
END_EVENT_TABLE()

// Define a constructor
Piano::Piano(ChartCanvas *parent)
{
    m_parentCanvas = parent;;
    
    m_index_last = -1;
    m_iactive = -1;

    m_hover_icon_last = -1;
    m_hover_last = -1;
    m_brounded = false;
    m_bBusy = false;
    
    m_nRegions = 0;

//>    SetBackgroundStyle( wxBG_STYLE_CUSTOM ); // on WXMSW, this prevents flashing on color scheme change

    m_pVizIconBmp = NULL;
    m_pInVizIconBmp = NULL;
    m_pPolyIconBmp = NULL;
    m_pSkewIconBmp = NULL;
    m_pTmercIconBmp = NULL;

    SetColorScheme( GLOBAL_COLOR_SCHEME_RGB );      // default
    
    m_eventTimer.SetOwner( this, PIANO_EVENT_TIMER );

    m_tex = m_tex_piano_height = 0;
}

Piano::~Piano()
{
    if( m_pInVizIconBmp ) delete m_pInVizIconBmp;
    if( m_pPolyIconBmp ) delete m_pPolyIconBmp;
    if( m_pSkewIconBmp ) delete m_pSkewIconBmp;
    if( m_pTmercIconBmp ) delete m_pTmercIconBmp;
    if( m_pVizIconBmp ) delete m_pVizIconBmp;
}

void Piano::Paint( int y, wxDC& dc, wxDC *shapeDC )
{
    ocpnDC odc(dc);
    Paint(y, odc, shapeDC);
}

void Piano::Paint( int y, ocpnDC& dc, wxDC *shapeDC )
{
    if(shapeDC) {
        shapeDC->SetBackground( *wxBLACK_BRUSH);
        shapeDC->SetBrush( *wxWHITE_BRUSH);
        shapeDC->SetPen( *wxWHITE_PEN);
        shapeDC->Clear();
    }

    ocpnStyle::Style* style = g_StyleManager->GetCurrentStyle();
    if(!style->chartStatusWindowTransparent) {
        dc.SetPen( *wxTRANSPARENT_PEN );
        dc.SetBrush( m_backBrush );
        dc.DrawRectangle( 0, y, m_parentCanvas->GetClientSize().x, GetHeight() );
    }

//    Create the Piano Keys

    int nKeys = m_key_array.size();

    wxPen ppPen( GetGlobalColor( _T("CHBLK") ), 1, wxPENSTYLE_SOLID );
    dc.SetPen( ppPen );

    for( int i = 0; i < nKeys; i++ ) {
        int key_db_index = m_key_array[i];

        if( -1 == key_db_index ) continue;

        bool selected = InArray(m_active_index_array, key_db_index);

        if( ChartData->GetDBChartType( key_db_index ) == CHART_TYPE_CM93 ||
            ChartData->GetDBChartType( key_db_index ) == CHART_TYPE_CM93COMP ) {
            if(selected)
                dc.SetBrush( m_scBrush );
            else
                dc.SetBrush( m_cBrush );
        } else if( ChartData->GetDBChartFamily( key_db_index ) == CHART_FAMILY_VECTOR ) {
            if(selected)
                dc.SetBrush( m_svBrush );
            else
                dc.SetBrush( m_vBrush );
        } else { // Raster Chart
            if(selected)
                dc.SetBrush( m_slBrush );
            else
                dc.SetBrush( m_tBrush );
        }

        if(m_bBusy)
            dc.SetBrush( m_uvBrush );
            
        wxRect box = KeyRect[i];
        box.y += y;

        if( m_brounded ) {
            dc.DrawRoundedRectangle( box.x, box.y, box.width, box.height, 4 );
            if(shapeDC)
                shapeDC->DrawRoundedRectangle( box.x, box.y, box.width, box.height, 4 );
        } else {
            dc.DrawRectangle( box.x, box.y, box.width, box.height );
            if(shapeDC)
                shapeDC->DrawRectangle( box );
        }

        if(InArray(m_eclipsed_index_array, key_db_index)) {
            dc.SetBrush( m_backBrush );
            int w = 3;
            dc.DrawRoundedRectangle( box.x + w, box.y + w, box.width - ( 2 * w ),
                                     box.height - ( 2 * w ), 3 );
        }

        //    Look in the current noshow array for this index
        if(InArray(m_noshow_index_array, key_db_index) &&
           m_pInVizIconBmp && m_pInVizIconBmp->IsOk() )
            dc.DrawBitmap(ConvertTo24Bit( dc.GetBrush().GetColour(), *m_pInVizIconBmp ),
                          box.x + 4, box.y + 3, false );

        //    Look in the current skew array for this index
        if(InArray(m_skew_index_array, key_db_index) &&
           m_pSkewIconBmp && m_pSkewIconBmp->IsOk())
            dc.DrawBitmap(ConvertTo24Bit( dc.GetBrush().GetColour(), *m_pSkewIconBmp ),
                          box.x + box.width - m_pSkewIconBmp->GetWidth() - 4, box.y + 2, false );

        //    Look in the current tmerc array for this index
        if(InArray(m_tmerc_index_array, key_db_index) &&
           m_pTmercIconBmp && m_pTmercIconBmp->IsOk() )
            dc.DrawBitmap(ConvertTo24Bit( dc.GetBrush().GetColour(), *m_pTmercIconBmp ),
                          box.x + box.width - m_pTmercIconBmp->GetWidth() - 4, box.y + 2, false );

        //    Look in the current poly array for this index
        if(InArray(m_poly_index_array, key_db_index) &&
           m_pPolyIconBmp && m_pPolyIconBmp->IsOk() )
            dc.DrawBitmap(ConvertTo24Bit( dc.GetBrush().GetColour(), *m_pPolyIconBmp ),
                          box.x + box.width - m_pPolyIconBmp->GetWidth() - 4, box.y + 2, false );
    }
}

static void SetColor(unsigned char color[4], const wxBrush &brush)
{
    const wxColour &c = brush.GetColour();
    color[0] = c.Red(), color[1] = c.Green(), color[2] = c.Blue(), color[3] = 255;
}

<<<<<<< HEAD
#if 0 // alternate implementation, it is much faster most frames (only a single quad is rendered),
// but requires updating the texture if the piano changes which is slower (although still quite fast)
// the other problem is the code is difficult to follow and maintain
// can remove this when we know we aren't going to ever be using it
void Piano::UpdateGLTexture()
{
    extern GLenum       g_texture_rectangle_format;
    int w = cc1->GetClientSize().x, h = GetHeight(), tex_w, tex_h;
    if(g_texture_rectangle_format == GL_TEXTURE_2D)
        tex_w = w, tex_h = h;
    else
        tex_w = NextPow2(w), tex_h = NextPow2(h);
    m_texcoords[0] = (float)w / tex_w;
    m_texcoords[1] = (float)h / tex_h;

    // this isn't very pretty but should at least be fast enough
    unsigned char bgcolor[4], tbgcolor[4];
    SetColor(bgcolor, m_backBrush);
    SetColor(tbgcolor, m_backBrush);

    wxColour b = GetGlobalColor( _T("CHBLK") );
    unsigned char bcolor[4] = {b.Red(), b.Green(), b.Blue(), 255};

    ocpnStyle::Style* style = g_StyleManager->GetCurrentStyle();
    if(style->chartStatusWindowTransparent)
        tbgcolor[3] = 0;

    unsigned char *data = new unsigned char[4*w*h];

    // fill to background color
    for(int x = 0; x < w; x++) {
        unsigned char *pos = data + 4*x;
        memcpy(pos, tbgcolor, 4);
    }

    for(int y = 1; y < 8; y++) {
        unsigned char *pos = data + 4*(y*w);
        memcpy(pos, data, 4*w);
    }

    int nKeys = m_key_array.size();
    // draw the keys
    for( int i = 0; i < nKeys; i++ ) {
        int key_db_index = m_key_array[i];

        if( -1 == key_db_index ) continue;

        bool selected = InArray(m_active_index_array, key_db_index);
        unsigned char color[4];
        if( ChartData->GetDBChartType( key_db_index ) == CHART_TYPE_CM93 ||
            ChartData->GetDBChartType( key_db_index ) == CHART_TYPE_CM93COMP ) {
            if(selected)
                SetColor(color, m_scBrush );
            else
                SetColor(color, m_cBrush );
        } else if( ChartData->GetDBChartFamily( key_db_index ) == CHART_FAMILY_VECTOR ) {
            if(selected)
                SetColor(color, m_svBrush );
            else
                SetColor(color, m_vBrush );
        } else { // Raster Chart
            if(selected)
                SetColor(color, m_slBrush );
            else
                SetColor(color, m_tBrush );
        }

        if(m_bBusy)
            SetColor(color, m_uvBrush );
            
        wxRect box = KeyRect[i];

        bool eclipsed = InArray(m_eclipsed_index_array, key_db_index);

        int sympoint =  m_brounded ? (eclipsed ? 5 : 3) : 1;
        for(int y = 0; y < 6; y++) {
            unsigned char *pos = data + 4*((box.y+y)*w + box.x);
            if(y > sympoint) {
                int line;
                if(y < box.height - sympoint)
                    line = sympoint;
                else
                    line = box.height-y-1; // shouldn't hit
                memcpy(pos, data + 4*((box.y+line)*w + box.x), 4*box.width);
                continue;
            }
            
            for(int x = 0; x < box.width; x++, pos+=4) {
                if(y == 0) {
                    if( m_brounded && (x <= 2 || x >= box.width - 3) )
                        memcpy(pos, tbgcolor, 4);
                    else
                        memcpy(pos, bcolor, 4);
                } else if(m_brounded) {
                    if(y == 1) {
                        if(x == 0 || x == box.width - 1)
                            memcpy(pos, tbgcolor, 4);
                        else if(x == 1 || x == 2 || x == box.width - 3 || x == box.width - 2)
                            memcpy(pos, bcolor, 4);
                        else
                            memcpy(pos, color, 4);
                    } else if(y == 2) {
                        if(x == 0 || x == box.width - 1)
                            memcpy(pos, tbgcolor, 4);
                        else if(x == 1 || x == box.width - 2)
                            memcpy(pos, bcolor, 4);
                        else
                            memcpy(pos, color, 4);
                    } else if(eclipsed) {
                        if(x == 0 || x == box.width - 1)
                            memcpy(pos, bcolor, 4);
                        else {
                            if(y == 3) {
                                if(x <= 4 || x >= box.width - 5)
                                    memcpy(pos, color, 4);
                                else
                                    memcpy(pos, bcolor, 4);
                            } else if(y == 4) {
                                if(x <= 3 || x >= box.width - 4)
                                    memcpy(pos, color, 4);
                                else if(x == 4 || x == box.width - 5)
                                    memcpy(pos, bcolor, 4);
                                else
                                    memcpy(pos, bgcolor, 4);
                            } else {
                                if(x <= 2 || x >= box.width - 3)
                                    memcpy(pos, color, 4);
                                else if(x == 3 || x == box.width - 4)
                                    memcpy(pos, bcolor, 4);
                                else
                                    memcpy(pos, bgcolor, 4);
                            }
                        }
                    } else
                        goto def;
                } else {
                def:
                    if(x == 0 || x == box.width - 1)
                        memcpy(pos, bcolor, 4);
                    else
                        memcpy(pos, color, 4);
                }
            }
        }
    }

    // quickly fill the rest via symmetry
    for(int y = 8; y < h; y++) {
        int line;
        if(y < h - 7)
            line = 7;
        else
            line = h-y-1;
        memcpy(data + 4*(y*w), data + 4*(line*w), 4*w);
    }

    if(!m_tex)
        glGenTextures( 1, &m_tex );

    glBindTexture(GL_TEXTURE_2D, m_tex);
    glTexParameteri(GL_TEXTURE_2D, GL_TEXTURE_MIN_FILTER, GL_NEAREST); 
    glTexParameteri(GL_TEXTURE_2D, GL_TEXTURE_MAG_FILTER, GL_NEAREST); 

    if(g_texture_rectangle_format == GL_TEXTURE_2D)
        glTexImage2D( GL_TEXTURE_2D, 0, GL_RGBA, w, h, 0, GL_RGBA, GL_UNSIGNED_BYTE, data );
    else {
        glTexImage2D( GL_TEXTURE_2D, 0, GL_RGBA, tex_w, tex_h, 0, GL_RGBA, GL_UNSIGNED_BYTE, 0 );
        glTexSubImage2D( GL_TEXTURE_2D, 0, 0, 0, w, h, GL_RGBA, GL_UNSIGNED_BYTE, data );
    }

    delete [] data;
}

void Piano::DrawGL(int off)
{
    OCPNStopWatch sw;
    int w = cc1->GetClientSize().x, h = GetHeight();

    printf("t0: %f\n", sw.Time());

    glBindTexture(GL_TEXTURE_2D, m_tex);
    ocpnStyle::Style* style = g_StyleManager->GetCurrentStyle();

    if(style->chartStatusWindowTransparent) {
        glTexEnvi( GL_TEXTURE_ENV, GL_TEXTURE_ENV_MODE, GL_MODULATE );
        glColor4ub(255, 255, 255, 200); // perhaps we could allow the style to set this
        glEnable(GL_BLEND);
    } else
        glTexEnvi( GL_TEXTURE_ENV, GL_TEXTURE_ENV_MODE, GL_REPLACE );

    glEnable(GL_TEXTURE_2D);
    glBegin(GL_QUADS);

    for(int i=0; i<30; i++) {
        glTexCoord2f(0,                           0), glVertex2f(0, off);
        glTexCoord2f(m_texcoords[0],              0), glVertex2f(w, off);
        glTexCoord2f(m_texcoords[0], m_texcoords[1]), glVertex2f(w, off+h);
        glTexCoord2f(0,              m_texcoords[1]), glVertex2f(0, off+h);
    }
    glEnd();

    printf("t1: %f\n", sw.Time());
    int iw = 9, ih = 13;
    if(!m_icontex) {
        glGenTextures( 1, &m_icontex );
        glBindTexture(GL_TEXTURE_2D, m_icontex);
        glTexParameteri(GL_TEXTURE_2D, GL_TEXTURE_MIN_FILTER, GL_NEAREST); 
        glTexParameteri(GL_TEXTURE_2D, GL_TEXTURE_MAG_FILTER, GL_NEAREST); 

        iw = m_pPolyIconBmp->GetWidth();
        ih = m_pPolyIconBmp->GetHeight();

        wxImage im = m_pPolyIconBmp->ConvertToImage();
        unsigned char *data = new unsigned char[4*iw*ih], *d = data, *e = im.GetData(), *a = im.GetAlpha();
        for(int i=0; i<iw*ih; i++) {
            memcpy(d, e, 3), d+=3, e+=3;
            *d = *a, d++, a++;
        }

        glTexImage2D( GL_TEXTURE_2D, 0, GL_RGBA, iw, ih, 0, GL_RGBA, GL_UNSIGNED_BYTE, data );
        delete [] data;
    }
    printf("t2: %f\n", sw.Time());

    glBindTexture(GL_TEXTURE_2D, m_icontex);
    glEnable(GL_BLEND);
        glTexEnvi( GL_TEXTURE_ENV, GL_TEXTURE_ENV_MODE, GL_REPLACE );

    printf("t3: %f\n", sw.Time());
    glBegin(GL_QUADS);

    int nKeys = m_key_array.size();
    // draw the bitmaps
    for( int i = 0; i < nKeys; i++ ) {
        int key_db_index = m_key_array[i];

        if( -1 == key_db_index ) continue;

        wxRect box = KeyRect[i];

        float u1 = 0, u2 = 1, v = 1;

        int x1, y1;
        if(InArray(m_noshow_index_array, key_db_index))
            x1 = box.x + 4, y1 = box.y + 3;
        else {
            x1 = box.x + box.width - iw - 4, y1 = box.y + 2;
            if(InArray(m_skew_index_array, key_db_index))
                ;
            else if(InArray(m_tmerc_index_array, key_db_index))
                ;
            else if(InArray(m_poly_index_array, key_db_index))
                ;
            else
                continue;
        }

        y1 += off;
        int x2 = x1 + iw, y2 = y1 + ih;

        glTexCoord2f(u1, 0), glVertex2i(x1, y1);
        glTexCoord2f(u2, 0), glVertex2i(x2, y1);
        glTexCoord2f(u2, v), glVertex2i(x2, y2);
        glTexCoord2f(u1, v), glVertex2i(x1, y2);
    }
    glEnd();
    printf("t4: %f\n", sw.Time());
    glDisable(GL_TEXTURE_2D);
    glDisable(GL_BLEND);
}
#endif
=======
>>>>>>> f1ccf9a1

// build a texture to hold minimum sized rectangles and icons used to render the chart bar
// this texture is only updated if the color scheme or chart bar height change
void Piano::BuildGLTexture()
{
#ifdef ocpnUSE_GL    
    int h = GetHeight();

    wxBrush tbackBrush; // transparent back brush
    ocpnStyle::Style* style = g_StyleManager->GetCurrentStyle();
    if(style->chartStatusWindowTransparent)
        tbackBrush = wxColour(1,1,1);
    else
        tbackBrush = m_backBrush;

    wxBrush brushes[] = { m_scBrush, m_cBrush, m_svBrush, m_vBrush, m_slBrush, m_tBrush, m_uvBrush };

    m_tex_piano_height = h;
    m_texw = 64;
    m_texh = ((sizeof brushes) / (sizeof *brushes)) * h;
    m_texh += 4*16; // for icons;

    m_texh = NextPow2(m_texh);

    if(!m_tex)
        glGenTextures( 1, &m_tex );

    glBindTexture(GL_TEXTURE_2D, m_tex);
    glTexParameteri(GL_TEXTURE_2D, GL_TEXTURE_MIN_FILTER, GL_NEAREST); 
    glTexParameteri(GL_TEXTURE_2D, GL_TEXTURE_MAG_FILTER, GL_NEAREST); 

    wxBitmap bmp(m_texw, m_texh);
    wxMemoryDC dc(bmp);

    dc.SetPen( *wxTRANSPARENT_PEN );
    dc.SetBrush(tbackBrush);
    dc.DrawRectangle(0, 0, m_texw, m_texh);

    // draw the needed rectangles with minimal width
    wxPen ppPen( GetGlobalColor( _T("CHBLK") ), 1, wxPENSTYLE_SOLID );
    dc.SetPen( ppPen );
    for(unsigned int b = 0; b < (sizeof brushes) / (sizeof *brushes); b++) {
        unsigned int x = 0, y = h * b;

        dc.SetBrush(brushes[b]);

        int u = 3, v = 2;
        dc.DrawRectangle(x+u, y+v, 3, h-2*v);
        x+=3+2*u;
        
        dc.DrawRoundedRectangle(x+u, y+v, 9, h-2*v, 4);
        x+=9+2*u;

        int w = 3;
        dc.DrawRoundedRectangle(x+u, y+v, 12, h-2*v, 4);
        dc.SetBrush( m_backBrush );
        dc.DrawRoundedRectangle(x+u+w, y+v+w, 12-2*w, h-2*v-2*w, 3);
        x+=12+2*u;

        if(x >= m_texw)
            printf("texture too small\n");
    }
    dc.SelectObject( wxNullBitmap );

    wxImage image = bmp.ConvertToImage();

    unsigned char *data = new unsigned char[4*m_texw*m_texh], *d = data, *e = image.GetData(), *a = image.GetAlpha();
    for(unsigned int i=0; i<m_texw*m_texh; i++) {
        if(style->chartStatusWindowTransparent &&
           e[0] == 1 && e[1] == 1 && e[2] == 1)
            d[3] = 0;
        else
            d[3] = 255;

        memcpy(d, e, 3), d+=4, e+=3;
    }

    glTexImage2D( GL_TEXTURE_2D, 0, GL_RGBA, m_texw, m_texh, 0, GL_RGBA, GL_UNSIGNED_BYTE, data );
    delete [] data;

    // put the bitmaps in below
    wxBitmap *bitmaps[] = {m_pInVizIconBmp, m_pTmercIconBmp, m_pSkewIconBmp, m_pPolyIconBmp};

    for(unsigned int i = 0; i < (sizeof bitmaps) / (sizeof *bitmaps); i++) {
        int iw = bitmaps[i]->GetWidth(), ih = bitmaps[i]->GetHeight();
        wxASSERT(ih <= 16);

        wxImage im = bitmaps[i]->ConvertToImage();
        unsigned char *data = new unsigned char[4*iw*ih], *d = data, *e = im.GetData(), *a = im.GetAlpha();
        for(int j = 0; j<iw*ih; j++) {
            memcpy(d, e, 3), d+=3, e+=3;
            *d = *a, d++, a++;
        }

        int off = ((sizeof brushes) / (sizeof *brushes))*h + 16*i;
        glTexSubImage2D( GL_TEXTURE_2D, 0, 0, off, iw, ih, GL_RGBA, GL_UNSIGNED_BYTE, data );
        delete [] data;
    }
#endif
}

void Piano::DrawGL(int off)
{
#ifdef ocpnUSE_GL    
    unsigned int w = m_parentCanvas->GetClientSize().x, h = GetHeight(), endx = 0;
 
    if(m_tex_piano_height != h)
        BuildGLTexture();

    int y1 = off, y2 = y1 + h;

    int nKeys = m_key_array.size();

    // we could cache the coordinates and recompute only when the piano hash changes,
    // but the performance is already fast enough at this point
    float *texcoords = new float[(nKeys*3+1)*4*2], *coords = new float[(nKeys*3+1)*4*2];
    
    int tc = 0, vc = 0;

    // draw the keys
    for( int i = 0; i < nKeys; i++ ) {
        int key_db_index = m_key_array[i];

        int b;
        if( ChartData->GetDBChartType( key_db_index ) == CHART_TYPE_CM93 ||
            ChartData->GetDBChartType( key_db_index ) == CHART_TYPE_CM93COMP )
            b = 0;
        else if( ChartData->GetDBChartFamily( key_db_index ) == CHART_FAMILY_VECTOR )
            b = 2;
        else // Raster Chart
            b = 4;

        if(!InArray(m_active_index_array, key_db_index))
            b++;

        wxRect box = KeyRect[i];
        float y = h*b, v1 = (y+.5)/m_texh, v2 = (y+h-.5)/m_texh;
        // u contains the pixel coordinates in the texture for the three possible rectangles
        const float u[3][6] = {{0, 3, 4, 4, 5, 8},
                               {9, 14, 15, 15, 18, 23},
                               {24, 31, 32, 32, 34, 41}};
        int uindex;
        if(m_brounded) {
            if(InArray(m_eclipsed_index_array, key_db_index))
                uindex = 2;
            else
                uindex = 1;
        } else
            uindex = 0;

        // if the chart is too narrow.. we maybe render the "wrong" rectangle because it can be thinner
        int x1 = box.x, x2 = x1+box.width, w = 2*uindex+1;
        while(x1 + w > x2 - w && uindex > 0)
            uindex--, w -= 2;

        // the minimal width rectangles are texture mapped to the
        // width needed by mapping 3 quads: left middle and right
        const int x[6] = {x1 - 3, x1 + w, x2 - w, x2+3};

        for(int i=0; i<3; i++ ) {
            float u1 = (u[uindex][2*i]+.5)/m_texw, u2 = (u[uindex][2*i+1]+.5)/m_texw;
            int x1 = x[i], x2 = x[i+1];
            texcoords[tc++] = u1, texcoords[tc++] = v1, coords[vc++] = x1, coords[vc++] = y1;
            texcoords[tc++] = u2, texcoords[tc++] = v1, coords[vc++] = x2, coords[vc++] = y1;
            texcoords[tc++] = u2, texcoords[tc++] = v2, coords[vc++] = x2, coords[vc++] = y2;
            texcoords[tc++] = u1, texcoords[tc++] = v2, coords[vc++] = x1, coords[vc++] = y2;
        }
        endx = x[3];
    }

    // if not transparent, fill the rest of the chart bar with the background
    ocpnStyle::Style* style = g_StyleManager->GetCurrentStyle();
    if(!style->chartStatusWindowTransparent && endx < w) {
        texcoords[tc++] = 0, texcoords[tc++] = 0, coords[vc++] = endx, coords[vc++] = y1;
        texcoords[tc++] = 0, texcoords[tc++] = 0, coords[vc++] = w,    coords[vc++] = y1;
        texcoords[tc++] = 0, texcoords[tc++] = 0, coords[vc++] = w,    coords[vc++] = y2;
        texcoords[tc++] = 0, texcoords[tc++] = 0, coords[vc++] = endx, coords[vc++] = y2;
    }

    glBindTexture(GL_TEXTURE_2D, m_tex);

    if(style->chartStatusWindowTransparent) {
        glTexEnvi( GL_TEXTURE_ENV, GL_TEXTURE_ENV_MODE, GL_MODULATE );
        glColor4ub(255, 255, 255, 200); // perhaps we could allow the style to set this
        glEnable(GL_BLEND);
    } else
        glTexEnvi( GL_TEXTURE_ENV, GL_TEXTURE_ENV_MODE, GL_REPLACE );

    glEnable(GL_TEXTURE_2D);
    glEnableClientState(GL_VERTEX_ARRAY);
    glEnableClientState(GL_TEXTURE_COORD_ARRAY);

    glTexCoordPointer(2, GL_FLOAT, 0, texcoords);
    glVertexPointer(2, GL_FLOAT, 0, coords);
    glDrawArrays(GL_QUADS, 0, vc/2);

    // draw the bitmaps
    vc = tc = 0;
    for( int i = 0; i < nKeys; i++ ) {
        int key_db_index = m_key_array[i];

        if( -1 == key_db_index ) continue;

        wxRect box = KeyRect[i];

        wxBitmap *bitmaps[] = {m_pInVizIconBmp, m_pTmercIconBmp, m_pSkewIconBmp, m_pPolyIconBmp};
        int index;
        if(InArray(m_noshow_index_array, key_db_index))
            index = 0;
        else {
            if(InArray(m_skew_index_array, key_db_index))
                index = 2;
            else if(InArray(m_tmerc_index_array, key_db_index))
                index = 1;
            else if(InArray(m_poly_index_array, key_db_index))
                index = 3;
            else
                continue;
        }

        int x1, y1, iw = bitmaps[index]->GetWidth(), ih = bitmaps[index]->GetHeight();
        if(InArray(m_noshow_index_array, key_db_index))
            x1 = box.x + 4, y1 = box.y + 3;
        else
            x1 = box.x + box.width - iw - 4, y1 = box.y + 2;

        y1 += off;
        int x2 = x1 + iw, y2 = y1 + ih;

        wxBrush brushes[] = { m_scBrush, m_cBrush, m_svBrush, m_vBrush, m_slBrush, m_tBrush, m_uvBrush };

        float yoff = ((sizeof brushes) / (sizeof *brushes))*h + 16*index;
        float u1 = 0, u2 = (float)iw / m_texw;
        float v1 = yoff / m_texh, v2 = (yoff + ih) / m_texh;

        texcoords[tc++] = u1, texcoords[tc++] = v1, coords[vc++] = x1, coords[vc++] = y1;
        texcoords[tc++] = u2, texcoords[tc++] = v1, coords[vc++] = x2, coords[vc++] = y1;
        texcoords[tc++] = u2, texcoords[tc++] = v2, coords[vc++] = x2, coords[vc++] = y2;
        texcoords[tc++] = u1, texcoords[tc++] = v2, coords[vc++] = x1, coords[vc++] = y2;
    }
    glEnable(GL_BLEND);
    glTexEnvi( GL_TEXTURE_ENV, GL_TEXTURE_ENV_MODE, GL_REPLACE );

    glTexCoordPointer(2, GL_FLOAT, 0, texcoords);
    glVertexPointer(2, GL_FLOAT, 0, coords);
    glDrawArrays(GL_QUADS, 0, vc/2);

    glDisable(GL_BLEND);

    glDisableClientState(GL_TEXTURE_COORD_ARRAY);
    glDisableClientState(GL_VERTEX_ARRAY);

    delete [] texcoords;
    delete [] coords;

    glDisable(GL_TEXTURE_2D);
#endif
}

void Piano::SetColorScheme( ColorScheme cs )
{

    //    Recreate the local brushes

    m_backBrush = wxBrush( GetGlobalColor( _T("UIBDR") ), wxBRUSHSTYLE_SOLID );

    m_tBrush = wxBrush( GetGlobalColor( _T("BLUE2") ), wxBRUSHSTYLE_SOLID );    // Raster Chart unselected
    m_slBrush = wxBrush( GetGlobalColor( _T("BLUE1") ), wxBRUSHSTYLE_SOLID );    // and selected

    m_vBrush = wxBrush( GetGlobalColor( _T("GREEN2") ), wxBRUSHSTYLE_SOLID );    // Vector Chart unselected
    m_svBrush = wxBrush( GetGlobalColor( _T("GREEN1") ), wxBRUSHSTYLE_SOLID );    // and selected

    m_cBrush = wxBrush( GetGlobalColor( _T("YELO2") ), wxBRUSHSTYLE_SOLID );     // CM93 Chart unselected
    m_scBrush = wxBrush( GetGlobalColor( _T("YELO1") ), wxBRUSHSTYLE_SOLID );    // and selected


    m_uvBrush = wxBrush( GetGlobalColor( _T("UINFD") ), wxBRUSHSTYLE_SOLID );    // and unavailable

    m_tex_piano_height = 0; // force texture to update
}

void Piano::ShowBusy( bool busy )
{
    m_bBusy = busy;
//    Refresh( true );
//    Update();
}

void Piano::SetKeyArray( std::vector<int> array )
{
    m_key_array = array;
    FormatKeys();
}

void Piano::SetNoshowIndexArray( std::vector<int> array )
{
    m_noshow_index_array = array;
}

void Piano::SetActiveKeyArray( std::vector<int> array )
{
    m_active_index_array = array;
}

void Piano::SetEclipsedIndexArray( std::vector<int> array )
{
    m_eclipsed_index_array = array;
}

void Piano::SetSkewIndexArray( std::vector<int> array )
{
    m_skew_index_array = array;
}

void Piano::SetTmercIndexArray( std::vector<int> array )
{
    m_tmerc_index_array = array;
}

void Piano::SetPolyIndexArray( std::vector<int> array )
{
    m_poly_index_array = array;
}

bool Piano::InArray(std::vector<int> &array, int key)
{
    for( unsigned int ino = 0; ino < array.size(); ino++ )
        if( array[ino] == key )
            return true;
    return false;
}

wxString Piano::GetStateHash()
{
    wxString hash;

    for(unsigned int i=0 ; i < m_key_array.size() ; i++){
        wxString a;
        a.Printf(_T("%dK"), m_key_array[i]);
        hash += a;
    }
    for(unsigned int i=0 ; i < m_noshow_index_array.size() ; i++){
        wxString a;
        a.Printf(_T("%dN"), m_noshow_index_array[i]);
        hash += a;
    }
    for(unsigned int i=0 ; i < m_active_index_array.size() ; i++){
        wxString a;
        a.Printf(_T("%dA"), m_active_index_array[i]);
        hash += a;
    }
    for(unsigned int i=0 ; i < m_eclipsed_index_array.size() ; i++){
        wxString a;
        a.Printf(_T("%dE"), m_eclipsed_index_array[i]);
        hash += a;
    }
    for(unsigned int i=0 ; i < m_skew_index_array.size() ; i++){
        wxString a;
        a.Printf(_T("%dW"), m_skew_index_array[i]);
        hash += a;
    }
    for(unsigned int i=0 ; i < m_tmerc_index_array.size() ; i++){
        wxString a;
        a.Printf(_T("%dM"), m_tmerc_index_array[i]);
        hash += a;
    }
    for(unsigned int i=0 ; i < m_poly_index_array.size() ; i++){
        wxString a;
        a.Printf(_T("%dP"), m_poly_index_array[i]);
        hash += a;
    }

    return hash;
}

wxString &Piano::GenerateAndStoreNewHash()
{
    m_hash = GetStateHash();
    return m_hash;
}

wxString &Piano::GetStoredHash()
{
    return m_hash;
}

void Piano::FormatKeys( void )
{
    ocpnStyle::Style* style = g_StyleManager->GetCurrentStyle();
    int width = m_parentCanvas->GetClientSize().x, height = GetHeight();
    width *= g_btouch ? 0.98f : 0.6f;

    int nKeys = m_key_array.size();
    if( nKeys ) {
        int kw = style->chartStatusIconWidth;
        if( !kw ) kw = width / nKeys;

//    Build the Key Regions

        KeyRect.Empty();
        KeyRect.Alloc( nKeys );
        for( int i = 0; i < nKeys; i++ ) {
            wxRect r( ( i * kw ) + 3, 2, kw - 6, height - 4 );
            KeyRect.Add( r );
        }
    }
    m_nRegions = nKeys;
}

wxPoint Piano::GetKeyOrigin( int key_index )
{
    if( ( key_index >= 0 ) && ( key_index <= (int) m_key_array.size() - 1 ) ) {
        wxRect box = KeyRect[key_index];
        return wxPoint( box.x, box.y );
    } else
        return wxPoint( -1, -1 );
}

bool Piano::MouseEvent( wxMouseEvent& event )
{

    int x, y;
    event.GetPosition( &x, &y );

    if(event.Leaving() || y < m_parentCanvas->GetCanvasHeight() - GetHeight()) {
        if(m_bleaving)
            return false;
        m_bleaving = true;
    } else
        m_bleaving = false;

//    Check the regions

    int sel_index = -1;
    int sel_dbindex = -1;

    for( int i = 0; i < m_nRegions; i++ ) {
        if( KeyRect[i].Contains( x, 6 ) ) {
            sel_index = i;
            sel_dbindex = m_key_array[i];
            break;
        }
    }

    if(g_btouch){
        if( event.LeftDown() ) {
            if( -1 != sel_index ){
                m_action = DEFERRED_KEY_CLICK_DOWN;
                ShowBusy( true );
 #ifdef __OCPN__ANDROID__
                androidShowBusyIcon();
 #endif                
                m_eventTimer.Start(10, wxTIMER_ONE_SHOT);
            }
        } if( event.LeftUp() ) {
            if( -1 != sel_index ){
                m_click_sel_index = sel_index;
                m_click_sel_dbindex = sel_dbindex;
                if(!m_eventTimer.IsRunning()){
                    m_action = DEFERRED_KEY_CLICK_UP;
                    m_eventTimer.Start(10, wxTIMER_ONE_SHOT);
                }
            }
        } else if( event.RightDown() ) {
            if( sel_index != m_hover_last ) {
                m_parentCanvas->HandlePianoRollover( sel_index, sel_dbindex );
                m_hover_last = sel_index;
                
//                m_action = INFOWIN_TIMEOUT;
//                m_eventTimer.Start(3000, wxTIMER_ONE_SHOT);
                
            }
        } else if( event.ButtonUp() ) {
            m_parentCanvas->HandlePianoRollover( -1, -1 );
            ResetRollover();
        }
    }
    else{
        if( m_bleaving ) {
            m_parentCanvas->HandlePianoRollover( -1, -1 );
            ResetRollover();
        } else if( event.LeftDown() ) {
            if( -1 != sel_index ) {
                m_parentCanvas->HandlePianoClick( sel_index, sel_dbindex );
                m_parentCanvas->Raise();
            } else
                return false;
        } else if( event.RightDown() ) {
            if( -1 != sel_index ) {
                m_parentCanvas->HandlePianoRClick( x, y, sel_index, sel_dbindex );
                m_parentCanvas->Raise();
            } else
                return false;
        } else if(!event.ButtonUp()){
            if( sel_index != m_hover_last ) {
                m_parentCanvas->HandlePianoRollover( sel_index, sel_dbindex );
                m_hover_last = sel_index;
            }
        }
    }

    return true;

    /*
     Todo:
     Could do something like this to better encapsulate the pianowin
     Allows us to get rid of global statics...

     wxCommandEvent ev(MyPianoEvent);    // Private event
     ..set up event to specify action...SelectChart, SetChartThumbnail, etc
     ::PostEvent(pEventReceiver, ev);    // event receiver passed to ctor

     */

}

void Piano::ResetRollover( void )
{
    m_index_last = -1;
    m_hover_icon_last = -1;
    m_hover_last = -1;
}

int Piano::GetHeight()
{
    int height = 22;
    if(g_btouch){
        double size_mult =  exp( g_GUIScaleFactor * 0.0953101798043 ); //ln(1.1)
        height *= size_mult;
        height = wxMin(height, 100);     // absolute boundaries
        height = wxMax(height, 10);
    }
    height *= g_Platform->GetDisplayDensityFactor();
    
    return height;
}

void Piano::onTimerEvent(wxTimerEvent &event)
{
    switch(m_action){
        case DEFERRED_KEY_CLICK_DOWN:
            break;
        case DEFERRED_KEY_CLICK_UP:
            ShowBusy( false );
            if(m_hover_last >= 0){              // turn it off, and return
                m_parentCanvas->HandlePianoRollover( -1, -1 );
                ResetRollover();
            }
            else{
                m_parentCanvas->HandlePianoClick( m_click_sel_index, m_click_sel_dbindex );
//            ShowBusy( false );
            }
            break;
        case INFOWIN_TIMEOUT:
            m_parentCanvas->HandlePianoRollover( -1, -1 );
            ResetRollover();
            break;
        default:
            break;
    }
}<|MERGE_RESOLUTION|>--- conflicted
+++ resolved
@@ -217,7 +217,6 @@
     color[0] = c.Red(), color[1] = c.Green(), color[2] = c.Blue(), color[3] = 255;
 }
 
-<<<<<<< HEAD
 #if 0 // alternate implementation, it is much faster most frames (only a single quad is rendered),
 // but requires updating the texture if the piano changes which is slower (although still quite fast)
 // the other problem is the code is difficult to follow and maintain
@@ -489,8 +488,6 @@
     glDisable(GL_BLEND);
 }
 #endif
-=======
->>>>>>> f1ccf9a1
 
 // build a texture to hold minimum sized rectangles and icons used to render the chart bar
 // this texture is only updated if the color scheme or chart bar height change
