/***************************************************************************
 *
 * Project:  OpenCPN
 *
 ***************************************************************************
 *   Copyright (C) 2013 by David S. Register                               *
 *                                                                         *
 *   This program is free software; you can redistribute it and/or modify  *
 *   it under the terms of the GNU General Public License as published by  *
 *   the Free Software Foundation; either version 2 of the License, or     *
 *   (at your option) any later version.                                   *
 *                                                                         *
 *   This program is distributed in the hope that it will be useful,       *
 *   but WITHOUT ANY WARRANTY; without even the implied warranty of        *
 *   MERCHANTABILITY or FITNESS FOR A PARTICULAR PURPOSE.  See the         *
 *   GNU General Public License for more details.                          *
 *                                                                         *
 *   You should have received a copy of the GNU General Public License     *
 *   along with this program; if not, write to the                         *
 *   Free Software Foundation, Inc.,                                       *
 *   51 Franklin Street, Fifth Floor, Boston, MA 02110-1301,  USA.         *
 **************************************************************************/

#include "wx/wxprec.h"

#include "Route.h"
#include "georef.h"
#include "routeman.h"
#include "ocpndc.h"
#include "cutil.h"
#include "navutil.h"
#include "multiplexer.h"
#include "Select.h"
#include "georef.h"

extern WayPointman *pWayPointMan;
extern bool g_bIsNewLayer;
extern int g_LayerIdx;
extern Routeman *g_pRouteMan;
extern int g_route_line_width;
extern Select *pSelect;
extern MyConfig *pConfig;
extern Multiplexer *g_pMUX;
extern double g_n_arrival_circle_radius;
extern float g_GLMinSymbolLineWidth;
extern double g_PlanSpeed;

#include <wx/listimpl.cpp>
WX_DEFINE_LIST ( RouteList );

Route::Route()
{
    m_bRtIsSelected = false;
    m_bRtIsActive = false;
    m_pRouteActivePoint = NULL;
    m_bIsBeingEdited = false;
    m_bIsBeingCreated = false;
    m_nm_sequence = 1;
    m_route_length = 0.0;
    m_route_time = 0.0;
    m_bVisible = true;
    m_bListed = true;
    m_bDeleteOnArrival = false;
    m_width = WIDTH_UNDEFINED;
    m_style = wxPENSTYLE_INVALID;
    m_hiliteWidth = 0;

    pRoutePointList = new RoutePointList;
    m_GUID = pWayPointMan->CreateGUID( NULL );
    m_btemp = false;
    
    m_ArrivalRadius = g_n_arrival_circle_radius;        // Nautical Miles

    m_LayerID = 0;
    m_bIsInLayer = false;

    m_Colour = wxEmptyString;

    m_lastMousePointIndex = 0;
    m_NextLegGreatCircle = false;
    
    m_PlannedSpeed = ROUTE_DEFAULT_SPEED;
    if(g_PlanSpeed != ROUTE_DEFAULT_SPEED)
        m_PlannedSpeed = g_PlanSpeed;
    
    m_PlannedDeparture = RTE_UNDEF_DEPARTURE;
    m_TimeDisplayFormat = RTE_TIME_DISP_PC;
}

Route::~Route()
{
    pRoutePointList->DeleteContents( false );            // do not delete Marks
    delete pRoutePointList;
}

// The following is used only for route splitting, assumes just created, empty route
//
void Route::CloneRoute( Route *psourceroute, int start_nPoint, int end_nPoint, const wxString & suffix)
{
    m_RouteNameString = psourceroute->m_RouteNameString + suffix;
    m_RouteStartString = psourceroute->m_RouteStartString;
    m_RouteEndString = psourceroute->m_RouteEndString;

    int i;
    for( i = start_nPoint; i <= end_nPoint; i++ ) {
        if( !psourceroute->m_bIsInLayer ) AddPoint( psourceroute->GetPoint( i ), false );
        else {
            RoutePoint *psourcepoint = psourceroute->GetPoint( i );
            RoutePoint *ptargetpoint = new RoutePoint( psourcepoint->m_lat, psourcepoint->m_lon,
                    psourcepoint->GetIconName(), psourcepoint->GetName(), GPX_EMPTY_STRING, false );

            AddPoint( ptargetpoint, false );
        }
    }

    FinalizeForRendering();

}

void Route::AddPoint( RoutePoint *pNewPoint, bool b_rename_in_sequence, bool b_deferBoxCalc )
{
    if( pNewPoint->m_bIsolatedMark ) {
        pNewPoint->m_bKeepXRoute = true;
    }
    pNewPoint->m_bIsolatedMark = false;       // definitely no longer isolated
    pNewPoint->m_bIsInRoute = true;

    RoutePoint *prev = GetLastPoint();
    pRoutePointList->Append( pNewPoint );

    if( !b_deferBoxCalc )
        FinalizeForRendering();

    if( prev )
        UpdateSegmentDistance( prev, pNewPoint );

    if( b_rename_in_sequence && pNewPoint->GetName().IsEmpty() && !pNewPoint->m_bKeepXRoute ) {
        wxString name;
        name.Printf( _T ( "%03d" ), GetnPoints() );
        pNewPoint->SetName( name );
        pNewPoint->m_bDynamicName = true;
    }
    return;
}

void Route::AddTentativePoint( const wxString& GUID )
{
    RoutePointGUIDList.Add( GUID );
    return;
}

RoutePoint *Route::GetPoint( int nWhichPoint )
{
    RoutePoint *prp;
    wxRoutePointListNode *node = pRoutePointList->GetFirst();

    int i = 1;
    while( node ) {
        prp = node->GetData();
        if( i == nWhichPoint ) return prp;

        i++;
        node = node->GetNext();
    }

    return ( NULL );
}

RoutePoint *Route::GetPoint( const wxString &guid )
{
    RoutePoint *prp;
    wxRoutePointListNode *node = pRoutePointList->GetFirst();

    while( node ) {
        prp = node->GetData();
        if( guid == prp->m_GUID ) return prp;

        node = node->GetNext();
    }

    return ( NULL );
}

void Route::DrawPointWhich( ocpnDC& dc, int iPoint, wxPoint *rpn )
{
    if( iPoint <= GetnPoints() )
        GetPoint( iPoint )->Draw( dc, rpn );
}

void Route::DrawSegment( ocpnDC& dc, wxPoint *rp1, wxPoint *rp2, ViewPort &vp, bool bdraw_arrow )
{
    if( m_bRtIsSelected ) dc.SetPen( *g_pRouteMan->GetSelectedRoutePen() );
    else
        if( m_bRtIsActive ) dc.SetPen( *g_pRouteMan->GetActiveRoutePen() );
        else
            dc.SetPen( *g_pRouteMan->GetRoutePen() );

    RenderSegment( dc, rp1->x, rp1->y, rp2->x, rp2->y, vp, bdraw_arrow );
}

void Route::Draw( ocpnDC& dc, ViewPort &vp, const LLBBox &box )
{
    if( pRoutePointList->empty() )
        return;

    LLBBox test_box = GetBBox();
    if( box.IntersectOut( test_box ) ) // Route is wholly outside window
        return;

    int width = g_route_line_width;
    if( m_width != WIDTH_UNDEFINED ) width = m_width;
    
    if( m_bVisible && m_bRtIsSelected ) {
        wxPen spen = *g_pRouteMan->GetSelectedRoutePen();
        spen.SetWidth( width );
        dc.SetPen( spen );
        dc.SetBrush( *g_pRouteMan->GetSelectedRouteBrush() );
    }
    else if ( m_bVisible )
    {
        wxPenStyle style = wxPENSTYLE_SOLID;
        wxColour col;
        if( m_style != wxPENSTYLE_INVALID ) style = m_style;
        if( m_Colour == wxEmptyString ) {
            col = g_pRouteMan->GetRoutePen()->GetColour();
        } else {
            for( unsigned int i = 0; i < sizeof( ::GpxxColorNames ) / sizeof(wxString); i++ ) {
                if( m_Colour == ::GpxxColorNames[i] ) {
                    col = ::GpxxColors[i];
                    break;
                }
            }
        }
        dc.SetPen( *wxThePenList->FindOrCreatePen( col, width, style ) );
        dc.SetBrush( *wxTheBrushList->FindOrCreateBrush( col, wxBRUSHSTYLE_SOLID ) );
    }

    if( m_bVisible && m_bRtIsActive )
    {
        wxPen spen = *g_pRouteMan->GetActiveRoutePen();
        spen.SetWidth( width );
        dc.SetPen( spen );
        dc.SetBrush( *g_pRouteMan->GetActiveRouteBrush() );
    }

    wxPoint rpt1, rpt2;
    if ( m_bVisible )
        DrawPointWhich( dc, 1, &rpt1 );

    wxRoutePointListNode *node = pRoutePointList->GetFirst();
    RoutePoint *prp1 = node->GetData();
    node = node->GetNext();

    if ( !m_bVisible && prp1->m_bKeepXRoute )
            prp1->Draw( dc );

    while( node ) {

        RoutePoint *prp2 = node->GetData();
        if ( !m_bVisible && prp2->m_bKeepXRoute )
            prp2->Draw( dc );
        else if (m_bVisible)
            prp2->Draw( dc, &rpt2 );

        if ( m_bVisible )
        {
            //    Handle offscreen points
            bool b_2_on = vp.GetBBox().Contains( prp2->m_lat,  prp2->m_lon );
            bool b_1_on = vp.GetBBox().Contains( prp1->m_lat,  prp1->m_lon );

            //Simple case
            if( b_1_on && b_2_on ) RenderSegment( dc, rpt1.x, rpt1.y, rpt2.x, rpt2.y, vp, true, m_hiliteWidth ); // with arrows

            //    In the cases where one point is on, and one off
            //    we must decide which way to go in longitude
            //     Arbitrarily, we will go the shortest way

            double pix_full_circle = WGS84_semimajor_axis_meters * mercator_k0 * 2 * PI
                * vp.view_scale_ppm;
            double dp = pow( (double) ( rpt1.x - rpt2.x ), 2 ) + pow( (double) ( rpt1.y - rpt2.y ), 2 );
            double dtest;
            int adder;
            if( b_1_on && !b_2_on ) {
                if( rpt2.x < rpt1.x ) adder = (int) pix_full_circle;
                else
                    adder = -(int) pix_full_circle;

                dtest = pow( (double) ( rpt1.x - ( rpt2.x + adder ) ), 2 )
                    + pow( (double) ( rpt1.y - rpt2.y ), 2 );

                if( dp < dtest ) adder = 0;

                RenderSegment( dc, rpt1.x, rpt1.y, rpt2.x + adder, rpt2.y, vp, true, m_hiliteWidth );
            } else
                if( !b_1_on ) {
                    if( rpt1.x < rpt2.x ) adder = (int) pix_full_circle;
                    else
                        adder = -(int) pix_full_circle;
                    
                    float rxd = rpt2.x - ( rpt1.x + adder );
                    float ryd = rpt1.y - rpt2.y;
                    dtest = rxd*rxd + ryd*ryd;
                    
                    if( dp < dtest ) adder = 0;

                    RenderSegment( dc, rpt1.x + adder, rpt1.y, rpt2.x, rpt2.y, vp, true, m_hiliteWidth );
                }
        }

        rpt1 = rpt2;
        prp1 = prp2;

        node = node->GetNext();
    }
}

extern ChartCanvas *cc1;

static void TestLongitude(double lon, double min, double max, bool &lonl, bool &lonr)
{
    double clon = (min + max)/2;
    if(min - lon > 180)
        lon += 360;

    lonl = lonr = false;
    if(lon < min) {
        if(lon < clon - 180)
            lonr = true;
        else
            lonl = true;
    } else if(lon > max) {
        if(lon > clon + 180)
            lonl = true;
        else
            lonr = true;
    }
}

void Route::DrawGLLines( ViewPort &vp, ocpnDC *dc )
{
#ifdef ocpnUSE_GL    
    float pix_full_circle = WGS84_semimajor_axis_meters * mercator_k0 * 2 * PI * vp.view_scale_ppm;

    bool r1valid = false;
    wxPoint2DDouble r1;
    wxPoint2DDouble lastpoint;
    
    wxRoutePointListNode *node = pRoutePointList->GetFirst();
    RoutePoint *prp2 = node->GetData();
    cc1->GetDoubleCanvasPointPix( prp2->m_lat, prp2->m_lon, &lastpoint);
    
    if(GetnPoints() == 1 && dc) { // single point.. make sure it shows up for highlighting
        cc1->GetDoubleCanvasPointPix( prp2->m_lat, prp2->m_lon, &r1);
        dc->DrawLine(r1.m_x, r1.m_y, r1.m_x+2, r1.m_y+2);
        return;
    }

    //    Handle offscreen points
    LLBBox bbox = vp.GetBBox();

    // dc is passed for thicker highlighted lines (performance not very important)
    if( !dc )
        glBegin(GL_LINES);

    for(node = node->GetNext(); node; node = node->GetNext()) {
        RoutePoint *prp1 = prp2;
        prp2 = node->GetData();

        // Provisional, to properly set status of last point in route
        prp2->m_pos_on_screen = false;
        {
            
            wxPoint2DDouble r2;
            cc1->GetDoubleCanvasPointPix( prp2->m_lat, prp2->m_lon, &r2);
            if(wxIsNaN(r2.m_x)) {
                r1valid = false;
                continue;
            }

            lastpoint = r2;             // For active track segment to ownship
            
            // don't need to perform calculations or render segment
            // if both points are past any edge of the vp
            // TODO: use these optimizations for dc mode
            bool lat1l = prp1->m_lat < bbox.GetMinLat(), lat2l = prp2->m_lat < bbox.GetMinLat();
            bool lat1r = prp1->m_lat > bbox.GetMaxLat(), lat2r = prp2->m_lat > bbox.GetMaxLat();
            if( (lat1l && lat2l) || (lat1r && lat2r) ) {
                r1valid = false;
                prp1->m_pos_on_screen = false;
                continue;
            }

            bool lon1l, lon1r, lon2l, lon2r;
            TestLongitude(prp1->m_lon, bbox.GetMinLon(), bbox.GetMaxLon(), lon1l, lon1r);
            TestLongitude(prp2->m_lon, bbox.GetMinLon(), bbox.GetMaxLon(), lon2l, lon2r);
            if( (lon1l && lon2l) || (lon1r && lon2r) ) {
                r1valid = false;
                prp1->m_pos_on_screen = false;
                continue;
            }

            if(!r1valid) {
                cc1->GetDoubleCanvasPointPix( prp1->m_lat, prp1->m_lon, &r1);
                if(wxIsNaN(r1.m_x))
                    continue;
            }

            //  we must decide which way to go in longitude
            //  for projections which wrap, in this case, we will render two lines
            //  (one may often be off screen which would be nice to fix but complicate things here
            //  anyway, in some cases both points are on screen, but the route wraps to either side
            //  so two lines are needed to draw this properly

            double adder = 0;
            if( (vp.m_projection_type == PROJECTION_MERCATOR ||
                 vp.m_projection_type == PROJECTION_EQUIRECTANGULAR) ) {
                float olon = vp.clon > 0 ? vp.clon - 180 : vp.clon + 180;

                if(prp1->m_lon < prp2->m_lon) {
                    if(prp2->m_lon - prp1->m_lon < 180) {
                        if(olon > prp1->m_lon && olon < prp2->m_lon)
                            adder = pix_full_circle;
                    } else
                        if(olon < prp1->m_lon || olon > prp2->m_lon)
                            adder = -pix_full_circle;
                } else
                    if(prp1->m_lon - prp2->m_lon < 180) {
                        if(olon < prp1->m_lon && olon > prp2->m_lon)
                            adder = -pix_full_circle;
                    } else
                        if(olon > prp1->m_lon || olon < prp2->m_lon)
                            adder = pix_full_circle;
            }

            if( dc )
                if(adder) {
                    float adderc = cos(vp.rotation)*adder, adders = sin(vp.rotation)*adder;
                    dc->DrawLine(r1.m_x, r1.m_y, r2.m_x + adderc, r2.m_y + adders);
                    dc->DrawLine(r1.m_x - adderc, r1.m_y - adders, r2.m_x, r2.m_y);
                } else
                    dc->DrawLine(r1.m_x, r1.m_y, r2.m_x, r2.m_y);
            else {
                glVertex2f(r1.m_x, r1.m_y);
                if(adder) {
                    float adderc = cos(vp.rotation)*adder, adders = sin(vp.rotation)*adder;
                    glVertex2f(r2.m_x+adderc, r2.m_y+adders);
                    glVertex2f(r1.m_x-adderc, r1.m_y-adders);
                }
                glVertex2f(r2.m_x, r2.m_y);

                // cache screen position for arrows and points
                if(!r1valid) {
                    prp1->m_pos_on_screen = !lat1l && !lat1r && !lon1l && !lon1r;
                    prp1->m_screen_pos = r1;
                }

                prp2->m_pos_on_screen = !lat2l && !lat2r && !lon2l && !lon2r;
                prp2->m_screen_pos = r2;
            }

            r1 = r2;
            r1valid = true;
        }
    }

    if( !dc )
        glEnd();
#endif    
}

void Route::DrawGL( ViewPort &vp )
{
#ifdef ocpnUSE_GL
    if( pRoutePointList->empty() || !m_bVisible ) return;

    if(!vp.GetBBox().IntersectOut(GetBBox()))
        DrawGLRouteLines(vp);

    /*  Route points  */
    for(wxRoutePointListNode *node = pRoutePointList->GetFirst(); node; node = node->GetNext()) {
        RoutePoint *prp = node->GetData();
        if ( !m_bVisible && prp->m_bKeepXRoute )
            prp->DrawGL( vp );
        else if (m_bVisible)
            prp->DrawGL( vp );
    }
#endif
}

void Route::DrawGLRouteLines( ViewPort &vp )
{
#ifdef ocpnUSE_GL
    //  Hiliting first
    //  Being special case to draw something for a 1 point route....
    ocpnDC dc;
    if(m_hiliteWidth) {
        wxColour y = GetGlobalColor( _T ( "YELO1" ) );
        wxColour hilt( y.Red(), y.Green(), y.Blue(), 128 );

        wxPen HiPen( hilt, m_hiliteWidth, wxPENSTYLE_SOLID );

        ocpnDC dc;
        dc.SetPen( HiPen );
        
        DrawGLLines(vp, &dc);
    }
    
    /* determine color and width */
    wxColour col;

    int width = g_pRouteMan->GetRoutePen()->GetWidth(); //g_route_line_width;
<<<<<<< HEAD
    if(m_bIsTrack)
        width = g_pRouteMan->GetTrackPen()->GetWidth();
    if( m_width != WIDTH_UNDEFINED )
=======
    if( m_width != wxPENSTYLE_INVALID )
>>>>>>> 6d8bb1c3
        width = m_width;
    
    if( m_bRtIsActive )
    {
        col = g_pRouteMan->GetActiveRoutePen()->GetColour();
    } else if( m_bRtIsSelected ) {
        col = g_pRouteMan->GetSelectedRoutePen()->GetColour();
    } else {
        if( m_Colour == wxEmptyString ) {
            col = g_pRouteMan->GetRoutePen()->GetColour();
        } else {
            for( unsigned int i = 0; i < sizeof( ::GpxxColorNames ) / sizeof(wxString); i++ ) {
                if( m_Colour == ::GpxxColorNames[i] ) {
                    col = ::GpxxColors[i];
                    break;
                }
            }
        }
    }
    
    wxPenStyle style = wxPENSTYLE_SOLID;
    if( m_style != wxPENSTYLE_INVALID ) style = m_style;
    dc.SetPen( *wxThePenList->FindOrCreatePen( col, width, style ) );
    
    glColor3ub(col.Red(), col.Green(), col.Blue());
    glLineWidth( wxMax( g_GLMinSymbolLineWidth, width ) );

    dc.SetGLStipple();

    DrawGLLines(vp, NULL);

    glDisable (GL_LINE_STIPPLE);

    /* direction arrows.. could probably be further optimized for opengl */
    wxRoutePointListNode *node = pRoutePointList->GetFirst();
    wxPoint rpt1, rpt2;
    while(node) {
        RoutePoint *prp = node->GetData();
        cc1->GetCanvasPointPix( prp->m_lat, prp->m_lon, &rpt2 );
        if(node != pRoutePointList->GetFirst())
            RenderSegmentArrowsGL( rpt1.x, rpt1.y, rpt2.x, rpt2.y, vp );
        rpt1 = rpt2;
        node = node->GetNext();
    }
    #endif
}

static int s_arrow_icon[] = { 0, 0, 5, 2, 18, 6, 12, 0, 18, -6, 5, -2, 0, 0 };

void Route::RenderSegment( ocpnDC& dc, int xa, int ya, int xb, int yb, ViewPort &vp,
        bool bdraw_arrow, int hilite_width )
{
    //    Get the dc boundary
    int sx, sy;
    dc.GetSize( &sx, &sy );

    //    Try to exit early if the segment is nowhere near the screen
    wxRect r( 0, 0, sx, sy );
    wxRect s( xa, ya, 1, 1 );
    wxRect t( xb, yb, 1, 1 );
    s.Union( t );
    if( !r.Intersects( s ) ) return;

    //    Clip the line segment to the dc boundary
    int x0 = xa;
    int y0 = ya;
    int x1 = xb;
    int y1 = yb;

    //    If hilite is desired, use a Native Graphics context to render alpha colours
    //    That is, if wxGraphicsContext is available.....

    if( hilite_width ) {
        if( Visible == cohen_sutherland_line_clip_i( &x0, &y0, &x1, &y1, 0, sx, 0, sy ) ) {
            wxPen psave = dc.GetPen();

            wxColour y = GetGlobalColor( _T ( "YELO1" ) );
            wxColour hilt( y.Red(), y.Green(), y.Blue(), 128 );

            wxPen HiPen( hilt, hilite_width, wxPENSTYLE_SOLID );

            dc.SetPen( HiPen );
            dc.StrokeLine( x0, y0, x1, y1 );

            dc.SetPen( psave );
            dc.StrokeLine( x0, y0, x1, y1 );
        }
    } else {
        if( Visible == cohen_sutherland_line_clip_i( &x0, &y0, &x1, &y1, 0, sx, 0, sy ) )
            dc.StrokeLine( x0, y0, x1, y1 );
    }

    if( bdraw_arrow ) {
        //    Draw a direction arrow

        double theta = atan2( (double) ( yb - ya ), (double) ( xb - xa ) );
        theta -= PI / 2.;

        wxPoint icon[10];
        double icon_scale_factor = 100 * vp.view_scale_ppm;
        icon_scale_factor = fmin ( icon_scale_factor, 1.5 );              // Sets the max size
        icon_scale_factor = fmax ( icon_scale_factor, .10 );

        //    Get the absolute line length
        //    and constrain the arrow to be no more than xx% of the line length
        double nom_arrow_size = 20.;
        double max_arrow_to_leg = .20;
        double lpp = sqrt( pow( (double) ( xa - xb ), 2 ) + pow( (double) ( ya - yb ), 2 ) );

        double icon_size = icon_scale_factor * nom_arrow_size;
        if( icon_size > ( lpp * max_arrow_to_leg ) ) icon_scale_factor = ( lpp * max_arrow_to_leg )
                / nom_arrow_size;

        for( int i = 0; i < 7; i++ ) {
            int j = i * 2;
            double pxa = (double) ( s_arrow_icon[j] );
            double pya = (double) ( s_arrow_icon[j + 1] );

            pya *= icon_scale_factor;
            pxa *= icon_scale_factor;

            double px = ( pxa * sin( theta ) ) + ( pya * cos( theta ) );
            double py = ( pya * sin( theta ) ) - ( pxa * cos( theta ) );

            icon[i].x = (int) ( px ) + xb;
            icon[i].y = (int) ( py ) + yb;
        }
        wxPen savePen = dc.GetPen();
        dc.SetPen( *wxTRANSPARENT_PEN );
        dc.StrokePolygon( 6, &icon[0], 0, 0 );
        dc.SetPen( savePen );
    }
}

void Route::RenderSegmentArrowsGL( int xa, int ya, int xb, int yb, ViewPort &vp)
{
#ifdef ocpnUSE_GL
    //    Draw a direction arrow        
    wxPoint icon[10];
    float icon_scale_factor = 100 * vp.view_scale_ppm;
    icon_scale_factor = fmin ( icon_scale_factor, 1.5 );              // Sets the max size
    icon_scale_factor = fmax ( icon_scale_factor, .10 );
    
    //    Get the absolute line length
    //    and constrain the arrow to be no more than xx% of the line length
    float nom_arrow_size = 20.;
    float max_arrow_to_leg = (float).20;
    float lpp = sqrtf( powf( (float) (xa - xb), 2) + powf( (float) (ya - yb), 2) );
    
    float icon_size = icon_scale_factor * nom_arrow_size;
    if( icon_size > ( lpp * max_arrow_to_leg ) )
        icon_scale_factor = ( lpp * max_arrow_to_leg )
            / nom_arrow_size;

    float theta = atan2f( (float)yb - ya, (float)xb - xa );
    theta -= (float)PI;

    glPushMatrix();
    glTranslatef(xb, yb, 0);
    glScalef(icon_scale_factor, icon_scale_factor, 1);
    glRotatef(theta * 180/PI, 0, 0, 1);

    glBegin(GL_POLYGON);
    for( int i = 0; i < 14; i+=2 )
        glVertex2f(s_arrow_icon[i], s_arrow_icon[i+1]);
    glEnd();

    glPopMatrix();
#endif
}

void Route::ClearHighlights( void )
{
    RoutePoint *prp = NULL;
    wxRoutePointListNode *node = pRoutePointList->GetFirst();

    while( node ) {
        prp = node->GetData();
        if( prp ) prp->m_bPtIsSelected = false;
        node = node->GetNext();
    }
}

RoutePoint *Route::InsertPointBefore( RoutePoint *pRP, double rlat, double rlon,
        bool bRenamePoints )
{
    RoutePoint *newpoint = new RoutePoint( rlat, rlon, wxString( _T ( "diamond" ) ),
            GetNewMarkSequenced(), GPX_EMPTY_STRING );
    newpoint->m_bIsInRoute = true;
    newpoint->m_bDynamicName = true;
    newpoint->SetNameShown( false );

    int nRP = pRoutePointList->IndexOf( pRP );
    pRoutePointList->Insert( nRP, newpoint );

    RoutePointGUIDList.Insert( pRP->m_GUID, nRP );

    if( bRenamePoints ) RenameRoutePoints();

    FinalizeForRendering();
    UpdateSegmentDistances();

    return ( newpoint );
}

RoutePoint *Route::InsertPointAfter( RoutePoint *pRP, double rlat, double rlon,
                                      bool bRenamePoints )
{
    int nRP = pRoutePointList->IndexOf( pRP );
    if( nRP >= GetnPoints() - 1 )
        return NULL;
    nRP++;
    
    RoutePoint *newpoint = new RoutePoint( rlat, rlon, wxString( _T ( "diamond" ) ),
                                           GetNewMarkSequenced(), GPX_EMPTY_STRING );
    newpoint->m_bIsInRoute = true;
    newpoint->m_bDynamicName = true;
    newpoint->SetNameShown( false );
    
    pRoutePointList->Insert( nRP, newpoint );
    
    RoutePointGUIDList.Insert( pRP->m_GUID, nRP );
    
    if( bRenamePoints ) RenameRoutePoints();
    
    FinalizeForRendering();
    UpdateSegmentDistances();
    
    return ( newpoint );
}

wxString Route::GetNewMarkSequenced( void )
{
    wxString ret;
    ret.Printf( _T ( "NM%03d" ), m_nm_sequence );
    m_nm_sequence++;

    return ret;
}

RoutePoint *Route::GetLastPoint()
{
    if(pRoutePointList->IsEmpty())
        return NULL;

    return pRoutePointList->GetLast()->GetData();
}

int Route::GetIndexOf( RoutePoint *prp )
{
    int ret = pRoutePointList->IndexOf( prp ) + 1;
    if( ret == wxNOT_FOUND ) return 0;
    else
        return ret;

}

void Route::DeletePoint( RoutePoint *rp, bool bRenamePoints )
{
    //    n.b. must delete Selectables  and update config before deleting the point
    if( rp->m_bIsInLayer ) return;

    pSelect->DeleteAllSelectableRoutePoints( this );
    pSelect->DeleteAllSelectableRouteSegments( this );
    pConfig->DeleteWayPoint( rp );

    pRoutePointList->DeleteObject( rp );

    if( ( rp->m_GUID.Len() ) && ( wxNOT_FOUND != RoutePointGUIDList.Index( rp->m_GUID ) ) ) RoutePointGUIDList.Remove(
            rp->m_GUID );

    delete rp;

    if( bRenamePoints ) RenameRoutePoints();

    if( GetnPoints() > 1 ) {
        pSelect->AddAllSelectableRouteSegments( this );
        pSelect->AddAllSelectableRoutePoints( this );

        pConfig->UpdateRoute( this );
        RebuildGUIDList();                  // ensure the GUID list is intact and good

        FinalizeForRendering();
        UpdateSegmentDistances();
    }
}

void Route::RemovePoint( RoutePoint *rp, bool bRenamePoints )
{
    if( rp->m_bIsActive && this->IsActive() )                  //FS#348
    g_pRouteMan->DeactivateRoute();

    pSelect->DeleteAllSelectableRoutePoints( this );
    pSelect->DeleteAllSelectableRouteSegments( this );

    pRoutePointList->DeleteObject( rp );
    if( wxNOT_FOUND != RoutePointGUIDList.Index( rp->m_GUID ) ) RoutePointGUIDList.Remove(
            rp->m_GUID );

    // check all other routes to see if this point appears in any other route
    Route *pcontainer_route = g_pRouteMan->FindRouteContainingWaypoint( rp );

    if( pcontainer_route == NULL ) {
        rp->m_bIsInRoute = false;          // Take this point out of this (and only) route
        rp->m_bDynamicName = false;
        rp->m_bIsolatedMark = true;        // This has become an isolated mark
    }

    if( bRenamePoints ) RenameRoutePoints();

//      if ( m_nPoints > 1 )
    {
        pSelect->AddAllSelectableRouteSegments( this );
        pSelect->AddAllSelectableRoutePoints( this );

        pConfig->UpdateRoute( this );
        RebuildGUIDList();                  // ensure the GUID list is intact and good

        FinalizeForRendering();
        UpdateSegmentDistances();
    }

}

void Route::DeSelectRoute()
{
    wxRoutePointListNode *node = pRoutePointList->GetFirst();

    RoutePoint *rp;
    while( node ) {
        rp = node->GetData();
        rp->m_bPtIsSelected = false;

        node = node->GetNext();
    }
}

void Route::ReloadRoutePointIcons()
{
    wxRoutePointListNode *node = pRoutePointList->GetFirst();

    RoutePoint *rp;
    while( node ) {
        rp = node->GetData();
        rp->ReLoadIcon();

        node = node->GetNext();
    }
}

void Route::FinalizeForRendering()
{
    RBBox.Invalidate();
}

LLBBox &Route::GetBBox( void )
{
    if(RBBox.GetValid())
        return RBBox;

    double bbox_lonmin, bbox_lonmax, bbox_latmin, bbox_latmax;

    wxRoutePointListNode *node = pRoutePointList->GetFirst();
    RoutePoint *data = node->GetData();

    bbox_lonmax = bbox_lonmin = data->m_lon;
    bbox_latmax = bbox_latmin = data->m_lat;

    double lastlon = data->m_lon, wrap = 0;

    node = node->GetNext();
    while( node ) {
        data = node->GetData();

        if(lastlon - data->m_lon > 180)
            wrap += 360;
        else if(data->m_lon - lastlon > 180)
            wrap -= 360;
        
        double lon = data->m_lon + wrap;

        if( lon > bbox_lonmax )
            bbox_lonmax = lon;
        if( lon < bbox_lonmin )
            bbox_lonmin = lon;

        if( data->m_lat > bbox_latmax )
            bbox_latmax = data->m_lat;
        if( data->m_lat < bbox_latmin )
            bbox_latmin = data->m_lat;

        lastlon = data->m_lon;
        node = node->GetNext();
    }
    
    if(bbox_lonmin < -360)
        bbox_lonmin += 360, bbox_lonmax += 360;
    else if(bbox_lonmax > 360)
        bbox_lonmin -= 360, bbox_lonmax -= 360;

    if(bbox_lonmax - bbox_lonmin > 360)
       bbox_lonmin = -180, bbox_lonmax = 180;

    RBBox.Set(bbox_latmin, bbox_lonmin, bbox_latmax, bbox_lonmax);

    return RBBox;
}

void Route::CalculateDCRect( wxDC& dc_route, wxRect *prect )
{
    dc_route.ResetBoundingBox();
    dc_route.DestroyClippingRegion();
    
    wxRect update_rect;

    // Draw the route in skeleton form on the dc
    // That is, draw only the route points, assuming that the segements will
    // always be fully contained within the resulting rectangle.
    // Can we prove this?
    if( m_bVisible ) {
        wxRoutePointListNode *node = pRoutePointList->GetFirst();
        while( node ) {

            RoutePoint *prp2 = node->GetData();
            bool blink_save = prp2->m_bBlink;
            prp2->m_bBlink = false;
            ocpnDC odc_route( dc_route );
            prp2->Draw( odc_route, NULL );
            prp2->m_bBlink = blink_save;

            wxRect r =  prp2->CurrentRect_in_DC ;
            r.Inflate(m_hiliteWidth, m_hiliteWidth);        // allow for large hilite circles at segment ends
                
            update_rect.Union( r );
            node = node->GetNext();
        }
    }

    *prect = update_rect;
}

/*
 Update a single route segment lengths
 Also, compute total route length by summing segment distances.
 */
void Route::UpdateSegmentDistance( RoutePoint *prp0, RoutePoint *prp, double planspeed )
{
    double slat1 = prp0->m_lat, slon1 = prp0->m_lon;
    double slat2 = prp->m_lat, slon2 = prp->m_lon;

//    Calculate the absolute distance from 1->2

    double dd;
    // why are we using mercator rather than great circle here?? [sean 8-11-2015]
    DistanceBearingMercator( slat1, slon1, slat2, slon2, 0, &dd );

//    And store in Point 2
    prp->m_seg_len = dd;

    m_route_length += dd;

//    If Point1 Description contains VMG, store it for Properties Dialog in Point2
//    If Point1 Description contains ETD, store it in Point1

    if( planspeed > 0. ) {
        double vmg = 0.0;
        wxDateTime etd;

        if( prp0->m_MarkDescription.Find( _T("VMG=") ) != wxNOT_FOUND ) {
            wxString s_vmg = ( prp0->m_MarkDescription.Mid(
                                   prp0->m_MarkDescription.Find( _T("VMG=") ) + 4 ) ).BeforeFirst( ';' );
            if( !s_vmg.ToDouble( &vmg ) ) vmg = planspeed;
        }

        double legspeed = planspeed;
        if( vmg > 0.1 && vmg < 1000. ) legspeed = vmg;
        if( legspeed > 0.1 && legspeed < 1000. ) {
            m_route_time += 3600. * dd / legspeed;
            prp->m_seg_vmg = legspeed;
        }

        prp0->m_seg_etd = wxInvalidDateTime;
        if( prp0->m_MarkDescription.Find( _T("ETD=") ) != wxNOT_FOUND ) {
            wxString s_etd = ( prp0->m_MarkDescription.Mid(
                                   prp0->m_MarkDescription.Find( _T("ETD=") ) + 4 ) ).BeforeFirst( ';' );
            const wxChar *parse_return = etd.ParseDateTime( s_etd );
            if( parse_return ) {
                wxString tz( parse_return );

                if( tz.Find( _T("UT") ) != wxNOT_FOUND ) prp0->m_seg_etd = etd;
                else
                    if( tz.Find( _T("LMT") ) != wxNOT_FOUND ) {
                        prp0->m_seg_etd = etd;
                        long lmt_offset = (long) ( ( prp0->m_lon * 3600. ) / 15. );
                        wxTimeSpan lmt( 0, 0, (int) lmt_offset, 0 );
                        prp0->m_seg_etd -= lmt;
                    } else
                        prp0->m_seg_etd = etd.ToUTC();
            }
        }
    }
}

/*
 Update the route segment lengths, storing each segment length in <destination> point.
 Also, compute total route length by summing segment distances.
 */
void Route::UpdateSegmentDistances( double planspeed )
{
    wxPoint rpt, rptn;

    m_route_length = 0.0;
    m_route_time = 0.0;

    wxRoutePointListNode *node = pRoutePointList->GetFirst();

    if( node ) {
        RoutePoint *prp0 = node->GetData();
        node = node->GetNext();

        while( node ) {
            RoutePoint *prp = node->GetData();
            UpdateSegmentDistance( prp0, prp, planspeed );

            prp0 = prp;

            node = node->GetNext();
        }
    }
}

void Route::Reverse( bool bRenamePoints )
{
    RebuildGUIDList();                        // ensure the GUID list is intact and good

    //    Reverse the GUID list
    wxArrayString ArrayTemp;

    int ncount = RoutePointGUIDList.GetCount();
    for( int i = 0; i < ncount; i++ )
        ArrayTemp.Add( RoutePointGUIDList[ncount - 1 - i] );

    RoutePointGUIDList = ArrayTemp;

    pRoutePointList->DeleteContents( false );
    pRoutePointList->Clear();
    m_route_length = 0.0;
    
    AssembleRoute();                          // Rebuild the route points from the GUID list

    if( bRenamePoints ) RenameRoutePoints();

    // Switch start/end strings. anders, 2010-01-29
    wxString tmp = m_RouteStartString;
    m_RouteStartString = m_RouteEndString;
    m_RouteEndString = tmp;
}

void Route::RebuildGUIDList( void )
{
    RoutePointGUIDList.Clear();               // empty the GUID list

    wxRoutePointListNode *node = pRoutePointList->GetFirst();

    RoutePoint *rp;
    while( node ) {
        rp = node->GetData();
        RoutePointGUIDList.Add( rp->m_GUID );

        node = node->GetNext();
    }
}
void Route::SetVisible( bool visible, bool includeWpts )
{
    m_bVisible = visible;

    if ( !includeWpts )
        return;

    wxRoutePointListNode *node = pRoutePointList->GetFirst();
    RoutePoint *rp;
    while( node ) {
        rp = node->GetData();
        if ( rp->m_bKeepXRoute )
        {
            rp->SetVisible( visible );
            //pConfig->UpdateWayPoint( rp );
        }
        node = node->GetNext();
    }
}

void Route::SetListed( bool visible )
{
    m_bListed = visible;
}

void Route::AssembleRoute( void )
{
    //    iterate over the RoutePointGUIDs
    for( unsigned int ip = 0; ip < RoutePointGUIDList.GetCount(); ip++ ) {
        wxString GUID = RoutePointGUIDList[ip];

        //    And on the RoutePoints themselves
        wxRoutePointListNode *prpnode = pWayPointMan->GetWaypointList()->GetFirst();
        while( prpnode ) {
            RoutePoint *prp = prpnode->GetData();

            if( prp->m_GUID == GUID ) {
                AddPoint( prp );
                break;
            }
            prpnode = prpnode->GetNext(); //RoutePoint
        }
    }
}

void Route::RenameRoutePoints( void )
{
    //    iterate on the route points.
    //    If dynamically named, rename according to current list position

    wxRoutePointListNode *node = pRoutePointList->GetFirst();

    int i = 1;
    while( node ) {
        RoutePoint *prp = node->GetData();
        if( prp->m_bDynamicName ) {
            wxString name;
            name.Printf( _T ( "%03d" ), i );
            prp->SetName( name );
        }

        node = node->GetNext();
        i++;
    }
}

int Route::SendToGPS(const wxString & com_name, bool bsend_waypoints, wxGauge *pProgress )
{
    int result = 0;

    if( g_pMUX ) {
        ::wxBeginBusyCursor();
         result = g_pMUX->SendRouteToGPS( this, com_name, bsend_waypoints, pProgress );
        ::wxEndBusyCursor();
    }

    wxString msg;
    if( 0 == result )
        msg = _("Route Transmitted.");
    else{
        if( result == ERR_GARMIN_INITIALIZE )
            msg = _("Error on Route Upload.  Garmin GPS not connected");
        else
            msg = _("Error on Route Upload.  Please check logfiles...");

        OCPNMessageBox( NULL, msg, _("OpenCPN Info"), wxOK | wxICON_INFORMATION );
    }

    return (result == 0);
}

//    Is this route equal to another, meaning,
//    Do all routepoint positions and names match?
bool Route::IsEqualTo( Route *ptargetroute )
{
    wxRoutePointListNode *pthisnode = ( this->pRoutePointList )->GetFirst();
    wxRoutePointListNode *pthatnode = ( ptargetroute->pRoutePointList )->GetFirst();

    if( NULL == pthisnode ) return false;

    if( this->m_bIsInLayer || ptargetroute->m_bIsInLayer ) return false;

    if( this->GetnPoints() != ptargetroute->GetnPoints() ) return false;

    while( pthisnode ) {
        if( NULL == pthatnode ) return false;

        RoutePoint *pthisrp = pthisnode->GetData();
        RoutePoint *pthatrp = pthatnode->GetData();

        if( ( fabs( pthisrp->m_lat - pthatrp->m_lat ) > 1.0e-6 )
                || ( fabs( pthisrp->m_lon - pthatrp->m_lon ) > 1.0e-6 ) ) return false;

        if( !pthisrp->GetName().IsSameAs( pthatrp->GetName() ) ) return false;

        pthisnode = pthisnode->GetNext();
        pthatnode = pthatnode->GetNext();
    }

    return true;                              // success, they are the same
}
<|MERGE_RESOLUTION|>--- conflicted
+++ resolved
@@ -509,13 +509,7 @@
     wxColour col;
 
     int width = g_pRouteMan->GetRoutePen()->GetWidth(); //g_route_line_width;
-<<<<<<< HEAD
-    if(m_bIsTrack)
-        width = g_pRouteMan->GetTrackPen()->GetWidth();
-    if( m_width != WIDTH_UNDEFINED )
-=======
     if( m_width != wxPENSTYLE_INVALID )
->>>>>>> 6d8bb1c3
         width = m_width;
     
     if( m_bRtIsActive )
