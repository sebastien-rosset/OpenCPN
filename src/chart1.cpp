--- conflicted
+++ resolved
@@ -2981,8 +2981,6 @@
                     break;
             }
 
-<<<<<<< HEAD
-            
             wxToolBarToolBase * tool = tb->AddTool( pttc->id, wxString( pttc->label ), *( ptool_bmp ),
                                                     wxString( pttc->shortHelp ), pttc->kind );
             
@@ -2990,10 +2988,6 @@
                                    pttc->pluginRolloverIconSVG,
                                    pttc->pluginToggledIconSVG );
             
-=======
-            tb->AddTool( pttc->id, wxString( pttc->label ), *( ptool_bmp ), *( ptool_bmp_Rollover ),
-                         pttc->kind, wxString( pttc->shortHelp ) );
->>>>>>> 1b58c2dd
             bret = true;
         }
     }
