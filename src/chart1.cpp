--- conflicted
+++ resolved
@@ -9327,24 +9327,9 @@
             s1 += _T("   ");
             s1 += toSDMM( 2, gLon );
 
-<<<<<<< HEAD
-        wxString sogcog;
-        if( wxIsNaN(gSog) ) sogcog.Printf( _T("SOG --- ") + getUsrSpeedUnit() + _T("     ") );
-        else
-            sogcog.Printf( _T("SOG %2.2f ") + getUsrSpeedUnit() + _T("  "), toUsrSpeed( gSog ) );
-
-        wxString cogs;
-        if( wxIsNaN(gCog) )
-            cogs.Printf( wxString( "COG ---\u00B0", wxConvUTF8 ) );
-        else {
-            if( g_bShowTrue )
-                cogs << wxString::Format( wxString("COG %03d°  ", wxConvUTF8 ), (int)gCog );
-            if( g_bShowMag )
-                cogs << wxString::Format( wxString("COG %03d°(M)  ", wxConvUTF8 ), (int)gFrame->GetMag( gCog ) );
-=======
             if(STAT_FIELD_TICK >= 0 )
                 SetStatusText( s1, STAT_FIELD_TICK );
->>>>>>> 76fa78d8
+            
         }
         
         if(cog_sog_valid) {
@@ -9357,15 +9342,17 @@
             if( wxIsNaN(gCog) )
                 cogs.Printf( wxString( "COG ---\u00B0", wxConvUTF8 ) );
             else {
+                if( g_bShowTrue )
+                    cogs << wxString::Format( wxString("COG %03d°  ", wxConvUTF8 ), (int)gCog );
                 if( g_bShowMag )
-                    cogs << wxString::Format( wxString("COG %03d°(M)  ", wxConvUTF8 ), (int)gFrame->GetTrueOrMag( gCog ) );
-                else
-                    cogs << wxString::Format( wxString("COG %03d°  ", wxConvUTF8 ), (int)gFrame->GetTrueOrMag( gCog ) );
+                    cogs << wxString::Format( wxString("COG %03d°(M)  ", wxConvUTF8 ), (int)gFrame->GetMag( gCog ) );
             }
 
             sogcog.Append( cogs );
             SetStatusText( sogcog, STAT_FIELD_SOGCOG );
         }
+        
+        
     }
 
 #ifdef ocpnUPDATE_SYSTEM_TIME
