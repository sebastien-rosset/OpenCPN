/******************************************************************************
 *
 * Project:  OpenCPN
 * Purpose:  OpenCPN Main wxWidgets Program
 * Author:   David Register
 *
 ***************************************************************************
 *   Copyright (C) 2010 by David S. Register   *
 *                                                                         *
 *   This program is free software; you can redistribute it and/or modify  *
 *   it under the terms of the GNU General Public License as published by  *
 *   the Free Software Foundation; either version 2 of the License, or     *
 *   (at your option) any later version.                                   *
 *                                                                         *
 *   This program is distributed in the hope that it will be useful,       *
 *   but WITHOUT ANY WARRANTY; without even the implied warranty of        *
 *   MERCHANTABILITY or FITNESS FOR A PARTICULAR PURPOSE.  See the         *
 *   GNU General Public License for more details.                          *
 *                                                                         *
 *   You should have received a copy of the GNU General Public License     *
 *   along with this program; if not, write to the                         *
 *   Free Software Foundation, Inc.,                                       *
 *   51 Franklin Street, Fifth Floor, Boston, MA 02110-1301,  USA.         *
 ***************************************************************************
 *
 */
#include "wx/wxprec.h"

#ifndef  WX_PRECOMP
#include "wx/wx.h"
#endif //precompiled headers
#ifdef __WXMSW__
//#include "c:\\Program Files\\visual leak detector\\include\\vld.h"
#endif

#include "wx/print.h"
#include "wx/printdlg.h"
#include "wx/artprov.h"
#include "wx/stdpaths.h"
#include <wx/intl.h>
#include <wx/listctrl.h>
#include <wx/aui/aui.h>
#include <version.h> //Gunther
#include <wx/dialog.h>
#include <wx/progdlg.h>

#if wxCHECK_VERSION(2, 9, 0)
#include <wx/dialog.h>
#else
//  #include "scrollingdialog.h"
#endif

#include "dychart.h"

#ifdef __WXMSW__
#include <stdlib.h>
#include <math.h>
#include <time.h>
#include <psapi.h>
#endif

#ifndef __WXMSW__
#include <signal.h>
#include <setjmp.h>
#endif

#include "chart1.h"
#include "chcanv.h"
#include "chartdb.h"
#include "navutil.h"
#include "routeman.h"
#include "statwin.h"
#include "concanv.h"
#include "nmea.h"
#include "options.h"
#include "about.h"
#include "thumbwin.h"
#include "tcmgr.h"
#include "ais.h"
#include "chartimg.h"               // for ChartBaseBSB
#include "routeprop.h"
#include "styles.h"
#include "toolbar.h"
#include "compasswin.h"

#include "cutil.h"
#include "routemanagerdialog.h"
#include "pluginmanager.h"

#include <wx/image.h>
#include "wx/apptrait.h"

#ifdef __WXOSX__
#include "macutils.h"
#endif

#ifdef USE_S57
#include "cm93.h"
#include "s52plib.h"
#include "s57chart.h"
#include "cpl_csv.h"
#endif

#ifdef USE_WIFI_CLIENT
#include "wificlient.h"
#endif

#ifdef __WXMSW__
//#define __MSVC__LEAK
#ifdef __MSVC__LEAK
#include "Stackwalker.h"
#endif
#endif

WX_DECLARE_OBJARRAY(wxDialog *, MyDialogPtrArray);

#include <wx/arrimpl.cpp>
WX_DEFINE_OBJARRAY( ArrayOfCDI );
WX_DEFINE_OBJARRAY( ArrayOfRect );
WX_DEFINE_OBJARRAY( MyDialogPtrArray );

extern void EmptyChartGroupArray( ChartGroupArray *s );

//------------------------------------------------------------------------------
//      Static variable definition
//------------------------------------------------------------------------------

FILE                      *flog;
wxLog                     *logger;
wxLog                     *Oldlogger;
bool                      g_bFirstRun;
wxString                  glog_file;
wxString                  gConfig_File;

int                       g_unit_test_1;

ComPortManager            *g_pCommMan;

MyFrame                   *gFrame;

ChartCanvas               *cc1;
ConsoleCanvas             *console;
NMEAHandler               *g_pnmea;
StatWin                   *stats;

MyConfig                  *pConfig;

ChartBase                 *Current_Vector_Ch;
ChartBase                 *Current_Ch;
ChartDB                   *ChartData;
ChartStack                *pCurrentStack;
wxString                  *pdir_list[20];
int                       g_restore_stackindex;
int                       g_restore_dbindex;

RouteList                 *pRouteList;
LayerList                 *pLayerList;
bool                      g_bIsNewLayer;
int                       g_LayerIdx;
bool                      g_bLayerViz;

Select                    *pSelect;
Select                    *pSelectTC;
Select                    *pSelectAIS;

Routeman                  *g_pRouteMan;
WayPointman               *pWayPointMan;
MarkInfoImpl              *pMarkPropDialog;
RouteProp                 *pRoutePropDialog;
MarkInfoImpl              *pMarkInfoDialog;
RouteManagerDialog        *pRouteManagerDialog;
GoToPositionDialog        *pGoToPositionDialog;

double                    gLat, gLon, gCog, gSog, gHdt, gHdm, gVar;
double                    vLat, vLon;
double                    initial_scale_ppm;

int                       g_nbrightness;

bool                      bDBUpdateInProgress;

ThumbWin                  *pthumbwin;
TCMgr                     *ptcmgr;

bool                      bDrawCurrentValues;

wxString                  g_PrivateDataDir;
wxString                  g_SData_Locn;
wxString                  *pChartListFileName;
wxString                  *pTC_Dir;
wxString                  *pHome_Locn;
wxString                  g_TCdataset;
wxString                  *pWVS_Locn;
wxString                  *pInit_Chart_Dir;
wxString                  g_csv_locn;
wxString                  g_SENCPrefix;
wxString                  g_UserPresLibData;
wxString                  g_Plugin_Dir;
wxString                  g_VisibleLayers;
wxString                  g_InvisibleLayers;

extern wxString           str_version_major;
extern wxString           str_version_minor;
extern wxString           str_version_patch;

int                       user_user_id;
int                       file_user_id;

int                       quitflag;
int                       g_tick;
int                       g_mem_total, g_mem_used, g_mem_initial;

bool                      s_bSetSystemTime;

wxString                  *phost_name;

static unsigned int       malloc_max;

OCP_NMEA_Thread           *pNMEA_Thread;
OCP_GARMIN_Thread         *pGARMIN_Thread;
wxString                  *pNMEADataSource;
wxString                  g_NMEABaudRate;

wxString                  *pNMEA_AP_Port;

wxDateTime                g_start_time;
wxDateTime                g_loglast_time;
wxSound                   bells_sound[8];

RoutePoint                *pAnchorWatchPoint1;
RoutePoint                *pAnchorWatchPoint2;
double                    AnchorPointMinDist;
bool                      AnchorAlertOn1, AnchorAlertOn2;
bool                      g_bCruising;

ChartDummy                *pDummyChart;

wxString                  *pWIFIServerName;

AutoPilotWindow *pAPilot;

ocpnToolBarSimple*        g_toolbar;
ocpnStyle::StyleManager*  g_StyleManager;

// Global print data, to remember settings during the session
wxPrintData               *g_printData = (wxPrintData*) NULL ;

// Global page setup data
wxPageSetupData*          g_pageSetupData = (wxPageSetupData*) NULL;

bool                      g_bShowPrintIcon;
bool                      g_bShowOutlines;
bool                      g_bShowDepthUnits;
bool                      g_bDisplayGrid;  // Flag indicating weather the lat/lon grid should be displayed
bool                      g_bGarminPersistance;
int                       g_nNMEADebug;
int                       g_nAWDefault;
int                       g_nAWMax;
bool                      g_bPlayShipsBells;
bool                      g_bFullscreenToolbar;
bool                      g_bShowLayers;
bool                      g_bTransparentToolbar;

int                       g_iSDMMFormat;

bool                      g_bNavAidShowRadarRings;
int                       g_iNavAidRadarRingsNumberVisible;
float                     g_fNavAidRadarRingsStep;
int                       g_pNavAidRadarRingsStepUnits;
bool                      g_bWayPointPreventDragging;

FontMgr                   *pFontMgr;

ColorScheme               global_color_scheme;
int                       Usercolortable_index;
wxArrayPtrVoid            *UserColorTableArray;
wxArrayPtrVoid            *UserColourHashTableArray;
wxColorHashMap            *pcurrent_user_color_hash;

int                       gps_watchdog_timeout_ticks;
int                       sat_watchdog_timeout_ticks;

int                       gGPS_Watchdog;
bool                      bGPSValid;

int                       gHDx_Watchdog;
int                       gHDT_Watchdog;
bool                      g_bHDxValid;
bool                      g_bHDTValid;
bool                      g_bHDT_Rx;

int                       gSAT_Watchdog;
int                       g_SatsInView;
bool                      g_bSatValid;

bool                      g_bDebugCM93;
bool                      g_bDebugS57;
bool                      g_bGarminHost;

bool                      g_bfilter_cogsog;
int                       g_COGFilterSec;
int                       g_SOGFilterSec;

int                       g_ChartUpdatePeriod;
int                       g_SkewCompUpdatePeriod;

int                       g_lastClientRectx;
int                       g_lastClientRecty;
int                       g_lastClientRectw;
int                       g_lastClientRecth;

#ifdef USE_S57
s52plib                   *ps52plib;
S57ClassRegistrar         *g_poRegistrar;
s57RegistrarMgr           *m_pRegistrarMan;

CM93OffsetDialog          *g_pCM93OffsetDialog;
#endif

#ifdef USE_WIFI_CLIENT
WIFIWindow                *pWIFI;
#endif

#ifdef __WXOSX__
#include "macutils.h"
#endif

// begin rms
#if defined( USE_S57) || defined ( __WXOSX__ )
#ifdef __WXMSW__
#ifdef USE_GLU_TESS
#ifdef USE_GLU_DLL
// end rms
extern bool               s_glu_dll_ready;
extern HINSTANCE          s_hGLU_DLL; // Handle to DLL
#endif
#endif
#endif
#endif

double                    g_ownship_predictor_minutes;
int                       g_current_arrow_scale;

OCP_AIS_Thread            *pAIS_Thread;
AIS_Decoder               *g_pAIS;
wxString                  *pAIS_Port;
bool                      g_bGPSAISMux;
bool                      g_bAIS_CPA_Alert;
bool                      g_bAIS_CPA_Alert_Audio;
AISTargetAlertDialog      *g_pais_alert_dialog_active;
AISTargetQueryDialog      *g_pais_query_dialog_active;

int                       g_ais_alert_dialog_x, g_ais_alert_dialog_y;
int                       g_ais_alert_dialog_sx, g_ais_alert_dialog_sy;
int                       g_ais_query_dialog_x, g_ais_query_dialog_y;

int                       g_S57_dialog_sx, g_S57_dialog_sy;

int                       g_nframewin_x;
int                       g_nframewin_y;
int                       g_nframewin_posx;
int                       g_nframewin_posy;
bool                      g_bframemax;

bool                      g_bAutoAnchorMark;

wxRect                    g_blink_rect;
double                    g_PlanSpeed;
wxDateTime                g_StartTime;
int                       g_StartTimeTZ;
IDX_entry                 *gpIDX;
int                       gpIDXn;
long                      gStart_LMT_Offset;

wxArrayString             *pMessageOnceArray;

FILE                      *s_fpdebug;
bool                      bAutoOpen;
bool                      bFirstAuto;

bool                      g_bUseRMC;
bool                      g_bUseGLL;

int                       g_nCacheLimit;
int                       g_memCacheLimit;
bool                      g_bGDAL_Debug;

double                    g_VPRotate; // Viewport rotation angle, used on "Course Up" mode
bool                      g_bCourseUp;
int                       g_COGAvgSec; // COG average period (sec.) for Course Up Mode
double                    g_COGAvg;
bool                      g_bLookAhead;
bool                      g_bskew_comp;
bool                      g_bopengl;
bool                      g_bsmoothpanzoom;

int                       g_nCOMPortCheck;

bool                      g_bbigred;

PlugInManager             *g_pi_manager;

bool                      g_bAISRolloverShowClass;
bool                      g_bAISRolloverShowCOG;
bool                      g_bAISRolloverShowCPA;

bool                      g_bDebugGPSD;

bool                      g_bFullScreenQuilt;
bool                      g_bQuiltEnable;
bool                      g_bQuiltStart;

bool                      g_bportable;

ChartGroupArray           *g_pGroupArray;
int                       g_GroupIndex;

wxString                  g_GPS_Ident;

wxProgressDialog          *s_ProgDialog;

S57QueryDialog            *g_pObjectQueryDialog;

wxArrayString             TideCurrentDataSet;
wxString                  g_TCData_Dir;

//-----------------------------------------------------------------------------------------------------
//                        OCP_NMEA_Thread Static data store
//-----------------------------------------------------------------------------------------------------
char                      rx_share_buffer[MAX_RX_MESSSAGE_SIZE];
unsigned int              rx_share_buffer_length;
ENUM_BUFFER_STATE         rx_share_buffer_state;

#ifndef __WXMSW__
struct sigaction          sa_all;
struct sigaction          sa_all_old;
#endif

bool GetMemoryStatus(int *mem_total, int *mem_used);

#ifdef __WXMSW__
// System color control support

typedef DWORD (WINAPI *SetSysColors_t)(DWORD, DWORD *, DWORD *);
typedef DWORD (WINAPI *GetSysColor_t)(DWORD);

SetSysColors_t            pSetSysColors;
GetSysColor_t             pGetSysColor;

void SaveSystemColors(void);
void RestoreSystemColors(void);

DWORD                     color_3dface;
DWORD                     color_3dhilite;
DWORD                     color_3dshadow;
DWORD                     color_3ddkshadow;
DWORD                     color_3dlight;
DWORD                     color_activecaption;
DWORD                     color_gradientactivecaption;
DWORD                     color_captiontext;
DWORD                     color_windowframe;
DWORD                     color_inactiveborder;

#endif

// AIS Global configuration
bool                      g_bShowAIS;
bool                      g_bCPAMax;
double                    g_CPAMax_NM;
bool                      g_bCPAWarn;
double                    g_CPAWarn_NM;
bool                      g_bTCPA_Max;
double                    g_TCPA_Max;
bool                      g_bMarkLost;
double                    g_MarkLost_Mins;
bool                      g_bRemoveLost;
double                    g_RemoveLost_Mins;
bool                      g_bShowCOG;
double                    g_ShowCOG_Mins;
bool                      g_bAISShowTracks;
double                    g_AISShowTracks_Mins;
bool                      g_bShowMoored;
double                    g_ShowMoored_Kts;
wxString                  g_sAIS_Alert_Sound_File;
bool                      g_bAIS_CPA_Alert_Suppress_Moored;
bool                      g_bAIS_ACK_Timeout;
double                    g_AckTimeout_Mins;
bool                      g_bShowAreaNotices;

wxToolBarToolBase         *m_pAISTool;
int                       g_nAIS_activity_timer;

DummyTextCtrl             *g_pDummyTextCtrl;
bool                      g_bEnableZoomToCursor;

bool                      g_bShowTrackIcon;
bool                      g_bTrackActive;
bool                      g_bTrackCarryOver;
bool                      g_bTrackDaily;
bool                      g_bHighliteTracks;
int                       g_route_line_width;
int                       g_track_line_width;
wxString                  g_default_wp_icon;

Track                     *g_pActiveTrack;
double                    g_TrackIntervalSeconds;
double                    g_TrackDeltaDistance;
bool                      g_bTrackTime;
bool                      g_bTrackDistance;

int                       g_total_NMEAerror_messages;

int                       g_cm93_zoom_factor;
CM93DSlide                *pCM93DetailSlider;
bool                      g_bShowCM93DetailSlider;
int                       g_cm93detail_dialog_x, g_cm93detail_dialog_y;

bool                      g_bUseGreenShip;

wxString                  g_AW1GUID;
wxString                  g_AW2GUID;

bool                      g_b_overzoom_x; // Allow high overzoom
bool                      g_bshow_overzoom_emboss;

int                       g_n_ownship_length_meters;
int                       g_n_ownship_beam_meters;
int                       g_n_gps_antenna_offset_y;
int                       g_n_gps_antenna_offset_x;
int                       g_n_ownship_min_mm;

int                       g_nautosave_interval_seconds;

bool                      g_bPreserveScaleOnX;

about                     *g_pAboutDlg;

wxPlatformInfo            *g_pPlatform;
wxLocale                  *plocale_def_lang;
wxString                  g_locale;
bool                      g_b_assume_azerty;

TTYWindow                 *g_NMEALogWindow;
int                       g_NMEALogWindow_x, g_NMEALogWindow_y;
int                       g_NMEALogWindow_sx, g_NMEALogWindow_sy;

bool                      g_bUseRaster;
bool                      g_bUseVector;
bool                      g_bUseCM93;

int                       g_click_stop;

int                       g_MemFootSec;
int                       g_MemFootMB;

ArrayOfInts               g_quilt_noshow_index_array;

wxStaticBitmap            *g_pStatBoxTool;

bool                      g_bquiting;
int                       g_BSBImgDebug;

AISTargetListDialog       *g_pAISTargetList;
wxString                  g_AisTargetList_perspective;
int                       g_AisTargetList_range;
int                       g_AisTargetList_sortColumn;
bool                      g_bAisTargetList_sortReverse;
wxString                  g_AisTargetList_column_spec;
int                       g_AisTargetList_count;

wxAuiManager              *g_pauimgr;
wxAuiDefaultDockArt       *g_pauidockart;

bool                      g_blocale_changed;

ocpnFloatingToolbarDialog *g_FloatingToolbarDialog;
ocpnFloatingCompassWindow *g_FloatingCompassDialog;

int                       g_toolbar_x;
int                       g_toolbar_y;
long                      g_toolbar_orient;

MyDialogPtrArray          g_MacShowDialogArray;

OCPNBitmapDialog          *g_pbrightness_indicator_dialog;
int                       g_brightness_timeout;

//                        OpenGL Globals
int                       g_GPU_MemSize;
bool                      g_b_useStencil;

char bells_sound_file_name[8][12] =    // pjotrc 2010.02.09

        { "1bells.wav", "2bells.wav", "3bells.wav", "4bells.wav", "5bells.wav", "6bells.wav",
                "7bells.wav", "8bells.wav"   // pjotrc 2010.02.09

        };

static char nmea_tick_chars[] = { '|', '/', '-', '\\', '|', '/', '-', '\\' };
static int tick_idx;

extern wxString OpenCPNVersion; //Gunther

double g_GLMinLineWidth;

int n_NavMessageShown;
wxString g_config_version_string;

#ifndef __WXMSW__
sigjmp_buf env;                    // the context saved by sigsetjmp();
#endif

// {2C9C45C2-8E7D-4C08-A12D-816BBAE722C0}
#ifdef  __WXMSW__
DEFINE_GUID( GARMIN_DETECT_GUID, 0x2c9c45c2L, 0x8e7d, 0x4c08, 0xa1, 0x2d, 0x81, 0x6b, 0xba, 0xe7,
        0x22, 0xc0 );
#endif

#ifdef __MSVC__
#define _CRTDBG_MAP_ALLOC
#include <stdlib.h>
#include <crtdbg.h>
#define DEBUG_NEW new(_NORMAL_BLOCK, __FILE__, __LINE__ )
#define new DEBUG_NEW
#endif

#if !defined(NAN)
static const long long lNaN = 0xfff8000000000000;
#define NAN (*(double*)&lNaN)
#endif

//    Some static helpers
void appendOSDirSlash( wxString* pString );
void InitializeUserColors( void );
void DeInitializeUserColors( void );
void SetSystemColors( ColorScheme cs );

//------------------------------------------------------------------------------
//    PNG Icon resources
//------------------------------------------------------------------------------

#ifdef __WXGTK__
#include "bitmaps/opencpn.xpm"
#endif

//------------------------------------------------------------------------------
//              Local constants
//------------------------------------------------------------------------------
enum {
    ID_PIANO_DISABLE_QUILT_CHART = 50000, ID_PIANO_ENABLE_QUILT_CHART
};

//------------------------------------------------------------------------------
//              Fwd Refs
//------------------------------------------------------------------------------

//-----------------------------------------------------------------------
//      Signal Handlers
//-----------------------------------------------------------------------
#ifndef __WXMSW__

//These are the signals possibly expected
//      SIGUSR1
//      Raised externally to cause orderly termination of application
//      Intended to act just like pushing the "EXIT" button

//      SIGSEGV
//      Some undefined segfault......

void
catch_signals(int signo)
{
    switch(signo)
    {
        case SIGUSR1:
        quitflag++;                             // signal to the timer loop
        break;

        case SIGSEGV:
        siglongjmp(env, 1);// jump back to the setjmp() point
        break;

        default:
        break;
    }

}
#endif

int ShowNavWarning()
{
    wxString msg0(
            _("\n\
OpenCPN is distributed in the hope that it will be useful,\n\
but WITHOUT ANY WARRANTY; without even the implied\n\
warranty of MERCHANTABILITY or FITNESS FOR A\n\
PARTICULAR PURPOSE.\n\
See the GNU General Public License for more details.\n\n\
OpenCPN must only be used in conjunction with approved\n\
paper charts and traditional methods of navigation.\n\n\
DO NOT rely upon OpenCPN for safety of life or property.\n\n\
Please click \"OK\" to agree and proceed, \"Cancel\" to quit.\n") );

    wxString vs = wxT(" .. Version ") + str_version_major + wxT(".") + str_version_minor + wxT(".")
            + str_version_patch;

    wxMessageDialog odlg( gFrame, msg0, _("Welcome to OpenCPN") + vs, wxCANCEL | wxOK );

    return ( odlg.ShowModal() );
}

// `Main program' equivalent, creating windows and returning main app frame
//------------------------------------------------------------------------------
// MyApp
//------------------------------------------------------------------------------

IMPLEMENT_APP( MyApp )
BEGIN_EVENT_TABLE(MyApp, wxApp) EVT_ACTIVATE_APP(MyApp::OnActivateApp)
END_EVENT_TABLE()

#include "wx/dynlib.h"

void MyApp::OnInitCmdLine( wxCmdLineParser& parser )
{
    //    Add some OpenCPN specific command line options
    parser.AddSwitch( _T("unit_test_1") );

    parser.AddSwitch( _T("p") );
}

bool MyApp::OnCmdLineParsed( wxCmdLineParser& parser )
{
    g_unit_test_1 = parser.Found( _T("unit_test_1") );
    g_bportable = parser.Found( _T("p") );

    return true;
}

void MyApp::OnActivateApp( wxActivateEvent& event )
{
//    Code carefully in this method.
//    It is called in some unexpected places,
//    such as on closure of dialogs, etc.

//      Activating?

#ifdef __WXOSX__
    if(!event.GetActive())
    {
        if(g_FloatingToolbarDialog)
        g_FloatingToolbarDialog->Submerge();

        if(console && console->IsShown())
        {
            console->Hide();
            g_MacShowDialogArray.Add(console);
        }

        if(pRouteManagerDialog && pRouteManagerDialog->IsShown())
        {
            pRouteManagerDialog->Hide();
            g_MacShowDialogArray.Add(pRouteManagerDialog);
        }

    }
    else
    {
        if(gFrame)
        gFrame->SurfaceToolbar();

        if(g_FloatingToolbarDialog)
        g_FloatingToolbarDialog->Raise();
    }
#endif

    if( !event.GetActive() ) {
//            printf("AppDeactivate\n");
        if( g_FloatingToolbarDialog ) g_FloatingToolbarDialog->HideTooltip(); // Hide any existing tip

    }

    event.Skip();
}

bool MyApp::OnInit()
{
    if( !wxApp::OnInit() ) return false;

    g_pPlatform = new wxPlatformInfo;

    //    On MSW, force the entire process to run on one CPU core only
    //    This resolves some difficulty with wxThread syncronization
#ifdef __WXMSW__
    //Gets the current process handle
    HANDLE hProc = GetCurrentProcess();
    DWORD procMask;
    DWORD sysMask;
    HANDLE hDup;
    DuplicateHandle( hProc, hProc, hProc, &hDup, 0, FALSE, DUPLICATE_SAME_ACCESS );

//Gets the current process affinity mask
    GetProcessAffinityMask( hDup, &procMask, &sysMask );

// Take a simple approach, and assume up to 4 processors
    DWORD newMask;
    if( ( procMask & 1 ) == 1 ) newMask = 1;
    else
        if( ( procMask & 2 ) == 2 ) newMask = 2;
        else
            if( ( procMask & 4 ) == 4 ) newMask = 4;
            else
                if( ( procMask & 8 ) == 8 ) newMask = 8;

//Set te affinity mask for the process
    BOOL res = SetProcessAffinityMask( hDup, (DWORD_PTR) newMask );

    if( res == 0 ) {
        //Error setting affinity mask!!
    }
#endif

//Fulup: force floating point to use dot as separation.
// This needs to be set early to catch numerics in config file.
//#ifdef __POSIX__
    setlocale( LC_NUMERIC, "C" );
//#endif

//      CALLGRIND_STOP_INSTRUMENTATION

    g_start_time = wxDateTime::Now();

    g_loglast_time = g_start_time;   // pjotrc 2010.02.09
    g_loglast_time.MakeGMT();        // pjotrc 2010.02.09
    g_loglast_time.Subtract( wxTimeSpan( 0, 29, 0, 0 ) ); // give 1 minute for GPS to get a fix   // pjotrc 2010.02.09

    AnchorPointMinDist = 5.0;

#ifdef __WXMSW__

    //    Handle any Floating Point Exceptions which may leak thru from other
    //    processes.  The exception filter is in cutil.c
    //    Seems to only happen for W98

    if( g_pPlatform->GetOperatingSystemId() == wxOS_WINDOWS_9X ) SetUnhandledExceptionFilter (&MyUnhandledExceptionFilter);
#endif

#ifdef __WXMSW__
//     _CrtSetBreakAlloc(141542);
#endif

#ifndef __WXMSW__
//      Setup Linux SIGNAL handling, for external program control

//      Build the sigaction structure
    sa_all.sa_handler = catch_signals;// point to my handler
    sigemptyset(&sa_all.sa_mask);// make the blocking set
                                 // empty, so that all
                                 // other signals will be
                                 // unblocked during my handler
    sa_all.sa_flags = 0;

    sigaction(SIGUSR1, NULL, &sa_all_old);// save existing action for this signal

//      Register my request for some signals
    sigaction(SIGUSR1, &sa_all, NULL);

    sigaction(SIGUSR1, NULL, &sa_all_old);// inspect existing action for this signal
#endif

//      Initialize memory tracer
#ifndef __WXMSW__
//        mtrace();
#endif

//      Here is some experimental code for wxTheme support
//      Not also these lines included above....
//      They are necessary to ensure that the themes are statically loaded

//      #ifdef __WXUNIVERSAL__
//      WX_USE_THEME(gtk);
//      WX_USE_THEME(Metal);
//      #endif

#ifdef __WXUNIVERSAL__
//        wxTheme* theme = wxTheme::Create("gtk");
//        wxTheme::Set(theme);
#endif

//      Init the private memory manager
    malloc_max = 0;

    //      Record initial memory status
    GetMemoryStatus( &g_mem_total, &g_mem_initial );

//      wxHandleFatalExceptions(true);

// Set up default FONT encoding, which should have been done by wxWidgets some time before this......
    wxFont temp_font( 10, wxDEFAULT, wxNORMAL, wxNORMAL, FALSE, wxString( _T("") ),
            wxFONTENCODING_SYSTEM );
    temp_font.SetDefaultEncoding( wxFONTENCODING_SYSTEM );

//  Init my private font manager
    pFontMgr = new FontMgr();

//      Establish a "home" location
    wxStandardPathsBase& std_path = wxApp::GetTraits()->GetStandardPaths();
    std_path.Get();

    pHome_Locn = new wxString;
#ifdef __WXMSW__
    pHome_Locn->Append( std_path.GetConfigDir() );   // on w98, produces "/windows/Application Data"
#else
            pHome_Locn->Append(std_path.GetUserConfigDir());
#endif

    if( g_bportable ) {
        pHome_Locn->Clear();
        wxFileName f( std_path.GetExecutablePath() );
        pHome_Locn->Append( f.GetPath() );
    }

    appendOSDirSlash( pHome_Locn );

    //      Establish Log File location
    glog_file = *pHome_Locn;

#ifdef  __WXOSX__
    pHome_Locn->Append(_T("opencpn"));
    appendOSDirSlash(pHome_Locn);

    wxFileName LibPref(glog_file);          // starts like "~/Library/Preferences"
    LibPref.RemoveLastDir();// takes off "Preferences"

    glog_file = LibPref.GetFullPath();
    appendOSDirSlash(&glog_file);

    glog_file.Append(_T("Logs/"));// so, on OS X, opencpn.log ends up in ~/Library/Logs
                                  // which makes it accessible to Applications/Utilities/Console....
#endif

    // create the opencpn "home" directory if we need to
    wxFileName wxHomeFiledir( *pHome_Locn );
    if( true != wxHomeFiledir.DirExists( wxHomeFiledir.GetPath() ) ) if( !wxHomeFiledir.Mkdir(
            wxHomeFiledir.GetPath() ) ) {
        wxASSERT_MSG(false,_T("Cannot create opencpn home directory"));
        return false;
    }

    // create the opencpn "log" directory if we need to
    wxFileName wxLogFiledir( glog_file );
    if( true != wxLogFiledir.DirExists( wxLogFiledir.GetPath() ) ) {
        if( !wxLogFiledir.Mkdir( wxLogFiledir.GetPath() ) ) {
            wxASSERT_MSG(false,_T("Cannot create opencpn log directory"));
            return false;
        }
    }
    glog_file.Append( _T("opencpn.log") );

    //  Constrain the size of the log file
    if( ::wxFileExists( glog_file ) ) {
        if( wxFileName::GetSize( glog_file ) > 1000000 ) {
            wxString oldlog = glog_file;                      // pjotrc 2010.02.09
            oldlog.Append( _T(".log") );
            wxString msg1( _T("Old log will be moved to opencpn.log.log") );
            OCPNMessageDialog mdlg( gFrame, msg1, wxString( _("OpenCPN Info") ),
                    wxICON_INFORMATION | wxOK );
            int dlg_ret;
            dlg_ret = mdlg.ShowModal();
            ::wxRenameFile( glog_file, oldlog );
        }
    }

    flog = fopen( glog_file.mb_str(), "a" );
    logger = new wxLogStderr( flog );

    Oldlogger = wxLog::SetActiveTarget( logger );

//        wxLog::AddTraceMask("timer");               // verbose message traces to log output

#ifndef __WXMSW__
    logger->SetTimestamp(_T("%H:%M:%S %Z"));
#endif

//      Send init message
    wxLogMessage( _T("\n\n") );

    wxDateTime date_now = wxDateTime::Now();
//        date_now.MakeGMT(true);                    // no DST

    wxString imsg = date_now.FormatISODate();
    wxLogMessage( imsg );

    imsg = _T(" -------Starting opencpn-------");
    wxLogMessage( imsg );

    wxString version = OpenCPNVersion; //Gunther
    wxString vs = version.Trim( true );
    vs = vs.Trim( false );
    wxLogMessage( vs );

    wxLogMessage( _T("MemoryStatus:  mem_total: %d mb,  mem_initial: %d mb"), g_mem_total / 1024,
            g_mem_initial / 1024 );

    //    Initialize embedded PNG icon graphics
    ::wxInitAllImageHandlers();

//      Establish a "shared data" location
    /*  From the wxWidgets documentation...

     wxStandardPaths::GetDataDir
     wxString GetDataDir() const
     Return the location of the applications global, i.e. not user-specific, data files.
     * Unix: prefix/share/appname
     * Windows: the directory where the executable file is located
     * Mac: appname.app/Contents/SharedSupport bundle subdirectory
     */
    g_SData_Locn = std_path.GetDataDir();
    appendOSDirSlash( &g_SData_Locn );

    if( g_bportable ) g_SData_Locn = *pHome_Locn;

    imsg = _T("SData_Locn is ");
    imsg += g_SData_Locn;
    wxLogMessage( imsg );

//      Create some static strings
    pNMEADataSource = new wxString();
    pNMEA_AP_Port = new wxString();
    pWIFIServerName = new wxString();
    pAIS_Port = new wxString();
    pInit_Chart_Dir = new wxString();

    //  Establish an empty ChartCroupArray
    g_pGroupArray = new ChartGroupArray;

    //      Establish the prefix of the location of user specific data files
#ifdef __WXMSW__
    g_PrivateDataDir = *pHome_Locn;                     // should be {Documents and Settings}\......
#elif defined __WXOSX__
            g_PrivateDataDir = std_path.GetUserConfigDir();     // should be ~/Library/Preferences
#else
            g_PrivateDataDir = std_path.GetUserDataDir();       // should be ~/.opencpn
#endif

    if( g_bportable ) g_PrivateDataDir = *pHome_Locn;

    //  Get the PlugIns directory location
    g_Plugin_Dir = std_path.GetPluginsDir();   // linux:   {prefix}/lib/opencpn
                                               // Mac:     appname.app/Contents/PlugIns
#ifdef __WXMSW__
    g_Plugin_Dir += _T("\\plugins");             // Windows: {exe dir}/plugins
#endif

    if( g_bportable ) {
        g_Plugin_Dir = *pHome_Locn;
        g_Plugin_Dir += _T("plugins");
    }

//      Create an array string to hold repeating messages, so they don't
//      overwhelm the log
    pMessageOnceArray = new wxArrayString;

//      Init the Route Manager
    g_pRouteMan = new Routeman( this );

//      Init the Selectable Route Items List
    pSelect = new Select();

//      Init the Selectable Tide/Current Items List
    pSelectTC = new Select();

//      Init the Selectable AIS Target List
    pSelectAIS = new Select();

//      Initially AIS display is always on       // pjotrc 2010.02.09
    g_bShowAIS = true;                       // pjotrc 2010.02.09

//      Who am I?
    phost_name = new wxString( ::wxGetHostName() );

//      (Optionally) Capture the user and file(effective) ids
//  Some build environments may need root privileges for hardware
//  port I/O, as in the NMEA data input class.  Set that up here.

#ifndef __WXMSW__
#ifdef PROBE_PORTS__WITH_HELPER
    user_user_id = getuid ();
    file_user_id = geteuid ();
#endif
#endif

//      Establish the location of the config file
#ifdef __WXMSW__
    gConfig_File = _T("opencpn.ini");
    gConfig_File.Prepend( *pHome_Locn );

#elif defined __WXOSX__
    gConfig_File = std_path.GetUserConfigDir(); // should be ~/Library/Preferences
    appendOSDirSlash(&gConfig_File);
    gConfig_File.Append(_T("opencpn.ini"));
#else
    gConfig_File = std_path.GetUserDataDir(); // should be ~/.opencpn
    appendOSDirSlash(&gConfig_File);
    gConfig_File.Append(_T("opencpn.conf"));
#endif

    if( g_bportable ) {
        gConfig_File = *pHome_Locn;
#ifdef __WXMSW__
        gConfig_File += _T("opencpn.ini");
#elif defined __WXOSX__
        gConfig_File +=_T("opencpn.ini");
#else
        gConfig_File += _T("opencpn.conf");
#endif

    }

    bool b_novicemode = false;

    wxFileName config_test_file_name( gConfig_File );
    if( config_test_file_name.FileExists() ) wxLogMessage(
            _T("Using existing Config_File: ") + gConfig_File );
    else {
        {
            wxLogMessage( _T("Creating new Config_File: ") + gConfig_File );

            //    Flag to preset some options for initial config file creation
            b_novicemode = true;

            if( true != config_test_file_name.DirExists( config_test_file_name.GetPath() ) ) if( !config_test_file_name.Mkdir(
                    config_test_file_name.GetPath() ) ) wxLogMessage(
                    _T("Cannot create config file directory for ") + gConfig_File );
        }
    }

    // Now initialize UI Style.
    g_StyleManager = new ocpnStyle::StyleManager();

    if( !g_StyleManager->IsOK() ) {
        wxString msg = _("Failed to initialize the user interface. ");
        msg << _("OpenCPN cannot start. ");
        msg << _("The necessary configuration files were not found. ");
        msg << _("See the log file at ") << glog_file << _(" for details.");
        wxMessageDialog w( NULL, msg, _("Failed to initialize the user interface. "),
                wxCANCEL | wxICON_ERROR );
        w.ShowModal();
        exit( EXIT_FAILURE );
    }

    //      Init the WayPoint Manager (Must be after UI Style init).
    pWayPointMan = new WayPointman();

    //      Open/Create the Config Object (Must be after UI Style init).
    MyConfig *pCF = new MyConfig( wxString( _T("") ), wxString( _T("") ), gConfig_File );
    pConfig = (MyConfig *) pCF;
    pConfig->LoadMyConfig( 0 );

    //        Is this the first run after a clean install?
    if( !n_NavMessageShown ) g_bFirstRun = true;

    //  Now we can set the locale

    //    Manage internationalization of embedded messages
    //    using wxWidgets/gettext methodology....

//        wxLog::SetVerbose(true);            // log all messages for debugging

    if( lang_list[0] ) {
    };                 // silly way to avoid compiler warnings

    // Add a new prefix for search order.
#ifdef __WXMSW__
    wxString locale_location = g_SData_Locn;
    locale_location += _T("share/locale");
    wxLocale::AddCatalogLookupPathPrefix( locale_location );
#endif

    //  Get the default for info
    wxString def_lang_canonical = wxLocale::GetLanguageInfo( wxLANGUAGE_DEFAULT )->CanonicalName;
    imsg = _T("System default Language:  ");
    imsg += def_lang_canonical;
    wxLogMessage( imsg );

    //  For windows, installer may have left information in the registry defining the
    //  user's selected install language.
    //  If so, override the config file value and use this selection for opencpn...
#ifdef __WXMSW__
    if( g_bFirstRun ) {
        wxRegKey RegKey( wxString( _T("HKEY_LOCAL_MACHINE\\SOFTWARE\\OpenCPN") ) );
        if( RegKey.Exists() ) {
            wxLogMessage( _("Retrieving initial language selection from Windows Registry") );
            RegKey.QueryValue( wxString( _T("InstallerLanguage") ), g_locale );
        }
    }
#endif
    //  Find the language specified by the config file
    const wxLanguageInfo *pli = wxLocale::FindLanguageInfo( g_locale );
    wxString loc_lang_canonical;
    bool b_initok;
    plocale_def_lang = new wxLocale;

    if( pli ) {
        b_initok = plocale_def_lang->Init( pli->Language, 0 );
        loc_lang_canonical = pli->CanonicalName;
    }

    if( !pli || !b_initok ) {
        delete plocale_def_lang;
        plocale_def_lang = new wxLocale;
        plocale_def_lang->Init( wxLANGUAGE_ENGLISH_US, 0 );
        loc_lang_canonical = wxLocale::GetLanguageInfo( wxLANGUAGE_ENGLISH_US )->CanonicalName;
    }

    imsg = _T("Opencpn language set to:  ");
    imsg += loc_lang_canonical;
    wxLogMessage( imsg );

    // Set filename without extension (example : opencpn_fr_FR)
    // i.e. : Set-up the filename needed for translation
//        wxString loc_lang_filename = _T("opencpn_") + loc_lang_canonical;
    wxString loc_lang_filename = _T("opencpn");

    // Get translation file (example : opencpn_fr_FR.mo)
    // No problem if the file doesn't exist
    // as this case is handled by wxWidgets
    if( plocale_def_lang ) plocale_def_lang->AddCatalog( loc_lang_filename );

    //    Always use dot as decimal
    setlocale( LC_NUMERIC, "C" );

    wxLog::SetVerbose( false );           // log no verbose messages

    //  French language locale is assumed to include the AZERTY keyboard
    //  This applies to either the system language, or to OpenCPN language selection
    if( loc_lang_canonical == _T("fr_FR") ) g_b_assume_azerty = true;
    if( def_lang_canonical == _T("fr_FR") ) g_b_assume_azerty = true;

//  Send the Welcome/warning message if it has never been sent before,
//  or if the version string has changed at all
//  We defer until here to allow for localization of the message

    if( !n_NavMessageShown || ( vs != g_config_version_string ) ) {
        if( wxID_CANCEL == ShowNavWarning() ) return false;
        n_NavMessageShown = 1;
    }

    g_config_version_string = vs;

#ifdef USE_S57

//      Set up a useable CPL library error handler for S57 stuff
    CPLSetErrorHandler( MyCPLErrorHandler );

//      Init the s57 chart object, specifying the location of the required csv files
    g_csv_locn = g_SData_Locn;
    g_csv_locn.Append( _T("s57data") );

    if( g_bportable ) {
        g_csv_locn = _T(".");
        appendOSDirSlash( &g_csv_locn );
        g_csv_locn.Append( _T("s57data") );
    }

//      If the config file contains an entry for SENC file prefix, use it.
//      Otherwise, default to PrivateDataDir
    if( g_SENCPrefix.IsEmpty() ) {
        g_SENCPrefix = g_PrivateDataDir;
        appendOSDirSlash( &g_SENCPrefix );
        g_SENCPrefix.Append( _T("SENC") );
    }

    if( g_bportable ) {
        wxFileName f( g_SENCPrefix );
        if( f.MakeRelativeTo( g_PrivateDataDir ) ) g_SENCPrefix = f.GetFullPath();
        else
            g_SENCPrefix = _T("SENC");
    }

//      If the config file contains an entry for PresentationLibraryData, use it.
//      Otherwise, default to conditionally set spot under g_pcsv_locn
    wxString plib_data;
    bool b_force_legacy = false;

    if( g_UserPresLibData.IsEmpty() ) {
        plib_data = g_csv_locn;
        appendOSDirSlash( &plib_data );
        plib_data.Append( _T("S52RAZDS.RLE") );
    } else {
        plib_data = g_UserPresLibData;
        b_force_legacy = true;
    }

    ps52plib = new s52plib( plib_data, b_force_legacy );

    //  If the library load failed, try looking for the s57 data elsewhere

    //  First, look in UserDataDir
    /*    From wxWidgets documentation

     wxStandardPaths::GetUserDataDir
     wxString GetUserDataDir() const
     Return the directory for the user-dependent application data files:
     * Unix: ~/.appname
     * Windows: C:\Documents and Settings\username\Application Data\appname
     * Mac: ~/Library/Application Support/appname
     */

    if( !ps52plib->m_bOK ) {
        delete ps52plib;

        wxString look_data_dir;
        look_data_dir.Append( std_path.GetUserDataDir() );
        appendOSDirSlash( &look_data_dir );
        wxString tentative_SData_Locn = look_data_dir;
        look_data_dir.Append( _T("s57data") );

        plib_data = look_data_dir;
        appendOSDirSlash( &plib_data );
        plib_data.Append( _T("S52RAZDS.RLE") );

        wxLogMessage( _T("Looking for s57data in ") + look_data_dir );
        ps52plib = new s52plib( plib_data );

        if( ps52plib->m_bOK ) {
            g_csv_locn = look_data_dir;
            g_SData_Locn = tentative_SData_Locn;
        }
    }

    //  And if that doesn't work, look again in the original SData Location
    //  This will cover the case in which the .ini file entry is corrupted or moved

    if( !ps52plib->m_bOK ) {
        delete ps52plib;

        wxString look_data_dir;
        look_data_dir = g_SData_Locn;
        look_data_dir.Append( _T("s57data") );

        plib_data = look_data_dir;
        appendOSDirSlash( &plib_data );
        plib_data.Append( _T("S52RAZDS.RLE") );

        wxLogMessage( _T("Looking for s57data in ") + look_data_dir );
        ps52plib = new s52plib( plib_data );

        if( ps52plib->m_bOK ) g_csv_locn = look_data_dir;
    }

    if( ps52plib->m_bOK ) wxLogMessage( _T("Using s57data in ") + g_csv_locn );
    else
        wxLogMessage( _T("   S52PLIB Initialization failed, disabling Vector charts.") );

// Todo Maybe initialize only when an s57 chart is actually opened???
    if( ps52plib->m_bOK ) m_pRegistrarMan = new s57RegistrarMgr( g_csv_locn, flog );

    if( !ps52plib->m_bOK ) {
        delete ps52plib;
        ps52plib = NULL;
    }

#endif  // S57
// Set default color scheme
    global_color_scheme = GLOBAL_COLOR_SCHEME_DAY;

        //  On Windows platforms, establish a default cache managment policy
        //  as allowing OpenCPN a percentage of available physical memory,
        //  not to exceed 1 GB
#ifdef __WXMSW__
    if( 0 == g_memCacheLimit ) {
        if( CACHE_N_LIMIT_DEFAULT == g_nCacheLimit ) g_memCacheLimit = wxMin((int) ( g_mem_total * 0.5 ), 1024);
    }
        g_memCacheLimit = wxMin(g_memCacheLimit, 1024 * 1024);  // math in kBytes
#endif

//      Establish location and name of chart database
#ifdef __WXMSW__
    pChartListFileName = new wxString( _T("CHRTLIST.DAT") );
    pChartListFileName->Prepend( *pHome_Locn );

#else
    pChartListFileName = new wxString(_T(""));
    pChartListFileName->Append(std_path.GetUserDataDir());
    appendOSDirSlash(pChartListFileName);
    pChartListFileName->Append(_T("chartlist.dat"));
#endif

    if( g_bportable ) {
        pChartListFileName->Clear();
#ifdef __WXMSW__
        pChartListFileName->Append( _T("CHRTLIST.DAT") );
#else
        pChartListFileName->Append(_T("chartlist.dat"));
#endif
        pChartListFileName->Prepend( *pHome_Locn );
    }

//      Establish location of Tide and Current data
    pTC_Dir = new wxString( _T("tcdata") );
    pTC_Dir->Prepend( g_SData_Locn );
    pTC_Dir->Append( wxFileName::GetPathSeparator() );

//      Establish guessed location of chart tree
    if( pInit_Chart_Dir->IsEmpty() ) {
        pInit_Chart_Dir->Append( std_path.GetDocumentsDir() );
    }

//      Establish the WorldVectorShoreline Dataset location
    pWVS_Locn = new wxString( _T("wvsdata") );
    pWVS_Locn->Prepend( g_SData_Locn );
    pWVS_Locn->Append( wxFileName::GetPathSeparator() );

//      Reload the config data, to pick up any missing data class configuration info
//      e.g. s52plib, which could not be created until first config load completes
//      Think catch-22
    pConfig->LoadMyConfig( 1 );

    //  Override some config options for initial user startup with empty config file
    if( b_novicemode ) {
        g_bShowOutlines = true;

        g_CPAMax_NM = 20.;
        g_CPAWarn_NM = 2.;
        g_TCPA_Max = 30.;
        g_bMarkLost = true;
        ;
        g_MarkLost_Mins = 8;
        g_bRemoveLost = true;
        g_RemoveLost_Mins = 10;
        g_bShowCOG = true;
        g_ShowCOG_Mins = 6;
        g_bShowMoored = true;
        g_ShowMoored_Kts = 0.2;
        g_bShowTrackIcon = true;
        g_bTrackDaily = false;
        g_PlanSpeed = 6.;
        g_bFullScreenQuilt = true;
        g_bQuiltEnable = true;
        g_bskew_comp = false;
        g_bShowAreaNotices = false;

#ifdef USE_S57
        if( ps52plib && ps52plib->m_bOK ) {
            ps52plib->m_bShowSoundg = true;
            ps52plib->m_nDisplayCategory = (enum _DisCat) STANDARD;
            ps52plib->m_nSymbolStyle = (LUPname) PAPER_CHART;
            ps52plib->m_nBoundaryStyle = (LUPname) PLAIN_BOUNDARIES;
            ps52plib->m_bUseSCAMIN = true;
            ps52plib->m_bShowAtonText = true;

            //    Preset some object class visibilites for "Mariner's Standard" disply category
            for( unsigned int iPtr = 0; iPtr < ps52plib->pOBJLArray->GetCount(); iPtr++ ) {
                OBJLElement *pOLE = (OBJLElement *) ( ps52plib->pOBJLArray->Item( iPtr ) );
                if( !strncmp( pOLE->OBJLName, "DEPARE", 6 ) ) pOLE->nViz = 1;
                if( !strncmp( pOLE->OBJLName, "LNDARE", 6 ) ) pOLE->nViz = 1;
                if( !strncmp( pOLE->OBJLName, "COALNE", 6 ) ) pOLE->nViz = 1;
            }

        }
#endif

    }

    g_StartTime = wxInvalidDateTime;
    g_StartTimeTZ = 1;				// start with local times
    gpIDX = NULL;
    gpIDXn = 0;

//  Set up the frame initial visual parameters
//      Default size, resized later
    wxSize new_frame_size( -1, -1 );
    int cx, cy, cw, ch;
    ::wxClientDisplayRect( &cx, &cy, &cw, &ch );

    InitializeUserColors();

//  Create the global instance of the CommPortManager
    g_pCommMan = new ComPortManager;

    if( ( g_nframewin_x > 100 ) && ( g_nframewin_y > 100 ) && ( g_nframewin_x <= cw )
            && ( g_nframewin_y <= ch ) ) new_frame_size.Set( g_nframewin_x, g_nframewin_y );
    else
        new_frame_size.Set( cw * 7 / 10, ch * 7 / 10 );

    //  Try to detect any change in physical screen configuration
    //  This can happen when drivers are changed, for instance....
    //  and can confuse the WUI layout perspective stored in the config file.
    //  If detected, force a nominal window size and position....
    if( ( g_lastClientRectx != cx ) || ( g_lastClientRecty != cy ) || ( g_lastClientRectw != cw )
            || ( g_lastClientRecth != ch ) ) {
        new_frame_size.Set( cw * 7 / 10, ch * 7 / 10 );
        g_bframemax = false;
    }

    g_lastClientRectx = cx;
    g_lastClientRecty = cy;
    g_lastClientRectw = cw;
    g_lastClientRecth = ch;

    //  Validate config file position
    wxPoint position( 0, 0 );
    wxSize dsize = wxGetDisplaySize();

#ifdef __WXMAC__
    g_nframewin_posy = wxMax(g_nframewin_posy, 22);
#endif

    if( ( g_nframewin_posx < dsize.x ) && ( g_nframewin_posy < dsize.y ) ) position = wxPoint(
            g_nframewin_posx, g_nframewin_posy );

#ifdef __WXMSW__
    //  Support MultiMonitor setups which an allow negative window positions.
    RECT frame_rect;
    frame_rect.left = position.x;
    frame_rect.top = position.y;
    frame_rect.right = position.x + new_frame_size.x;
    frame_rect.bottom = position.y + new_frame_size.y;

    //  If the requested frame window does not intersect any installed monitor,
    //  then default to simple primary monitor positioning.
    if( NULL == MonitorFromRect( &frame_rect, MONITOR_DEFAULTTONULL ) ) position = wxPoint( 10,
            10 );
#endif

    //  For Windows and GTK, provide the expected application Minimize/Close bar
    long app_style = wxDEFAULT_FRAME_STYLE;
    app_style |= wxWANTS_CHARS;

// Create the main frame window
    wxString myframe_window_title = wxT("OpenCPN ") + str_version_major + wxT(".")
            + str_version_minor + wxT(".") + str_version_patch; //Gunther

    if( g_bportable ) {
        myframe_window_title += _(" -- [Portable(-p) executing from ");
        myframe_window_title += *pHome_Locn;
        myframe_window_title += _T("]");
    }

    gFrame = new MyFrame( NULL, myframe_window_title, position, new_frame_size, app_style ); //Gunther

    g_pauimgr = new wxAuiManager;
//        g_pauidockart= new wxAuiDefaultDockArt;
//        g_pauimgr->SetArtProvider(g_pauidockart);

// tell wxAuiManager to manage the frame
    g_pauimgr->SetManagedWindow( gFrame );

//      Create Children of Frame
//              n.b.  if only one child exists, wxWindows expands the child
//                        to the parent client area automatically, (as a favor?)
//                        Here, we'll do explicit sizing on SIZE events

    cc1 = new ChartCanvas( gFrame );                         // the chart display canvas
    gFrame->SetCanvasWindow( cc1 );

    cc1->SetQuiltMode( g_bQuiltEnable );                     // set initial quilt mode
    cc1->m_bFollow = pConfig->st_bFollow;               // set initial state
    cc1->SetViewPoint( vLat, vLon, initial_scale_ppm, 0., 0. );

    gFrame->Enable();

    cc1->SetFocus();

    console = new ConsoleCanvas( gFrame );                    // the console

    g_FloatingCompassDialog = new ocpnFloatingCompassWindow( cc1 );

    stats = new StatWin( cc1 );

    ocpnStyle::Style* style = g_StyleManager->GetCurrentStyle();

    if( cc1->GetQuiltMode() ) {
        stats->pPiano->SetVizIcon( new wxBitmap( style->GetIcon( _T("viz") ) ) );
        stats->pPiano->SetInVizIcon( new wxBitmap( style->GetIcon( _T("redX") ) ) );

        stats->pPiano->SetRoundedRectangles( true );
    }
    stats->pPiano->SetTMercIcon( new wxBitmap( style->GetIcon( _T("tmercprj") ) ) );
    stats->pPiano->SetPolyIcon( new wxBitmap( style->GetIcon( _T("polyprj") ) ) );
    stats->pPiano->SetSkewIcon( new wxBitmap( style->GetIcon( _T("skewprj") ) ) );

    stats->Show( true );

    pAPilot = new AutoPilotWindow( gFrame, *pNMEA_AP_Port );

#ifdef USE_WIFI_CLIENT
    pWIFI = new WIFIWindow(gFrame, *pWIFIServerName );
#endif

    pthumbwin = new ThumbWin( cc1 );

    gFrame->ApplyGlobalSettings( 1, false );               // done once on init with resize

    g_toolbar_x = wxMax(g_toolbar_x, 0);
    g_toolbar_y = wxMax(g_toolbar_y, 0);

    g_toolbar_x = wxMin(g_toolbar_x, cw);
    g_toolbar_y = wxMin(g_toolbar_y, ch);

    g_FloatingToolbarDialog = new ocpnFloatingToolbarDialog( cc1,
            wxPoint( g_toolbar_x, g_toolbar_y ), g_toolbar_orient );
    g_FloatingToolbarDialog->LockPosition(true);

    gFrame->SetAndApplyColorScheme( global_color_scheme );

    //  The position and size of the static frame children (i.e. the canvas, and the status bar) are now set
    //  So now we can establish the AUI panes for them.
    //  It is important to have set the chartcanvas and status bar sizes before this point,
    //  so that the pane.BestSize values are correctly captured by the AuiManager.

#if 1// __USEAUI__
    g_pauimgr->AddPane( cc1 );
    g_pauimgr->GetPane( cc1 ).Name( _T("ChartCanvas") );
    g_pauimgr->GetPane( cc1 ).Fixed();
    g_pauimgr->GetPane( cc1 ).CaptionVisible( false );
    g_pauimgr->GetPane( cc1 ).CenterPane();
    g_pauimgr->GetPane( cc1 ).BestSize( cc1->GetSize() );

    //  Status bar is set up to be fixed, unmovable, and docked at the bottom.
    /*g_pauimgr->AddPane(stats);
     g_pauimgr->GetPane(stats).Name(_T("PianoStats"));
     g_pauimgr->GetPane(stats).Fixed();
     g_pauimgr->GetPane(stats).Bottom();
     g_pauimgr->GetPane(stats).Dock();
     g_pauimgr->GetPane(stats).CaptionVisible(false);
     g_pauimgr->GetPane(stats).GripperTop(false);
     g_pauimgr->GetPane(stats).CloseButton(false);*/
#endif

    stats->RePosition();

    //  AUI Test code for a simple managed control (Window)
#if 0
    g_text = new wxTextCtrl(cc1,wxID_ANY, _T("Text"), wxPoint(200,200), wxSize(150,90), wxNO_BORDER | wxTE_MULTILINE);
    g_pauimgr->AddPane(g_text);
    g_pauimgr->GetPane(g_text).Name(_T("Text"));
    g_pauimgr->GetPane(g_text).Float();
    g_pauimgr->GetPane(g_text).FloatingPosition(300,300);
    g_pauimgr->GetPane(g_text).CaptionVisible();
    g_pauimgr->GetPane(g_text).GripperTop();
    g_pauimgr->GetPane(g_text).CloseButton();
    g_pauimgr->GetPane(g_text).Show();
#endif

//      Load and initialize any PlugIns
    g_pi_manager = new PlugInManager( gFrame );
    g_pi_manager->LoadAllPlugIns( g_Plugin_Dir );

// Show the frame

    gFrame->ClearBackground();
    gFrame->Show( TRUE );

    if( g_bframemax ) gFrame->Maximize( true );

        //  Yield to pick up the OnSize() calls that result from Maximize()
        Yield();

    wxString perspective;
    pConfig->SetPath( _T ( "/AUI" ) );
    pConfig->Read( _T ( "AUIPerspective" ), &perspective );

    // Make sure the perspective saved in the config file is "reasonable"
    // In particular, the perspective should have an entry for every
    // windows added to the AUI manager so far.
    // If any are not found, then use the default layout

    bool bno_load = false;
    wxAuiPaneInfoArray pane_array_val = g_pauimgr->GetAllPanes();

    for( unsigned int i = 0; i < pane_array_val.GetCount(); i++ ) {
        wxAuiPaneInfo pane = pane_array_val.Item( i );
        if( perspective.Find( pane.name ) == wxNOT_FOUND ) {
            bno_load = true;
            break;
        }
    }

    if( !bno_load ) g_pauimgr->LoadPerspective( perspective, false );


    //   Correct any faulty chart bar position
    /*g_pauimgr->GetPane(stats).Row(0);
     g_pauimgr->GetPane(stats).Position(1);

     wxAuiPaneInfoArray pane_array = g_pauimgr->GetAllPanes();
     for(unsigned int i=0 ; i < pane_array.GetCount() ; i++)
     {
     wxAuiPaneInfo pane = pane_array.Item(i);
     if((pane.name != _T("PianoStats")) && (pane.name != _T("ChartCanvas")))
     {
     if(pane.IsDocked() && (pane.dock_row == 0))
     {
     pane.Float();
     pane.Row(1);
     pane.Position(0);

     }
     }
     }*/

    g_pauimgr->Update();

    //   Notify all the AUI PlugIns so that they may syncronize with the Perspective
    g_pi_manager->NotifyAuiPlugIns();

    //   Initialize and Save the existing Screen Brightness
//       InitScreenBrightness();

    bool b_SetInitialPoint = false;

    //   Build the initial chart dir array
    ArrayOfCDI ChartDirArray;
    pConfig->LoadChartDirArray( ChartDirArray );

    //  Windows installer may have left hints regarding the initial chart dir selection
#ifdef __WXMSW__
    if( g_bFirstRun ) {
        int ndirs = 0;

        wxRegKey RegKey( wxString( _T("HKEY_LOCAL_MACHINE\\SOFTWARE\\OpenCPN") ) );
        if( RegKey.Exists() ) {
            wxLogMessage( _("Retrieving initial Chart Directory set from Windows Registry") );
            wxString dirs;
            RegKey.QueryValue( wxString( _T("ChartDirs") ), dirs );

            wxStringTokenizer tkz( dirs, _T(";") );
            while( tkz.HasMoreTokens() ) {
                wxString token = tkz.GetNextToken();

                ChartDirInfo cdi;
                cdi.fullpath = token.Trim();
                cdi.magic_number = _T("");

                ChartDirArray.Add( cdi );
                ndirs++;
            }

        }

        if( ndirs ) pConfig->UpdateChartDirs( ChartDirArray );

        //    As a favor to new users, poll the database and
        //    move the initial viewport so that a chart will come up.
        if( ndirs ) b_SetInitialPoint = true;

    }
#endif

//    If the ChartDirArray is empty at this point, any existing chart database file must be declared invalid,
//    So it is best to simply delete it if present.
//    TODO  There is a possibility of recreating the dir list from the database itself......

    if( !ChartDirArray.GetCount() ) ::wxRemoveFile( *pChartListFileName );

//      Try to load the current chart list Data file
    ChartData = new ChartDB( gFrame );
    if( !ChartData->LoadBinary( pChartListFileName, ChartDirArray ) ) {
        bDBUpdateInProgress = true;

        if( ChartDirArray.GetCount() ) {
//              Create and Save a new Chart Database based on the hints given in the config file

            /*
             wxString msg1(_("OpenCPN needs to update the chart database from config file entries...."));

             OCPNMessageDialog mdlg(gFrame, msg1, wxString(_("OpenCPN Info")),wxICON_INFORMATION | wxOK );
             int dlg_ret;
             dlg_ret = mdlg.ShowModal();
             */
            delete ChartData;
            ChartData = new ChartDB( gFrame );

            wxString line( _("Rebuilding chart database from configuration file entries...") );
            /* The following 3 strings are embeded in wxProgressDialog but must be included by xgettext
             * to be localized properly. See {wxWidgets}src/generic/progdlgg.cpp:190 */
            wxString dummy1 = _("Elapsed time : ");
            wxString dummy2 = _("Estimated time : ");
            wxString dummy3 = _("Remaining time : ");
            wxProgressDialog *pprog = new wxProgressDialog( _("OpenCPN Chart Update"), line, 100,
                    NULL,
                    wxPD_SMOOTH | wxPD_ELAPSED_TIME | wxPD_ESTIMATED_TIME | wxPD_REMAINING_TIME );

            ChartData->Create( ChartDirArray, pprog );
            ChartData->SaveBinary( pChartListFileName );

            delete pprog;
        }

        else            // No chart database, no config hints, so bail to Toolbox....
        {
            wxLogMessage(
                    _T("Chartlist file not found, config chart dir array is empty.  Chartlist target file is:")
                            + *pChartListFileName );

            wxString msg1(
                    _("           No Charts Installed.\nPlease select chart folders in ToolBox->Charts.") );

            OCPNMessageDialog mdlg( gFrame, msg1, wxString( _("OpenCPN Info") ),
                    wxICON_INFORMATION | wxOK );
//                  mdlg.CentreOnParent();
            int dlg_ret;
            dlg_ret = mdlg.ShowModal();

            gFrame->DoOptionsDialog();

            b_SetInitialPoint = true;

        }

        bDBUpdateInProgress = false;

        //    As a favor to new users, poll the database and
        //    move the initial viewport so that a chart will come up.

        if( b_SetInitialPoint ) {
            double clat, clon;
            if( ChartData->GetCentroidOfLargestScaleChart( &clat, &clon, CHART_FAMILY_RASTER ) ) {
                gLat = clat;
                gLon = clon;
                gFrame->ClearbFollow();
            } else {
                if( ChartData->GetCentroidOfLargestScaleChart( &clat, &clon,
                        CHART_FAMILY_VECTOR ) ) {
                    gLat = clat;
                    gLon = clon;
                    gFrame->ClearbFollow();
                }
            }
        }

    }

    //  Apply the inital Group Array structure to the chart data base
    ChartData->ApplyGroupArray( g_pGroupArray );

    //  Make sure that the Selected Group is sensible...
    if( g_GroupIndex > (int) g_pGroupArray->GetCount() ) g_GroupIndex = 0;
    if( !gFrame->CheckGroup( g_GroupIndex ) ) g_GroupIndex = 0;

    //  Delete any stack built by no-chart startup case
    if( pCurrentStack ) delete pCurrentStack;

    pCurrentStack = new ChartStack;

    //  A useability enhancement....
    //  if the chart database is truly empty on startup, switch to SCMode
    //  so that the WVS chart will at least be shown
    if( ChartData && ( 0 == ChartData->GetChartTableEntries() ) ) {
        cc1->SetQuiltMode( false );
        gFrame->SetupQuiltMode();
    }

//      All set to go.....

//      establish GPS timeout value as multiple of frame timer
//      This will override any nonsense or unset value from the config file
    if( ( gps_watchdog_timeout_ticks > 60 ) || ( gps_watchdog_timeout_ticks <= 0 ) ) gps_watchdog_timeout_ticks =
            ( GPS_TIMEOUT_SECONDS * 1000 ) / TIMER_GFRAME_1;

    wxString dogmsg;
    dogmsg.Printf( _T("GPS Watchdog Timeout is: %d sec."), gps_watchdog_timeout_ticks );
    wxLogMessage( dogmsg );

    sat_watchdog_timeout_ticks = 12;

    gGPS_Watchdog = 2;
    gHDx_Watchdog = 2;
    gHDT_Watchdog = 2;
    gSAT_Watchdog = 2;

    //  Most likely installations have no ownship heading information
    g_bHDxValid = false;
    g_bHDTValid = false;
    g_bHDT_Rx = false;
    gHdt = NAN;
    gHdm = NAN;
    gVar = NAN;

//  Start up a new track if enabled in config file
//        test this
    if( g_bTrackCarryOver ) gFrame->TrackOn();

//    Re-enable anchor watches if set in config file
    if( !g_AW1GUID.IsEmpty() ) {
        pAnchorWatchPoint1 = pWayPointMan->FindRoutePointByGUID( g_AW1GUID );
    }
    if( !g_AW2GUID.IsEmpty() ) {
        pAnchorWatchPoint2 = pWayPointMan->FindRoutePointByGUID( g_AW2GUID );
    }

    gFrame->DoChartUpdate();

    g_FloatingToolbarDialog->LockPosition(false);

    gFrame->RequestNewToolbar();

//      Start up the ticker....
    gFrame->FrameTimer1.Start( TIMER_GFRAME_1, wxTIMER_CONTINUOUS );

//      Start up the ViewPort Rotation angle Averaging Timer....
    gFrame->FrameCOGTimer.Start( 10, wxTIMER_CONTINUOUS );

//        gFrame->MemFootTimer.Start(wxMax(g_MemFootSec * 1000, 60 * 1000), wxTIMER_CONTINUOUS);
//        gFrame->MemFootTimer.Start(1000, wxTIMER_CONTINUOUS);

//debug
//        g_COGAvg = 45.0;

    // Import Layer-wise any .gpx files from /Layers directory
    wxString layerdir = g_PrivateDataDir;  //g_SData_Locn;
    wxChar sep = wxFileName::GetPathSeparator();
    if( layerdir.Last() != sep ) layerdir.Append( sep );
    layerdir.Append( _T("layers") );
    wxArrayString file_array;
    g_LayerIdx = 0;

    if( wxDir::Exists( layerdir ) ) {
        wxString laymsg;
        laymsg.Printf( wxT("Getting .gpx layer files from: %s"), layerdir.c_str() );
        wxLogMessage( laymsg );

        wxDir dir;
        dir.Open( layerdir );
        if( dir.IsOpened() ) {
            wxString filename;
            layerdir.Append( wxFileName::GetPathSeparator() );
            bool cont = dir.GetFirst( &filename );
            while( cont ) {
                filename.Prepend( layerdir );
                wxFileName f( filename );
                if( f.GetExt().IsSameAs( wxT("gpx") ) ) pConfig->ImportGPX( gFrame, true, filename,
                        false ); // preload a single-gpx-file layer
                else
                    pConfig->ImportGPX( gFrame, true, filename, true ); // preload a layer from subdirectory
                cont = dir.GetNext( &filename );
            }
        }
    }

    cc1->ReloadVP();                  // once more, and good to go

    if( g_FloatingCompassDialog ) g_FloatingCompassDialog->UpdateStatus( true );

    g_FloatingToolbarDialog->Raise();
    g_FloatingToolbarDialog->Show();

    gFrame->Refresh( false );
    gFrame->Raise();

    cc1->Enable();
    cc1->SetFocus();

    //  This little hack fixes a problem seen with some UniChrome OpenGL drivers
    //  We need a deferred resize to get glDrawPixels() to work right.
    //  So we set a trigger to generate a resize after 5 seconds....
    //  See the "UniChrome" hack elsewhere
    glChartCanvas *pgl = (glChartCanvas *) cc1->GetglCanvas();
    if( pgl && ( pgl->GetRendererString().Find( _T("UniChrome") ) != wxNOT_FOUND ) ) {
        gFrame->m_defer_size = gFrame->GetSize();
        gFrame->SetSize( gFrame->m_defer_size.x - 10, gFrame->m_defer_size.y );
        g_pauimgr->Update();
        gFrame->m_bdefer_resize = true;
    }
    return TRUE;
}

int MyApp::OnExit()
{
    //  Send current nav status data to log file   // pjotrc 2010.02.09

    wxDateTime lognow = wxDateTime::Now();
    lognow.MakeGMT();
    wxString day = lognow.FormatISODate();
    wxString utc = lognow.FormatISOTime();
    wxString navmsg = _T("LOGBOOK:  ");
    navmsg += day;
    navmsg += _T(" ");
    navmsg += utc;
    navmsg += _T(" UTC ");

    if( bGPSValid ) {
        wxString data;
        data.Printf( _T("OFF: Lat %10.5f Lon %10.5f "), gLat, gLon );
        navmsg += data;

        wxString cog;
        if( wxIsNaN(gCog) ) cog.Printf( _T("COG ----- ") );
        else
            cog.Printf( _T("COG %10.5f "), gCog );

        wxString sog;
        if( wxIsNaN(gSog) ) sog.Printf( _T("SOG -----  ") );
        else
            sog.Printf( _T("SOG %6.2f"), gSog );

        navmsg += cog;
        navmsg += sog;

    } else {
        wxString data;
        data.Printf( _T("OFF: Lat %10.5f Lon %10.5f"), gLat, gLon );
        navmsg += data;
    }
    wxLogMessage( navmsg );
    g_loglast_time = lognow;

    wxLogMessage( _T("opencpn::MyApp exiting cleanly...\n") );
    delete pConfig;
    delete pSelect;
    delete pSelectTC;
    delete pSelectAIS;

#ifdef USE_S57
    delete ps52plib;
#endif

    delete pDummyChart;

    if( ptcmgr ) delete ptcmgr;

    if( logger ) {
        wxLog::SetActiveTarget( Oldlogger );
        delete logger;
    }

    delete pChartListFileName;
    delete pHome_Locn;
    delete pTC_Dir;
    delete phost_name;
    delete pInit_Chart_Dir;
    delete pWVS_Locn;

    delete pNMEADataSource;
    delete pNMEA_AP_Port;
    delete pAIS_Port;

    delete pWIFIServerName;

    delete pFontMgr;

    delete g_pRouteMan;
    delete pWayPointMan;

    delete pMessageOnceArray;

    DeInitializeUserColors();

    delete g_pCommMan;

    delete pLayerList;

    if( g_pGroupArray ) {
        EmptyChartGroupArray( g_pGroupArray );
//              g_pGroupArray->Clear();
        delete g_pGroupArray;
    }

#ifdef USE_S57
    delete m_pRegistrarMan;
    CSVDeaccess( NULL );
#endif

    delete g_StyleManager;

#ifdef USE_S57
#ifdef __WXMSW__
#ifdef USE_GLU_TESS
#ifdef USE_GLU_DLL
    if(s_glu_dll_ready)
    FreeLibrary(s_hGLU_DLL);           // free the glu32.dll
#endif
#endif
#endif
#endif

//        _CrtDumpMemoryLeaks( );

    //      Restore any changed system colors
#ifdef __WXMSW__
    RestoreSystemColors();
#endif

#ifdef __MSVC__LEAK
    DeInitAllocCheck();
#endif

    delete g_pPlatform;
    delete g_pauimgr;

    delete plocale_def_lang;
    return TRUE;
}

void MyApp::TrackOff( void )
{
    if( gFrame ) gFrame->TrackOff();
}
/*
 int MyApp::FilterEvent(wxEvent& event)
 {
 if ( event.GetEventType() == wxEVT_CHAR )
 {
 if(cc1->Do_Hotkeys((wxKeyEvent&)event))
 return true;
 }
 return -1;
 }
 */
//------------------------------------------------------------------------------
// MyFrame
//------------------------------------------------------------------------------
//      Frame implementation
BEGIN_EVENT_TABLE(MyFrame, wxFrame) EVT_CLOSE(MyFrame::OnCloseWindow)
EVT_MENU(wxID_EXIT, MyFrame::OnExit)
EVT_SIZE(MyFrame::OnSize)
EVT_MOVE(MyFrame::OnMove)
EVT_MENU(-1, MyFrame::OnToolLeftClick)
EVT_TIMER(FRAME_TIMER_1, MyFrame::OnFrameTimer1)
EVT_TIMER(FRAME_TC_TIMER, MyFrame::OnFrameTCTimer)
EVT_TIMER(FRAME_COG_TIMER, MyFrame::OnFrameCOGTimer)
EVT_TIMER(MEMORY_FOOTPRINT_TIMER, MyFrame::OnMemFootTimer)
EVT_ACTIVATE(MyFrame::OnActivate)
EVT_MAXIMIZE(MyFrame::OnMaximize)
EVT_COMMAND(wxID_ANY, EVT_NMEA, MyFrame::OnEvtNMEA)
EVT_COMMAND(wxID_ANY, EVT_THREADMSG, MyFrame::OnEvtTHREADMSG)
EVT_ERASE_BACKGROUND(MyFrame::OnEraseBackground)
END_EVENT_TABLE()

// My frame constructor
MyFrame::MyFrame( wxFrame *frame, const wxString& title, const wxPoint& pos, const wxSize& size,
        long style ) :
        wxFrame( frame, -1, title, pos, size, style ) //wxSIMPLE_BORDER | wxCLIP_CHILDREN | wxRESIZE_BORDER)
//wxCAPTION | wxSYSTEM_MENU | wxRESIZE_BORDER
{
    m_ulLastNEMATicktime = 0;
    m_pStatusBar = NULL;

    g_toolbar = NULL;
    m_toolbar_scale_tools_shown = false;

    //      Redirect the global heartbeat timer to this frame
    FrameTimer1.SetOwner( this, FRAME_TIMER_1 );

    //      Redirect the Tide/Current update timer to this frame
    FrameTCTimer.SetOwner( this, FRAME_TC_TIMER );

    //      Redirect the COG Averager timer to this frame
    FrameCOGTimer.SetOwner( this, FRAME_COG_TIMER );

    //      Redirect the Memory Footprint Management timer to this frame
    MemFootTimer.SetOwner( this, MEMORY_FOOTPRINT_TIMER );

    //      Set up some assorted member variables
    nRoute_State = 0;
    m_bTimeIsSet = false;
    m_bdefer_resize = false;

    //    Clear the NMEA Filter tables
    for( int i = 0; i < MAX_COGSOG_FILTER_SECONDS; i++ ) {
        COGFilterTable[i] = 0.;
        SOGFilterTable[i] = 0.;
    }
    m_COGFilterLast = 0.;
    m_last_bGPSValid = false;

    m_bpersistent_quilt = false;

    m_ChartUpdatePeriod = 1;                  // set the default (1 sec.) period

//    Establish my children
#ifdef __WXOSX__
    if ((pNMEADataSource->Contains(_T("Serial"))) &&
            (false == ValidateSerialPortName(pNMEADataSource->mb_str(),MAX_SERIAL_PORTS)))
    *pNMEADataSource = _T("NONE");
    if (false == ValidateSerialPortName(pAIS_Port->mb_str(),MAX_SERIAL_PORTS))
    *pAIS_Port = _T("NONE");
    if (false == ValidateSerialPortName(pNMEA_AP_Port->mb_str(), MAX_SERIAL_PORTS))
    *pNMEA_AP_Port = _T("NONE");
#endif

    //    If the selected port is the same as AIS port, override the name to force the
    //    NMEA class to expect muxed data from AIS decoder
    if( ( pNMEADataSource->IsSameAs( *pAIS_Port ) )
            && ( !pNMEADataSource->Upper().Contains( _T("NONE") ) ) ) g_pnmea = new NMEAHandler(
            ID_NMEA_WINDOW, this, _T("AIS Port (Shared)"), g_NMEABaudRate, &m_mutexNMEAEvent,
            false );
    else
        g_pnmea = new NMEAHandler( ID_NMEA_WINDOW, this, *pNMEADataSource, g_NMEABaudRate,
                &m_mutexNMEAEvent, g_bGarminHost );

//        pAIS = new AIS_Decoder(ID_AIS_WINDOW, gFrame, wxString("TCP/IP:66.235.48.168"));  // a test
    g_pAIS = new AIS_Decoder( ID_AIS_WINDOW, this, *pAIS_Port, &m_mutexNMEAEvent );

    //  Create/connect a dynamic event handler slot for OCPN_NMEAEvent(s) coming from NMEA or AIS threads
    Connect( wxEVT_OCPN_NMEA, (wxObjectEventFunction) (wxEventFunction) &MyFrame::OnEvtOCPN_NMEA );

    bFirstAuto = true;

    //        Establish the system icons for the frame.

#ifdef __WXMSW__
    SetIcon( wxICON(0) );           // this grabs the first icon in the integrated MSW resource file
#endif

#ifdef __WXGTK__
    wxIcon app_icon(opencpn);          // This comes from opencpn.xpm inclusion above
    SetIcon(app_icon);
#endif

#ifdef __WXMSW__

//    Establish the entry points in USER32.DLL for system color control

    wxDynamicLibrary dllUser32( _T("user32.dll") );

    pSetSysColors = (SetSysColors_t) dllUser32.GetSymbol( wxT("SetSysColors") );
    pGetSysColor = (GetSysColor_t) dllUser32.GetSymbol( wxT("GetSysColor") );

    SaveSystemColors();
#endif

    m_next_available_plugin_tool_id = ID_PLUGIN_BASE;

    m_COGFilterLast = 0.;
}

MyFrame::~MyFrame()
{
    FrameTimer1.Stop();
    delete ChartData;
    delete pCurrentStack;

//      Free the Route List
    wxRouteListNode *node = pRouteList->GetFirst();

    while( node ) {
        Route *pRouteDelete = node->GetData();
        delete pRouteDelete;

        node = node->GetNext();
    }
    delete pRouteList;

}

void MyFrame::OnEraseBackground( wxEraseEvent& event )
{
}

void MyFrame::OnMaximize( wxMaximizeEvent& event )
{
    g_click_stop = 0;
}

ArrayOfRect MyFrame::GetCanvasReserveRects()
{
    ArrayOfRect ret_array;
    if( g_FloatingCompassDialog ) {
        //    Translate from CompassWindow's parent(gFrame) to CanvasWindow coordinates
        wxPoint pos_in_frame = g_FloatingCompassDialog->GetPosition();
        wxPoint pos_abs = ClientToScreen( pos_in_frame );
        wxPoint pos_in_cc1 = pos_in_frame; //cc1->ScreenToClient(pos_abs);
        wxRect r( pos_in_cc1.x, pos_in_cc1.y, g_FloatingCompassDialog->GetSize().x,
                g_FloatingCompassDialog->GetSize().y );

        ret_array.Add( r );
    }

    return ret_array;
}

void MyFrame::OnActivate( wxActivateEvent& event )
{
//    Code carefully in this method.
//    It is called in some unexpected places,
//    such as on closure of dialogs, etc.

    if( cc1 ) cc1->SetFocus();       // This seems to be needed for MSW, to get key and wheel events
                                     // after minimize/maximize.

#ifdef __WXOSX__
    if(event.GetActive())
    {
        SurfaceToolbar();

        for(unsigned int i=0; i < g_MacShowDialogArray.GetCount(); i++)
        {
            wxDialog *ptr = g_MacShowDialogArray.Item(i);
            ptr->Show();
//                  ptr->Raise();
        }

        g_MacShowDialogArray.Empty();

    }

#endif

    event.Skip();
}

ColorScheme MyFrame::GetColorScheme()
{
    return global_color_scheme;
}

void MyFrame::SetAndApplyColorScheme( ColorScheme cs )
{
    global_color_scheme = cs;

    wxString SchemeName;
    switch( cs ){
        case GLOBAL_COLOR_SCHEME_DAY:
            SchemeName = _T("DAY");
            break;
        case GLOBAL_COLOR_SCHEME_DUSK:
            SchemeName = _T("DUSK");
            break;
        case GLOBAL_COLOR_SCHEME_NIGHT:
            SchemeName = _T("NIGHT");
            break;
        default:
            SchemeName = _T("DAY");
            break;
    }

    g_StyleManager->GetCurrentStyle()->SetColorScheme( cs );

#ifdef USE_S57
    if( ps52plib ) ps52plib->SetPLIBColorScheme( SchemeName );
#endif

    //Search the user color table array to find the proper hash table
    Usercolortable_index = 0;
    for( unsigned int i = 0; i < UserColorTableArray->GetCount(); i++ ) {
        colTable *ct = (colTable *) UserColorTableArray->Item( i );
        if( SchemeName.IsSameAs( *ct->tableName ) ) {
            Usercolortable_index = i;
            break;
        }
    }

    //    Set up a pointer to the proper hash table
    pcurrent_user_color_hash = (wxColorHashMap *) UserColourHashTableArray->Item(
            Usercolortable_index );

    SetSystemColors( cs );

    if( cc1 ) cc1->SetColorScheme( cs );

    if( pWayPointMan ) pWayPointMan->SetColorScheme( cs );

    if( ChartData ) ChartData->ApplyColorSchemeToCachedCharts( cs );

    if( stats ) stats->SetColorScheme( cs );

    if( console ) console->SetColorScheme( cs );

    if( g_pRouteMan ) g_pRouteMan->SetColorScheme( cs );

    if( pMarkPropDialog ) pMarkPropDialog->SetColorScheme( cs );

    if( pMarkInfoDialog ) pMarkInfoDialog->SetColorScheme( cs );

    //    For the AIS target query dialog, we must rebuild it to incorporate the style desired for the colorscheme selected
    if( g_pais_query_dialog_active ) {
        bool b_isshown = g_pais_query_dialog_active->IsShown();
        int n_mmsi = g_pais_query_dialog_active->GetMMSI();
        if( b_isshown ) g_pais_query_dialog_active->Show( false );              // dismiss it

        g_pais_query_dialog_active->Close();

        g_pais_query_dialog_active = new AISTargetQueryDialog();
        g_pais_query_dialog_active->Create( this, -1, _( "AIS Target Query" ),
                wxPoint( g_ais_query_dialog_x, g_ais_query_dialog_y ) );
        g_pais_query_dialog_active->SetMMSI( n_mmsi );
        g_pais_query_dialog_active->UpdateText();
        if( b_isshown ) g_pais_query_dialog_active->Show();
    }

    if( pRouteManagerDialog ) pRouteManagerDialog->SetColorScheme();

    if( g_pAISTargetList ) g_pAISTargetList->SetColorScheme();

    if( g_pObjectQueryDialog ) g_pObjectQueryDialog->SetColorScheme();

    ApplyGlobalColorSchemetoStatusBar();

    UpdateToolbar( cs );

    if( g_pi_manager ) g_pi_manager->SetColorSchemeForAllPlugIns( cs );

}

void MyFrame::ApplyGlobalColorSchemetoStatusBar( void )
{
    if( m_pStatusBar != NULL ) {
        m_pStatusBar->SetBackgroundColour( GetGlobalColor( _T("UIBDR") ) );    //UINFF
        m_pStatusBar->ClearBackground();

        //    As an optimization, if color scheme is anything other than GLOBAL_COLOR_SCHEME_DAY,
        //    adjust the status bar field styles to be simple flat fields, with no unmanageable 3-D
        //    effects.

        int sb_style;
        if( ( global_color_scheme == GLOBAL_COLOR_SCHEME_DAY )
                || ( global_color_scheme == GLOBAL_COLOR_SCHEME_RGB ) ) sb_style = wxSB_NORMAL;
        else
            sb_style = wxSB_FLAT;

        int sb_styles[N_STATUS_BAR_FIELDS_MAX];
        for( int i = 0; i < m_StatusBarFieldCount; i++ ) {
            if( i < N_STATUS_BAR_FIELDS_MAX ) sb_styles[i] = sb_style;
        }

        m_pStatusBar->SetStatusStyles( m_StatusBarFieldCount, (const int *) &sb_styles[0] );
        int widths[] = { -3, -3, -3, -3, -2 };
        m_pStatusBar->SetStatusWidths( m_StatusBarFieldCount, widths );
    }

}

void MyFrame::DestroyMyToolbar()
{
    if( g_FloatingToolbarDialog ) {
        g_FloatingToolbarDialog->DestroyToolBar();
        g_toolbar = NULL;
    }
}

ocpnToolBarSimple *MyFrame::CreateAToolbar()
{
    ocpnToolBarSimple *tb = NULL;
    wxToolBarToolBase* newtool;

    if( g_FloatingToolbarDialog ) tb = g_FloatingToolbarDialog->GetToolbar();
    if( !tb ) return 0;

    ocpnStyle::Style* style = g_StyleManager->GetCurrentStyle();

    CheckAndAddPlugInTool( tb );
    tb->AddTool( ID_ZOOMIN, _T("zoomin"), style->GetToolIcon( _T("zoomin"), TOOLICON_NORMAL ),
            _("Zoom In"), wxITEM_NORMAL );
    CheckAndAddPlugInTool( tb );
    tb->AddTool( ID_ZOOMOUT, _T("zoomout"), style->GetToolIcon( _T("zoomout"), TOOLICON_NORMAL ),
            _("Zoom Out"), wxITEM_NORMAL );

    if( pCurrentStack && pCurrentStack->b_valid && ( pCurrentStack->nEntry > 1 ) ) {
        CheckAndAddPlugInTool( tb );
        newtool = tb->AddTool( ID_STKDN, _T("scin"),
                style->GetToolIcon( _T("scin"), TOOLICON_NORMAL ), _("Shift to Larger Scale Chart"),
                wxITEM_NORMAL );
        newtool->Enable( true );
        CheckAndAddPlugInTool( tb );
        newtool = tb->AddTool( ID_STKUP, _T("scout"),
                style->GetToolIcon( _T("scout"), TOOLICON_NORMAL ),
                _("Shift to Smaller Scale Chart"), wxITEM_NORMAL );
        newtool->Enable( true );
        m_toolbar_scale_tools_shown = true;
    } else {
        CheckAndAddPlugInTool( tb );
        newtool = tb->AddTool( ID_STKDN, _T("scin"),
                style->GetToolIcon( _T("scin"), TOOLICON_DISABLED ), _T(""), wxITEM_NORMAL );
        newtool->Enable( false );
        CheckAndAddPlugInTool( tb );
        newtool = tb->AddTool( ID_STKUP, _T("scout"),
                style->GetToolIcon( _T("scout"), TOOLICON_DISABLED ), _T(""), wxITEM_NORMAL );
        newtool->Enable( false );
        m_toolbar_scale_tools_shown = false;
    }

    CheckAndAddPlugInTool( tb );
    tb->AddTool( ID_ROUTE, _T("route"), style->GetToolIcon( _T("route"), TOOLICON_NORMAL ),
            _("Create Route"), wxITEM_NORMAL );

    CheckAndAddPlugInTool( tb );
    tb->AddTool( ID_FOLLOW, _T("follow"), style->GetToolIcon( _T("follow"), TOOLICON_NORMAL ),
            style->GetToolIcon( _T("follow"), TOOLICON_TOGGLED ), wxITEM_CHECK, _("Auto Follow") );

    CheckAndAddPlugInTool( tb );
    tb->AddTool( ID_SETTINGS, _T("settings"), style->GetToolIcon( _T("settings"), TOOLICON_NORMAL ),
            _("ToolBox"), wxITEM_NORMAL );

    CheckAndAddPlugInTool( tb );
    tb->AddTool( ID_TEXT, _T("text"), style->GetToolIcon( _T("text"), TOOLICON_NORMAL ),
            style->GetToolIcon( _T("text"), TOOLICON_TOGGLED ), wxITEM_CHECK, _("Show ENC Text") );

    m_pAISTool = NULL;
    if( !pAIS_Port->IsSameAs( _T("None"), false ) ) {
        CheckAndAddPlugInTool( tb );
        m_pAISTool = tb->AddTool( ID_AIS, _T("AIS"),
                style->GetToolIcon( _T("AIS"), TOOLICON_NORMAL ),
                style->GetToolIcon( _T("AIS"), TOOLICON_DISABLED ), wxITEM_CHECK,
                _("Show AIS Targets") );
    }

    CheckAndAddPlugInTool( tb );
    tb->AddTool( ID_CURRENT, _T("current"), style->GetToolIcon( _T("current"), TOOLICON_NORMAL ),
            _("Show Currents"), wxITEM_CHECK );
    CheckAndAddPlugInTool( tb );
    tb->AddTool( ID_TIDE, _T("tide"), style->GetToolIcon( _T("tide"), TOOLICON_NORMAL ),
            _("Show Tides"), wxITEM_CHECK );

    if( g_bShowPrintIcon ) {
        CheckAndAddPlugInTool( tb );
        tb->AddTool( ID_PRINT, _T("print"), style->GetToolIcon( _T("print"), TOOLICON_NORMAL ),
                _("Print Chart"), wxITEM_NORMAL );
    }

    CheckAndAddPlugInTool( tb );
    tb->AddTool( ID_ROUTEMANAGER, _T("route_manager"),
            style->GetToolIcon( _T("route_manager"), TOOLICON_NORMAL ), _("Route Manager"),
            wxITEM_NORMAL );

    if( g_bShowTrackIcon ) {
        CheckAndAddPlugInTool( tb );
        tb->AddTool( ID_TRACK, _T("track"), style->GetToolIcon( _T("track"), TOOLICON_NORMAL ),
                style->GetToolIcon( _T("track"), TOOLICON_TOGGLED ), wxITEM_CHECK,
                _("Toggle Tracking") );
    }

    CheckAndAddPlugInTool( tb );
    tb->AddTool( ID_COLSCHEME, _T("colorscheme"),
            style->GetToolIcon( _T("colorscheme"), TOOLICON_NORMAL ), _("Change Color Scheme"),
            wxITEM_NORMAL );

    CheckAndAddPlugInTool( tb );
    tb->AddTool( ID_MOB, _T("mob_btn"), style->GetToolIcon( _T("mob_btn"), TOOLICON_NORMAL ),
            _("Drop MOB Marker"), wxITEM_NORMAL );

    CheckAndAddPlugInTool( tb );
    tb->AddTool( ID_HELP, _T("help"), style->GetToolIcon( _T("help"), TOOLICON_NORMAL ),
            _("About OpenCPN"), wxITEM_NORMAL );

    //      Add any PlugIn toolbar tools that request default positioning
    AddDefaultPositionPlugInTools( tb );

// Realize() the toolbar
    g_FloatingToolbarDialog->Realize();

//      Set up the toggle states

    if( cc1 ) {
        //  Re-establish toggle states
        tb->ToggleTool( ID_CURRENT, cc1->GetbShowCurrent() );
        tb->ToggleTool( ID_TIDE, cc1->GetbShowTide() );
    }

    if( pConfig ) tb->ToggleTool( ID_FOLLOW, cc1->m_bFollow );

#ifdef USE_S57
    if( ( pConfig ) && ( ps52plib ) ) if( ps52plib->m_bOK ) tb->ToggleTool( ID_TEXT,
            ps52plib->GetShowS57Text() );
#endif
    tb->ToggleTool( ID_AIS, g_bShowAIS );           // pjotrc 2010.02.10

    if( g_bShowTrackIcon ) tb->ToggleTool( ID_TRACK, g_bTrackActive );

    m_lastAISiconName = _T("");

    SetStatusBarPane( -1 );                   // don't show help on status bar

    return tb;
}

bool MyFrame::CheckAndAddPlugInTool( ocpnToolBarSimple *tb )
{
    if( !g_pi_manager ) return false;

    bool bret = false;
    int n_tools = tb->GetToolsCount();

    //    Walk the PlugIn tool spec array, checking the requested position
    //    If a tool has been requested by a plugin at this position, add it
    ArrayOfPlugInToolbarTools tool_array = g_pi_manager->GetPluginToolbarToolArray();

    for( unsigned int i = 0; i < tool_array.GetCount(); i++ ) {
        PlugInToolbarToolContainer *pttc = tool_array.Item( i );
        if( pttc->position == n_tools ) {
            wxBitmap *ptool_bmp;

            switch( global_color_scheme ){
                case GLOBAL_COLOR_SCHEME_DAY:
                    ptool_bmp = pttc->bitmap_day;
                    ;
                    break;
                case GLOBAL_COLOR_SCHEME_DUSK:
                    ptool_bmp = pttc->bitmap_dusk;
                    break;
                case GLOBAL_COLOR_SCHEME_NIGHT:
                    ptool_bmp = pttc->bitmap_night;
                    break;
                default:
                    ptool_bmp = pttc->bitmap_day;
                    ;
                    break;
            }

            tb->AddTool( pttc->id, wxString( pttc->label ), *( ptool_bmp ),
                    wxString( pttc->shortHelp ), pttc->kind );
            if( pttc->kind == wxITEM_CHECK ) tb->ToggleTool( pttc->id, pttc->b_toggle );
            bret = true;
        }
    }

    //    If we added a tool, call again (recursively) to allow for adding adjacent tools
    if( bret ) while( CheckAndAddPlugInTool( tb ) ) { /* nothing to do */
    }

    return bret;
}

bool MyFrame::AddDefaultPositionPlugInTools( ocpnToolBarSimple *tb )
{
    if( !g_pi_manager ) return false;

    bool bret = false;

    //    Walk the PlugIn tool spec array, checking the requested position
    //    If a tool has been requested by a plugin at this position, add it
    ArrayOfPlugInToolbarTools tool_array = g_pi_manager->GetPluginToolbarToolArray();

    for( unsigned int i = 0; i < tool_array.GetCount(); i++ ) {
        PlugInToolbarToolContainer *pttc = tool_array.Item( i );
        if( pttc->position == -1 )                  // PlugIn has requested default positioning
                {
            wxBitmap *ptool_bmp;

            switch( global_color_scheme ){
                case GLOBAL_COLOR_SCHEME_DAY:
                    ptool_bmp = pttc->bitmap_day;
                    ;
                    break;
                case GLOBAL_COLOR_SCHEME_DUSK:
                    ptool_bmp = pttc->bitmap_dusk;
                    break;
                case GLOBAL_COLOR_SCHEME_NIGHT:
                    ptool_bmp = pttc->bitmap_night;
                    break;
                default:
                    ptool_bmp = pttc->bitmap_day;
                    ;
                    break;
            }

            tb->AddTool( pttc->id, wxString( pttc->label ), *( ptool_bmp ),
                    wxString( pttc->shortHelp ), pttc->kind );
            if( pttc->kind == wxITEM_CHECK ) tb->ToggleTool( pttc->id, pttc->b_toggle );
            bret = true;
        }
    }
    return bret;
}

void MyFrame::RequestNewToolbar()
{
    if( g_FloatingToolbarDialog ) {
        bool b_reshow = g_FloatingToolbarDialog->IsShown();
        if( g_FloatingToolbarDialog->IsToolbarShown() ) DestroyMyToolbar();

        g_toolbar = CreateAToolbar();
        g_FloatingToolbarDialog->RePosition();
        g_FloatingToolbarDialog->Show( b_reshow );
    }
}

//      Update inplace the current toolbar with bitmaps corresponding to the current color scheme
void MyFrame::UpdateToolbar( ColorScheme cs )
{
    if( g_FloatingToolbarDialog ) {
        g_FloatingToolbarDialog->SetColorScheme( cs );

        if( g_FloatingToolbarDialog->IsToolbarShown() ) {
            DestroyMyToolbar();
            g_toolbar = CreateAToolbar();
        }
    }

    if( g_FloatingCompassDialog ) g_FloatingCompassDialog->SetColorScheme( cs );

    if( g_toolbar ) {
        //  Re-establish toggle states
        g_toolbar->ToggleTool( ID_FOLLOW, cc1->m_bFollow );
        g_toolbar->ToggleTool( ID_CURRENT, cc1->GetbShowCurrent() );
        g_toolbar->ToggleTool( ID_TIDE, cc1->GetbShowTide() );
    }

    return;
}

void MyFrame::EnableToolbar( bool newstate )
{
    if( g_toolbar ) {
        g_toolbar->EnableTool( ID_ZOOMIN, newstate );
        g_toolbar->EnableTool( ID_ZOOMOUT, newstate );
        g_toolbar->EnableTool( ID_STKUP, newstate );
        g_toolbar->EnableTool( ID_STKDN, newstate );
        g_toolbar->EnableTool( ID_ROUTE, newstate );
        g_toolbar->EnableTool( ID_FOLLOW, newstate );
        g_toolbar->EnableTool( ID_SETTINGS, newstate );
        g_toolbar->EnableTool( ID_TEXT, newstate );
        g_toolbar->EnableTool( ID_CURRENT, newstate );
        g_toolbar->EnableTool( ID_TIDE, newstate );
        g_toolbar->EnableTool( ID_HELP, newstate );
        g_toolbar->EnableTool( ID_TBEXIT, newstate );
        g_toolbar->EnableTool( ID_TBSTAT, newstate );
        g_toolbar->EnableTool( ID_PRINT, newstate );
        g_toolbar->EnableTool( ID_COLSCHEME, newstate );
        g_toolbar->EnableTool( ID_ROUTEMANAGER, newstate );
        g_toolbar->EnableTool( ID_TRACK, newstate );
        g_toolbar->EnableTool( ID_AIS, newstate );
    }
}

// Intercept menu commands
void MyFrame::OnExit( wxCommandEvent& event )
{
    quitflag++;                             // signal to the timer loop

}

static bool b_inCloseWindow;

void MyFrame::OnCloseWindow( wxCloseEvent& event )
{
    //    It is possible that double clicks on application exit box could cause re-entrance here
    //    Not good, and don't need it anyway, so simply return.
    if( b_inCloseWindow ) {
//            wxLogMessage(_T("opencpn::MyFrame re-entering OnCloseWindow"));
        return;
    }

    b_inCloseWindow = true;

    ::wxSetCursor( wxCURSOR_WAIT );

    // If we happen to have the measure tool open on Ctrl-Q quit
    cc1->CancelMeasureRoute();

    // We save perspective before closing to restore position next time
    // Pane is not closed so the child is not notified (OnPaneClose)
    if( g_pAISTargetList ) {
        wxAuiPaneInfo &pane = g_pauimgr->GetPane( g_pAISTargetList );
        g_AisTargetList_perspective = g_pauimgr->SavePaneInfo( pane );
        g_pauimgr->DetachPane( g_pAISTargetList );
    }

    pConfig->SetPath( _T ( "/AUI" ) );
    pConfig->Write( _T ( "AUIPerspective" ), g_pauimgr->SavePerspective() );

    g_bquiting = true;
    if( cc1 ) {
        cc1->SetCursor( wxCURSOR_WAIT );

        cc1->Refresh( false );
        cc1->Update();
    }

    //   Save the saved Screen Brightness
    RestoreScreenBrightness();

    //    Deactivate the PlugIns
    if( g_pi_manager ) {
        g_pi_manager->DeactivateAllPlugIns();
    }

    wxLogMessage( _T("opencpn::MyFrame exiting cleanly.") );

    quitflag++;

    FrameTimer1.Stop();

    /*
     Automatically drop an anchorage waypoint, if enabled
     On following conditions:
     1.  In "Cruising" mode, meaning that speed has at some point exceeded 3.0 kts.
     2.  Current speed is less than 0.5 kts.
     3.  Opencpn has been up at least 30 minutes
     4.  And, of course, opencpn is going down now.
     5.  And if there is no anchor watch set on "anchor..." icon mark           // pjotrc 2010.02.15
     */
    if( g_bAutoAnchorMark ) {
        bool watching_anchor = false;                                           // pjotrc 2010.02.15
        if( pAnchorWatchPoint1 )                                               // pjotrc 2010.02.15
        watching_anchor = ( pAnchorWatchPoint1->m_IconName.StartsWith( _T("anchor") ) ); // pjotrc 2010.02.15
        if( pAnchorWatchPoint2 )                                               // pjotrc 2010.02.15
        watching_anchor |= ( pAnchorWatchPoint2->m_IconName.StartsWith( _T("anchor") ) ); // pjotrc 2010.02.15

        wxDateTime now = wxDateTime::Now();
        wxTimeSpan uptime = now.Subtract( g_start_time );

        if( !watching_anchor && ( g_bCruising ) && ( gSog < 0.5 )
                && ( uptime.IsLongerThan( wxTimeSpan( 0, 30, 0, 0 ) ) ) )     // pjotrc 2010.02.15
                {
            //    First, delete any single anchorage waypoint closer than 0.25 NM from this point
            //    This will prevent clutter and database congestion....

            wxRoutePointListNode *node = pWayPointMan->m_pWayPointList->GetFirst();
            while( node ) {
                RoutePoint *pr = node->GetData();
                if( pr->GetName().StartsWith( _T("Anchorage") ) ) {
                    double a = gLat - pr->m_lat;
                    double b = gLon - pr->m_lon;
                    double l = sqrt( ( a * a ) + ( b * b ) );

                    // caveat: this is accurate only on the Equator
                    if( ( l * 60. * 1852. ) < ( .25 * 1852. ) ) {
                        pConfig->DeleteWayPoint( pr );
                        pSelect->DeleteSelectablePoint( pr, SELTYPE_ROUTEPOINT );
                        delete pr;
                        break;
                    }
                }

                node = node->GetNext();
            }

            wxString name = now.Format();
            name.Prepend( _("Anchorage created ") );
            RoutePoint *pWP = new RoutePoint( gLat, gLon, _T("anchorage"), name, GPX_EMPTY_STRING );
            pWP->m_bShowName = false;
            pWP->m_bIsolatedMark = true;

            pConfig->AddNewWayPoint( pWP, -1 );       // use auto next num
        }
    }

    FrameTimer1.Stop();

    g_bframemax = IsMaximized();

    //    Record the current state of tracking
    g_bTrackCarryOver = g_bTrackActive;

    TrackOff();

    if( pCurrentStack ) {
        g_restore_stackindex = pCurrentStack->CurrentStackEntry;
        g_restore_dbindex = pCurrentStack->GetCurrentEntrydbIndex();
    }

    if( g_FloatingToolbarDialog ) {
        wxPoint tbp = g_FloatingToolbarDialog->GetPosition();
        wxPoint tbp_incanvas = cc1->ScreenToClient( tbp );
        g_toolbar_x = tbp_incanvas.x;
        g_toolbar_y = tbp_incanvas.y;
        g_toolbar_orient = g_FloatingToolbarDialog->GetOrient();
    }

    pConfig->UpdateSettings();
    pConfig->UpdateNavObj();

    pConfig->m_pNavObjectChangesSet->Clear();
    delete pConfig->m_pNavObjectChangesSet;

    //Remove any leftover Routes and Waypoints from config file as they were saved to navobj before
    pConfig->DeleteGroup( _T ( "/Routes" ) );
    pConfig->DeleteGroup( _T ( "/Marks" ) );
    pConfig->Flush();

    delete g_printData;
    delete g_pageSetupData;

    if( g_pAboutDlg ) g_pAboutDlg->Destroy();

//      Explicitely Close some children, especially the ones with event handlers
//      or that call GUI methods

#ifdef USE_S57
    if( g_pCM93OffsetDialog ) g_pCM93OffsetDialog->Destroy();
#endif

    g_FloatingToolbarDialog->Destroy();

    if( g_pAISTargetList ) {
        g_pAISTargetList->Disconnect_decoder();
        g_pAISTargetList->Destroy();
    }

    g_FloatingCompassDialog->Destroy();
    g_FloatingCompassDialog = NULL;

    cc1->Destroy();
    cc1 = NULL;

    //      Delete all open charts in the cache
    if( ChartData ) ChartData->PurgeCache();

    //    Unload the PlugIns
    //      Note that we are waiting until after the canvas is destroyed,
    //      since some PlugIns may have created children of canvas.
    //      Such a PlugIn must stay intact for the canvas dtor to call DestoryChildren()
    if( g_pi_manager ) {
        g_pi_manager->UnLoadAllPlugIns();
        delete g_pi_manager;
        g_pi_manager = NULL;
    }

    if( g_pnmea ) {
        g_pnmea->Close();
        delete g_pnmea;
    }

#ifdef USE_WIFI_CLIENT
    if(pWIFI)
    {
        pWIFI->Close();
        pWIFI = NULL;
    }
#endif

    if( g_pAIS ) {
        delete g_pAIS;
        g_pAIS = NULL;
    }

    SetStatusBar( NULL );
    stats = NULL;

//    delete pthumbwin;
    pthumbwin = NULL;

    if( pAPilot ) {
        pAPilot->Close();
        pAPilot->Destroy();
        pAPilot = NULL;
    }

//    delete g_FloatingToolbarDialog;
    g_FloatingToolbarDialog = NULL;

    g_pauimgr->UnInit();

    this->Destroy();

}

void MyFrame::OnMove( wxMoveEvent& event )
{
    if( g_FloatingToolbarDialog ) g_FloatingToolbarDialog->RePosition();

    if( stats ) stats->RePosition();

    if( g_FloatingCompassDialog ) {
        wxPoint posn_in_canvas = wxPoint(
                cc1->GetSize().x - g_FloatingCompassDialog->GetSize().x - 2, 0 );
        wxPoint pos_abs = cc1->ClientToScreen( posn_in_canvas );
        wxPoint pos_in_frame = ScreenToClient( pos_abs );
        g_FloatingCompassDialog->Move( cc1->ClientToScreen( pos_in_frame ) );

        UpdateGPSCompassStatusBox( true );
    }

    if( console && console->IsShown() ) PositionConsole();

//    Somehow, this method does not work right on Windows....
//      g_nframewin_posx = event.GetPosition().x;
//      g_nframewin_posy = event.GetPosition().y;

    g_nframewin_posx = GetPosition().x;
    g_nframewin_posy = GetPosition().y;
}

void MyFrame::ProcessCanvasResize( void )
{
    if( stats ) {
        stats->RePosition();
    }

    if( g_FloatingToolbarDialog ) {
        g_FloatingToolbarDialog->RePosition();
        g_FloatingToolbarDialog->SetGeometry();
        g_FloatingToolbarDialog->Realize();
        g_FloatingToolbarDialog->RePosition();

    }

    if( g_FloatingCompassDialog ) {
        wxPoint posn_in_canvas = wxPoint(
                cc1->GetSize().x - g_FloatingCompassDialog->GetSize().x - 2, 0 );
        wxPoint pos_abs = cc1->ClientToScreen( posn_in_canvas );
        wxPoint pos_in_frame = ScreenToClient( pos_abs );
        g_FloatingCompassDialog->Move( cc1->ClientToScreen( pos_in_frame ) );

        UpdateGPSCompassStatusBox( true );
    }

    if( console->IsShown() ) PositionConsole();

}

void MyFrame::OnSize( wxSizeEvent& event )
{
    DoSetSize();
}

void MyFrame::DoSetSize( void )
{
    int x, y;
    GetClientSize( &x, &y );

//      Resize the children

    if( m_pStatusBar ) {
        //  Maybe resize the font
        wxRect stat_box;
        m_pStatusBar->GetFieldRect( 0, stat_box );
        int font_size = stat_box.width / 28;                // 30 for linux

#ifdef __WXMAC__
        font_size = wxMax(10, font_size);             // beats me...
#endif

        wxFont* templateFont = pFontMgr->GetFont( _("StatusBar"), 11 );
        font_size += templateFont->GetPointSize() - 11;

        font_size = wxMin( font_size, 11 );
        font_size = wxMax( font_size, 5 );

        wxFont *pstat_font = wxTheFontList->FindOrCreateFont( font_size,
              wxFONTFAMILY_SWISS, templateFont->GetStyle(), templateFont->GetWeight(), false,
              templateFont->GetFaceName() );

        m_pStatusBar->SetFont( *pstat_font );
    }

    int stat_height = 0;
    if( stats ) stat_height = 22 * stats->GetRows();

    int cccw = x;
    int ccch = y;

    if( cc1 ) {
        cccw = x * 10 / 10;               // constrain to mod 4
        int wr = cccw / 4;
        cccw = wr * 4;
        cccw += 2;                              // account for simple border

        int cur_width, cur_height;
        cc1->GetSize( &cur_width, &cur_height );
        if( ( cur_width != cccw ) || ( cur_height != ccch ) ) {
            if( g_pauimgr->GetPane( cc1 ).IsOk() ) g_pauimgr->GetPane( cc1 ).BestSize( cccw, ccch );
            else
                cc1->SetSize( 0, 0, cccw, ccch );
        }

    }

    if( g_FloatingToolbarDialog ) {
        wxSize oldSize = g_FloatingToolbarDialog->GetSize();
        g_FloatingToolbarDialog->RePosition();
        g_FloatingToolbarDialog->SetGeometry();
        g_FloatingToolbarDialog->Realize();

        if( oldSize != g_FloatingToolbarDialog->GetSize() ) g_FloatingToolbarDialog->Refresh(
                false );

        g_FloatingToolbarDialog->RePosition();

    }

    if( g_FloatingCompassDialog ) {
        UpdateGPSCompassStatusBox( true );
    }

    if( console ) PositionConsole();

    if( stats ) {

        stats->SetSize( 0, ccch, cccw - 2, stat_height );

        if( stats->IsShown() ) {
            stats->FormatStat();
            stats->Refresh( true );
            stats->RePosition();
        }
    }

    if( pthumbwin ) pthumbwin->SetMaxSize( cc1->GetSize() );

//  Update the stored window size
    GetSize( &x, &y );
    g_nframewin_x = x;
    g_nframewin_y = y;

//  Inform the PlugIns
    if( g_pi_manager ) g_pi_manager->SendResizeEventToAllPlugIns( x, y );

//  Force redraw if in lookahead mode
    if( g_bLookAhead ) {
        if( g_bCourseUp ) DoCOGSet();
        else
            DoChartUpdate();
    }

}

void MyFrame::PositionConsole( void )
{
    if( NULL == cc1 ) return;
    //    Reposition console based on its size and chartcanvas size
    int ccx, ccy, ccsx, ccsy, consx, consy;
    cc1->GetSize( &ccsx, &ccsy );
    cc1->GetPosition( &ccx, &ccy );

    console->GetSize( &consx, &consy );
//      console->SetSize(ccx + ccsx - consx, ccy + 40, -1, -1);

    wxPoint screen_pos = ClientToScreen( wxPoint( ccx + ccsx - consx - 2, ccy + 40 ) );
    console->Move( screen_pos );

}

void MyFrame::UpdateAllFonts()
{
    if( console ) {
        console->UpdateFonts();
        //    Reposition console
        PositionConsole();
    }

    if( g_pais_query_dialog_active ) {
        g_pais_query_dialog_active->Destroy();
        g_pais_query_dialog_active = NULL;
    }

    if( pWayPointMan ) pWayPointMan->ClearRoutePointFonts();

    cc1->Refresh();
}

void MyFrame::SetGroupIndex( int index )
{
    int new_index = index;
    if( index > (int) g_pGroupArray->GetCount() ) new_index = 0;

    bool bgroup_override = false;
    int old_group_index = new_index;

    if( !CheckGroup( new_index ) ) {
        new_index = 0;
        bgroup_override = true;
    }

    //    Get the currently displayed chart native scale, and the current ViewPort
    int current_chart_native_scale = cc1->GetCanvasChartNativeScale();
    ViewPort vp = cc1->GetVP();

    g_GroupIndex = new_index;

    //    We need a new chartstack and quilt to figure out which chart to open in the new group
    cc1->UpdateCanvasOnGroupChange();

    int dbi_hint = cc1->FindClosestCanvasChartdbIndex( current_chart_native_scale );

    //    Refresh the canvas, selecting the "best" chart,
    //    applying the prior ViewPort exactly
    ChartsRefresh( dbi_hint, vp, false );

    //    Message box is deferred so that canvas refresh occurs properly before dialog
    if( bgroup_override ) {
        wxString msg( _("Group \"") );
        msg += GetGroupName( old_group_index );
        msg += _("\" is empty, switching to \"All Active Charts\" group.");

        wxMessageBox( msg, _("OpenCPN Group Notice"), wxOK, this );
    }
}

void MyFrame::ShowBrightnessLevelTimedDialog( int brightness, int min, int max )
{
    wxFont *pfont = wxTheFontList->FindOrCreateFont( 40, wxDEFAULT, wxNORMAL, wxBOLD );

    if( !g_pbrightness_indicator_dialog ) {
        //    Calculate size
        int x, y;
        GetTextExtent( _T("MAX"), &x, &y, NULL, NULL, pfont );

        g_pbrightness_indicator_dialog = new OCPNBitmapDialog( this, wxPoint( 200, 200 ),
                wxSize( x + 2, y + 2 ) );
    }

    int bmpsx = g_pbrightness_indicator_dialog->GetSize().x;
    int bmpsy = g_pbrightness_indicator_dialog->GetSize().y;

    wxBitmap bmp( bmpsx, bmpsx );
    wxMemoryDC mdc( bmp );

    mdc.SetTextForeground( GetGlobalColor( _T("GREEN4") ) );
    mdc.SetBackground( wxBrush( GetGlobalColor( _T("UINFD") ) ) );
    mdc.SetPen( wxPen( wxColour( 0, 0, 0 ) ) );
    mdc.SetBrush( wxBrush( GetGlobalColor( _T("UINFD") ) ) );
    mdc.Clear();

    mdc.DrawRectangle( 0, 0, bmpsx, bmpsy );

    mdc.SetFont( *pfont );
    wxString val;

    if( brightness == max ) val = _T("MAX");
    else
        if( brightness == min ) val = _T("MIN");
        else
            val.Printf( _T("%3d"), brightness );

    mdc.DrawText( val, 0, 0 );

    mdc.SelectObject( wxNullBitmap );

    g_pbrightness_indicator_dialog->SetBitmap( bmp );
    g_pbrightness_indicator_dialog->Show();
    g_pbrightness_indicator_dialog->Refresh();

    g_brightness_timeout = 3;           // seconds

}

void MyFrame::OnToolLeftClick( wxCommandEvent& event )
{
    if( s_ProgDialog ) return;

    switch( event.GetId() ){
        case ID_STKUP:
            DoStackUp();
            DoChartUpdate();
            break;

        case ID_STKDN:
            DoStackDown();
            DoChartUpdate();
            break;

        case ID_ZOOMIN: {
            cc1->ZoomCanvasIn( 2.0 );
            DoChartUpdate();
            break;
        }

        case ID_ZOOMOUT: {
            cc1->ZoomCanvasOut( 2.0 );
            DoChartUpdate();
            break;
        }

        case ID_ROUTE: {
            nRoute_State = 1;
            cc1->SetCursor( *cc1->pCursorPencil );
//            SubmergeToolbar();

            break;
        }

        case ID_FOLLOW: {
            TogglebFollow();
            break;
        }

#ifdef USE_S57
        case ID_TEXT: {
            ps52plib->SetShowS57Text( !ps52plib->GetShowS57Text() );
            if( g_toolbar ) g_toolbar->ToggleTool( ID_TEXT, ps52plib->GetShowS57Text() );
            cc1->ReloadVP();
            break;
        }
#endif

        case ID_AIS: {
            g_bShowAIS = !g_bShowAIS;
            if( g_toolbar ) g_toolbar->ToggleTool( ID_AIS, g_bShowAIS );
            cc1->ReloadVP();
            break;
        }

        case ID_SETTINGS: {

            bool bnewtoolbar = !( DoOptionsDialog() == 0 );

//              Apply various system settings
            ApplyGlobalSettings( true, bnewtoolbar );                 // flying update

            if( g_FloatingToolbarDialog ) g_FloatingToolbarDialog->RefreshFadeTimer();

            if( cc1->GetbShowCurrent() || cc1->GetbShowTide() ) LoadHarmonics();
//  The chart display options may have changed, especially on S57 ENC,
//  So, flush the cache and redraw
            cc1->ReloadVP();
            break;
        }

        case ID_CURRENT: {
            LoadHarmonics();

            if( ptcmgr->IsReady() ) {
                cc1->SetbShowCurrent( !cc1->GetbShowCurrent() );
                if( g_toolbar ) g_toolbar->ToggleTool( ID_CURRENT, cc1->GetbShowCurrent() );
                cc1->ReloadVP();
            } else {
                wxLogMessage( _T("Chart1::Event...TCMgr Not Available") );
                cc1->SetbShowCurrent( false );
                if( g_toolbar ) g_toolbar->ToggleTool( ID_CURRENT, false );
            }

            if( cc1->GetbShowCurrent() ) {
                FrameTCTimer.Start( TIMER_TC_VALUE_SECONDS * 1000, wxTIMER_CONTINUOUS );
                cc1->SetbTCUpdate( true );                        // force immediate update
            } else
                FrameTCTimer.Stop();

            cc1->Refresh( false );

            break;

        }

        case ID_TIDE: {
            LoadHarmonics();

            if( ptcmgr->IsReady() ) {
                cc1->SetbShowTide( !cc1->GetbShowTide() );
                if( g_toolbar ) g_toolbar->ToggleTool( ID_TIDE, cc1->GetbShowTide() );
                cc1->ReloadVP();
            } else {
                wxLogMessage( _("Chart1::Event...TCMgr Not Available") );
                cc1->SetbShowTide( false );
                if( g_toolbar ) g_toolbar->ToggleTool( ID_TIDE, false );
            }

            if( cc1->GetbShowTide() ) {
                FrameTCTimer.Start( TIMER_TC_VALUE_SECONDS * 1000, wxTIMER_CONTINUOUS );
                cc1->SetbTCUpdate( true );                        // force immediate update
            } else
                FrameTCTimer.Stop();

            cc1->Refresh( false );

            break;

        }

        case ID_HELP: {
            if( !g_pAboutDlg ) g_pAboutDlg = new about( this, &g_SData_Locn );

            g_pAboutDlg->Update();
            g_pAboutDlg->Show();

            break;
        }

        case ID_PRINT: {
            DoPrint();
            break;
        }

        case ID_COLSCHEME: {
            ToggleColorScheme();
            break;
        }

        case ID_TBEXIT: {
            Close();
            break;
        }

        case ID_ROUTEMANAGER: {
            if( NULL == pRouteManagerDialog )         // There is one global instance of the Dialog
            pRouteManagerDialog = new RouteManagerDialog( this );

            pRouteManagerDialog->UpdateRouteListCtrl();
            pRouteManagerDialog->UpdateTrkListCtrl();
            pRouteManagerDialog->UpdateWptListCtrl();
            pRouteManagerDialog->UpdateLayListCtrl();
            pRouteManagerDialog->Show();

            //    Required if RMDialog is not STAY_ON_TOP
#ifdef __WXOSX__
            pRouteManagerDialog->Centre();
            pRouteManagerDialog->Raise();
#endif
            break;
        }

        case ID_TRACK: {
            if( !g_bTrackActive ) TrackOn();
            else
                TrackOff();
            break;
        }

        case ID_TBSTATBOX: {
            ToggleCourseUp();
            break;
        }

        case ID_MOB: {
            ActivateMOB();
            break;
        }

        default: {
            //        Look for PlugIn tools
            //        If found, make the callback.
            //        TODO Modify this to allow multiple tools per plugin
            if( g_pi_manager ) {
                ArrayOfPlugInToolbarTools tool_array = g_pi_manager->GetPluginToolbarToolArray();
                for( unsigned int i = 0; i < tool_array.GetCount(); i++ ) {
                    PlugInToolbarToolContainer *pttc = tool_array.Item( i );
                    if( event.GetId() == pttc->id ) {
                        if( pttc->m_pplugin ) pttc->m_pplugin->OnToolbarToolCallback( pttc->id );
                    }
                }
            }
            break;
        }

    }         // switch
}

void MyFrame::ToggleColorScheme()
{
    ColorScheme s = GetColorScheme();
    int is = (int) s;
    is++;
    s = (ColorScheme) is;
    if( s == N_COLOR_SCHEMES ) s = GLOBAL_COLOR_SCHEME_RGB;

    SetAndApplyColorScheme( s );
}

void MyFrame::ToggleFullScreen()
{
    bool to = !IsFullScreen();
    long style = wxFULLSCREEN_NOBORDER | wxFULLSCREEN_NOCAPTION | wxFULLSCREEN_NOMENUBAR;

    if( g_FloatingToolbarDialog ) g_FloatingToolbarDialog->Show( g_bFullscreenToolbar | !to );

    ShowFullScreen( to, style );
    UpdateToolbar( global_color_scheme );
    Layout();
}

void MyFrame::ActivateMOB( void )
{
    //    The MOB point
    wxDateTime mob_time = wxDateTime::Now();
    wxString mob_label( _( "MAN OVERBOARD" ) );
    mob_label += _T(" at ");
    mob_label += mob_time.FormatTime();

    RoutePoint *pWP_MOB = new RoutePoint( gLat, gLon, _T ( "mob" ), mob_label, GPX_EMPTY_STRING );
    pWP_MOB->m_bKeepXRoute = true;
    pSelect->AddSelectableRoutePoint( gLat, gLon, pWP_MOB );

    if( bGPSValid && !wxIsNaN(gCog) && !wxIsNaN(gSog) ) {
        //    Create a point that is one mile along the present course
        double zlat, zlon;
        ll_gc_ll( gLat, gLon, gCog, 1.0, &zlat, &zlon );

        RoutePoint *pWP_src = new RoutePoint( zlat, zlon, g_default_wp_icon,
                wxString( _( "1.0 NM along COG" ) ), GPX_EMPTY_STRING );
        pSelect->AddSelectableRoutePoint( zlat, zlon, pWP_src );

        Route *temp_route = new Route();
        pRouteList->Append( temp_route );

        temp_route->AddPoint( pWP_src );
        temp_route->AddPoint( pWP_MOB );

        pSelect->AddSelectableRouteSegment( gLat, gLon, zlat, zlon, pWP_src, pWP_MOB, temp_route );

        temp_route->m_RouteNameString = _("Temporary MOB Route");
        temp_route->m_RouteStartString = _("Assumed 1 Mile Point");
        ;
        temp_route->m_RouteEndString = mob_label;

        temp_route->m_bDeleteOnArrival = false;

        temp_route->SetRouteArrivalRadius( -1.0 );                    // never arrives

        temp_route->RebuildGUIDList();         // ensure the GUID list is intact and good

        if( g_pRouteMan->GetpActiveRoute() ) g_pRouteMan->DeactivateRoute();
        g_pRouteMan->ActivateRoute( temp_route, pWP_MOB );
    }

    if( pRouteManagerDialog && pRouteManagerDialog->IsShown() ) {
        pRouteManagerDialog->UpdateRouteListCtrl();
        pRouteManagerDialog->UpdateWptListCtrl();
    }

    cc1->Refresh( false );

    wxString mob_message( _( "MAN OVERBOARD" ) );
    mob_message += _T(" Time: ");
    mob_message += mob_time.Format();
    mob_message += _T("  Position: ");
    mob_message += toSDMM( 1, gLat );
    mob_message += _T("   ");
    mob_message += toSDMM( 2, gLon );
    wxLogMessage( mob_message );

}
void MyFrame::TrackOn( void )
{
    g_bTrackActive = true;
    g_pActiveTrack = new Track();

    g_pActiveTrack->SetTrackTimer( g_TrackIntervalSeconds );
    g_pActiveTrack->SetTrackDeltaDistance( g_TrackDeltaDistance );
    g_pActiveTrack->SetTPTime( g_bTrackTime );
    g_pActiveTrack->SetTPDist( g_bTrackDistance );

    pRouteList->Append( g_pActiveTrack );
    g_pActiveTrack->Start();

    if( g_toolbar ) g_toolbar->ToggleTool( ID_TRACK, g_bTrackActive );

}

void MyFrame::TrackOff( bool do_add_point )
{
    if( g_pActiveTrack ) {
        g_pActiveTrack->Stop( do_add_point );

        if( g_pActiveTrack->GetnPoints() < 2 ) g_pRouteMan->DeleteRoute( g_pActiveTrack );
        else
            if( g_bTrackDaily ) {
                if( g_pActiveTrack->DoExtendDaily() ) g_pRouteMan->DeleteRoute( g_pActiveTrack );
            }

    }

    g_pActiveTrack = NULL;

    g_bTrackActive = false;

    if( pRouteManagerDialog && pRouteManagerDialog->IsShown() ) {
        pRouteManagerDialog->UpdateTrkListCtrl();
        pRouteManagerDialog->UpdateRouteListCtrl();
    }

    if( g_toolbar ) g_toolbar->ToggleTool( ID_TRACK, g_bTrackActive );
}

void MyFrame::TrackMidnightRestart( void )
{
    if( !g_pActiveTrack ) return;

    Track *pPreviousTrack = g_pActiveTrack;
    TrackOff( true );
    TrackOn();
    g_pActiveTrack->FixMidnight( pPreviousTrack );

    if( pRouteManagerDialog && pRouteManagerDialog->IsShown() ) {
        pRouteManagerDialog->UpdateTrkListCtrl();
        pRouteManagerDialog->UpdateRouteListCtrl();
    }
}

void MyFrame::ToggleCourseUp( void )
{
    g_bCourseUp = !g_bCourseUp;

    if( g_bCourseUp ) {
        //    Stuff the COGAvg table in case COGUp is selected
        double stuff = 0.;
        if( !wxIsNaN(gCog) ) stuff = gCog;

        for( int i = 0; i < g_COGAvgSec; i++ )
            COGTable[i] = stuff;
        g_COGAvg = stuff;
    }

    DoCOGSet();
    UpdateGPSCompassStatusBox( true );
    DoChartUpdate();
    cc1->ReloadVP();
}

void MyFrame::ToggleENCText( void )
{
#ifdef USE_S57
    if( ps52plib ) {
        ps52plib->SetShowS57Text( !ps52plib->GetShowS57Text() );
        if( g_toolbar ) g_toolbar->ToggleTool( ID_TEXT, ps52plib->GetShowS57Text() );
        cc1->ReloadVP();
    }

#endif
}

void MyFrame::ToggleSoundings( void )
{
#ifdef USE_S57
    if( ps52plib ) {
        ps52plib->SetShowSoundings( !ps52plib->GetShowSoundings() );
        cc1->ReloadVP();
    }
#endif
}

void MyFrame::ToggleLights( void )
{
#ifdef USE_S57
    if( ps52plib ) {
        for( unsigned int iPtr = 0; iPtr < ps52plib->pOBJLArray->GetCount(); iPtr++ ) {
            OBJLElement *pOLE = (OBJLElement *) ( ps52plib->pOBJLArray->Item( iPtr ) );
            if( !strncmp( pOLE->OBJLName, "LIGHTS", 6 ) ) pOLE->nViz = !pOLE->nViz;
        }
        ps52plib->GenerateStateHash();
        cc1->ReloadVP();
    }
#endif
}

void MyFrame::ToggleRocks( void )
{
#ifdef USE_S57
    if( ps52plib ) {
        int vis;
        // Need to loop once for UWTROC, which is our "master", then for
        // other categories, since order is unknown?
        for( unsigned int iPtr = 0; iPtr < ps52plib->pOBJLArray->GetCount(); iPtr++ ) {
            OBJLElement *pOLE = (OBJLElement *) ( ps52plib->pOBJLArray->Item( iPtr ) );
            if( !strncmp( pOLE->OBJLName, "UWTROC", 6 ) ) {
                pOLE->nViz = !pOLE->nViz;
                vis = pOLE->nViz;
            }
        }
        for( unsigned int iPtr = 0; iPtr < ps52plib->pOBJLArray->GetCount(); iPtr++ ) {
            OBJLElement *pOLE = (OBJLElement *) ( ps52plib->pOBJLArray->Item( iPtr ) );
            if( !strncmp( pOLE->OBJLName, "OBSTRN", 6 ) ) {
                pOLE->nViz = vis;
            }
            if( !strncmp( pOLE->OBJLName, "WRECKS", 6 ) ) {
                pOLE->nViz = vis;
            }
        }
        ps52plib->GenerateStateHash();
        cc1->ReloadVP();
    }
#endif
}

void MyFrame::TogglebFollow( void )
{
    if( !cc1->m_bFollow ) SetbFollow();
    else
        ClearbFollow();
}

void MyFrame::SetbFollow( void )
{
    cc1->m_bFollow = true;
    if( g_toolbar ) g_toolbar->ToggleTool( ID_FOLLOW, cc1->m_bFollow );

    DoChartUpdate();
    cc1->ReloadVP();

}

void MyFrame::ClearbFollow( void )
{
    //    Center the screen on the GPS position, for lack of a better place
    vLat = gLat;
    vLon = gLon;
    cc1->m_bFollow = false;
    if( g_toolbar ) g_toolbar->ToggleTool( ID_FOLLOW, cc1->m_bFollow );
    DoChartUpdate();
    cc1->ReloadVP();

}

void MyFrame::ToggleChartOutlines( void )
{
    if( !g_bShowOutlines ) g_bShowOutlines = true;
    else
        g_bShowOutlines = false;

    cc1->Refresh( false );

}

void MyFrame::SetToolbarItemState( int tool_id, bool state )
{
    if( g_toolbar ) g_toolbar->ToggleTool( tool_id, state );
}

void MyFrame::SetToolbarItemBitmaps( int tool_id, wxBitmap *bmp, wxBitmap *bmpRollover )
{
    if( g_toolbar ) {
        g_toolbar->SetToolBitmaps( tool_id, bmp, bmpRollover );
        wxRect rect = g_toolbar->GetToolRect( tool_id );
        g_toolbar->RefreshRect( rect );
    }
}

void MyFrame::ApplyGlobalSettings( bool bFlyingUpdate, bool bnewtoolbar )
{
    //             ShowDebugWindow as a wxStatusBar
    m_StatusBarFieldCount = 5;

#ifdef __WXMSW__
    UseNativeStatusBar( false );              // better for MSW, undocumented in frame.cpp
#endif

    if( pConfig->m_bShowDebugWindows ) {
        if( !m_pStatusBar ) {
            m_pStatusBar = CreateStatusBar( m_StatusBarFieldCount, 0 );   // No wxST_SIZEGRIP needed
            ApplyGlobalColorSchemetoStatusBar();
            SendSizeEvent();                        // seem only needed for MSW...
        }

    } else {
        if( m_pStatusBar ) {
            m_pStatusBar->Destroy();
            m_pStatusBar = NULL;
            SetStatusBar( NULL );

            SendSizeEvent();                        // seem only needed for MSW...
            Refresh( false );
        }
    }

    if( bnewtoolbar ) UpdateToolbar( global_color_scheme );

}

void MyFrame::SubmergeToolbarIfOverlap( int x, int y, int margin )
{
    if( g_FloatingToolbarDialog ) {
        wxRect rect = g_FloatingToolbarDialog->GetScreenRect();
        rect.Inflate( margin );
        if( rect.Contains( x, y ) ) g_FloatingToolbarDialog->Submerge();
    }
}

void MyFrame::SubmergeToolbar( void )
{
    if( g_FloatingToolbarDialog ) g_FloatingToolbarDialog->Submerge();
}

void MyFrame::SurfaceToolbar( void )
{
    if( g_FloatingToolbarDialog && g_FloatingToolbarDialog->IsToolbarShown() ) {
        if( IsFullScreen() ) {
            if( g_bFullscreenToolbar ) {
                g_FloatingToolbarDialog->Surface();
            }
        } else
            g_FloatingToolbarDialog->Surface();
    }
}

void MyFrame::JumpToPosition( double lat, double lon, double scale )
{
    vLat = lat;
    vLon = lon;
    cc1->m_bFollow = false;
    DoChartUpdate();

    cc1->SetViewPoint( lat, lon, scale, 0, cc1->GetVPRotation() );
    cc1->ReloadVP();

    SetToolbarItemState( ID_FOLLOW, false );

//      RequestNewToolbar();
}

int MyFrame::DoOptionsDialog()
{
    bool b_refresh_after_options = false;
    static int lastPage = -1;

    ::wxBeginBusyCursor();
    options SetDlg( this, -1, _("ToolBox") );
    ::wxEndBusyCursor();

//    Set initial Chart Dir
    SetDlg.SetInitChartDir( *pInit_Chart_Dir );

//      Pass two working pointers for Chart Dir Dialog
    SetDlg.SetCurrentDirList( ChartData->GetChartDirArray() );
    ArrayOfCDI *pWorkDirArray = new ArrayOfCDI;
    SetDlg.SetWorkDirListPtr( pWorkDirArray );

//  Grab a copy of the current NMEA source and AP Port and AIS Port
    wxString previous_NMEA_source( *pNMEADataSource );
    bool previous_bGarminHost = g_bGarminHost;

    wxString previous_NMEA_APPort( *pNMEA_AP_Port );
    wxString previous_AIS_Port( *pAIS_Port );

//      Pass a ptr to MyConfig, for updates
    SetDlg.SetConfigPtr( pConfig );

    SetDlg.SetInitialSettings();

    bDBUpdateInProgress = true;

    bool bPrevPrintIcon = g_bShowPrintIcon;

    bool bPrevTrackIcon = g_bShowTrackIcon;
    bool bPrevQuilt = g_bQuiltEnable;
    bool bPrevFullScreenQuilt = g_bFullScreenQuilt;
    bool bPrevOGL = g_bopengl;

    wxString prev_locale = g_locale;

//    Pause all of the async classes
#ifdef USE_WIFI_CLIENT
    if(pWIFI)
    pWIFI->Pause();
#endif

    if( g_pAIS ) g_pAIS->Pause();
    if( g_pnmea ) g_pnmea->Pause();

    bool b_sub = false;
    if( g_FloatingToolbarDialog && g_FloatingToolbarDialog->IsShown() ) {
        wxRect bx_rect = SetDlg.GetScreenRect();
        wxRect tb_rect = g_FloatingToolbarDialog->GetScreenRect();
        if( tb_rect.Intersects( bx_rect ) ) b_sub = true;

        if( b_sub ) g_FloatingToolbarDialog->Submerge();
    }

    if( lastPage >= 0 ) SetDlg.itemNotebook4->SetSelection( lastPage );

    if( g_FloatingToolbarDialog) g_FloatingToolbarDialog->DisableTooltips();

<<<<<<< HEAD
    int rr = pSetDlg->ShowModal();
    if(rr == -1)
        int yp =5;
=======
    int rr = SetDlg.ShowModal();
>>>>>>> 4eb0e10c

    if( g_FloatingToolbarDialog) g_FloatingToolbarDialog->EnableTooltips();

    lastPage = SetDlg.lastPage;

    if( b_sub ) {
        SurfaceToolbar();
        cc1->SetFocus();
    }

#ifdef __WXGTK__
    Raise();                      // I dunno why...
#endif

    if( rr ) {
        if( ( rr & VISIT_CHARTS )
                && ( ( rr & CHANGE_CHARTS ) || ( rr & FORCE_UPDATE ) || ( rr & SCAN_UPDATE ) ) ) {

            //    Capture the currently open chart
            wxString chart_file_name;
            if( cc1->GetQuiltMode() ) {
                int dbi = cc1->GetQuiltRefChartdbIndex();
                chart_file_name = ChartData->GetDBChartFileName( dbi );
            } else
                if( Current_Ch ) chart_file_name = Current_Ch->GetFullPath();

            UpdateChartDatabaseInplace( *pWorkDirArray, ( ( rr & FORCE_UPDATE ) == FORCE_UPDATE ),
                    true, *pChartListFileName );

            //    Re-open the last open chart
            int dbii = ChartData->FinddbIndex( chart_file_name );
            ChartsRefresh( dbii, cc1->GetVP() );
        }

        if( ( *pNMEADataSource != previous_NMEA_source )
                || ( previous_bGarminHost != g_bGarminHost ) ) {
            if( g_pnmea ) g_pnmea->Close();
            delete g_pnmea;

            bGPSValid = false;

            //    If the selected port is the same as AIS port, override the name to force the
            //    NMEA class to expect muxed data from AIS decoder
            if( ( pNMEADataSource->IsSameAs( *pAIS_Port ) )
                    && ( !pNMEADataSource->Upper().Contains( _T("NONE") ) ) ) g_pnmea =
                    new NMEAHandler( ID_NMEA_WINDOW, gFrame, _T("AIS Port (Shared)"),
                            g_NMEABaudRate, &m_mutexNMEAEvent, false );
            else
                g_pnmea = new NMEAHandler( ID_NMEA_WINDOW, gFrame, *pNMEADataSource, g_NMEABaudRate,
                        &m_mutexNMEAEvent, g_bGarminHost );

            SetbFollow();
        }

        if( *pNMEA_AP_Port != previous_NMEA_APPort ) {
            if( pAPilot ) pAPilot->Close();
            delete pAPilot;
            pAPilot = new AutoPilotWindow( gFrame, *pNMEA_AP_Port );
        }

        if( *pAIS_Port != previous_AIS_Port ) {
            delete g_pAIS;
            g_pAIS = new AIS_Decoder( ID_AIS_WINDOW, gFrame, *pAIS_Port, &m_mutexNMEAEvent );
            b_refresh_after_options = true;
        }

#ifdef USE_S57
        if( rr & S52_CHANGED ) {
            b_refresh_after_options = true;
        }
#endif

        if( ( rr & LOCALE_CHANGED ) || ( rr & STYLE_CHANGED ) ) {
            if( ( prev_locale != g_locale ) || ( rr & STYLE_CHANGED ) ) {
                OCPNMessageBox( _("Please restart OpenCPN to activate language or style changes."),
                        _("OpenCPN Info"), wxOK | wxICON_INFORMATION );
                if( rr & LOCALE_CHANGED ) g_blocale_changed = true;;
            }
        }

        if( rr & TOOLBAR_CHANGED ) b_refresh_after_options = true;

        if( bPrevOGL != g_bopengl ) b_refresh_after_options = true;

        if( ( ( rr & VISIT_CHARTS )
                && ( ( rr & CHANGE_CHARTS ) || ( rr & FORCE_UPDATE ) || ( rr & SCAN_UPDATE ) ) )
                || ( rr & GROUPS_CHANGED ) ) {
            ScrubGroupArray();
            ChartData->ApplyGroupArray( g_pGroupArray );
            SetGroupIndex( g_GroupIndex );
        }

        if( rr & GROUPS_CHANGED ) {
            pConfig->DestroyConfigGroups();
            pConfig->CreateConfigGroups( g_pGroupArray );
        }

        pConfig->UpdateSettings();

        if( g_pActiveTrack ) {
            g_pActiveTrack->SetTrackTimer( g_TrackIntervalSeconds );
            g_pActiveTrack->SetTrackDeltaDistance( g_TrackDeltaDistance );
            g_pActiveTrack->SetTPTime( g_bTrackTime );
            g_pActiveTrack->SetTPDist( g_bTrackDistance );
        }

        if( ( bPrevQuilt != g_bQuiltEnable ) || ( bPrevFullScreenQuilt != g_bFullScreenQuilt ) ) {
            cc1->SetQuiltMode( g_bQuiltEnable );
            SetupQuiltMode();
        }

        if( g_bCourseUp ) {
            //    Stuff the COGAvg table in case COGUp is selected
            double stuff = 0.;
            if( !wxIsNaN(gCog) ) stuff = gCog;
            for( int i = 0; i < g_COGAvgSec; i++ )
                COGTable[i] = stuff;

            g_COGAvg = stuff;

            //    Short circuit the COG timer to force immediate refresh of canvas in case COGUp is selected
            FrameCOGTimer.Stop();
            FrameCOGTimer.Start( 100, wxTIMER_CONTINUOUS );

            b_refresh_after_options = true;
        }

        //    Stuff the Filter tables
        double stuffcog = 0.;
        double stuffsog = 0.;
        if( !wxIsNaN(gCog) ) stuffcog = gCog;
        if( !wxIsNaN(gSog) ) stuffsog = gSog;

        for( int i = 0; i < MAX_COGSOG_FILTER_SECONDS; i++ ) {
            COGFilterTable[i] = stuffcog;
            SOGFilterTable[i] = stuffsog;
        }
        m_COGFilterLast = stuffcog;

    }

    SetChartUpdatePeriod( cc1->GetVP() );              // Pick up changes to skew compensator

//    Restart the async classes
#ifdef USE_WIFI_CLIENT
    if(pWIFI)
    pWIFI->UnPause();
#endif

    if( g_pAIS ) g_pAIS->UnPause();
    if( g_pnmea ) g_pnmea->UnPause();

    delete pWorkDirArray;

    bDBUpdateInProgress = false;

    if( g_FloatingToolbarDialog ) {
        if( IsFullScreen() && !g_bFullscreenToolbar ) g_FloatingToolbarDialog->Submerge();
    }

    if( ( bPrevPrintIcon != g_bShowPrintIcon ) || ( bPrevTrackIcon != g_bShowTrackIcon )
            || b_refresh_after_options ) return true;    // indicate a refresh is necessary;

    return false;
}

wxString MyFrame::GetGroupName( int igroup )
{
    ChartGroup *pGroup = g_pGroupArray->Item( igroup - 1 );
    return pGroup->m_group_name;
}

bool MyFrame::CheckGroup( int igroup )
{
    if( igroup == 0 ) return true;              // "all charts" is always OK

    ChartGroup *pGroup = g_pGroupArray->Item( igroup - 1 );
    bool b_chart_in_group = false;

    for( unsigned int j = 0; j < pGroup->m_element_array.GetCount(); j++ ) {
        wxString element_root = pGroup->m_element_array.Item( j )->m_element_name;

        for( unsigned int ic = 0; ic < (unsigned int) ChartData->GetChartTableEntries(); ic++ ) {
            ChartTableEntry *pcte = ChartData->GetpChartTableEntry( ic );
            wxString chart_full_path( pcte->GetpFullPath(), wxConvUTF8 );

            if( chart_full_path.StartsWith( element_root ) ) {
                b_chart_in_group = true;
                break;
            }
        }

        if( b_chart_in_group ) break;
    }

    return b_chart_in_group;                           // this group is empty

}

void MyFrame::ScrubGroupArray()
{
    //    For each group,
    //    make sure that each group element (dir or chart) references at least oneitem in the database.
    //    If not, remove the element.

    unsigned int igroup = 0;
    while( igroup < g_pGroupArray->GetCount() ) {
        bool b_chart_in_element = false;
        ChartGroup *pGroup = g_pGroupArray->Item( igroup );

        for( unsigned int j = 0; j < pGroup->m_element_array.GetCount(); j++ ) {
            wxString element_root = pGroup->m_element_array.Item( j )->m_element_name;

            for( unsigned int ic = 0; ic < (unsigned int) ChartData->GetChartTableEntries();
                    ic++ ) {
                ChartTableEntry *pcte = ChartData->GetpChartTableEntry( ic );
                wxString chart_full_path( pcte->GetpFullPath(), wxConvUTF8 );

                if( chart_full_path.StartsWith( element_root ) ) {
                    b_chart_in_element = true;
                    break;
                }
            }

            if( !b_chart_in_element )             // delete the element
            {
                ChartGroupElement *pelement = pGroup->m_element_array.Item( j );
                pGroup->m_element_array.RemoveAt( j );
                delete pelement;
            }
        }

        igroup++;                                 // next group
    }
}

// Flav: This method reloads all charts for convenience
void MyFrame::ChartsRefresh( int dbi_hint, ViewPort &vp, bool b_purge )
{
    if( !ChartData ) return;

    ::wxBeginBusyCursor();

    bool b_run = FrameTimer1.IsRunning();

    FrameTimer1.Stop();                  // stop other asynchronous activity

    cc1->InvalidateQuilt();
    cc1->SetQuiltRefChart( -1 );

    Current_Ch = NULL;

    delete pCurrentStack;
    pCurrentStack = NULL;

    if( b_purge ) ChartData->PurgeCache();

    //    Build a new ChartStack
    pCurrentStack = new ChartStack;
    ChartData->BuildChartStack( pCurrentStack, vLat, vLon );

    if( -1 != dbi_hint ) {
        if( cc1->GetQuiltMode() ) {
            pCurrentStack->SetCurrentEntryFromdbIndex( dbi_hint );
            cc1->SetQuiltRefChart( dbi_hint );
        } else {
            //      Open the saved chart
            ChartBase *pTentative_Chart;
            pTentative_Chart = ChartData->OpenChartFromDB( dbi_hint, FULL_INIT );

            if( pTentative_Chart ) {
                if( Current_Ch ) Current_Ch->Deactivate();

                Current_Ch = pTentative_Chart;
                Current_Ch->Activate();

                pCurrentStack->CurrentStackEntry = ChartData->GetStackEntry( pCurrentStack,
                        Current_Ch->GetFullPath() );
            } else
                SetChartThumbnail( dbi_hint );       // need to reset thumbnail on failed chart open
        }

        //          Refresh the Piano Bar
        if( stats ) {
            ArrayOfInts piano_active_chart_index_array;
            piano_active_chart_index_array.Add( pCurrentStack->GetCurrentEntrydbIndex() );
            stats->pPiano->SetActiveKeyArray( piano_active_chart_index_array );

            stats->Refresh( true );
        }

    } else {
        //    Select reference chart from the stack, as though clicked by user
        //    Make it the smallest scale chart on the stack
        pCurrentStack->CurrentStackEntry = pCurrentStack->nEntry - 1;
        int selected_index = pCurrentStack->GetCurrentEntrydbIndex();
        cc1->SetQuiltRefChart( selected_index );
    }

    //    Validate the correct single chart, or set the quilt mode as appropriate
    SetupQuiltMode();

    if( vp.IsValid() ) cc1->LoadVP( vp );
    else
        cc1->ReloadVP();

    UpdateControlBar();

    UpdateGPSCompassStatusBox( true );

    cc1->SetCursor( wxCURSOR_ARROW );

    if( b_run ) FrameTimer1.Start( TIMER_GFRAME_1, wxTIMER_CONTINUOUS );

    ::wxEndBusyCursor();

}

bool MyFrame::UpdateChartDatabaseInplace( ArrayOfCDI &DirArray, bool b_force, bool b_prog,
        wxString &ChartListFileName )
{
    bool b_run = FrameTimer1.IsRunning();
    FrameTimer1.Stop();                  // stop other asynchronous activity

    cc1->InvalidateQuilt();
    cc1->SetQuiltRefChart( -1 );

    Current_Ch = NULL;

    delete pCurrentStack;
    pCurrentStack = NULL;

    ::wxBeginBusyCursor();

    wxProgressDialog *pprog = NULL;
    if( b_prog ) {
        pprog = new wxProgressDialog( _("OpenCPN Chart Update"), _T(""), 100, this,
                wxPD_SMOOTH | wxPD_ELAPSED_TIME | wxPD_ESTIMATED_TIME | wxPD_REMAINING_TIME );

        //    Make sure the dialog is big enough to be readable
        pprog->Hide();
        wxSize sz = pprog->GetSize();
        wxSize csz = GetClientSize();
        sz.x = csz.x * 7 / 10;
        pprog->SetSize( sz );
        pprog->Centre();
        pprog->Update( 1, _T("") );
        pprog->Show();
        pprog->Raise();
    }

    wxLogMessage( _T("   ") );
    wxLogMessage( _T("Starting chart database Update...") );
    ChartData->Update( DirArray, b_force, pprog );
    ChartData->SaveBinary( &ChartListFileName );
    wxLogMessage( _T("Finished chart database Update") );
    wxLogMessage( _T("   ") );

    delete pprog;

    ::wxEndBusyCursor();

    pConfig->UpdateChartDirs( DirArray );

    if( b_run ) FrameTimer1.Start( TIMER_GFRAME_1, wxTIMER_CONTINUOUS );

    return true;
}

void MyFrame::ToggleQuiltMode( void )
{
    if( cc1 ) {
        bool cur_mode = cc1->GetQuiltMode();

        if( !cc1->GetQuiltMode() && g_bQuiltEnable ) cc1->SetQuiltMode( true );
        else
            if( cc1->GetQuiltMode() ) cc1->SetQuiltMode( false );

        if( cur_mode != cc1->GetQuiltMode() ) SetupQuiltMode();
    }
}

void MyFrame::SetQuiltMode( bool bquilt )
{
    if( cc1 ) cc1->SetQuiltMode( bquilt );
}

bool MyFrame::GetQuiltMode( void )
{
    if( cc1 ) return cc1->GetQuiltMode();
    else
        return false;
}

void MyFrame::SetupQuiltMode( void )
{

    if( cc1->GetQuiltMode() )                               // going to quilt mode
    {
        ChartData->LockCache();

        stats->pPiano->SetNoshowIndexArray( g_quilt_noshow_index_array );

        ocpnStyle::Style* style = g_StyleManager->GetCurrentStyle();

        stats->pPiano->SetVizIcon( new wxBitmap( style->GetIcon( _T("viz") ) ) );
        stats->pPiano->SetInVizIcon( new wxBitmap( style->GetIcon( _T("redX") ) ) );
        stats->pPiano->SetTMercIcon( new wxBitmap( style->GetIcon( _T("tmercprj") ) ) );
        stats->pPiano->SetSkewIcon( new wxBitmap( style->GetIcon( _T("skewprj") ) ) );

        stats->pPiano->SetRoundedRectangles( true );

        //    Select the proper Ref chart
        int target_new_dbindex = -1;
        if( pCurrentStack ) {
            target_new_dbindex = pCurrentStack->GetCurrentEntrydbIndex();

#ifdef QUILT_ONLY_MERC
            if(-1 != target_new_dbindex)
            {
                //    Check to see if the target new chart is Merc
                int proj = ChartData->GetDBChartProj(target_new_dbindex);
                int type = ChartData->GetDBChartType(target_new_dbindex);

                if(PROJECTION_MERCATOR != proj)
                {
                    // If it is not Merc, cannot use it for quilting
                    // walk the stack up looking for a satisfactory chart
                    int stack_index = pCurrentStack->CurrentStackEntry;

                    while((stack_index < pCurrentStack->nEntry-1) && (stack_index >= 0))
                    {
                        int proj_tent = ChartData->GetDBChartProj( pCurrentStack->GetDBIndex(stack_index));
                        int type_tent = ChartData->GetDBChartType( pCurrentStack->GetDBIndex(stack_index));

                        if((PROJECTION_MERCATOR ==proj_tent) && (type_tent == type))
                        {
                            target_new_dbindex = pCurrentStack->GetDBIndex(stack_index);
                            break;
                        }
                        stack_index++;
                    }
                }

            }
#endif
        }

        if( cc1->IsChartQuiltableRef( target_new_dbindex ) ) SelectQuiltRefdbChart(
                target_new_dbindex );
        else
            SelectQuiltRefdbChart( -1 );

        Current_Ch = NULL;                  // Bye....
        cc1->ReloadVP();

    } else                                                  // going to SC Mode
    {
        ArrayOfInts empty_array;
        stats->pPiano->SetActiveKeyArray( empty_array );
        stats->pPiano->SetNoshowIndexArray( empty_array );
        stats->pPiano->SetSubliteIndexArray( empty_array );
        stats->pPiano->SetVizIcon( NULL );
        stats->pPiano->SetInVizIcon( NULL );

        ocpnStyle::Style* style = g_StyleManager->GetCurrentStyle();

        stats->pPiano->SetTMercIcon( new wxBitmap( style->GetIcon( _T("tmercprj") ) ) );
        stats->pPiano->SetSkewIcon( new wxBitmap( style->GetIcon( _T("skewprj") ) ) );

        stats->pPiano->SetRoundedRectangles( false );

    }

    //    When shifting from quilt to single chart mode, select the "best" single chart to show
    if( !cc1->GetQuiltMode() ) {
        if( ChartData && ChartData->IsValid() ) {
            ChartData->UnLockCache();

            double tLat, tLon;
            if( cc1->m_bFollow == true ) {
                tLat = gLat;
                tLon = gLon;
            } else {
                tLat = vLat;
                tLon = vLon;
            }

            if( !Current_Ch ) {

                // Build a temporary chart stack based on tLat, tLon
                ChartStack TempStack;
                ChartData->BuildChartStack( &TempStack, tLat, tLon );

                //    Iterate over the quilt charts actually shown, looking for the largest scale chart that will be in the new chartstack....
                //    This will (almost?) always be the reference chart....

                ChartBase *Candidate_Chart = NULL;
                int cur_max_scale = (int) 1e8;

                ChartBase *pChart = cc1->GetFirstQuiltChart();
                while( pChart ) {
                    //  Is this pChart in new stack?
                    int tEntry = ChartData->GetStackEntry( &TempStack, pChart->GetFullPath() );
                    if( tEntry != -1 ) {
                        if( pChart->GetNativeScale() < cur_max_scale ) {
                            Candidate_Chart = pChart;
                            cur_max_scale = pChart->GetNativeScale();
                        }
                    }
                    pChart = cc1->GetNextQuiltChart();
                }

                Current_Ch = Candidate_Chart;

                //    If the quilt is empty, there is no "best" chart.
                //    So, open the smallest scale chart in the current stack
                if( NULL == Current_Ch ) {
                    Current_Ch = ChartData->OpenStackChartConditional( &TempStack,
                            TempStack.nEntry - 1, true, CHART_TYPE_DONTCARE,
                            CHART_FAMILY_DONTCARE );
                }
            }

            //  Invalidate all the charts in the quilt,
            // as any cached data may be region based and not have fullscreen coverage
            cc1->InvalidateAllQuiltPatchs();

            if( Current_Ch ) {
                int dbi = ChartData->FinddbIndex( Current_Ch->GetFullPath() );
                ArrayOfInts one_array;
                one_array.Add( dbi );
                stats->pPiano->SetActiveKeyArray( one_array );
            }

        }
        //    Invalidate the current stack so that it will be rebuilt on next tick
        if( pCurrentStack ) pCurrentStack->b_valid = false;
    }

}

void MyFrame::ClearRouteTool()
{
    if( g_toolbar ) g_toolbar->ToggleTool( ID_ROUTE, false );
}

void MyFrame::DoStackDown( void )
{
    int current_stack_index = pCurrentStack->CurrentStackEntry;

    if( 0 == current_stack_index ) return;

    if( !cc1->GetQuiltMode() ) SelectChartFromStack( current_stack_index - 1 );
    else {
        int new_dbIndex = pCurrentStack->GetDBIndex( current_stack_index - 1 );

        if( !cc1->IsChartQuiltableRef( new_dbIndex ) ) {
            ToggleQuiltMode();
            SelectChartFromStack( current_stack_index - 1 );
        } else
            SelectQuiltRefChart( current_stack_index - 1 );

    }

    cc1->SetQuiltChartHiLiteIndex( -1 );

    cc1->ReloadVP();
}

void MyFrame::DoStackUp( void )
{
    int current_stack_index = pCurrentStack->CurrentStackEntry;

    if( current_stack_index >= pCurrentStack->nEntry - 1 ) return;

    if( !cc1->GetQuiltMode() ) {
        SelectChartFromStack( current_stack_index + 1 );
    } else {
        int new_dbIndex = pCurrentStack->GetDBIndex( current_stack_index + 1 );

        if( !cc1->IsChartQuiltableRef( new_dbIndex ) ) {
            ToggleQuiltMode();
            SelectChartFromStack( current_stack_index + 1 );
        } else
            SelectQuiltRefChart( current_stack_index + 1 );
    }

    cc1->SetQuiltChartHiLiteIndex( -1 );

    cc1->ReloadVP();
}

//    Manage the application memory footprint on a periodic schedule
void MyFrame::OnMemFootTimer( wxTimerEvent& event )
{
    MemFootTimer.Stop();

    int memsize = GetApplicationMemoryUse();

    g_MemFootMB = 100;
    printf( "Memsize: %d  \n", memsize );
    // The application memory usage has exceeded the target, so try to manage it down....
    if( memsize > ( g_MemFootMB * 1000 ) ) {
        if( ChartData && cc1 ) {
            //    Get a local copy of the cache info
            wxArrayPtrVoid *pCache = ChartData->GetChartCache();
            unsigned int nCache = pCache->GetCount();
            CacheEntry *pcea = new CacheEntry[nCache];

            for( unsigned int i = 0; i < nCache; i++ ) {
                CacheEntry *pce = (CacheEntry *) ( pCache->Item( i ) );
                pcea[i] = *pce;                  //ChartBase *Ch = (ChartBase *)pce->pChart;
            }

            if( nCache > 1 ) {
                //    Bubble Sort the local cache entry array
                bool b_cont = true;
                while( b_cont ) {
                    b_cont = false;
                    for( unsigned int i = 0; i < nCache - 1; i++ ) {
                        if( pcea[i].RecentTime > pcea[i + 1].RecentTime ) {
                            CacheEntry tmp = pcea[i];
                            pcea[i] = pcea[i + 1];
                            pcea[i + 1] = tmp;
                            b_cont = true;
                            break;
                        }
                    }
                }

                //    Free up some chart cache entries until the memory footprint target is realized

                unsigned int idelete = 0;                 // starting at top. which is oldest
                unsigned int idelete_max = pCache->GetCount();

                //    How many can be deleted?
                unsigned int minimum_cache = 1;
                if( cc1->GetQuiltMode() ) minimum_cache = cc1->GetQuiltChartCount();

                while( ( memsize > ( g_MemFootMB * 1000 ) )
                        && ( pCache->GetCount() > minimum_cache ) && ( idelete < idelete_max ) ) {
                    int memsizeb = memsize;

                    ChartData->DeleteCacheChart( (ChartBase *) pcea[idelete].pChart );
                    idelete++;
                    memsize = GetApplicationMemoryUse();
                    printf( "delete, before: %d  after: %d\n", memsizeb, memsize );
                }

            }

            delete[] pcea;
        }

    }

//      MemFootTimer.Start(wxMax(g_MemFootSec * 1000, 60 * 1000), wxTIMER_CONTINUOUS);
    MemFootTimer.Start( 9000, wxTIMER_CONTINUOUS );
}

int ut_index;

void MyFrame::OnFrameTimer1( wxTimerEvent& event )
{

    if( s_ProgDialog ) {
        return;
    }

    if( g_unit_test_1 ) {
//            if((0 == ut_index) && GetQuiltMode())
//                  ToggleQuiltMode();

        cc1->m_bFollow = false;
        if( g_toolbar ) g_toolbar->ToggleTool( ID_FOLLOW, cc1->m_bFollow );

        if( ChartData ) {
            if( ut_index < ChartData->GetChartTableEntries() ) {
                const ChartTableEntry *cte = &ChartData->GetChartTableEntry( ut_index );
                double lat = ( cte->GetLatMax() + cte->GetLatMin() ) / 2;
                double lon = ( cte->GetLonMax() + cte->GetLonMin() ) / 2;

                vLat = lat;
                vLon = lon;

                cc1->SetViewPoint( lat, lon );

                if( cc1->GetQuiltMode() ) {
                    if( cc1->IsChartQuiltableRef( ut_index ) ) SelectQuiltRefdbChart( ut_index );
                } else
                    SelectdbChart( ut_index );

                double ppm = cc1->GetCanvasScaleFactor() / cte->GetScale();
                ppm /= 2;
                cc1->SetVPScale( ppm );

                cc1->ReloadVP();

                ut_index++;
            }
        }
    }
    g_tick++;

#ifdef __WXOSX__
    //    To fix an ugly bug in wxWidgets for Carbon.....
    //    Hide some Dialogs if the application is minimized....
    //    Add them to an array which will be Shown() in MyFrame::OnActivate()

    if(IsIconized())
    {
        if(g_FloatingToolbarDialog)
        {
            if(g_FloatingToolbarDialog->IsShown())
            g_FloatingToolbarDialog->Submerge();
        }

        if(console && console->IsShown())
        {
            console->Hide();
            g_MacShowDialogArray.Add(console);
        }

        if(pRouteManagerDialog && pRouteManagerDialog->IsShown())
        {
            pRouteManagerDialog->Hide();
            g_MacShowDialogArray.Add(pRouteManagerDialog);
        }
    }
#endif

//      Listen for quitflag to be set, requesting application close
    if( quitflag ) {
        wxLogMessage( _T("Got quitflag from SIGUSR1") );
        FrameTimer1.Stop();
        Close();
        return;
    }

    if( bDBUpdateInProgress ) return;

    FrameTimer1.Stop();

//    Manage the brightness dialog timeout
    if( g_brightness_timeout > 0 ) {
        g_brightness_timeout--;

        if( g_brightness_timeout == 0 ) {
            g_pbrightness_indicator_dialog->Destroy();
            g_pbrightness_indicator_dialog = NULL;
        }
    }

//  Update and check watchdog timer for GPS data source
    gGPS_Watchdog--;
    if( gGPS_Watchdog <= 0 ) {
        bGPSValid = false;
        if( g_nNMEADebug && ( gGPS_Watchdog == 0 ) ) wxLogMessage(
                _T("   ***GPS Watchdog timeout...") );
    }

//  Update and check watchdog timer for Mag Heading data source
    gHDx_Watchdog--;
    if( gHDx_Watchdog <= 0 ) {
        g_bHDxValid = false;
        gHdm = NAN;
        if( g_nNMEADebug && ( gHDx_Watchdog == 0 ) ) wxLogMessage(
                _T("   ***HDx Watchdog timeout...") );
    }

//  Update and check watchdog timer for True Heading data source
    gHDT_Watchdog--;
    if( gHDT_Watchdog <= 0 ) {
        g_bHDT_Rx = false;
        if( g_nNMEADebug && ( gHDT_Watchdog == 0 ) ) wxLogMessage(
                _T("   ***HDT Watchdog timeout...") );
    }

//  Update and check watchdog timer for GSV (Satellite data)
    gSAT_Watchdog--;
    if( gSAT_Watchdog <= 0 ) {
        g_bSatValid = false;
        if( g_nNMEADebug && ( gSAT_Watchdog == 0 ) ) wxLogMessage(
                _T("   ***SAT Watchdog timeout...") );
    }

    //   Check for anchorwatch alarms                                 // pjotrc 2010.02.15
    if( pAnchorWatchPoint1 ) {
        double dist;
        double brg;
        DistanceBearingMercator( pAnchorWatchPoint1->m_lat, pAnchorWatchPoint1->m_lon, gLat, gLon,
                &brg, &dist );
        double d = g_nAWMax;
        ( pAnchorWatchPoint1->GetName() ).ToDouble( &d );
        d = AnchorDistFix( d, AnchorPointMinDist, g_nAWMax );
        bool toofar = false;
        bool tooclose = false;
        if( d >= 0.0 ) toofar = ( dist * 1852. > d );
        if( d < 0.0 ) tooclose = ( dist * 1852 < -d );

        if( tooclose || toofar ) AnchorAlertOn1 = true;
        else
            AnchorAlertOn1 = false;
    } else
        AnchorAlertOn1 = false;

    if( pAnchorWatchPoint2 ) {
        double dist;
        double brg;
        DistanceBearingMercator( pAnchorWatchPoint2->m_lat, pAnchorWatchPoint2->m_lon, gLat, gLon,
                &brg, &dist );

        double d = g_nAWMax;
        ( pAnchorWatchPoint2->GetName() ).ToDouble( &d );
        d = AnchorDistFix( d, AnchorPointMinDist, g_nAWMax );
        bool toofar = false;
        bool tooclose = false;
        if( d >= 0 ) toofar = ( dist * 1852. > d );
        if( d < 0 ) tooclose = ( dist * 1852 < -d );

        if( tooclose || toofar ) AnchorAlertOn2 = true;
        else
            AnchorAlertOn2 = false;
    } else
        AnchorAlertOn2 = false;

//  Send current nav status data to log file on every half hour   // pjotrc 2010.02.09

    wxDateTime lognow = wxDateTime::Now();   // pjotrc 2010.02.09
    int hour = lognow.GetHour();
    lognow.MakeGMT();
    int minute = lognow.GetMinute();
    wxTimeSpan logspan = lognow.Subtract( g_loglast_time );
    if( ( logspan.IsLongerThan( wxTimeSpan( 0, 30, 0, 0 ) ) ) || ( minute == 0 )
            || ( minute == 30 ) ) {
        if( logspan.IsLongerThan( wxTimeSpan( 0, 1, 0, 0 ) ) ) {
            wxString day = lognow.FormatISODate();
            wxString utc = lognow.FormatISOTime();
            wxString navmsg = _T("LOGBOOK:  ");
            navmsg += day;
            navmsg += _T(" ");
            navmsg += utc;
            navmsg += _T(" UTC ");

            if( bGPSValid ) {
                wxString data;
                data.Printf( _T(" GPS Lat %10.5f Lon %10.5f "), gLat, gLon );
                navmsg += data;

                wxString cog;
                if( wxIsNaN(gCog) ) cog.Printf( _T("COG ----- ") );
                else
                    cog.Printf( _T("COG %10.5f "), gCog );

                wxString sog;
                if( wxIsNaN(gSog) ) sog.Printf( _T("SOG -----  ") );
                else
                    sog.Printf( _T("SOG %6.2f"), gSog );

                navmsg += cog;
                navmsg += sog;
            } else {
                wxString data;
                data.Printf( _T(" DR Lat %10.5f Lon %10.5f"), gLat, gLon );
                navmsg += data;
            }
            wxLogMessage( navmsg );
            g_loglast_time = lognow;

            if( hour == 0 && minute == 0 && g_bTrackDaily ) TrackMidnightRestart();

            int bells = ( hour % 4 ) * 2;     // 2 bells each hour
            if( minute != 0 ) bells++;       // + 1 bell on 30 minutes
            if( !bells ) bells = 8;     // 0 is 8 bells

            if( g_bPlayShipsBells && ( ( minute == 0 ) || ( minute == 30 ) ) ) {
                if( !bells_sound[bells - 1].IsOk() )            // load the bells sound
                {
                    wxString soundfile = _T("sounds");
                    appendOSDirSlash( &soundfile );
                    soundfile += wxString( bells_sound_file_name[bells - 1], wxConvUTF8 );
                    soundfile.Prepend( g_SData_Locn );
                    bells_sound[bells - 1].Create( soundfile );
                    wxLogMessage( _T("Using bells sound file: ") + soundfile );

                }

                if( bells_sound[bells - 1].IsOk() ) bells_sound[bells - 1].Play();
            }
        }
    }

//      Update the Toolbar Status windows and lower status bar the first time watchdog times out
    if( ( gGPS_Watchdog == 0 ) || ( gSAT_Watchdog == 0 ) ) {
        wxString sogcog( _T("SOG: ----- kts  COG: ----- Deg") );
        if( GetStatusBar() ) SetStatusText( sogcog, STAT_FIELD_SOGCOG );

        gCog = 0.0;                                 // say speed is zero to kill ownship predictor
    }

    if( cc1 ) {
        double cursor_lat, cursor_lon;
        cc1->GetCursorLatLon( &cursor_lat, &cursor_lon );

        wxString s1 = _("Cursor: ");
        s1 += toSDMM( 1, cursor_lat );
        s1 += _T(" ");
        s1 += toSDMM( 2, cursor_lon );
        if( GetStatusBar() ) SetStatusText( s1, STAT_FIELD_CURSOR_LL );

        double brg, dist;
        DistanceBearingMercator( cursor_lat, cursor_lon, gLat, gLon, &brg, &dist );
        wxString s;
        s.Printf( _("From Ownship: %03d Deg  %6.2f NMi"), (int) brg, dist );
        if( GetStatusBar() ) SetStatusText( s, STAT_FIELD_CURSOR_BRGRNG );
    }

//      Update the chart database and displayed chart
    bool bnew_view = false;

//    Do the chart update based on the global update period currently set
//    If in COG UP mode, the chart update is handled by COG Update timer
    if( !g_bCourseUp && ( 0 == m_ChartUpdatePeriod-- ) ) {
        bnew_view = DoChartUpdate();
        m_ChartUpdatePeriod = g_ChartUpdatePeriod;
    }

//      Update the active route, if any
    if( g_pRouteMan->UpdateProgress() ) {
        nBlinkerTick++;
        //    This RefreshRect will cause any active routepoint to blink
        if( g_pRouteMan->GetpActiveRoute() ) cc1->RefreshRect( g_blink_rect, false );
    }

//  Possibly save the current configuration
    if( 0 == ( g_tick % ( g_nautosave_interval_seconds ) ) ) {
        pConfig->UpdateSettings();
        pConfig->UpdateNavObj();
    }

//  Force own-ship drawing parameters
    cc1->SetOwnShipState( SHIP_NORMAL );

    if( cc1->GetQuiltMode() ) {
        double erf = cc1->GetQuiltMaxErrorFactor();
        if( erf > 0.02 ) cc1->SetOwnShipState( SHIP_LOWACCURACY );
    } else {
        if( Current_Ch ) {
            if( Current_Ch->GetChart_Error_Factor() > 0.02 ) cc1->SetOwnShipState(
                    SHIP_LOWACCURACY );
        }
    }

    if( !bGPSValid ) {
        cc1->SetOwnShipState( SHIP_INVALID );
        if( cc1->m_bFollow ) cc1->UpdateShips();
    }

    if( bGPSValid != m_last_bGPSValid ) {
        cc1->UpdateShips();
        bnew_view = true;                  // force a full Refresh()
        m_last_bGPSValid = bGPSValid;
    }

    //    If any PlugIn requested dynamic overlay callbacks, force a full canvas refresh
    //    thus, ensuring at least 1 Hz. callback.
    bool brq_dynamic = false;
    if( g_pi_manager ) {
        ArrayOfPlugIns *pplugin_array = g_pi_manager->GetPlugInArray();
        for( unsigned int i = 0; i < pplugin_array->GetCount(); i++ ) {
            PlugInContainer *pic = pplugin_array->Item( i );
            if( pic->m_bEnabled && pic->m_bInitState ) {
                if( pic->m_cap_flag & WANTS_DYNAMIC_OPENGL_OVERLAY_CALLBACK ) {
                    brq_dynamic = true;
                    break;
                }
            }
        }
    }

    if( brq_dynamic ) {
        cc1->Refresh();
        bnew_view = true;
    }

    FrameTimer1.Start( TIMER_GFRAME_1, wxTIMER_CONTINUOUS );

//  Invalidate the ChartCanvas window appropriately
//    In non-follow mode, invalidate the rectangles containing the AIS targets and the ownship, etc...
//    In follow mode, if there has already been a full screen refresh, there is no need to check ownship or AIS,
//       since they will be always drawn on the full screen paint.
    if( ( !cc1->m_bFollow ) || g_bCourseUp ) {
        cc1->UpdateShips();
        cc1->UpdateAIS();
        cc1->UpdateAlerts();
    } else {
        if( !bnew_view )                    // There has not been a Refresh() yet.....
        {
            cc1->UpdateAIS();
            cc1->UpdateAlerts();
        }
    }

    if( g_pais_query_dialog_active && g_pais_query_dialog_active->IsShown() ) g_pais_query_dialog_active->UpdateText();

    // Refresh AIS target list every 5 seconds to avoid blinking
    if( g_pAISTargetList && ( 0 == ( g_tick % ( 5 ) ) ) ) g_pAISTargetList->UpdateAISTargetList();

    //  Pick up any change Toolbar status displays
    UpdateGPSCompassStatusBox();
    UpdateAISTool();

    if( console && console->IsShown() ) {
//            console->Raise();
        console->RefreshConsoleData();
    }

    //  This little hack fixes a problem seen with some UniChrome OpenGL drivers
    //  We need a deferred resize to get glDrawPixels() to work right.
    //  So we set a trigger to generate a resize after 5 seconds....
    //  See the "UniChrome" hack elsewhere
    if( m_bdefer_resize ) {
        if( 0 == ( g_tick % ( 5 ) ) ) {
            printf( "___RESIZE\n" );
            SetSize( m_defer_size );
            g_pauimgr->Update();
            m_bdefer_resize = false;
        }
    }

}

void MyFrame::TouchAISActive( void )
{
    ocpnStyle::Style* style = g_StyleManager->GetCurrentStyle();

    if( m_pAISTool ) {
        if( ( !g_pAIS->IsAISSuppressed() ) && ( !g_pAIS->IsAISAlertGeneral() ) ) {
            g_nAIS_activity_timer = 5;                // seconds

            wxString iconName = _T("AIS_Normal_Active");
            if( g_pAIS->IsAISAlertGeneral() ) iconName = _T("AIS_AlertGeneral_Active");
            if( g_pAIS->IsAISSuppressed() ) iconName = _T("AIS_Suppressed_Active");

            if( m_lastAISiconName != iconName ) {
                int flag = TOOLICON_NORMAL;
                if( m_pAISTool->IsToggled() ) flag = TOOLICON_TOGGLED;
                m_pAISTool->SetNormalBitmap( style->GetToolIcon( iconName, flag ) );
                g_toolbar->Refresh();
                m_lastAISiconName = iconName;
            }
        }
    }
}

void MyFrame::UpdateAISTool( void )
{
    bool b_need_refresh = false;
    ocpnStyle::Style* style = g_StyleManager->GetCurrentStyle();

    wxString iconName;

    if( m_pAISTool ) {
        bool b_update = false;

        iconName = _T("AIS");
        if( g_pAIS->IsAISSuppressed() ) iconName = _T("AIS_Suppressed");
        if( g_pAIS->IsAISAlertGeneral() ) iconName = _T("AIS_AlertGeneral");

        //  Manage timeout for AIS activity indicator
        if( g_nAIS_activity_timer ) {
            g_nAIS_activity_timer--;

            if( 0 == g_nAIS_activity_timer ) b_update = true;
            else {
                iconName = _T("AIS_Normal_Active");
                if( g_pAIS->IsAISSuppressed() ) iconName = _T("AIS_Suppressed_Active");
                if( g_pAIS->IsAISAlertGeneral() ) iconName = _T("AIS_AlertGeneral_Active");

                if( ( m_lastAISiconName != iconName ) ) b_update = true;
            }

        } else {
            if( ( m_lastAISiconName != iconName ) ) b_update = true;
        }

        if( b_update ) {
            int flag = TOOLICON_NORMAL;
            if( m_pAISTool->IsToggled() ) flag = TOOLICON_TOGGLED;
            m_pAISTool->SetNormalBitmap( style->GetToolIcon( iconName, flag ) );
            b_need_refresh = true;
        }

    }

    if( b_need_refresh ) {
        g_toolbar->Refresh();
        m_lastAISiconName = iconName;
    }
}

//    Cause refresh of active Tide/Current data, if displayed
void MyFrame::OnFrameTCTimer( wxTimerEvent& event )
{
    if( cc1 ) {
        cc1->SetbTCUpdate( true );
        cc1->Refresh( false );
    }
}

//    Keep and update the Viewport rotation angle according to average COG for COGUP mode
void MyFrame::OnFrameCOGTimer( wxTimerEvent& event )
{
//      return;
    FrameCOGTimer.Stop();

    DoCOGSet();

    //    Restart the timer
    FrameCOGTimer.Start( g_COGAvgSec * 1000, wxTIMER_CONTINUOUS );
}

void MyFrame::DoCOGSet( void )
{
    double old_VPRotate = g_VPRotate;

    if( g_bCourseUp ) g_VPRotate = -g_COGAvg * PI / 180.;
    else
        g_VPRotate = 0.;

    if( cc1 ) cc1->SetVPRotation( g_VPRotate );

    if( g_bCourseUp ) {
        bool bnew_chart = DoChartUpdate();

        if( ( bnew_chart ) || ( old_VPRotate != g_VPRotate ) ) if( cc1 ) cc1->ReloadVP();
    }
}

void RenderShadowText( wxDC *pdc, wxFont *pFont, wxString& str, int x, int y )
{
#ifdef DrawText
#undef DrawText
#define FIXIT
#endif

    wxFont oldfont = pdc->GetFont(); // save current font

    pdc->SetFont( *pFont );
    pdc->SetTextForeground( GetGlobalColor( _T("CHGRF") ) );
    pdc->SetBackgroundMode( wxTRANSPARENT );

    pdc->DrawText( str, x, y + 1 );
    pdc->DrawText( str, x, y - 1 );
    pdc->DrawText( str, x + 1, y );
    pdc->DrawText( str, x - 1, y );

    pdc->SetTextForeground( GetGlobalColor( _T("CHBLK") ) );

    pdc->DrawText( str, x, y );

    pdc->SetFont( oldfont );                  // restore last font

}

void MyFrame::UpdateGPSCompassStatusBox( bool b_force_new )
{
    int cc1_borderCompensation = 2;
    //    Look for overlap
    bool b_update = false;
    if( g_FloatingCompassDialog && g_FloatingToolbarDialog ) {
        // check to see if it would overlap if it was in its home position (upper right)
        wxSize parent_size = g_FloatingCompassDialog->GetParent()->GetSize();
        wxPoint tentative_pt_in_screen = g_FloatingCompassDialog->GetParent()->ClientToScreen(
                wxPoint(
                        parent_size.x - g_FloatingCompassDialog->GetSize().x
                                - cc1_borderCompensation, 0 ) );
        wxRect tentative_rect( tentative_pt_in_screen.x, tentative_pt_in_screen.y,
                g_FloatingCompassDialog->GetSize().x, g_FloatingCompassDialog->GetSize().y );

        wxRect tb_rect = g_FloatingToolbarDialog->GetScreenRect();

        //    if they would not intersect, go ahead and move it to the upper right
        if( !tb_rect.Intersects( tentative_rect ) ) {
            g_FloatingCompassDialog->Move( tentative_pt_in_screen );
        }

        wxRect cd_rect = g_FloatingCompassDialog->GetScreenRect();
        if( tb_rect.Intersects( cd_rect ) ) {
            if( cc1->ScreenToClient( cd_rect.GetLeftTop() ).y > 200 ) // assuming now at the bottom
                    {
                wxPoint posn_in_canvas = wxPoint(
                        cc1->GetSize().x - g_FloatingCompassDialog->GetSize().x
                                - cc1_borderCompensation, 0 );
                g_FloatingCompassDialog->Move( cc1->ClientToScreen( posn_in_canvas ) );
            } else {
                wxPoint posn_in_canvas =
                        wxPoint(
                                cc1->GetSize().x - g_FloatingCompassDialog->GetSize().x
                                        - cc1_borderCompensation,
                                cc1->GetSize().y
                                        - ( g_FloatingCompassDialog->GetSize().y
                                                + cc1_borderCompensation ) );
                g_FloatingCompassDialog->Move( cc1->ClientToScreen( posn_in_canvas ) );
            }
            b_update = true;
        }
    }

    if( g_FloatingCompassDialog ) {
        g_FloatingCompassDialog->UpdateStatus( b_force_new | b_update );
        g_FloatingCompassDialog->Update();
    }
}

int MyFrame::GetnChartStack( void )
{
    return pCurrentStack->nEntry;
}

//    Application memory footprint management

int MyFrame::GetApplicationMemoryUse( void )
{
    int memsize = -1;
#ifdef __LINUX__

    //    Use a contrived ps command to get the virtual memory size associated with this process
    wxWindow *fWin = wxWindow::FindFocus();

    wxArrayString outputArray;
    wxString cmd(_T("ps --no-headers -o vsize "));
    unsigned long pid = wxGetProcessId();
    wxString cmd1;
    cmd1.Printf(_T("%ld"), pid);
    cmd += cmd1;
    wxExecute(cmd, outputArray);

    if(outputArray.GetCount())
    {
        wxString s = outputArray.Item(0);
        long vtmp;
        if(s.ToLong(&vtmp))
        memsize = vtmp;
    }

    if(fWin)
    fWin->SetFocus();

#endif

#ifdef __WXMSW__
    HANDLE hProcess;
    PROCESS_MEMORY_COUNTERS pmc;

    unsigned long processID = wxGetProcessId();

    hProcess = OpenProcess( PROCESS_QUERY_INFORMATION | PROCESS_VM_READ, FALSE, processID );
    if( NULL == hProcess ) return 0;

    if( GetProcessMemoryInfo( hProcess, &pmc, sizeof( pmc ) ) ) {
        /*
         printf( "\tPageFaultCount: 0x%08X\n", pmc.PageFaultCount );
         printf( "\tPeakWorkingSetSize: 0x%08X\n",
         pmc.PeakWorkingSetSize );
         printf( "\tWorkingSetSize: 0x%08X\n", pmc.WorkingSetSize );
         printf( "\tQuotaPeakPagedPoolUsage: 0x%08X\n",
         pmc.QuotaPeakPagedPoolUsage );
         printf( "\tQuotaPagedPoolUsage: 0x%08X\n",
         pmc.QuotaPagedPoolUsage );
         printf( "\tQuotaPeakNonPagedPoolUsage: 0x%08X\n",
         pmc.QuotaPeakNonPagedPoolUsage );
         printf( "\tQuotaNonPagedPoolUsage: 0x%08X\n",
         pmc.QuotaNonPagedPoolUsage );
         printf( "\tPagefileUsage: 0x%08X\n", pmc.PagefileUsage );
         printf( "\tPeakPagefileUsage: 0x%08X\n",
         pmc.PeakPagefileUsage );
         */
        memsize = pmc.WorkingSetSize / 1024;
    }

    CloseHandle( hProcess );

#endif

    return memsize;
}

void MyFrame::HandlePianoClick( int selected_index, int selected_dbIndex )
{
    if( !pCurrentStack ) return;
    if( s_ProgDialog ) return;

    if( !cc1->GetQuiltMode() ) {
        if( m_bpersistent_quilt && g_bQuiltEnable ) {
            if( cc1->IsChartQuiltableRef( selected_dbIndex ) ) {
                ToggleQuiltMode();
                SelectQuiltRefdbChart( selected_dbIndex );
                m_bpersistent_quilt = false;
            } else {
                SelectChartFromStack( selected_index );
            }
        } else
            SelectChartFromStack( selected_index );
    } else {
        if( cc1->IsChartQuiltableRef( selected_dbIndex ) ) SelectQuiltRefdbChart(
                selected_dbIndex );
        else {
            ToggleQuiltMode();
            SelectdbChart( selected_dbIndex );
            m_bpersistent_quilt = true;
        }
    }

    cc1->SetQuiltChartHiLiteIndex( -1 );

    DoChartUpdate();
    cc1->ReloadVP();                  // Pick up the new selections
}

void MyFrame::HandlePianoRClick( int x, int y, int selected_index, int selected_dbIndex )
{
    if( !pCurrentStack ) return;
    if( s_ProgDialog ) return;

    PianoPopupMenu( x, y, selected_index, selected_dbIndex );
    UpdateControlBar();

    cc1->SetQuiltChartHiLiteIndex( -1 );

}

void MyFrame::HandlePianoRollover( int selected_index, int selected_dbIndex )
{
    if( !cc1 ) return;
    if( !pCurrentStack ) return;
    if( s_ProgDialog ) return;

    int sx, sy;
    stats->GetPosition( &sx, &sy );
    wxPoint key_location = stats->pPiano->GetKeyOrigin( selected_index );
    wxPoint rolloverPos = stats->GetParent()->ScreenToClient( wxPoint( sx, sy ) );
    rolloverPos.y -= 3;
    rolloverPos.x += key_location.x;

    if( !cc1->GetQuiltMode() ) {
        SetChartThumbnail( selected_index );
        cc1->ShowChartInfoWindow( key_location.x, sy + key_location.y, selected_dbIndex );
    } else {
        ArrayOfInts piano_chart_index_array = cc1->GetQuiltExtendedStackdbIndexArray();

        if( ( pCurrentStack->nEntry > 1 ) || ( piano_chart_index_array.GetCount() > 1 ) ) {
            cc1->ShowChartInfoWindow( rolloverPos.x, rolloverPos.y, selected_dbIndex );
            cc1->SetQuiltChartHiLiteIndex( selected_dbIndex );

            cc1->ReloadVP( false );         // no VP adjustment allowed
        } else
            if( pCurrentStack->nEntry == 1 ) {
                const ChartTableEntry &cte = ChartData->GetChartTableEntry(
                        pCurrentStack->GetDBIndex( 0 ) );
                if( CHART_TYPE_CM93COMP != cte.GetChartType() ) {
                    cc1->ShowChartInfoWindow( rolloverPos.x, rolloverPos.y, selected_dbIndex );
                    cc1->ReloadVP( false );
                } else
                    if( ( -1 == selected_index ) && ( -1 == selected_dbIndex ) ) {
                        cc1->ShowChartInfoWindow( rolloverPos.x, rolloverPos.y, selected_dbIndex );
                    }

            }
        SetChartThumbnail( -1 );        // hide all thumbs in quilt mode

    }
}

void MyFrame::HandlePianoRolloverIcon( int selected_index, int selected_dbIndex )
{
    if( !cc1 ) return;

    if( !cc1->GetQuiltMode() ) SetChartThumbnail( selected_index );
    else {
        cc1->SetQuiltChartHiLiteIndex( selected_dbIndex );
    }
}

double MyFrame::GetBestVPScale( ChartBase *pchart )
{
    if( pchart ) {
        double proposed_scale_onscreen = cc1->GetCanvasScaleFactor() / cc1->GetVPScale();

        if( ( g_bPreserveScaleOnX ) || ( CHART_TYPE_CM93COMP == pchart->GetChartType() ) ) {
            double new_scale_ppm = pchart->GetNearestPreferredScalePPM( cc1->GetVPScale() );
            proposed_scale_onscreen = cc1->GetCanvasScaleFactor() / new_scale_ppm;
        } else {
            //  This logic will bring the new chart onscreen at roughly twice the true paper scale equivalent.
            proposed_scale_onscreen = pchart->GetNativeScale() / 2;
            double equivalent_vp_scale = cc1->GetCanvasScaleFactor() / proposed_scale_onscreen;
            double new_scale_ppm = pchart->GetNearestPreferredScalePPM( equivalent_vp_scale );
            proposed_scale_onscreen = cc1->GetCanvasScaleFactor() / new_scale_ppm;
        }

        proposed_scale_onscreen =
                wxMin(proposed_scale_onscreen, pchart->GetNormalScaleMax(cc1->GetCanvasScaleFactor(), cc1->GetCanvasWidth()));
        proposed_scale_onscreen =
                wxMax(proposed_scale_onscreen, pchart->GetNormalScaleMin(cc1->GetCanvasScaleFactor(), g_b_overzoom_x));

        return cc1->GetCanvasScaleFactor() / proposed_scale_onscreen;
    } else
        return 1.0;
}

void MyFrame::SelectQuiltRefChart( int selected_index )
{
    ArrayOfInts piano_chart_index_array = cc1->GetQuiltExtendedStackdbIndexArray();
    int current_db_index = piano_chart_index_array.Item( selected_index );

    SelectQuiltRefdbChart( current_db_index );
}

void MyFrame::SelectQuiltRefdbChart( int db_index )
{
    if( pCurrentStack ) pCurrentStack->SetCurrentEntryFromdbIndex( db_index );

    cc1->SetQuiltRefChart( db_index );

    ChartBase *pc = ChartData->OpenChartFromDB( db_index, FULL_INIT );
    if( pc ) {
        double best_scale = GetBestVPScale( pc );
        cc1->SetVPScale( best_scale );
    }

}

void MyFrame::SelectChartFromStack( int index, bool bDir, ChartTypeEnum New_Type,
        ChartFamilyEnum New_Family )
{
    if( index < pCurrentStack->nEntry ) {
//      Open the new chart
        ChartBase *pTentative_Chart;
        pTentative_Chart = ChartData->OpenStackChartConditional( pCurrentStack, index, bDir,
                New_Type, New_Family );

        if( pTentative_Chart ) {
            if( Current_Ch ) Current_Ch->Deactivate();

            Current_Ch = pTentative_Chart;
            Current_Ch->Activate();

            pCurrentStack->CurrentStackEntry = ChartData->GetStackEntry( pCurrentStack,
                    Current_Ch->GetFullPath() );
        } else
            SetChartThumbnail( -1 );   // need to reset thumbnail on failed chart open

//      Setup the view
        double zLat, zLon;
        if( cc1->m_bFollow ) {
            zLat = gLat;
            zLon = gLon;
        } else {
            zLat = vLat;
            zLon = vLon;
        }

        double best_scale = GetBestVPScale( Current_Ch );

        cc1->SetViewPoint( zLat, zLon, best_scale, Current_Ch->GetChartSkew() * PI / 180.,
                cc1->GetVPRotation() );

        SetChartUpdatePeriod( cc1->GetVP() );

        UpdateGPSCompassStatusBox();           // Pick up the rotation

    }

    //          Refresh the Piano Bar
    if( stats ) {
        ArrayOfInts piano_active_chart_index_array;
        piano_active_chart_index_array.Add( pCurrentStack->GetCurrentEntrydbIndex() );
        stats->pPiano->SetActiveKeyArray( piano_active_chart_index_array );

        stats->Refresh( true );
    }
}

void MyFrame::SelectdbChart( int dbindex )
{
    if( dbindex >= 0 ) {
//      Open the new chart
        ChartBase *pTentative_Chart;
        pTentative_Chart = ChartData->OpenChartFromDB( dbindex, FULL_INIT );

        if( pTentative_Chart ) {
            if( Current_Ch ) Current_Ch->Deactivate();

            Current_Ch = pTentative_Chart;
            Current_Ch->Activate();

            pCurrentStack->CurrentStackEntry = ChartData->GetStackEntry( pCurrentStack,
                    Current_Ch->GetFullPath() );
        } else
            SetChartThumbnail( -1 );       // need to reset thumbnail on failed chart open

//      Setup the view
        double zLat, zLon;
        if( cc1->m_bFollow ) {
            zLat = gLat;
            zLon = gLon;
        } else {
            zLat = vLat;
            zLon = vLon;
        }

        double best_scale = GetBestVPScale( Current_Ch );

        cc1->SetViewPoint( zLat, zLon, best_scale, Current_Ch->GetChartSkew() * PI / 180.,
                cc1->GetVPRotation() );

        SetChartUpdatePeriod( cc1->GetVP() );

        UpdateGPSCompassStatusBox();           // Pick up the rotation

    }

    //          Refresh the Piano Bar
    if( stats ) {
        ArrayOfInts piano_active_chart_index_array;
        piano_active_chart_index_array.Add( pCurrentStack->GetCurrentEntrydbIndex() );
        stats->pPiano->SetActiveKeyArray( piano_active_chart_index_array );

        stats->Refresh( true );
    }
}

void MyFrame::SetChartUpdatePeriod( ViewPort &vp )
{
    //    Set the chart update period based upon chart skew and skew compensator

    g_ChartUpdatePeriod = 1;            // General default

    if( !vp.b_quilt ) {
        if( g_bskew_comp && ( fabs( vp.skew ) ) > 0.01 ) g_ChartUpdatePeriod =
                g_SkewCompUpdatePeriod;
    }

    m_ChartUpdatePeriod = g_ChartUpdatePeriod;
}

void MyFrame::SetChartThumbnail( int index )
{
    if( bDBUpdateInProgress ) return;

    if( NULL == pCurrentStack ) return;

    if( NULL == pthumbwin ) return;

    if( NULL == cc1 ) return;

    if( index == -1 ) {
        wxRect thumb_rect_in_parent = pthumbwin->GetRect();
        ;
        pthumbwin->pThumbChart = NULL;
        pthumbwin->Show( false );
        cc1->RefreshRect( thumb_rect_in_parent, FALSE );
    }

    else
        if( index < pCurrentStack->nEntry ) {
            if( ( ChartData->GetCSChartType( pCurrentStack, index ) == CHART_TYPE_KAP )
                    || ( ChartData->GetCSChartType( pCurrentStack, index ) == CHART_TYPE_GEO )
                    || ( ChartData->GetCSChartType( pCurrentStack, index ) == CHART_TYPE_PLUGIN ) ) {
                ChartBase *new_pThumbChart = ChartData->OpenChartFromStack( pCurrentStack, index );
                if( new_pThumbChart )         // chart opened ok
                {

                    ThumbData *pTD = new_pThumbChart->GetThumbData( 200, 200, gLat, gLon );
                    if( pTD ) {
                        pthumbwin->pThumbChart = new_pThumbChart;

                        pthumbwin->Resize();
                        pthumbwin->Show( true );
                        pthumbwin->Refresh( FALSE );
                    }

                    else {
                        wxLogMessage(
                                _T("    chart1.cpp:SetChartThumbnail...Could not create thumbnail") );
                        pthumbwin->pThumbChart = NULL;
                        pthumbwin->Show( false );
                        cc1->Refresh( FALSE );
                    }

                } else                            // some problem opening chart
                {
                    wxString fp = ChartData->GetFullPath( pCurrentStack, index );
                    fp.Prepend( _T("    chart1.cpp:SetChartThumbnail...Could not open chart ") );
                    wxLogMessage( fp );
                    pthumbwin->pThumbChart = NULL;
                    pthumbwin->Show( false );
                    cc1->Refresh( FALSE );
                }

            } else {
                ChartBase *new_pThumbChart = ChartData->OpenChartFromStack( pCurrentStack, index,
                        THUMB_ONLY );

                pthumbwin->pThumbChart = new_pThumbChart;

                if( new_pThumbChart ) {
                    ThumbData *pTD = new_pThumbChart->GetThumbData( 200, 200, gLat, gLon );
                    if( pTD ) {
                        pthumbwin->Resize();
                        pthumbwin->Show( true );
                        pthumbwin->Refresh( true );
                    } else
                        pthumbwin->Show( false );

                    cc1->Refresh( FALSE );
                }
            }
        }

}

void MyFrame::UpdateControlBar( void )
{
    if( !cc1 ) return;

    if( !stats ) return;

    if( !pCurrentStack ) return;

    ArrayOfInts piano_chart_index_array;
    ArrayOfInts empty_piano_chart_index_array;

    if( cc1->GetQuiltMode() ) {
        piano_chart_index_array = cc1->GetQuiltExtendedStackdbIndexArray();
//            if(piano_chart_index_array.GetCount() > 1)
        stats->pPiano->SetKeyArray( piano_chart_index_array );
//            else
//                  stats->pPiano->SetKeyArray(empty_piano_chart_index_array);

        ArrayOfInts piano_active_chart_index_array = cc1->GetQuiltCandidatedbIndexArray();
        stats->pPiano->SetActiveKeyArray( piano_active_chart_index_array );

        ArrayOfInts piano_eclipsed_chart_index_array = cc1->GetQuiltEclipsedStackdbIndexArray();
        stats->pPiano->SetSubliteIndexArray( piano_eclipsed_chart_index_array );

        stats->pPiano->SetNoshowIndexArray( g_quilt_noshow_index_array );

    } else {
        piano_chart_index_array = ChartData->GetCSArray( pCurrentStack );
//            if(piano_chart_index_array.GetCount() > 1)
        stats->pPiano->SetKeyArray( piano_chart_index_array );
//            else
//                  stats->pPiano->SetKeyArray(empty_piano_chart_index_array);

        ArrayOfInts piano_active_chart_index_array;
        piano_active_chart_index_array.Add( pCurrentStack->GetCurrentEntrydbIndex() );
        stats->pPiano->SetActiveKeyArray( piano_active_chart_index_array );

    }

    //    Set up the TMerc and Skew arrays
    ArrayOfInts piano_skew_chart_index_array;
    ArrayOfInts piano_tmerc_chart_index_array;
    ArrayOfInts piano_poly_chart_index_array;

    for( unsigned int ino = 0; ino < piano_chart_index_array.GetCount(); ino++ ) {
        const ChartTableEntry &ctei = ChartData->GetChartTableEntry(
                piano_chart_index_array.Item( ino ) );
        double skew_norm = ctei.GetChartSkew();
        if( skew_norm > 180. ) skew_norm -= 360.;

        if( ctei.GetChartProjectionType() == PROJECTION_TRANSVERSE_MERCATOR ) piano_tmerc_chart_index_array.Add(
                piano_chart_index_array.Item( ino ) );

        //    Polyconic skewed charts should show as skewed
        else
            if( ctei.GetChartProjectionType() == PROJECTION_POLYCONIC ) {
                if( fabs( skew_norm ) > 1. ) piano_skew_chart_index_array.Add(
                        piano_chart_index_array.Item( ino ) );
                else
                    piano_poly_chart_index_array.Add( piano_chart_index_array.Item( ino ) );
            } else
                if( fabs( skew_norm ) > 1. ) piano_skew_chart_index_array.Add(
                        piano_chart_index_array.Item( ino ) );

    }
    stats->pPiano->SetSkewIndexArray( piano_skew_chart_index_array );
    stats->pPiano->SetTmercIndexArray( piano_tmerc_chart_index_array );
    stats->pPiano->SetPolyIndexArray( piano_poly_chart_index_array );

    stats->FormatStat();
    stats->Refresh( true );

}

//----------------------------------------------------------------------------------
//      DoChartUpdate
//      Create a chartstack based on current lat/lon.
//      Update Current_Ch, using either current chart, if still in stack, or
//      smallest scale new chart in stack if not.
//      Return true if a Refresh(false) was called within.
//----------------------------------------------------------------------------------
bool MyFrame::DoChartUpdate( void )
{

    double tLat, tLon;           // Chart Stack location
    double vpLat, vpLon;         // ViewPort location

    bool bNewChart = false;
    bool bNewView = false;

    bool bNewPiano = false;
    bool bOpenSpecified;
    ChartStack LastStack;
    ChartBase *pLast_Ch;

    ChartStack WorkStack;

    if( !cc1 ) return false;
    if( bDBUpdateInProgress ) return false;
    if( !ChartData ) return false;

    int last_nEntry = -1;
    if( pCurrentStack ) last_nEntry = pCurrentStack->nEntry;

    //    Startup case:
    //    Quilting is enabled, but the last chart seen was not quiltable
    //    In this case, drop to single chart mode, set persistence flag,
    //    And open the specified chart
    if( bFirstAuto && ( g_restore_dbindex >= 0 ) ) {
        if( cc1->GetQuiltMode() ) {
            if( !cc1->IsChartQuiltableRef( g_restore_dbindex ) ) {
                ToggleQuiltMode();
                m_bpersistent_quilt = true;
                Current_Ch = NULL;
            }
        }
    }

    //      If in auto-follow mode, use the current glat,glon to build chart stack.
    //      Otherwise, use vLat, vLon gotten from click on chart canvas, or other means

    if( cc1->m_bFollow == true ) {
        tLat = gLat;
        tLon = gLon;
        vpLat = gLat;
        vpLon = gLon;

        // on lookahead mode, adjust the vp center point
        if( cc1 && g_bLookAhead ) {
            double angle = g_COGAvg + ( cc1->GetVPRotation() * 180. / PI );

            double pixel_deltay = fabs( cos( angle * PI / 180. ) ) * cc1->GetCanvasHeight() / 4;
            double pixel_deltax = fabs( sin( angle * PI / 180. ) ) * cc1->GetCanvasWidth() / 4;

            double pixel_delta_tent = sqrt(
                    ( pixel_deltay * pixel_deltay ) + ( pixel_deltax * pixel_deltax ) );

            double pixel_delta = 0;

            //    The idea here is to cancel the effect of LookAhead for slow gSog, to avoid
            //    jumping of the vp center point during slow maneuvering, or at anchor....
            if( !wxIsNaN(gSog) ) {
                if( gSog < 1.0 ) pixel_delta = 0.;
                else
                    if( gSog >= 3.0 ) pixel_delta = pixel_delta_tent;
                    else
                        pixel_delta = pixel_delta_tent * ( gSog - 1.0 ) / 2.0;
            }

            double meters_to_shift = cos( gLat * PI / 180. ) * pixel_delta / cc1->GetVPScale();

            double dir_to_shift = g_COGAvg;

            ll_gc_ll( gLat, gLon, dir_to_shift, meters_to_shift / 1852., &vpLat, &vpLon );
        }

    } else {
        tLat = vLat;
        tLon = vLon;
        vpLat = vLat;
        vpLon = vLon;

    }

    if( cc1->GetQuiltMode() ) {
        int current_db_index = -1;
        if( pCurrentStack ) current_db_index = pCurrentStack->GetCurrentEntrydbIndex(); // capture the currently selected Ref chart dbIndex
        else
            pCurrentStack = new ChartStack;

        ChartData->BuildChartStack( pCurrentStack, tLat, tLon );
        pCurrentStack->SetCurrentEntryFromdbIndex( current_db_index );

        if( bFirstAuto ) {
            double proposed_scale_onscreen = cc1->GetCanvasScaleFactor() / cc1->GetVPScale(); // as set from config load

            int initial_db_index = g_restore_dbindex;
            if( initial_db_index < 0 ) {
                if( pCurrentStack->nEntry ) {
                    if( ( g_restore_stackindex < pCurrentStack->nEntry )
                            && ( g_restore_stackindex >= 0 ) ) initial_db_index =
                            pCurrentStack->GetDBIndex( g_restore_stackindex );
                    else
                        initial_db_index = pCurrentStack->GetDBIndex( pCurrentStack->nEntry - 1 );
                } else
                    initial_db_index = 0;
            }

            if( pCurrentStack->nEntry ) {

                int initial_type = ChartData->GetDBChartType( initial_db_index );

                //    Check to see if the target new chart is quiltable as a reference chart

                if( !cc1->IsChartQuiltableRef( initial_db_index ) ) {
                    // If it is not quiltable, then walk the stack up looking for a satisfactory chart
                    // i.e. one that is quiltable and of the same type
                    int stack_index = g_restore_stackindex;

                    while( ( stack_index < pCurrentStack->nEntry - 1 ) && ( stack_index >= 0 ) ) {
                        int test_db_index = pCurrentStack->GetDBIndex( stack_index );
                        if( cc1->IsChartQuiltableRef( test_db_index )
                                && ( initial_type == ChartData->GetDBChartType( initial_db_index ) ) ) {
                            initial_db_index = test_db_index;
                            break;
                        }
                        stack_index++;
                    }
                }

                cc1->SetQuiltRefChart( initial_db_index );
                pCurrentStack->SetCurrentEntryFromdbIndex( initial_db_index );

                // Try to bound the inital Viewport scale to something reasonable for the selected reference chart
                if( ChartData ) {
                    ChartBase *pc = ChartData->OpenChartFromDB( initial_db_index, FULL_INIT );
                    if( pc ) {
                        proposed_scale_onscreen =
                                wxMin(proposed_scale_onscreen, pc->GetNormalScaleMax(cc1->GetCanvasScaleFactor(), cc1->GetCanvasWidth()));
                        proposed_scale_onscreen =
                                wxMax(proposed_scale_onscreen, pc->GetNormalScaleMin(cc1->GetCanvasScaleFactor(), g_b_overzoom_x));
                    }
                }

            }

            bNewView |= cc1->SetViewPoint( vpLat, vpLon,
                    cc1->GetCanvasScaleFactor() / proposed_scale_onscreen, 0,
                    cc1->GetVPRotation() );

        }

        bNewView |= cc1->SetViewPoint( vpLat, vpLon, cc1->GetVPScale(), 0, cc1->GetVPRotation() );

        goto update_finish;

    }

    //  Single Chart Mode from here....
    pLast_Ch = Current_Ch;
    ChartTypeEnum new_open_type;
    ChartFamilyEnum new_open_family;
    if( pLast_Ch ) {
        new_open_type = pLast_Ch->GetChartType();
        new_open_family = pLast_Ch->GetChartFamily();
    } else {
        new_open_type = CHART_TYPE_KAP;
        new_open_family = CHART_FAMILY_RASTER;
    }

    bOpenSpecified = bFirstAuto;
    bAutoOpen = true;                             // debugging

    //  Make sure the target stack is valid
    if( NULL == pCurrentStack ) pCurrentStack = new ChartStack;

    // Build a chart stack based on tLat, tLon
    if( 0 == ChartData->BuildChartStack( &WorkStack, tLat, tLon ) )       // Bogus Lat, Lon?
            {
        if( NULL == pDummyChart ) {
            pDummyChart = new ChartDummy;
            bNewChart = true;
        }

        if( Current_Ch ) if( Current_Ch->GetChartType() != CHART_TYPE_DUMMY ) bNewChart = true;

        Current_Ch = pDummyChart;

//    If the current viewpoint is invalid, set the default scale to something reasonable.
        double set_scale = cc1->GetVPScale();
        if( !cc1->GetVP().IsValid() ) set_scale = 1. / 200000.;

        bNewView |= cc1->SetViewPoint( tLat, tLon, set_scale, 0, cc1->GetVPRotation() );

        //      If the chart stack has just changed, there is new status
        if( !ChartData->EqualStacks( &WorkStack, pCurrentStack ) ) {
            bNewPiano = true;
            bNewChart = true;
        }

        //      Copy the new (by definition empty) stack into the target stack
        ChartData->CopyStack( pCurrentStack, &WorkStack );

        goto update_finish;
    }

    //              Check to see if Chart Stack has changed
    if( !ChartData->EqualStacks( &WorkStack, pCurrentStack ) ) {
        //      New chart stack, so...
        bNewPiano = true;

        //      Save a copy of the current stack
        ChartData->CopyStack( &LastStack, pCurrentStack );

        //      Copy the new stack into the target stack
        ChartData->CopyStack( pCurrentStack, &WorkStack );

        //  Is Current Chart in new stack?

        int tEntry = -1;
        if( NULL != Current_Ch )                                  // this handles startup case
        tEntry = ChartData->GetStackEntry( pCurrentStack, Current_Ch->GetFullPath() );

        if( tEntry != -1 )                // Current_Ch is in the new stack
                {
            pCurrentStack->CurrentStackEntry = tEntry;
            bNewChart = false;
        }

        else                           // Current_Ch is NOT in new stack
        {                                       // So, need to open a new chart
                                                //      Find the largest scale raster chart that opens OK

            ChartBase *pProposed = NULL;

            if( bAutoOpen ) {
                bool search_direction = false;        // default is to search from lowest to highest
                int start_index = 0;

                //    A special case:  If panning at high scale, open largest scale chart first
                if( ( LastStack.CurrentStackEntry == LastStack.nEntry - 1 )
                        || ( LastStack.nEntry == 0 ) ) {
                    search_direction = true;
                    start_index = pCurrentStack->nEntry - 1;
                }

                //    Another special case, open specified index on program start
                if( bOpenSpecified ) {
                    search_direction = false;
                    start_index = g_restore_stackindex;
                    if( ( start_index < 0 ) | ( start_index >= pCurrentStack->nEntry ) ) start_index =
                            0;
                    new_open_type = CHART_TYPE_DONTCARE;
                }

                pProposed = ChartData->OpenStackChartConditional( pCurrentStack, start_index,
                        search_direction, new_open_type, new_open_family );

//    Try to open other types/families of chart in some priority
                if( NULL == pProposed ) pProposed = ChartData->OpenStackChartConditional(
                        pCurrentStack, start_index, search_direction, CHART_TYPE_CM93COMP,
                        CHART_FAMILY_VECTOR );

                if( NULL == pProposed ) pProposed = ChartData->OpenStackChartConditional(
                        pCurrentStack, start_index, search_direction, CHART_TYPE_CM93COMP,
                        CHART_FAMILY_RASTER );

                bNewChart = true;

            }     // bAutoOpen

            else
                pProposed = NULL;

//  If no go, then
//  Open a Dummy Chart
            if( NULL == pProposed ) {
                if( NULL == pDummyChart ) {
                    pDummyChart = new ChartDummy;
                    bNewChart = true;
                }

                if( pLast_Ch ) if( pLast_Ch->GetChartType() != CHART_TYPE_DUMMY ) bNewChart = true;

                pProposed = pDummyChart;
            }

// Arriving here, pProposed points to an opened chart, or NULL.
            if( Current_Ch ) Current_Ch->Deactivate();
            Current_Ch = pProposed;

            if( Current_Ch ) {
                Current_Ch->Activate();
                pCurrentStack->CurrentStackEntry = ChartData->GetStackEntry( pCurrentStack,
                        Current_Ch->GetFullPath() );
            }
        }   // need new chart

// Arriving here, Current_Ch is opened and OK, or NULL
        if( NULL != Current_Ch ) {

//      Setup the view using the current scale
            double set_scale = cc1->GetVPScale();

//    If the current viewpoint is invalid, set the default scale to something reasonable.
            if( !cc1->GetVP().IsValid() ) set_scale = 1. / 200000.;
            else                                    // otherwise, match scale if elected.
            {
                double proposed_scale_onscreen;

                double new_scale_ppm = Current_Ch->GetNearestPreferredScalePPM( cc1->GetVPScale() );
                proposed_scale_onscreen = cc1->GetCanvasScaleFactor() / new_scale_ppm;

                //  This logic will bring a new chart onscreen at roughly twice the true paper scale equivalent.
                //  Note that first chart opened on application startup (bOpenSpecified = true) will open at the config saved scale
                if( bNewChart && !g_bPreserveScaleOnX && !bOpenSpecified ) {
                    proposed_scale_onscreen = Current_Ch->GetNativeScale() / 2;
                    double equivalent_vp_scale = cc1->GetCanvasScaleFactor()
                            / proposed_scale_onscreen;
                    double new_scale_ppm = Current_Ch->GetNearestPreferredScalePPM(
                            equivalent_vp_scale );
                    proposed_scale_onscreen = cc1->GetCanvasScaleFactor() / new_scale_ppm;
                }

                proposed_scale_onscreen =
                        wxMin(proposed_scale_onscreen, Current_Ch->GetNormalScaleMax(cc1->GetCanvasScaleFactor(), cc1->GetCanvasWidth()));
                proposed_scale_onscreen =
                        wxMax(proposed_scale_onscreen, Current_Ch->GetNormalScaleMin(cc1->GetCanvasScaleFactor(), g_b_overzoom_x));

                set_scale = cc1->GetCanvasScaleFactor() / proposed_scale_onscreen;
            }

            bNewView |= cc1->SetViewPoint( vpLat, vpLon, set_scale,
                    Current_Ch->GetChartSkew() * PI / 180., cc1->GetVPRotation() );

        }
    }         // new stack

    else                                                                 // No change in Chart Stack
    {
        if( ( cc1->m_bFollow ) && Current_Ch ) bNewView |= cc1->SetViewPoint( vpLat, vpLon,
                cc1->GetVPScale(), Current_Ch->GetChartSkew() * PI / 180., cc1->GetVPRotation() );
    }

    update_finish:

    //    Ask for a new tool bar if the stack is going to or coming from only one entry.
    if( pCurrentStack
            && ( ( ( pCurrentStack->nEntry <= 1 ) && m_toolbar_scale_tools_shown )
                    || ( ( pCurrentStack->nEntry > 1 ) && !m_toolbar_scale_tools_shown ) ) ) if( !bFirstAuto ) RequestNewToolbar();

    if( bNewPiano ) UpdateControlBar();

    //  Update the ownship position on thumbnail chart, if shown
    if( pthumbwin->IsShown() ) {
        if( pthumbwin->pThumbChart ) if( pthumbwin->pThumbChart->UpdateThumbData( gLat, gLon ) ) pthumbwin->Refresh(
                TRUE );
    }

    bFirstAuto = false;                           // Auto open on program start

    //  If we need a Refresh(), do it here...
    //  But don't duplicate a Refresh() done by SetViewPoint()
    if( bNewChart && !bNewView ) cc1->Refresh( false );

    return bNewChart | bNewView;
}

void MyFrame::MouseEvent( wxMouseEvent& event )
{
    int x, y;
    event.GetPosition( &x, &y );

}

void MyFrame::RemoveChartFromQuilt( int dbIndex )
{
    //    Remove the item from the list (if it appears) to avoid multiple addition
    for( unsigned int i = 0; i < g_quilt_noshow_index_array.GetCount(); i++ ) {
        if( g_quilt_noshow_index_array.Item( i ) == dbIndex ) // chart is already in the noshow list
                {
            g_quilt_noshow_index_array.RemoveAt( i );
            break;
        }
    }

    g_quilt_noshow_index_array.Add( dbIndex );

}

//          Piano window Popup Menu Handlers and friends

static int menu_selected_dbIndex;
static int menu_selected_index;

void MyFrame::PianoPopupMenu( int x, int y, int selected_index, int selected_dbIndex )
{
    //    No context menu if quilting is disabled
    if( !cc1->GetQuiltMode() ) return;

    menu_selected_dbIndex = selected_dbIndex;
    menu_selected_index = selected_index;

    wxMenu *pctx_menu = new wxMenu();

    //    Search the no-show array
    bool b_is_in_noshow = false;
    for( unsigned int i = 0; i < g_quilt_noshow_index_array.GetCount(); i++ ) {
        if( g_quilt_noshow_index_array.Item( i ) == selected_dbIndex ) // chart is in the noshow list
                {
            b_is_in_noshow = true;
            break;
        }
    }

    if( b_is_in_noshow ) {
        pctx_menu->Append( ID_PIANO_ENABLE_QUILT_CHART, _("Add this chart to quilt.") );
        Connect( ID_PIANO_ENABLE_QUILT_CHART, wxEVT_COMMAND_MENU_SELECTED,
                wxCommandEventHandler(MyFrame::OnPianoMenuEnableChart) );
    } else
        if( pCurrentStack->nEntry > 1 ) {
            pctx_menu->Append( ID_PIANO_DISABLE_QUILT_CHART, _("Remove this chart from quilt.") );
            Connect( ID_PIANO_DISABLE_QUILT_CHART, wxEVT_COMMAND_MENU_SELECTED,
                    wxCommandEventHandler(MyFrame::OnPianoMenuDisableChart) );
        }

    int sx, sy;
    stats->GetPosition( &sx, &sy );
    wxPoint pos = stats->GetParent()->ScreenToClient( wxPoint( sx, sy ) );
    wxPoint key_location = stats->pPiano->GetKeyOrigin( selected_index );
    pos.x += key_location.x;
    pos.y -= 30;

//        Invoke the drop-down menu
    if( pctx_menu->GetMenuItems().GetCount() ) PopupMenu( pctx_menu, pos );

    cc1->HideChartInfoWindow();
    stats->pPiano->ResetRollover();

    cc1->SetQuiltChartHiLiteIndex( -1 );

    cc1->ReloadVP();

    delete pctx_menu;
}

void MyFrame::OnPianoMenuEnableChart( wxCommandEvent& event )
{
    for( unsigned int i = 0; i < g_quilt_noshow_index_array.GetCount(); i++ ) {
        if( g_quilt_noshow_index_array.Item( i ) == menu_selected_dbIndex ) // chart is in the noshow list
                {
            g_quilt_noshow_index_array.RemoveAt( i );
            break;
        }
    }
}

void MyFrame::OnPianoMenuDisableChart( wxCommandEvent& event )
{
    RemoveChartFromQuilt( menu_selected_dbIndex );

//      It could happen that the chart being disabled is the reference chart....
    if( menu_selected_dbIndex == cc1->GetQuiltRefChartdbIndex() ) {
        int type = ChartData->GetDBChartType( menu_selected_dbIndex );

        int i = menu_selected_index + 1;          // select next smaller scale chart
        bool b_success = false;
        while( i < pCurrentStack->nEntry - 1 ) {
            int dbIndex = pCurrentStack->GetDBIndex( i );
            if( type == ChartData->GetDBChartType( dbIndex ) ) {
                SelectQuiltRefChart( i );
                b_success = true;
                break;
            }
            i++;
        }

        //    If that did not work, try to select the next larger scale compatible chart
        if( !b_success ) {
            i = menu_selected_index - 1;
            while( i > 0 ) {
                int dbIndex = pCurrentStack->GetDBIndex( i );
                if( type == ChartData->GetDBChartType( dbIndex ) ) {
                    SelectQuiltRefChart( i );
                    b_success = true;
                    break;
                }
                i--;
            }
        }
    }
}

//      Memory monitor support

bool GetMemoryStatus( int *mem_total, int *mem_used )
{

#ifdef __LINUX__

//      Use filesystem /proc/pid/status to determine memory status

    unsigned long processID = wxGetProcessId();
    wxTextFile file;
    wxString file_name;

    if(mem_used)
    {
        *mem_used = 0;
        file_name.Printf(_T("/proc/%d/status"), (int)processID);
        if(file.Open(file_name))
        {
            bool b_found = false;
            wxString str;
            for ( str = file.GetFirstLine(); !file.Eof(); str = file.GetNextLine() )
            {
                wxStringTokenizer tk(str, _T(" :"));
                while ( tk.HasMoreTokens() )
                {
                    wxString token = tk.GetNextToken();
                    if(token == _T("VmSize"))
                    {
                        wxStringTokenizer tkm(str, _T(" "));
                        wxString mem = tkm.GetNextToken();
                        long mem_extract = 0;
                        while(mem.Len())
                        {
                            mem.ToLong(&mem_extract);
                            if(mem_extract)
                            break;
                            mem = tkm.GetNextToken();
                        }

                        *mem_used = mem_extract;
                        b_found = true;
                        break;
                    }
                    else
                    break;
                }
                if(b_found)
                break;
            }
        }
    }

    if(mem_total)
    {
        *mem_total = 0;
        wxTextFile file_info;
        file_name = _T("/proc/meminfo");
        if(file_info.Open(file_name))
        {
            bool b_found = false;
            wxString str;
            for ( str = file_info.GetFirstLine(); !file_info.Eof(); str = file_info.GetNextLine() )
            {
                wxStringTokenizer tk(str, _T(" :"));
                while ( tk.HasMoreTokens() )
                {
                    wxString token = tk.GetNextToken();
                    if(token == _T("MemTotal"))
                    {
                        wxStringTokenizer tkm(str, _T(" "));
                        wxString mem = tkm.GetNextToken();
                        long mem_extract = 0;
                        while(mem.Len())
                        {
                            mem.ToLong(&mem_extract);
                            if(mem_extract)
                            break;
                            mem = tkm.GetNextToken();
                        }

                        *mem_total = mem_extract;
                        b_found = true;
                        break;
                    }
                    else
                    break;
                }
                if(b_found)
                break;
            }
        }
    }

#endif

#ifdef __WXMSW__
    HANDLE hProcess;
    PROCESS_MEMORY_COUNTERS pmc;

    unsigned long processID = wxGetProcessId();

    if( mem_used ) {
        hProcess = OpenProcess( PROCESS_QUERY_INFORMATION | PROCESS_VM_READ, FALSE, processID );

        if( hProcess && GetProcessMemoryInfo( hProcess, &pmc, sizeof( pmc ) ) ) {
            /*
             printf( "\tPageFaultCount: 0x%08X\n", pmc.PageFaultCount );
             printf( "\tPeakWorkingSetSize: 0x%08X\n",
             pmc.PeakWorkingSetSize );
             printf( "\tWorkingSetSize: 0x%08X\n", pmc.WorkingSetSize );
             printf( "\tQuotaPeakPagedPoolUsage: 0x%08X\n",
             pmc.QuotaPeakPagedPoolUsage );
             printf( "\tQuotaPagedPoolUsage: 0x%08X\n",
             pmc.QuotaPagedPoolUsage );
             printf( "\tQuotaPeakNonPagedPoolUsage: 0x%08X\n",
             pmc.QuotaPeakNonPagedPoolUsage );
             printf( "\tQuotaNonPagedPoolUsage: 0x%08X\n",
             pmc.QuotaNonPagedPoolUsage );
             printf( "\tPagefileUsage: 0x%08X\n", pmc.PagefileUsage );
             printf( "\tPeakPagefileUsage: 0x%08X\n",
             pmc.PeakPagefileUsage );
             */
            *mem_used = pmc.WorkingSetSize / 1024;
        }

        CloseHandle( hProcess );
    }

    if( mem_total ) {
        MEMORYSTATUSEX statex;

        statex.dwLength = sizeof( statex );

        GlobalMemoryStatusEx( &statex );
        /*
         _tprintf (TEXT("There is  %*ld percent of memory in use.\n"),
         WIDTH, statex.dwMemoryLoad);
         _tprintf (TEXT("There are %*I64d total Kbytes of physical memory.\n"),
         WIDTH, statex.ullTotalPhys/DIV);
         _tprintf (TEXT("There are %*I64d free Kbytes of physical memory.\n"),
         WIDTH, statex.ullAvailPhys/DIV);
         _tprintf (TEXT("There are %*I64d total Kbytes of paging file.\n"),
         WIDTH, statex.ullTotalPageFile/DIV);
         _tprintf (TEXT("There are %*I64d free Kbytes of paging file.\n"),
         WIDTH, statex.ullAvailPageFile/DIV);
         _tprintf (TEXT("There are %*I64d total Kbytes of virtual memory.\n"),
         WIDTH, statex.ullTotalVirtual/DIV);
         _tprintf (TEXT("There are %*I64d free Kbytes of virtual memory.\n"),
         WIDTH, statex.ullAvailVirtual/DIV);
         */

        *mem_total = statex.ullTotalPhys / 1024;
    }
#endif

    return true;

}

void MyFrame::DoPrint( void )
{
    if( NULL == g_printData ) {
        g_printData = new wxPrintData;
        g_printData->SetOrientation( wxLANDSCAPE );
        g_pageSetupData = new wxPageSetupDialogData;
    }

    wxPrintDialogData printDialogData( *g_printData );
    printDialogData.EnablePageNumbers( false );

    wxPrinter printer( &printDialogData );

    MyPrintout printout( _("Chart Print") );
    if( !printer.Print( this, &printout, true ) ) {
        if( wxPrinter::GetLastError() == wxPRINTER_ERROR ) OCPNMessageBox(
                _("There was a problem printing.\nPerhaps your current printer is not set correctly?"),
                _T("OpenCPN"), wxOK );
//        else
//            OCPNMessageBox(_T("Print Cancelled"), _T("OpenCPN"), wxOK);
    } else {
        ( *g_printData ) = printer.GetPrintDialogData().GetPrintData();
    }

// Pass two printout objects: for preview, and possible printing.
    /*
     wxPrintDialogData printDialogData(* g_printData);
     wxPrintPreview *preview = new wxPrintPreview(new MyPrintout, new MyPrintout, & printDialogData);
     if (!preview->Ok())
     {
     delete preview;
     OCPNMessageBox(_T("There was a problem previewing.\nPerhaps your current printer is not set correctly?"), _T("Previewing"), wxOK);
     return;
     }

     wxPreviewFrame *frame = new wxPreviewFrame(preview, this, _T("Demo Print Preview"), wxPoint(100, 100), wxSize(600, 650));
     frame->Centre(wxBOTH);
     frame->Initialize();
     frame->Show();
     */

}

// toh, 2009.02.15
void MyFrame::DoExportGPX( void )
{
    if( pConfig ) pConfig->ExportGPX( this );
}

// toh, 2009.02.16
void MyFrame::DoImportGPX( void )
{
    if( pConfig ) {
        pConfig->ImportGPX( this );
        Refresh();
    }
}

//---------------------------------------------------------------------------------------------------------
//
//              Private Memory Management
//
//---------------------------------------------------------------------------------------------------------

void *x_malloc( size_t t )
{
    void *pr = malloc( t );

    //      malloc fails
    if( NULL == pr ) {
        wxLogMessage( _T("x_malloc...malloc fails with request of %d bytes."), t );

        // Cat the /proc/meminfo file

        char *p;
        char buf[2000];
        int len;

        int fd = open( "/proc/meminfo", O_RDONLY );

        if( fd == -1 ) exit( 1 );

        len = read( fd, buf, sizeof( buf ) - 1 );
        if( len <= 0 ) {
            close( fd );
            exit( 1 );
        }
        close( fd );
        buf[len] = 0;

        p = buf;
        while( *p ) {
//                        printf("%c", *p++);
        }

        exit( 0 );
        return NULL;                            // for MSVC
    }

    else {
        if( t > malloc_max ) {
            malloc_max = t;
//                      wxLogMessage(_T("New malloc_max: %d", malloc_max));
        }

        return pr;                                      // good return
    }

}

void MyFrame::OnEvtTHREADMSG( wxCommandEvent & event )
{
    wxLogMessage( event.GetString() );
}

void MyFrame::OnEvtOCPN_NMEA( OCPN_NMEAEvent & event )
{
    wxString sfixtime;
    bool bshow_tick = false;
    bool bis_recognized_sentence = true; //PL

    wxString str_buf = event.GetNMEAString();

    if( g_nNMEADebug && ( g_total_NMEAerror_messages < g_nNMEADebug ) ) {
        g_total_NMEAerror_messages++;
        wxString msg( _T("MEH.NMEA Sentence received...") );
        msg.Append( str_buf );
        wxLogMessage( msg );
    }

    if( g_NMEALogWindow ) {
        wxDateTime now = wxDateTime::Now();
        wxString ss = now.FormatISOTime();
        ss.Append( _T("  ") );
        ss.Append( str_buf );
        g_NMEALogWindow->Add( ss );
        g_NMEALogWindow->Refresh( false );
    }

    //    Send NMEA sentences to PlugIns
    if( g_pi_manager ) g_pi_manager->SendNMEASentenceToAllPlugIns( str_buf );

    m_NMEA0183 << str_buf;
    if( m_NMEA0183.PreParse() ) {
        if( m_NMEA0183.LastSentenceIDReceived == _T("RMC") ) {
            if( m_NMEA0183.Parse() ) {
                if( m_NMEA0183.Rmc.IsDataValid == NTrue ) {
                    if( !wxIsNaN(m_NMEA0183.Rmc.Position.Latitude.Latitude) ) {
                        double llt = m_NMEA0183.Rmc.Position.Latitude.Latitude;
                        int lat_deg_int = (int) ( llt / 100 );
                        double lat_deg = lat_deg_int;
                        double lat_min = llt - ( lat_deg * 100 );
                        gLat = lat_deg + ( lat_min / 60. );
                        if( m_NMEA0183.Rmc.Position.Latitude.Northing == South ) gLat = -gLat;
                    }

                    if( !wxIsNaN(m_NMEA0183.Rmc.Position.Longitude.Longitude) ) {
                        double lln = m_NMEA0183.Rmc.Position.Longitude.Longitude;
                        int lon_deg_int = (int) ( lln / 100 );
                        double lon_deg = lon_deg_int;
                        double lon_min = lln - ( lon_deg * 100 );
                        gLon = lon_deg + ( lon_min / 60. );
                        if( m_NMEA0183.Rmc.Position.Longitude.Easting == West ) gLon = -gLon;
                    }
                    gSog = m_NMEA0183.Rmc.SpeedOverGroundKnots;
                    gCog = m_NMEA0183.Rmc.TrackMadeGoodDegreesTrue;

                    if( !wxIsNaN(m_NMEA0183.Rmc.MagneticVariation) ) {
                        if( m_NMEA0183.Rmc.MagneticVariationDirection == East ) gVar =
                                m_NMEA0183.Rmc.MagneticVariation;
                        else
                            if( m_NMEA0183.Rmc.MagneticVariationDirection == West ) gVar =
                                    -m_NMEA0183.Rmc.MagneticVariation;
                    }

                    sfixtime = m_NMEA0183.Rmc.UTCTime;

                    gGPS_Watchdog = gps_watchdog_timeout_ticks;

                    bshow_tick = true;
                }
            } else
                if( g_nNMEADebug ) {
                    wxString msg( _T("   ") );
                    msg.Append( m_NMEA0183.ErrorMessage );
                    msg.Append( _T(" : ") );
                    msg.Append( str_buf );
                    wxLogMessage( msg );
                }

        }

        else
            if( m_NMEA0183.LastSentenceIDReceived == _T("HDT") ) {
                if( m_NMEA0183.Parse() ) {
                    if( !wxIsNaN(m_NMEA0183.Hdt.DegreesTrue) ) {
                        gHdt = m_NMEA0183.Hdt.DegreesTrue;
                        g_bHDTValid = true;
                        g_bHDT_Rx = true;
                        gHDT_Watchdog = gps_watchdog_timeout_ticks;
                    }
                } else
                    if( g_nNMEADebug ) {
                        wxString msg( _T("   ") );
                        msg.Append( m_NMEA0183.ErrorMessage );
                        msg.Append( _T(" : ") );
                        msg.Append( str_buf );
                        wxLogMessage( msg );
                    }

            }

            else
                if( m_NMEA0183.LastSentenceIDReceived == _T("HDG") ) {
                    if( m_NMEA0183.Parse() ) {
                        if( !wxIsNaN(m_NMEA0183.Hdg.MagneticSensorHeadingDegrees) ) {
                            gHdm = m_NMEA0183.Hdg.MagneticSensorHeadingDegrees;

                            if( !wxIsNaN(m_NMEA0183.Hdg.MagneticVariationDegrees) ) {
                                if( m_NMEA0183.Hdg.MagneticVariationDirection == East ) gVar =
                                        m_NMEA0183.Hdg.MagneticVariationDegrees;
                                else
                                    if( m_NMEA0183.Hdg.MagneticVariationDirection == West ) gVar =
                                            -m_NMEA0183.Hdg.MagneticVariationDegrees;
                            }

                            g_bHDxValid = true;
                            gHDx_Watchdog = gps_watchdog_timeout_ticks;
                        }
                    } else
                        if( g_nNMEADebug ) {
                            wxString msg( _T("   ") );
                            msg.Append( m_NMEA0183.ErrorMessage );
                            msg.Append( _T(" : ") );
                            msg.Append( str_buf );
                            wxLogMessage( msg );
                        }

                }

                else
                    if( m_NMEA0183.LastSentenceIDReceived == _T("HDM") ) {
                        if( m_NMEA0183.Parse() ) {
                            if( !wxIsNaN(m_NMEA0183.Hdm.DegreesMagnetic) ) {
                                gHdm = m_NMEA0183.Hdm.DegreesMagnetic;

                                g_bHDxValid = true;
                                gHDx_Watchdog = gps_watchdog_timeout_ticks;
                            }
                        } else
                            if( g_nNMEADebug ) {
                                wxString msg( _T("   ") );
                                msg.Append( m_NMEA0183.ErrorMessage );
                                msg.Append( _T(" : ") );
                                msg.Append( str_buf );
                                wxLogMessage( msg );
                            }

                    }

                    else
                        if( m_NMEA0183.LastSentenceIDReceived == _T("VTG") ) {
                            if( m_NMEA0183.Parse() ) {
                                if( !wxIsNaN(m_NMEA0183.Vtg.SpeedKnots) ) gSog =
                                        m_NMEA0183.Vtg.SpeedKnots;
                                if( !wxIsNaN(m_NMEA0183.Vtg.TrackDegreesTrue) ) gCog =
                                        m_NMEA0183.Vtg.TrackDegreesTrue;
                            } else
                                if( g_nNMEADebug ) {
                                    wxString msg( _T("   ") );
                                    msg.Append( m_NMEA0183.ErrorMessage );
                                    msg.Append( _T(" : ") );
                                    msg.Append( str_buf );
                                    wxLogMessage( msg );
                                }
                        }

                        else
                            if( m_NMEA0183.LastSentenceIDReceived == _T("GSV") ) {
                                if( m_NMEA0183.Parse() ) {
                                    g_SatsInView = m_NMEA0183.Gsv.SatsInView;
                                    gSAT_Watchdog = sat_watchdog_timeout_ticks;
                                    g_bSatValid = true;

                                } else
                                    if( g_nNMEADebug ) {
                                        wxString msg( _T("   ") );
                                        msg.Append( m_NMEA0183.ErrorMessage );
                                        msg.Append( _T(" : ") );
                                        msg.Append( str_buf );
                                        wxLogMessage( msg );
                                    }
                            }

                            else
                                if( g_bUseGLL && m_NMEA0183.LastSentenceIDReceived == _T("GLL") ) {
                                    if( m_NMEA0183.Parse() ) {
                                        if( m_NMEA0183.Gll.IsDataValid == NTrue ) {
                                            if( !wxIsNaN(m_NMEA0183.Gll.Position.Latitude.Latitude) ) {
                                                double llt =
                                                        m_NMEA0183.Gll.Position.Latitude.Latitude;
                                                int lat_deg_int = (int) ( llt / 100 );
                                                double lat_deg = lat_deg_int;
                                                double lat_min = llt - ( lat_deg * 100 );
                                                gLat = lat_deg + ( lat_min / 60. );
                                                if( m_NMEA0183.Gll.Position.Latitude.Northing
                                                        == South ) gLat = -gLat;
                                            }

                                            if( !wxIsNaN(m_NMEA0183.Gll.Position.Longitude.Longitude) ) {
                                                double lln =
                                                        m_NMEA0183.Gll.Position.Longitude.Longitude;
                                                int lon_deg_int = (int) ( lln / 100 );
                                                double lon_deg = lon_deg_int;
                                                double lon_min = lln - ( lon_deg * 100 );
                                                gLon = lon_deg + ( lon_min / 60. );
                                                if( m_NMEA0183.Gll.Position.Longitude.Easting
                                                        == West ) gLon = -gLon;
                                            }

                                            sfixtime = m_NMEA0183.Gll.UTCTime;

                                            gGPS_Watchdog = gps_watchdog_timeout_ticks;

                                            bshow_tick = true;
                                        }
                                    } else
                                        if( g_nNMEADebug ) {
                                            wxString msg( _T("   ") );
                                            msg.Append( m_NMEA0183.ErrorMessage );
                                            msg.Append( _T(" : ") );
                                            msg.Append( str_buf );
                                            wxLogMessage( msg );
                                        }
                                }

                                else
                                    if( m_NMEA0183.LastSentenceIDReceived == _T("GGA") ) {
                                        if( m_NMEA0183.Parse() ) {
                                            if( m_NMEA0183.Gga.GPSQuality > 0 ) {
                                                if( !wxIsNaN(m_NMEA0183.Gll.Position.Latitude.Latitude) ) {
                                                    double llt =
                                                            m_NMEA0183.Gga.Position.Latitude.Latitude;
                                                    int lat_deg_int = (int) ( llt / 100 );
                                                    double lat_deg = lat_deg_int;
                                                    double lat_min = llt - ( lat_deg * 100 );
                                                    gLat = lat_deg + ( lat_min / 60. );
                                                    if( m_NMEA0183.Gga.Position.Latitude.Northing
                                                            == South ) gLat = -gLat;
                                                }

                                                if( !wxIsNaN(m_NMEA0183.Gga.Position.Longitude.Longitude) ) {
                                                    double lln =
                                                            m_NMEA0183.Gga.Position.Longitude.Longitude;
                                                    int lon_deg_int = (int) ( lln / 100 );
                                                    double lon_deg = lon_deg_int;
                                                    double lon_min = lln - ( lon_deg * 100 );
                                                    gLon = lon_deg + ( lon_min / 60. );
                                                    if( m_NMEA0183.Gga.Position.Longitude.Easting
                                                            == West ) gLon = -gLon;
                                                }

                                                sfixtime = m_NMEA0183.Gga.UTCTime;

                                                gGPS_Watchdog = gps_watchdog_timeout_ticks;

                                                g_SatsInView =
                                                        m_NMEA0183.Gga.NumberOfSatellitesInUse;
                                                gSAT_Watchdog = sat_watchdog_timeout_ticks;
                                                g_bSatValid = true;

                                                bshow_tick = true;
                                            }
                                        } else
                                            if( g_nNMEADebug ) {
                                                wxString msg( _T("   ") );
                                                msg.Append( m_NMEA0183.ErrorMessage );
                                                msg.Append( _T(" : ") );
                                                msg.Append( str_buf );
                                                wxLogMessage( msg );
                                            }
                                    }
    } else {
        bis_recognized_sentence = false;
        if( g_nNMEADebug && ( g_total_NMEAerror_messages < g_nNMEADebug ) ) {
            g_total_NMEAerror_messages++;
            wxString msg( _T("   Unrecognized NMEA Sentence...") );
            msg.Append( str_buf );
            wxLogMessage( msg );
        }
    }

    //    Build and send a Position Fix event to PlugIns
    if( bis_recognized_sentence ) {
        if( g_pi_manager ) {
            GenericPosDatEx GPSData;
            GPSData.kLat = gLat;
            GPSData.kLon = gLon;
            GPSData.kCog = gCog;
            GPSData.kSog = gSog;
            GPSData.kVar = gVar;
            GPSData.kHdm = gHdm;
            GPSData.kHdt = gHdt;

            GPSData.nSats = g_SatsInView;

            //TODO  This really should be the fix time obtained from the NMEA sentence.
            //  To do this, we need to cleanly parse the NMEA date and time fields....
            //  Until that is done, use the current system time.
            wxDateTime now = wxDateTime::Now();
            GPSData.FixTime = now.GetTicks();

            g_pi_manager->SendPositionFixToAllPlugIns( &GPSData );
        }
    }

    if( bis_recognized_sentence ) PostProcessNNEA( bshow_tick, sfixtime );

}

void MyFrame::OnEvtNMEA( wxCommandEvent & event )
{
    bool bshow_tick = false;
    time_t fixtime;

    switch( event.GetExtraLong() ){
        case EVT_NMEA_DIRECT: {
            wxMutexLocker stateLocker( m_mutexNMEAEvent );          // scope is this case

            GenericPosDatEx *pGPSData = (GenericPosDatEx *) event.GetClientData();
            if( !wxIsNaN(pGPSData->kLat) ) gLat = pGPSData->kLat;
            if( !wxIsNaN(pGPSData->kLon) ) gLon = pGPSData->kLon;
            gCog = pGPSData->kCog;
            gSog = pGPSData->kSog;
            if( !wxIsNaN(pGPSData->kVar) ) gVar = pGPSData->kVar;

            if( !wxIsNaN(pGPSData->kHdt) ) {
                gHdt = pGPSData->kHdt;
                g_bHDTValid = true;
            }

            if( !wxIsNaN(pGPSData->kHdm) ) {
                gHdm = pGPSData->kHdm;
                g_bHDxValid = true;
            }

            fixtime = pGPSData->FixTime;

            bool last_bGPSValid = bGPSValid;
            bGPSValid = true;

            gGPS_Watchdog = gps_watchdog_timeout_ticks;

            g_SatsInView = pGPSData->nSats;
            if( g_SatsInView ) {
                gSAT_Watchdog = sat_watchdog_timeout_ticks;
                g_bSatValid = true;
            }

            if( !last_bGPSValid ) {
                UpdateGPSCompassStatusBox();
                cc1->Refresh( false );            // cause own-ship icon to redraw
            }

            bshow_tick = true;

            //    Send Position Fix events to PlugIns
            if( g_pi_manager ) g_pi_manager->SendPositionFixToAllPlugIns( pGPSData );

            break;
        }

    }           // switch

    wxString sfixtime( _T("") );
    PostProcessNNEA( bshow_tick, sfixtime );

}

void MyFrame::PostProcessNNEA( bool brx_rmc, wxString &sfixtime )
{
    FilterCogSog();

    //    If gSog is greater than some threshold, we determine that we are "cruising"
    if( gSog > 3.0 ) g_bCruising = true;

    //    Here is the one place we try to create gHdt from gHdm and gVar,
    //    but only if NMEA HDT sentence is not being received

    if( !g_bHDT_Rx ) {
        if( !wxIsNaN(gVar) && !wxIsNaN(gHdm) ) {
            gHdt = gHdm + gVar;
            g_bHDTValid = true;
        }
    }

    if( brx_rmc ) {
        if( g_nNMEADebug ) {
            wxString msg( _T("PostProcess NMEA with valid position") );
            wxLogMessage( msg );
        }

        //      Maintain the validity flags
        bool last_bGPSValid = bGPSValid;
        bGPSValid = true;
        if( !last_bGPSValid ) UpdateGPSCompassStatusBox();

        //      Show a little heartbeat tick in StatusWindow0 on NMEA events
        //      But no faster than 10 hz.
        unsigned long uiCurrentTickCount;
        m_MMEAeventTime.SetToCurrent();
        uiCurrentTickCount = m_MMEAeventTime.GetMillisecond() / 100;           // tenths of a second
        uiCurrentTickCount += m_MMEAeventTime.GetTicks() * 10;
        if( uiCurrentTickCount > m_ulLastNEMATicktime + 1 ) {
            m_ulLastNEMATicktime = uiCurrentTickCount;

            if( tick_idx++ > 6 ) tick_idx = 0;
        }
    }

//    Show gLat/gLon in StatusWindow0

    if( NULL != GetStatusBar() ) {
        char tick_buf[2];
        tick_buf[0] = nmea_tick_chars[tick_idx];
        tick_buf[1] = 0;

        wxString s1( tick_buf, wxConvUTF8 );
        s1 += _(" Ship: ");
        s1 += toSDMM( 1, gLat );
        s1 += _T("   ");
        s1 += toSDMM( 2, gLon );
        SetStatusText( s1, STAT_FIELD_TICK );

        wxString sogcog;
        if( wxIsNaN(gSog) ) sogcog.Printf( _T("SOG: ----- kts  ") );
        else
            sogcog.Printf( _T("SOG: %5.2f kts  "), gSog );

        wxString cogs;
        if( wxIsNaN(gCog) ) cogs.Printf( _T("COG: ----- Deg") );
        else
            cogs.Printf( _T("COG: %5.0f Deg"), gCog );

        sogcog.Append( cogs );
        SetStatusText( sogcog, STAT_FIELD_SOGCOG );
    }

//    Maintain average COG for Course Up Mode

    if( !wxIsNaN(gCog) ) {
        //    Make a hole
        for( int i = g_COGAvgSec - 1; i > 0; i-- )
            COGTable[i] = COGTable[i - 1];
        COGTable[0] = gCog;

        //
        double sum = 0.;
        for( int i = 0; i < g_COGAvgSec; i++ ) {
            double adder = COGTable[i];

            if( fabs( adder - g_COGAvg ) > 180. ) {
                if( ( adder - g_COGAvg ) > 0. ) adder -= 360.;
                else
                    adder += 360.;
            }

            sum += adder;
        }
        sum /= g_COGAvgSec;

        if( sum < 0. ) sum += 360.;
        else
            if( sum >= 360. ) sum -= 360.;

        g_COGAvg = sum;
    }

#ifdef ocpnUPDATE_SYSTEM_TIME
//      Use the fix time to update the local system clock, only once per session
    if( ( sfixtime.Len() ) && s_bSetSystemTime && ( m_bTimeIsSet == false ) ) {
        wxDateTime Fix_Time;

        if( 6 == sfixtime.Len() )                   // perfectly recognised format?
                {
            wxString a;
            long b;
            int hr = 0;
            int min = 0;
            int sec = 0;

            a = sfixtime.Mid( 0, 2 );
            if( a.ToLong( &b ) ) hr = b;
            a = sfixtime.Mid( 2, 2 );
            if( a.ToLong( &b ) ) min = b;
            a = sfixtime.Mid( 4, 2 );
            if( a.ToLong( &b ) ) sec = b;

            Fix_Time.Set( hr, min, sec );
        }
        wxString fix_time_format = Fix_Time.Format( _T("%Y-%m-%dT%H:%M:%S") ); // this should show as LOCAL

        //          Compare the server (fix) time to the current system time
        wxDateTime sdt;
        sdt.SetToCurrent();
        wxDateTime cwxft = Fix_Time;                  // take a copy
        wxTimeSpan ts;
        ts = cwxft.Subtract( sdt );

        int b = ( ts.GetSeconds() ).ToLong();

        //          Correct system time if necessary
        //      Only set the time if wrong by more than 1 minute, and less than 2 hours
        //      This should eliminate bogus times which may come from faulty GPS units

        if( ( abs( b ) > 60 ) && ( abs( b ) < ( 2 * 60 * 60 ) ) ) {

#ifdef __WXMSW__
            //      Fix up the fix_time to convert to GMT
            Fix_Time = Fix_Time.ToGMT();

            //    Code snippet following borrowed from wxDateCtrl, MSW

            const wxDateTime::Tm tm( Fix_Time.GetTm() );

            SYSTEMTIME stm;
            stm.wYear = (WXWORD) tm.year;
            stm.wMonth = (WXWORD) ( tm.mon - wxDateTime::Jan + 1 );
            stm.wDay = tm.mday;

            stm.wDayOfWeek = 0;
            stm.wHour = Fix_Time.GetHour();
            stm.wMinute = tm.min;
            stm.wSecond = tm.sec;
            stm.wMilliseconds = 0;

            ::SetSystemTime( &stm );            // in GMT

#else

            //      This contortion sets the system date/time on POSIX host
            //      Requires the following line in /etc/sudoers
            //          nav ALL=NOPASSWD:/bin/date -s *

            wxString msg;
            msg.Printf(_T("Setting system time, delta t is %d seconds"), b);
            wxLogMessage(msg);

            wxString sdate(Fix_Time.Format(_T("%D")));
            sdate.Prepend(_T("sudo /bin/date -s \""));

            wxString stime(Fix_Time.Format(_T("%T")));
            stime.Prepend(_T(" "));
            sdate.Append(stime);
            sdate.Append(_T("\""));

            msg.Printf(_T("Linux command is:"));
            msg += sdate;
            wxLogMessage(msg);
            wxExecute(sdate, wxEXEC_ASYNC);

#endif      //__WXMSW__
            m_bTimeIsSet = true;

        }           // if needs correction
    }               // if valid time

#endif            //ocpnUPDATE_SYSTEM_TIME
}

void MyFrame::FilterCogSog( void )
{
    if( g_bfilter_cogsog ) {
        //    If the data are undefined, leave the array intact
        if( !wxIsNaN(gCog) ) {
            //    Simple averaging filter for COG
            double cog_last = gCog;       // most recent reported value

            //    Make a hole in array
            for( int i = g_COGFilterSec - 1; i > 0; i-- )
                COGFilterTable[i] = COGFilterTable[i - 1];
            COGFilterTable[0] = cog_last;

            //
            double sum = 0.;
            for( int i = 0; i < g_COGFilterSec; i++ ) {
                double adder = COGFilterTable[i];

                if( fabs( adder - m_COGFilterLast ) > 180. ) {
                    if( ( adder - m_COGFilterLast ) > 0. ) adder -= 360.;
                    else
                        adder += 360.;
                }

                sum += adder;
            }
            sum /= g_COGFilterSec;

            if( sum < 0. ) sum += 360.;
            else
                if( sum >= 360. ) sum -= 360.;

            gCog = sum;
            m_COGFilterLast = sum;
        }

        //    If the data are undefined, leave the array intact
        if( !wxIsNaN(gSog) ) {
            //    Simple averaging filter for SOG
            double sog_last = gSog;       // most recent reported value

            //    Make a hole in array
            for( int i = g_SOGFilterSec - 1; i > 0; i-- )
                SOGFilterTable[i] = SOGFilterTable[i - 1];
            SOGFilterTable[0] = sog_last;

            double sum = 0.;
            for( int i = 0; i < g_SOGFilterSec; i++ ) {
                sum += SOGFilterTable[i];
            }
            sum /= g_SOGFilterSec;

            gSog = sum;
        }
    }
}

void MyFrame::StopSockets( void )
{
#ifdef USE_WIFI_CLIENT
    if(pWIFI)
    pWIFI->Pause();
#endif

    if( g_pnmea ) g_pnmea->Pause();
}

void MyFrame::ResumeSockets( void )
{
#ifdef USE_WIFI_CLIENT
    if(pWIFI)
    pWIFI->UnPause();
#endif

    if( g_pnmea ) g_pnmea->UnPause();
}

void MyFrame::LoadHarmonics()
{
    wxString TCDir;
    wxChar sep = wxFileName::GetPathSeparator();
    if( g_TCdataset == _T("DEFAULT") ) TCDir = *pTC_Dir;
    else {
        TCDir = g_PrivateDataDir;
        TCDir.Append( sep ).Append( _T("UserTCData") ).Append( sep ).Append( g_TCdataset ).Append(
                sep );
    }

    wxLogMessage( _T("Using Tide/Current data from:  ") + TCDir );

    wxString harm2test = TCDir;
    harm2test.Append( _T("HARMONIC") );

    if( !ptcmgr || ptcmgr->GetHarmonicFilename() != harm2test )      // First time, init the manager
            {
        if( ptcmgr ) delete ptcmgr;
        wxString cache_locn = *pHome_Locn;
#ifndef __WXMSW__
        if(!g_bportable)
        cache_locn.Append(_T(".opencpn/"));
#endif
        ptcmgr = new TCMgr( TCDir, cache_locn );
    }
}

//----------------------------------------------------------------------------------------------------------
//      Application-wide CPL Error handler
//----------------------------------------------------------------------------------------------------------
#ifdef USE_S57
void MyCPLErrorHandler( CPLErr eErrClass, int nError, const char * pszErrorMsg )

{
    char msg[256];

    if( eErrClass == CE_Debug )
    snprintf( msg, 255, "CPL: %s", pszErrorMsg );
    else
        if( eErrClass == CE_Warning )
        snprintf( msg, 255, "CPL Warning %d: %s", nError, pszErrorMsg );
        else
            snprintf( msg, 255, "CPL ERROR %d: %s", nError, pszErrorMsg );

    wxString str( msg, wxConvUTF8 );
    wxLogMessage( str );
}
#endif

//----------------------------------------------------------------------------------------------------------
//      Printing Framework Support
//----------------------------------------------------------------------------------------------------------

bool MyPrintout::OnPrintPage( int page )
{
    wxDC *dc = GetDC();
    if( dc ) {
        if( page == 1 ) DrawPageOne( dc );

        return true;
    } else
        return false;
}

bool MyPrintout::OnBeginDocument( int startPage, int endPage )
{
    if( !wxPrintout::OnBeginDocument( startPage, endPage ) ) return false;

    return true;
}

void MyPrintout::GetPageInfo( int *minPage, int *maxPage, int *selPageFrom, int *selPageTo )
{
    *minPage = 1;
    *maxPage = 1;
    *selPageFrom = 1;
    *selPageTo = 1;
}

bool MyPrintout::HasPage( int pageNum )
{
    return ( pageNum == 1 );
}

void MyPrintout::DrawPageOne( wxDC *dc )
{

    // Get the Size of the Chart Canvas
    int sx, sy;
    cc1->GetClientSize( &sx, &sy );                       // of the canvas

    float maxX = sx;
    float maxY = sy;

    // Let's have at least some device units margin
    float marginX = 50;
    float marginY = 50;

    // Add the margin to the graphic size
    maxX += ( 2 * marginX );
    maxY += ( 2 * marginY );

    // Get the size of the DC in pixels
    int w, h;
    dc->GetSize( &w, &h );

    // Calculate a suitable scaling factor
    float scaleX = (float) ( w / maxX );
    float scaleY = (float) ( h / maxY );

    // Use x or y scaling factor, whichever fits on the DC
    float actualScale = wxMin(scaleX,scaleY);

    // Calculate the position on the DC for centring the graphic
    float posX = (float) ( ( w - ( maxX * actualScale ) ) / 2.0 );
    float posY = (float) ( ( h - ( maxY * actualScale ) ) / 2.0 );

    posX = wxMax(posX, marginX);
    posY = wxMax(posY, marginY);

    // Set the scale and origin
    dc->SetUserScale( actualScale, actualScale );
    dc->SetDeviceOrigin( (long) posX, (long) posY );

//  Get the latest bitmap as rendered by the ChartCanvas
//  And Blit/scale it onto the Printer DC
    wxMemoryDC mdc;
    mdc.SelectObject( *( cc1->pscratch_bm ) );

    dc->Blit( 0, 0, cc1->pscratch_bm->GetWidth(), cc1->pscratch_bm->GetHeight(), &mdc, 0, 0 );

    mdc.SelectObject( wxNullBitmap );

}

//---------------------------------------------------------------------------------------
//
//		GPS Positioning Device Detection
//
//---------------------------------------------------------------------------------------

/*
 *     Enumerate all the serial ports on the system
 *
 *     wxArrayString *EnumerateSerialPorts(void)

 *     Very system specific, unavoidably.
 */

#ifdef __WXGTK__
extern "C" int wait(int *);                     // POSIX wait() for process
#endif

wxArrayString *EnumerateSerialPorts( void )
{
    wxArrayString *preturn = new wxArrayString;

#ifdef __WXGTK__

    //    Looking for user privilege openable devices in /dev

    wxString sdev;

    for(int idev=0; idev < 8; idev++)
    {
        sdev.Printf(_T("/dev/ttyS%1d"), idev);

        int fd = open(sdev.mb_str(), O_RDWR|O_NDELAY|O_NOCTTY);
        if(fd > 0)
        {
            /*  add to the output array  */
            preturn->Add(wxString(sdev));
            close(fd);
        }
    }

    for(int idev=0; idev < 8; idev++)
    {
        sdev.Printf(_T("/dev/ttyUSB%1d"), idev);

        int fd = open(sdev.mb_str(), O_RDWR|O_NDELAY|O_NOCTTY);
        if(fd > 0)
        {
            /*  add to the output array  */
            preturn->Add(wxString(sdev));
            close(fd);
        }
    }

    //    Looking for BlueTooth GPS devices
    for(int idev=0; idev < 8; idev++)
    {
        sdev.Printf(_T("/dev/rfcomm%1d"), idev);

        int fd = open(sdev.mb_str(), O_RDWR|O_NDELAY|O_NOCTTY);
        if(fd > 0)
        {
            /*  add to the output array  */
            preturn->Add(wxString(sdev));
            close(fd);
        }
    }

    //    A Fallback position, in case udev has failed or something.....
    if(preturn->IsEmpty())
    {
        preturn->Add( _T("/dev/ttyS0"));
        preturn->Add( _T("/dev/ttyS1"));
        preturn->Add( _T("/dev/ttyUSB0"));
        preturn->Add( _T("/dev/ttyUSB1"));
    }

#endif

#ifdef PROBE_PORTS__WITH_HELPER

    /*
     *     For modern Linux/(Posix??) systems, we may use
     *     the system files /proc/tty/driver/serial
     *     and /proc/tty/driver/usbserial to identify
     *     available serial ports.
     *     A complicating factor is that most (all??) linux
     *     systems require root privileges to access these files.
     *     We will use a helper program method here, despite implied vulnerability.
     */

    char buf[256]; // enough to hold one line from serial devices list
    char left_digit;
    char right_digit;
    int port_num;
    FILE *f;

    pid_t pID = vfork();

    if (pID == 0)// child
    {
//    Temporarily gain root privileges
        seteuid(file_user_id);

//  Execute the helper program
        execlp("ocpnhelper", "ocpnhelper", "-SB", NULL);

//  Return to user privileges
        seteuid(user_user_id);

        wxLogMessage(_T("Warning: ocpnhelper failed...."));
        _exit(0);// If exec fails then exit forked process.
    }

    wait(NULL);                  // for the child to quit

//    Read and parse the files

    /*
     * see if we have any traditional ttySx ports available
     */
    f = fopen("/var/tmp/serial", "r");

    if (f != NULL)
    {
        wxLogMessage(_T("Parsing copy of /proc/tty/driver/serial..."));

        /* read in each line of the file */
        while(fgets(buf, sizeof(buf), f) != NULL)
        {
            wxString sm(buf, wxConvUTF8);
            sm.Prepend(_T("   "));
            sm.Replace(_T("\n"), _T(" "));
            wxLogMessage(sm);

            /* if the line doesn't start with a number get the next line */
            if (buf[0] < '0' || buf[0] > '9')
            continue;

            /*
             * convert digits to an int
             */
            left_digit = buf[0];
            right_digit = buf[1];
            if (right_digit < '0' || right_digit > '9')
            port_num = left_digit - '0';
            else
            port_num = (left_digit - '0') * 10 + right_digit - '0';

            /* skip if "unknown" in the string */
            if (strstr(buf, "unknown") != NULL)
            continue;

            /* upper limit of 15 */
            if (port_num > 15)
            continue;

            /* create string from port_num  */

            wxString s;
            s.Printf(_T("/dev/ttyS%d"), port_num);

            /*  add to the output array  */
            preturn->Add(wxString(s));

        }

        fclose(f);
    }

    /*
     * Same for USB ports
     */
    f = fopen("/var/tmp/usbserial", "r");

    if (f != NULL)
    {
        wxLogMessage(_T("Parsing copy of /proc/tty/driver/usbserial..."));

        /* read in each line of the file */
        while(fgets(buf, sizeof(buf), f) != NULL)
        {

            wxString sm(buf, wxConvUTF8);
            sm.Prepend(_T("   "));
            sm.Replace(_T("\n"), _T(" "));
            wxLogMessage(sm);

            /* if the line doesn't start with a number get the next line */
            if (buf[0] < '0' || buf[0] > '9')
            continue;

            /*
             * convert digits to an int
             */
            left_digit = buf[0];
            right_digit = buf[1];
            if (right_digit < '0' || right_digit > '9')
            port_num = left_digit - '0';
            else
            port_num = (left_digit - '0') * 10 + right_digit - '0';

            /* skip if "unknown" in the string */
            if (strstr(buf, "unknown") != NULL)
            continue;

            /* upper limit of 15 */
            if (port_num > 15)
            continue;

            /* create string from port_num  */

            wxString s;
            s.Printf(_T("/dev/ttyUSB%d"), port_num);

            /*  add to the output array  */
            preturn->Add(wxString(s));

        }

        fclose(f);
    }

    //    As a fallback, in case seteuid doesn't work....
    //    provide some defaults
    //    This is currently the case for GTK+, which
    //    refuses to run suid.  sigh...

    if(preturn->IsEmpty())
    {
        preturn->Add( _T("/dev/ttyS0"));
        preturn->Add( _T("/dev/ttyS1"));
        preturn->Add( _T("/dev/ttyUSB0"));
        preturn->Add( _T("/dev/ttyUSB1"));
    }

//    Clean up the temporary files created by helper.
    pid_t cpID = vfork();

    if (cpID == 0)// child
    {
//    Temporarily gain root privileges
        seteuid(file_user_id);

//  Execute the helper program
        execlp("ocpnhelper", "ocpnhelper", "-U", NULL);

//  Return to user privileges
        seteuid(user_user_id);
        _exit(0);// If exec fails then exit forked process.
    }

#endif      // __WXGTK__
#ifdef __WXOSX__
#include "macutils.h"
    char* paPortNames[MAX_SERIAL_PORTS];
    int iPortNameCount;

    memset(paPortNames,0x00,sizeof(paPortNames));
    iPortNameCount = FindSerialPortNames(&paPortNames[0],MAX_SERIAL_PORTS);
    for (int iPortIndex=0; iPortIndex<iPortNameCount; iPortIndex++)
    {
        wxString sm(paPortNames[iPortIndex], wxConvUTF8);
        preturn->Add(sm);
        free(paPortNames[iPortIndex]);
    }
#endif      //__WXOSX__
#ifdef __WXMSW__
    /*************************************************************************
     * Windows provides no system level enumeration of available serial ports
     * There are several ways of doing this.
     *
     *************************************************************************/

#include <windows.h>

    //    Method 1:  Use GetDefaultCommConfig()
    // Try first {g_nCOMPortCheck} possible COM ports, check for a default configuration
    for( int i = 1; i < g_nCOMPortCheck; i++ ) {
        wxString s;
        s.Printf( _T("COM%d"), i );

        COMMCONFIG cc;
        DWORD dwSize = sizeof(COMMCONFIG);
        if( GetDefaultCommConfig( s.fn_str(), &cc, &dwSize ) ) preturn->Add( wxString( s ) );
    }

#if 0
    // Method 2:  Use FileOpen()
    // Try all 255 possible COM ports, check to see if it can be opened, or if
    // not, that an expected error is returned.

    BOOL bFound;
    for (int j=1; j<256; j++)
    {
        char s[20];
        sprintf(s, "\\\\.\\COM%d", j);

        // Open the port tentatively
        BOOL bSuccess = FALSE;
        HANDLE hComm = ::CreateFile(s, GENERIC_READ | GENERIC_WRITE, 0, 0, OPEN_EXISTING, 0, 0);

        //  Check for the error returns that indicate a port is there, but not currently useable
        if (hComm == INVALID_HANDLE_VALUE)
        {
            DWORD dwError = GetLastError();

            if (dwError == ERROR_ACCESS_DENIED ||
                    dwError == ERROR_GEN_FAILURE ||
                    dwError == ERROR_SHARING_VIOLATION ||
                    dwError == ERROR_SEM_TIMEOUT)
            bFound = TRUE;
        }
        else
        {
            bFound = TRUE;
            CloseHandle(hComm);
        }

        if (bFound)
        preturn->Add(wxString(s));
    }
#endif

//    Search for Garmin device driver on Windows platforms

    HDEVINFO hdeviceinfo = INVALID_HANDLE_VALUE;

    hdeviceinfo = SetupDiGetClassDevs( (GUID *) &GARMIN_DETECT_GUID, NULL, NULL,
            DIGCF_PRESENT | DIGCF_INTERFACEDEVICE );

    if( hdeviceinfo != INVALID_HANDLE_VALUE ) {
        wxLogMessage( _T("EnumerateSerialPorts() Found Garmin USB Driver.") );
        preturn->Add( _T("GARMIN") );         // Add generic Garmin selectable device
        g_bGarminPersistance = true;        // And record the existance
    }

#if 0
    SP_DEVICE_INTERFACE_DATA deviceinterface;
    deviceinterface.cbSize = sizeof(deviceinterface);

    if (SetupDiEnumDeviceInterfaces(hdeviceinfo,
                    NULL,
                    (GUID *) &GARMIN_DETECT_GUID,
                    0,
                    &deviceinterface))
    {
        wxLogMessage(_T("Found Garmin Device."));

        preturn->Add(_T("GARMIN"));         // Add generic Garmin selectable device
        g_bGarminPersistance = true;// And record the existance

    }
#endif

#endif      //__WXMSW__
    return preturn;
}

void appendOSDirSlash( wxString* pString )
{
    wxChar sep = wxFileName::GetPathSeparator();
    if( pString->Last() != sep ) pString->Append( sep );
}

/*************************************************************************
 * Global color management routines
 *
 *************************************************************************/

wxColour GetGlobalColor( wxString colorName )
{
    wxColour ret_color;

#ifdef USE_S57
    //    Use the S52 Presentation library if present
    if( ps52plib ) {
        ret_color = ps52plib->getwxColour( colorName );

        if( !ret_color.Ok() )           //261 likes Ok(), 283 likes IsOk()...
        {
            if( NULL != pcurrent_user_color_hash ) ret_color =
                    ( *pcurrent_user_color_hash )[colorName];
        }
    } else
#endif
    {
        if( NULL != pcurrent_user_color_hash ) ret_color = ( *pcurrent_user_color_hash )[colorName];
    }

    //    Default
    if( !ret_color.Ok() ) ret_color.Set( 128, 128, 128 );  // Simple Grey

    return ret_color;
}

static const char *usercolors[] = { "Table:DAY", "GREEN1;120;255;120;", "GREEN2; 45;150; 45;",
        "GREEN3;200;220;200;", "GREEN4;  0;255;  0;", "BLUE1; 170;170;255;", "BLUE2;  45; 45;170;",
        "BLUE3;   0;  0;255;", "GREY1; 200;200;200;", "GREY2; 230;230;230;", "RED1;  220;200;200;",
        "UBLCK;   0;  0;  0;", "UWHIT; 255;255;255;", "URED;  255;  0;  0;", "UGREN;   0;255;  0;",
        "YELO1; 243;229; 47;", "YELO2; 128; 80;  0;",
        "DILG0; 238;239;242;",              // Dialog Background white
        "DILG1; 212;208;200;",              // Dialog Background
        "DILG2; 255;255;255;",              // Control Background
        "DILG3;   0;  0;  0;",              // Text
        "UITX1;   0;  0;  0;",              // Menu Text, derived from UINFF
        "UDKRD; 124; 16;  0;",
        "UARTE; 200;  0;  0;",              // Active Route, Grey on Dusk/Night

        "Table:DUSK", "GREEN1; 60;128; 60;", "GREEN2; 22; 75; 22;", "GREEN3; 80;100; 80;",
        "GREEN4;  0;128;  0;", "BLUE1;  80; 80;160;", "BLUE2;  30; 30;120;", "BLUE3;   0;  0;128;",
        "GREY1; 100;100;100;", "GREY2; 128;128;128;", "RED1;  150;100;100;", "UBLCK;   0;  0;  0;",
        "UWHIT; 255;255;255;", "URED;  120; 54; 11;", "UGREN;  35;110; 20;", "YELO1; 120;115; 24;",
        "YELO2;  64; 40;  0;",
        "DILG0; 110;110;110;",              // Dialog Background
        "DILG1; 110;110;110;",              // Dialog Background
//"DILG2; 100;100;100;",              // Control Background
        "DILG2;   0;  0;  0;",              // Control Background
        "DILG3; 130;130;130;",              // Text
        "UITX1;  41; 46; 46;",              // Menu Text, derived from UINFF
        "UDKRD;  80;  0;  0;", "UARTE;  64; 64; 64;",

        "Table:NIGHT", "GREEN1; 30; 80; 30;", "GREEN2; 15; 60; 15;", "GREEN3; 12; 23;  9;",
        "GREEN4;  0; 64;  0;", "BLUE1;  60; 60;100;", "BLUE2;  22; 22; 85;", "BLUE3;   0;  0; 40;",
        "GREY1;  48; 48; 48;", "GREY2;  64; 64; 64;", "RED1;  100; 50; 50;", "UWHIT; 255;255;255;",
        "UBLCK;   0;  0;  0;", "URED;   60; 27;  5;", "UGREN;  17; 55; 10;", "YELO1;  60; 65; 12;",
        "YELO2;  32; 20;  0;", "DILG0;  80; 80; 80;",              // Dialog Background
        "DILG1;  80; 80; 80;",              // Dialog Background
//"DILG2;  52; 52; 52;",              // Control Background
        "DILG2;   0;  0;  0;",              // Control Background
        "DILG3;  65; 65; 65;",              // Text
        "UITX1;  31; 34; 35;",              // Menu Text, derived from UINFF
        "UDKRD;  50;  0;  0;", "UARTE;  64; 64; 64;",

        "*****" };

int get_static_line( char *d, const char **p, int index, int n )
{
    if( !strcmp( p[index], "*****" ) ) return 0;

    strncpy( d, p[index], n );
    return strlen( d );
}

void InitializeUserColors( void )
{
    const char **p = usercolors;
    char buf[80];
    int index = 0;
    char TableName[20];
    colTable *ctp;
    colTable *ct;
    int colIdx = 0;
    int R, G, B;

    UserColorTableArray = new wxArrayPtrVoid;
    UserColourHashTableArray = new wxArrayPtrVoid;

    //    Create 3 color table entries
    ct = new colTable;
    ct->tableName = new wxString( _T("DAY") );
    ct->color = new wxArrayPtrVoid;
    UserColorTableArray->Add( (void *) ct );

    ct = new colTable;
    ct->tableName = new wxString( _T("DUSK") );
    ct->color = new wxArrayPtrVoid;
    UserColorTableArray->Add( (void *) ct );

    ct = new colTable;
    ct->tableName = new wxString( _T("NIGHT") );
    ct->color = new wxArrayPtrVoid;
    UserColorTableArray->Add( (void *) ct );

    while( ( get_static_line( buf, p, index, 80 ) ) ) {
        if( !strncmp( buf, "Table", 5 ) ) {
            sscanf( buf, "Table:%s", TableName );

            for( unsigned int it = 0; it < UserColorTableArray->GetCount(); it++ ) {
                ctp = (colTable *) ( UserColorTableArray->Item( it ) );
                if( !strcmp( TableName, ctp->tableName->mb_str() ) ) {
                    ct = ctp;
                    colIdx = 0;
                    break;
                }
            }

        } else {
            char name[80];
            int j = 0;
            while( buf[j] != ';' ) {
                name[j] = buf[j];
                j++;
            }
            name[j] = 0;

            S52color *c = new S52color;
            strcpy( c->colName, name );

            sscanf( &buf[j], ";%i;%i;%i", &R, &G, &B );
            c->R = (char) R;
            c->G = (char) G;
            c->B = (char) B;

            ct->color->Add( c );

        }

        index++;
    }

    //    Now create the Hash tables

    for( unsigned int its = 0; its < UserColorTableArray->GetCount(); its++ ) {
        wxColorHashMap *phash = new wxColorHashMap;
        UserColourHashTableArray->Add( (void *) phash );

        colTable *ctp = (colTable *) ( UserColorTableArray->Item( its ) );

        for( unsigned int ic = 0; ic < ctp->color->GetCount(); ic++ ) {
            S52color *c2 = (S52color *) ( ctp->color->Item( ic ) );

            wxColour c( c2->R, c2->G, c2->B );
            wxString key( c2->colName, wxConvUTF8 );
            ( *phash )[key] = c;

        }
    }

    //    Establish a default hash table pointer
    //    in case a color is needed before ColorScheme is set
    pcurrent_user_color_hash = (wxColorHashMap *) UserColourHashTableArray->Item( 0 );
}

void DeInitializeUserColors( void )
{
    unsigned int i;
    for( i = 0; i < UserColorTableArray->GetCount(); i++ ) {
        colTable *ct = (colTable *) UserColorTableArray->Item( i );

        for( unsigned int j = 0; j < ct->color->GetCount(); j++ ) {
            S52color *c = (S52color *) ct->color->Item( j );
            delete c;                     //color
        }

        delete ct->tableName;               // wxString
        delete ct->color;                   // wxArrayPtrVoid

        delete ct;                          // colTable
    }

    delete UserColorTableArray;

    for( i = 0; i < UserColourHashTableArray->GetCount(); i++ ) {
        wxColorHashMap *phash = (wxColorHashMap *) UserColourHashTableArray->Item( i );
        delete phash;
    }

    delete UserColourHashTableArray;

}

#ifdef __WXMSW__

#define NCOLORS 40

typedef struct _MSW_COLOR_SPEC {
    int COLOR_NAME;
    wxString S52_RGB_COLOR;
    int SysRGB_COLOR;
} MSW_COLOR_SPEC;

MSW_COLOR_SPEC color_spec[] = { { COLOR_MENU, _T("UIBCK"), 0 }, { COLOR_MENUTEXT, _T("UITX1"), 0 },
        { COLOR_BTNSHADOW, _T("UIBCK"), 0 },                        // Menu Frame
        { -1, _T(""), 0 } };

void SaveSystemColors()
{
    /*
     color_3dface = pGetSysColor(COLOR_3DFACE);
     color_3dhilite = pGetSysColor(COLOR_3DHILIGHT);
     color_3dshadow = pGetSysColor(COLOR_3DSHADOW);
     color_3ddkshadow = pGetSysColor(COLOR_3DDKSHADOW);
     color_3dlight = pGetSysColor(COLOR_3DLIGHT);
     color_activecaption = pGetSysColor(COLOR_ACTIVECAPTION);
     color_gradientactivecaption = pGetSysColor(27); //COLOR_3DLIGHT);
     color_captiontext = pGetSysColor(COLOR_CAPTIONTEXT);
     color_windowframe = pGetSysColor(COLOR_WINDOWFRAME);
     color_inactiveborder = pGetSysColor(COLOR_INACTIVEBORDER);
     */
    //    Record the default system color in my substitution structure
    MSW_COLOR_SPEC *pcspec = &color_spec[0];
    while( pcspec->COLOR_NAME != -1 ) {
        pcspec->SysRGB_COLOR = pGetSysColor( pcspec->COLOR_NAME );
        pcspec++;
    }
}

void RestoreSystemColors()
{
    int element[NCOLORS];
    int rgbcolor[NCOLORS];
    int i = 0;

    MSW_COLOR_SPEC *pcspec = &color_spec[0];
    while( pcspec->COLOR_NAME != -1 ) {
        element[i] = pcspec->COLOR_NAME;
        rgbcolor[i] = pcspec->SysRGB_COLOR;

        pcspec++;
        i++;
    }

    pSetSysColors( i, (unsigned long *) &element[0], (unsigned long *) &rgbcolor[0] );

}

#endif

void SetSystemColors( ColorScheme cs )
{
//---------------
#if 0
    //    This is the list of Color Types from winuser.h
    /*
     * Color Types
     */
#define CTLCOLOR_MSGBOX         0
#define CTLCOLOR_EDIT           1
#define CTLCOLOR_LISTBOX        2
#define CTLCOLOR_BTN            3
#define CTLCOLOR_DLG            4
#define CTLCOLOR_SCROLLBAR      5
#define CTLCOLOR_STATIC         6
#define CTLCOLOR_MAX            7

#define COLOR_SCROLLBAR         0         //??
#define COLOR_BACKGROUND        1         //??
#define COLOR_ACTIVECAPTION     2       //??
#define COLOR_INACTIVECAPTION   3         //??
#define COLOR_MENU              4         // Menu background
#define COLOR_WINDOW            5         // default window background
#define COLOR_WINDOWFRAME       6         // Sub-Window frames, like status bar, etc..
#define COLOR_MENUTEXT          7         // Menu text
#define COLOR_WINDOWTEXT        8         //??
#define COLOR_CAPTIONTEXT       9         //??
#define COLOR_ACTIVEBORDER      10        //??
#define COLOR_INACTIVEBORDER    11       //??
#define COLOR_APPWORKSPACE      12       //??
#define COLOR_HIGHLIGHT         13       //Highlited text background  in query box tree
#define COLOR_HIGHLIGHTTEXT     14        //??
#define COLOR_BTNFACE           15        //??
#define COLOR_BTNSHADOW         16        // Menu Frame
#define COLOR_GRAYTEXT          17        // Greyed out text in menu
#define COLOR_BTNTEXT           18        //??
#define COLOR_INACTIVECAPTIONTEXT 19      //??
#define COLOR_BTNHIGHLIGHT      20        //??
#if(WINVER >= 0x0400)
#define COLOR_3DDKSHADOW        21        //??
#define COLOR_3DLIGHT           22        // Grid rule lines in list control
#define COLOR_INFOTEXT          23        //??
#define COLOR_INFOBK            24
#endif /* WINVER >= 0x0400 */

#if(WINVER >= 0x0500)
#define COLOR_HOTLIGHT          26              //??
#define COLOR_GRADIENTACTIVECAPTION 27        //??
#define COLOR_GRADIENTINACTIVECAPTION 28        //??
#if(WINVER >= 0x0501)
#define COLOR_MENUHILIGHT       29              // Selected item in menu, maybe needs reset on popup menu?
#define COLOR_MENUBAR           30              //??
#endif /* WINVER >= 0x0501 */
#endif /* WINVER >= 0x0500 */

#if(WINVER >= 0x0400)
#define COLOR_DESKTOP           COLOR_BACKGROUND
#define COLOR_3DFACE            COLOR_BTNFACE
#define COLOR_3DSHADOW          COLOR_BTNSHADOW
#define COLOR_3DHIGHLIGHT       COLOR_BTNHIGHLIGHT
#define COLOR_3DHILIGHT         COLOR_BTNHIGHLIGHT
#define COLOR_BTNHILIGHT        COLOR_BTNHIGHLIGHT
#endif /* WINVER >= 0x0400 */
#endif

#ifdef __WXMSW__
    int element[NCOLORS];
    int rgbcolor[NCOLORS];
    int i = 0;
    if( ( GLOBAL_COLOR_SCHEME_DUSK == cs ) || ( GLOBAL_COLOR_SCHEME_NIGHT == cs ) ) {
        MSW_COLOR_SPEC *pcspec = &color_spec[0];
        while( pcspec->COLOR_NAME != -1 ) {
            wxColour color = GetGlobalColor( pcspec->S52_RGB_COLOR );
            rgbcolor[i] = ( color.Red() << 16 ) + ( color.Green() << 8 ) + color.Blue();
            element[i] = pcspec->COLOR_NAME;

            i++;
            pcspec++;
        }

        pSetSysColors( i, (unsigned long *) &element[0], (unsigned long *) &rgbcolor[0] );

    } else {         // for daylight colors, use default windows colors as saved....

        RestoreSystemColors();
    }
#endif
}

/*          OCPN MessageDialog Implementation   */

OCPNMessageDialog::OCPNMessageDialog( wxWindow* parent, const wxString& message,
        const wxString& caption, long style, const wxPoint& pos )
{
    m_pdialog = new wxMessageDialog( parent, message, caption, style, pos );
}

OCPNMessageDialog::~OCPNMessageDialog()
{
    delete m_pdialog;
}

int OCPNMessageDialog::ShowModal()
{
#ifdef __WXOSX__
    if(g_FloatingToolbarDialog)
    g_FloatingToolbarDialog->Submerge();
#endif
    int ret_val = m_pdialog->ShowModal();

#ifdef __WXOSX__
    gFrame->SurfaceToolbar();
#endif

    return ret_val;
}

int OCPNMessageBox( const wxString& message, const wxString& caption, int style, wxWindow *parent,
        int x, int y )
{

    OCPNMessageDialog dlg( parent, message, caption, style, wxPoint( x, y ) );

    return dlg.ShowModal();
}

//               A helper function to check for proper parameters of anchor watch
//
double AnchorDistFix( double const d, double const AnchorPointMinDist,
        double const AnchorPointMaxDist )   //  pjotrc 2010.02.22
{
    if( d >= 0.0 ) if( d < AnchorPointMinDist ) return AnchorPointMinDist;
    else
        if( d > AnchorPointMaxDist ) return AnchorPointMaxDist;
        else
            return d;

    else
        //if ( d < 0.0 )
        if( d > -AnchorPointMinDist ) return -AnchorPointMinDist;
        else
            if( d < -AnchorPointMaxDist ) return -AnchorPointMaxDist;
            else
                return d;
}
//  Generic on-screen bitmap dialog
BEGIN_EVENT_TABLE(OCPNBitmapDialog, wxDialog) EVT_PAINT(OCPNBitmapDialog::OnPaint)
END_EVENT_TABLE()

OCPNBitmapDialog::OCPNBitmapDialog( wxWindow *frame, wxPoint position, wxSize size )
{
    long wstyle = wxSIMPLE_BORDER;
    wxDialog::Create( frame, wxID_ANY, _T(""), position, size, wstyle );

    Hide();
}

OCPNBitmapDialog::~OCPNBitmapDialog()
{
}

void OCPNBitmapDialog::SetBitmap( wxBitmap bitmap )
{
    m_bitmap = bitmap;
}

void OCPNBitmapDialog::OnPaint( wxPaintEvent& event )
{

    wxPaintDC dc( this );

    if( m_bitmap.IsOk() ) dc.DrawBitmap( m_bitmap, 0, 0 );
}
<|MERGE_RESOLUTION|>--- conflicted
+++ resolved
@@ -3830,13 +3830,7 @@
 
     if( g_FloatingToolbarDialog) g_FloatingToolbarDialog->DisableTooltips();
 
-<<<<<<< HEAD
-    int rr = pSetDlg->ShowModal();
-    if(rr == -1)
-        int yp =5;
-=======
     int rr = SetDlg.ShowModal();
->>>>>>> 4eb0e10c
 
     if( g_FloatingToolbarDialog) g_FloatingToolbarDialog->EnableTooltips();
 
