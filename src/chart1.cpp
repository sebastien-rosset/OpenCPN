--- conflicted
+++ resolved
@@ -2516,19 +2516,6 @@
         wxFrame( frame, -1, title, pos, size, style ) //wxSIMPLE_BORDER | wxCLIP_CHILDREN | wxRESIZE_BORDER)
 //wxCAPTION | wxSYSTEM_MENU | wxRESIZE_BORDER
 {
-<<<<<<< HEAD
-=======
-
-    // wxWidgets 3.0.X seems to require that the main app wxFrame have some menubar in order to
-    // popuplate the Mac default menu items, like "Hide", "Quit". etc.
-    // Its OK if this menubar is devoid of OCPN specific items, however.
-    // Just needs to be there, empty or not...
-#ifdef __WXOSX__
-    osx_menuBar = new wxMenuBar();
-    SetMenuBar(osx_menuBar);
-#endif
-
->>>>>>> c8798eed
     m_ulLastNEMATicktime = 0;
     m_pStatusBar = NULL;
     m_pMenuBar = NULL;
@@ -3924,7 +3911,7 @@
             cc1->ReloadVP();
             break;
         }
-        
+
         case ID_MENU_UI_FULLSCREEN: {
             ToggleFullScreen();
             break;
@@ -3995,7 +3982,7 @@
 
             break;
         }
-        
+
         case wxID_HELP: {
             LaunchLocalHelp();
             break;
@@ -4049,11 +4036,8 @@
             break;
         }
 
-<<<<<<< HEAD
         case ID_MENU_CHART_NORTHUP:
         case ID_MENU_CHART_COGUP:
-=======
->>>>>>> c8798eed
         case ID_TBSTATBOX: {
             ToggleCourseUp();
             break;
@@ -4186,15 +4170,9 @@
         pConfig->AddNewRoute( g_pActiveTrack, 0 );
 
     g_pActiveTrack->Start();
-<<<<<<< HEAD
-    
+
     SetToolbarItemState( ID_TRACK, g_bTrackActive );
     SetMenubarItemState( ID_MENU_NAV_TRACK, g_bTrackActive );
-=======
-
-    if( g_toolbar )
-        g_toolbar->ToggleTool( ID_TRACK, g_bTrackActive );
->>>>>>> c8798eed
 
     if( pRouteManagerDialog && pRouteManagerDialog->IsShown() )
     {
@@ -4447,7 +4425,7 @@
 
         ps52plib->GenerateStateHash();
         cc1->ReloadVP();
-        
+
         SetMenubarItemState( ID_MENU_ENC_ANCHOR, !ps52plib->IsObjNoshow("SBDARE") );
     }
 #endif
@@ -4993,21 +4971,21 @@
 
 void MyFrame::LaunchLocalHelp( void ) {
     wxString def_lang_canonical = wxLocale::GetLanguageInfo( wxLANGUAGE_DEFAULT )->CanonicalName;
-    
+
     wxString help_locn = g_SData_Locn + _T("doc/help_");
-    
+
     wxString help_try = help_locn + def_lang_canonical + _T(".html");
-    
+
     if( ! ::wxFileExists( help_try ) ) {
         help_try = help_locn + _T("en_US") + _T(".html");
-        
+
         if( ! ::wxFileExists( help_try ) ) {
             help_try = help_locn + _T("web") + _T(".html");
         }
-        
+
         if( ! ::wxFileExists( help_try ) ) return;
     }
-    
+
     wxLaunchDefaultBrowser(wxString( _T("file:///") ) + help_try );
 }
 
