--- conflicted
+++ resolved
@@ -635,10 +635,6 @@
 //------------------------------------------------------------------------------
 //    PNG Icon resources
 //------------------------------------------------------------------------------
-<<<<<<< HEAD
-=======
-wxBitmap *_img_polyprj;
->>>>>>> a737f0b2
 
 #ifdef __WXGTK__
 #include "bitmaps/opencpn.xpm"
@@ -2053,7 +2049,6 @@
 #endif
 
 //        _CrtDumpMemoryLeaks( );
-<<<<<<< HEAD
 
     //      Restore any changed system colors
 #ifdef __WXMSW__
@@ -2114,70 +2109,6 @@
 {
     m_ulLastNEMATicktime = 0;
     m_pStatusBar = NULL;
-=======
-
-    //      Restore any changed system colors
-#ifdef __WXMSW__
-    RestoreSystemColors();
-#endif
-
-#ifdef __MSVC__LEAK
-    DeInitAllocCheck();
-#endif
-
-    delete g_pPlatform;
-    delete g_pauimgr;
-
-    delete plocale_def_lang;
-    return TRUE;
-}
-
-void MyApp::TrackOff( void )
-{
-    if( gFrame ) gFrame->TrackOff();
-}
-/*
- int MyApp::FilterEvent(wxEvent& event)
- {
- if ( event.GetEventType() == wxEVT_CHAR )
- {
- if(cc1->Do_Hotkeys((wxKeyEvent&)event))
- return true;
- }
- return -1;
- }
- */
-//------------------------------------------------------------------------------
-// MyFrame
-//------------------------------------------------------------------------------
-//      Frame implementation
-BEGIN_EVENT_TABLE(MyFrame, wxFrame) EVT_CLOSE(MyFrame::OnCloseWindow)
-EVT_MENU(wxID_EXIT, MyFrame::OnExit)
-EVT_SIZE(MyFrame::OnSize)
-EVT_MOVE(MyFrame::OnMove)
-EVT_MENU(-1, MyFrame::OnToolLeftClick)
-EVT_TIMER(FRAME_TIMER_1, MyFrame::OnFrameTimer1)
-EVT_TIMER(FRAME_TC_TIMER, MyFrame::OnFrameTCTimer)
-EVT_TIMER(FRAME_COG_TIMER, MyFrame::OnFrameCOGTimer)
-EVT_TIMER(MEMORY_FOOTPRINT_TIMER, MyFrame::OnMemFootTimer)
-EVT_ACTIVATE(MyFrame::OnActivate)
-EVT_MAXIMIZE(MyFrame::OnMaximize)
-EVT_COMMAND(wxID_ANY, EVT_NMEA, MyFrame::OnEvtNMEA)
-EVT_COMMAND(wxID_ANY, EVT_THREADMSG, MyFrame::OnEvtTHREADMSG)
-EVT_ERASE_BACKGROUND(MyFrame::OnEraseBackground)
-END_EVENT_TABLE()
-
-// My frame constructor
-MyFrame::MyFrame( wxFrame *frame, const wxString& title, const wxPoint& pos, const wxSize& size,
-        long style ) :
-        wxFrame( frame, -1, title, pos, size, style ) //wxSIMPLE_BORDER | wxCLIP_CHILDREN | wxRESIZE_BORDER)
-//wxCAPTION | wxSYSTEM_MENU | wxRESIZE_BORDER
-{
-    m_ulLastNEMATicktime = 0;
-    m_pStatusBar = NULL;
-
-//        g_FloatingCompassDialog = new ocpnFloatingCompassWindow(this);
->>>>>>> a737f0b2
 
     g_toolbar = NULL;
     m_toolbar_scale_tools_shown = false;
@@ -2870,7 +2801,6 @@
     }
 
     FrameTimer1.Stop();
-<<<<<<< HEAD
 
     g_bframemax = IsMaximized();
 
@@ -3114,245 +3044,6 @@
 
         stats->SetSize( 0, ccch, cccw - 2, stat_height );
 
-=======
-
-    g_bframemax = IsMaximized();
-
-    //    Record the current state of tracking
-    g_bTrackCarryOver = g_bTrackActive;
-
-    TrackOff();
-
-    if( pCurrentStack ) {
-        g_restore_stackindex = pCurrentStack->CurrentStackEntry;
-        g_restore_dbindex = pCurrentStack->GetCurrentEntrydbIndex();
-    }
-
-    if( g_FloatingToolbarDialog ) {
-        wxPoint tbp = g_FloatingToolbarDialog->GetPosition();
-        wxPoint tbp_incanvas = cc1->ScreenToClient( tbp );
-        g_toolbar_x = tbp_incanvas.x;
-        g_toolbar_y = tbp_incanvas.y;
-        g_toolbar_orient = g_FloatingToolbarDialog->GetOrient();
-    }
-
-    pConfig->UpdateSettings();
-    pConfig->UpdateNavObj();
-
-    pConfig->m_pNavObjectChangesSet->Clear();
-    delete pConfig->m_pNavObjectChangesSet;
-
-    //Remove any leftover Routes and Waypoints from config file as they were saved to navobj before
-    pConfig->DeleteGroup( _T ( "/Routes" ) );
-    pConfig->DeleteGroup( _T ( "/Marks" ) );
-    pConfig->Flush();
-
-    delete g_printData;
-    delete g_pageSetupData;
-
-    if( g_pAboutDlg ) g_pAboutDlg->Destroy();
-
-//      Explicitely Close some children, especially the ones with event handlers
-//      or that call GUI methods
-
-#ifdef USE_S57
-    if( g_pCM93OffsetDialog ) g_pCM93OffsetDialog->Destroy();
-#endif
-
-    g_FloatingToolbarDialog->Destroy();
-
-    if( g_pAISTargetList ) {
-        g_pAISTargetList->Disconnect_decoder();
-        g_pAISTargetList->Destroy();
-    }
-
-    g_FloatingCompassDialog->Destroy();
-    g_FloatingCompassDialog = NULL;
-
-    cc1->Destroy();
-    cc1 = NULL;
-
-    //      Delete all open charts in the cache
-    if( ChartData ) ChartData->PurgeCache();
-
-    //    Unload the PlugIns
-    //      Note that we are waiting until after the canvas is destroyed,
-    //      since some PlugIns may have created children of canvas.
-    //      Such a PlugIn must stay intact for the canvas dtor to call DestoryChildren()
-    if( g_pi_manager ) {
-        g_pi_manager->UnLoadAllPlugIns();
-        delete g_pi_manager;
-        g_pi_manager = NULL;
-    }
-
-    if( g_pnmea ) {
-        g_pnmea->Close();
-        delete g_pnmea;
-    }
-
-#ifdef USE_WIFI_CLIENT
-    if(pWIFI)
-    {
-        pWIFI->Close();
-        pWIFI = NULL;
-    }
-#endif
-
-    if( g_pAIS ) {
-        delete g_pAIS;
-        g_pAIS = NULL;
-    }
-
-    SetStatusBar( NULL );
-    stats = NULL;
-
-//    delete pthumbwin;
-    pthumbwin = NULL;
-
-    if( pAPilot ) {
-        pAPilot->Close();
-        pAPilot->Destroy();
-        pAPilot = NULL;
-    }
-
-//    delete g_FloatingToolbarDialog;
-    g_FloatingToolbarDialog = NULL;
-
-    g_pauimgr->UnInit();
-
-    this->Destroy();
-
-}
-
-void MyFrame::OnMove( wxMoveEvent& event )
-{
-    if( g_FloatingToolbarDialog ) g_FloatingToolbarDialog->RePosition();
-
-    if( stats ) stats->RePosition();
-
-    if( g_FloatingCompassDialog ) {
-        wxPoint posn_in_canvas = wxPoint(
-                cc1->GetSize().x - g_FloatingCompassDialog->GetSize().x - 2, 0 );
-        wxPoint pos_abs = cc1->ClientToScreen( posn_in_canvas );
-        wxPoint pos_in_frame = ScreenToClient( pos_abs );
-        g_FloatingCompassDialog->Move( cc1->ClientToScreen( pos_in_frame ) );
-
-        UpdateGPSCompassStatusBox( true );
-    }
-
-    if( console && console->IsShown() ) PositionConsole();
-
-//    Somehow, this method does not work right on Windows....
-//      g_nframewin_posx = event.GetPosition().x;
-//      g_nframewin_posy = event.GetPosition().y;
-
-    g_nframewin_posx = GetPosition().x;
-    g_nframewin_posy = GetPosition().y;
-}
-
-void MyFrame::ProcessCanvasResize( void )
-{
-    if( stats ) {
-        stats->RePosition();
-    }
-
-    if( g_FloatingToolbarDialog ) {
-        g_FloatingToolbarDialog->RePosition();
-        g_FloatingToolbarDialog->SetGeometry();
-        g_FloatingToolbarDialog->Realize();
-        g_FloatingToolbarDialog->RePosition();
-
-    }
-
-    if( g_FloatingCompassDialog ) {
-        wxPoint posn_in_canvas = wxPoint(
-                cc1->GetSize().x - g_FloatingCompassDialog->GetSize().x - 2, 0 );
-        wxPoint pos_abs = cc1->ClientToScreen( posn_in_canvas );
-        wxPoint pos_in_frame = ScreenToClient( pos_abs );
-        g_FloatingCompassDialog->Move( cc1->ClientToScreen( pos_in_frame ) );
-
-        UpdateGPSCompassStatusBox( true );
-    }
-
-    if( console->IsShown() ) PositionConsole();
-
-}
-
-void MyFrame::OnSize( wxSizeEvent& event )
-{
-    DoSetSize();
-}
-
-void MyFrame::DoSetSize( void )
-{
-    int x, y;
-    GetClientSize( &x, &y );
-
-//      Resize the children
-
-    if( m_pStatusBar ) {
-        //  Maybe resize the font
-        wxRect stat_box;
-        m_pStatusBar->GetFieldRect( 0, stat_box );
-        int font_size = stat_box.width / 28;                // 30 for linux
-
-#ifdef __WXMAC__
-        font_size = wxMax(10, font_size);             // beats me...
-#endif
-        font_size = wxMin( font_size, 11 );
-        font_size = wxMax( font_size, 5 );
-
-        wxFont *pstat_font = wxTheFontList->FindOrCreateFont( font_size, wxFONTFAMILY_DEFAULT,
-                wxFONTSTYLE_NORMAL, wxFONTWEIGHT_BOLD );
-        m_pStatusBar->SetFont( *pstat_font );
-    }
-
-    int stat_height = 0;
-    if( stats ) stat_height = 22 * stats->GetRows();
-
-    int cccw = x;
-    int ccch = y;
-
-    if( cc1 ) {
-        cccw = x * 10 / 10;               // constrain to mod 4
-        int wr = cccw / 4;
-        cccw = wr * 4;
-        cccw += 2;                              // account for simple border
-
-        int cur_width, cur_height;
-        cc1->GetSize( &cur_width, &cur_height );
-        if( ( cur_width != cccw ) || ( cur_height != ccch ) ) {
-            if( g_pauimgr->GetPane( cc1 ).IsOk() ) g_pauimgr->GetPane( cc1 ).BestSize( cccw, ccch );
-            else
-                cc1->SetSize( 0, 0, cccw, ccch );
-        }
-
-    }
-
-    if( g_FloatingToolbarDialog ) {
-        wxSize oldSize = g_FloatingToolbarDialog->GetSize();
-        g_FloatingToolbarDialog->RePosition();
-        g_FloatingToolbarDialog->SetGeometry();
-        g_FloatingToolbarDialog->Realize();
-
-        if( oldSize != g_FloatingToolbarDialog->GetSize() ) g_FloatingToolbarDialog->Refresh(
-                false );
-
-        g_FloatingToolbarDialog->RePosition();
-
-    }
-
-    if( g_FloatingCompassDialog ) {
-        UpdateGPSCompassStatusBox( true );
-    }
-
-    if( console ) PositionConsole();
-
-    if( stats ) {
-
-        stats->SetSize( 0, ccch, cccw - 2, stat_height );
-
->>>>>>> a737f0b2
         if( stats->IsShown() ) {
             stats->FormatStat();
             stats->Refresh( true );
@@ -3729,7 +3420,6 @@
     wxString mob_label( _( "MAN OVERBOARD" ) );
     mob_label += _T(" at ");
     mob_label += mob_time.FormatTime();
-<<<<<<< HEAD
 
     RoutePoint *pWP_MOB = new RoutePoint( gLat, gLon, _T ( "mob" ), mob_label, GPX_EMPTY_STRING );
     pWP_MOB->m_bKeepXRoute = true;
@@ -3761,39 +3451,6 @@
 
         temp_route->SetRouteArrivalRadius( -1.0 );                    // never arrives
 
-=======
-
-    RoutePoint *pWP_MOB = new RoutePoint( gLat, gLon, _T ( "mob" ), mob_label, GPX_EMPTY_STRING );
-    pWP_MOB->m_bKeepXRoute = true;
-    pSelect->AddSelectableRoutePoint( gLat, gLon, pWP_MOB );
-
-    if( bGPSValid && !wxIsNaN(gCog) && !wxIsNaN(gSog) ) {
-        //    Create a point that is one mile along the present course
-        double zlat, zlon;
-        ll_gc_ll( gLat, gLon, gCog, 1.0, &zlat, &zlon );
-
-        RoutePoint *pWP_src = new RoutePoint( zlat, zlon, g_default_wp_icon,
-                wxString( _( "1.0 NM along COG" ) ), GPX_EMPTY_STRING );
-        pSelect->AddSelectableRoutePoint( zlat, zlon, pWP_src );
-
-        Route *temp_route = new Route();
-        pRouteList->Append( temp_route );
-
-        temp_route->AddPoint( pWP_src );
-        temp_route->AddPoint( pWP_MOB );
-
-        pSelect->AddSelectableRouteSegment( gLat, gLon, zlat, zlon, pWP_src, pWP_MOB, temp_route );
-
-        temp_route->m_RouteNameString = _("Temporary MOB Route");
-        temp_route->m_RouteStartString = _("Assumed 1 Mile Point");
-        ;
-        temp_route->m_RouteEndString = mob_label;
-
-        temp_route->m_bDeleteOnArrival = false;
-
-        temp_route->SetRouteArrivalRadius( -1.0 );                    // never arrives
-
->>>>>>> a737f0b2
         temp_route->RebuildGUIDList();         // ensure the GUID list is intact and good
 
         if( g_pRouteMan->GetpActiveRoute() ) g_pRouteMan->DeactivateRoute();
@@ -3928,7 +3585,6 @@
         cc1->ReloadVP();
     }
 #endif
-<<<<<<< HEAD
 }
 
 void MyFrame::ToggleRocks( void )
@@ -4461,540 +4117,6 @@
 
 }
 
-=======
-}
-
-void MyFrame::ToggleRocks( void )
-{
-#ifdef USE_S57
-    if( ps52plib ) {
-        int vis;
-        // Need to loop once for UWTROC, which is our "master", then for
-        // other categories, since order is unknown?
-        for( unsigned int iPtr = 0; iPtr < ps52plib->pOBJLArray->GetCount(); iPtr++ ) {
-            OBJLElement *pOLE = (OBJLElement *) ( ps52plib->pOBJLArray->Item( iPtr ) );
-            if( !strncmp( pOLE->OBJLName, "UWTROC", 6 ) ) {
-                pOLE->nViz = !pOLE->nViz;
-                vis = pOLE->nViz;
-            }
-        }
-        for( unsigned int iPtr = 0; iPtr < ps52plib->pOBJLArray->GetCount(); iPtr++ ) {
-            OBJLElement *pOLE = (OBJLElement *) ( ps52plib->pOBJLArray->Item( iPtr ) );
-            if( !strncmp( pOLE->OBJLName, "OBSTRN", 6 ) ) {
-                pOLE->nViz = vis;
-            }
-            if( !strncmp( pOLE->OBJLName, "WRECKS", 6 ) ) {
-                pOLE->nViz = vis;
-            }
-        }
-        ps52plib->GenerateStateHash();
-        cc1->ReloadVP();
-    }
-#endif
-}
-
-void MyFrame::TogglebFollow( void )
-{
-    if( !cc1->m_bFollow ) SetbFollow();
-    else
-        ClearbFollow();
-}
-
-void MyFrame::SetbFollow( void )
-{
-    cc1->m_bFollow = true;
-    if( g_toolbar ) g_toolbar->ToggleTool( ID_FOLLOW, cc1->m_bFollow );
-
-    DoChartUpdate();
-    cc1->ReloadVP();
-
-}
-
-void MyFrame::ClearbFollow( void )
-{
-    //    Center the screen on the GPS position, for lack of a better place
-    vLat = gLat;
-    vLon = gLon;
-    cc1->m_bFollow = false;
-    if( g_toolbar ) g_toolbar->ToggleTool( ID_FOLLOW, cc1->m_bFollow );
-    DoChartUpdate();
-    cc1->ReloadVP();
-
-}
-
-void MyFrame::ToggleChartOutlines( void )
-{
-    if( !g_bShowOutlines ) g_bShowOutlines = true;
-    else
-        g_bShowOutlines = false;
-
-    cc1->Refresh( false );
-
-}
-
-void MyFrame::SetToolbarItemState( int tool_id, bool state )
-{
-    if( g_toolbar ) g_toolbar->ToggleTool( tool_id, state );
-}
-
-void MyFrame::SetToolbarItemBitmaps( int tool_id, wxBitmap *bmp, wxBitmap *bmpDisabled )
-{
-    if( g_toolbar ) {
-        g_toolbar->SetToolBitmaps( tool_id, bmp, bmpDisabled );
-        wxRect rect = g_toolbar->GetToolRect( tool_id );
-        g_toolbar->RefreshRect( rect );
-    }
-}
-
-void MyFrame::ApplyGlobalSettings( bool bFlyingUpdate, bool bnewtoolbar )
-{
-    //             ShowDebugWindow as a wxStatusBar
-    m_StatusBarFieldCount = 5;
-
-#ifdef __WXMSW__
-    UseNativeStatusBar( false );              // better for MSW, undocumented in frame.cpp
-#endif
-
-    if( pConfig->m_bShowDebugWindows ) {
-        if( !m_pStatusBar ) {
-            m_pStatusBar = CreateStatusBar( m_StatusBarFieldCount, 0 );   // No wxST_SIZEGRIP needed
-            ApplyGlobalColorSchemetoStatusBar();
-            SendSizeEvent();                        // seem only needed for MSW...
-        }
-
-    } else {
-        if( m_pStatusBar ) {
-            m_pStatusBar->Destroy();
-            m_pStatusBar = NULL;
-            SetStatusBar( NULL );
-
-            SendSizeEvent();                        // seem only needed for MSW...
-            Refresh( false );
-        }
-    }
-
-    if( bnewtoolbar ) UpdateToolbar( global_color_scheme );
-
-}
-
-void MyFrame::SubmergeToolbarIfOverlap( int x, int y, int margin )
-{
-    if( g_FloatingToolbarDialog ) {
-        wxRect rect = g_FloatingToolbarDialog->GetScreenRect();
-        rect.Inflate( margin );
-        if( rect.Contains( x, y ) ) g_FloatingToolbarDialog->Submerge();
-    }
-}
-
-void MyFrame::SubmergeToolbar( void )
-{
-    if( g_FloatingToolbarDialog ) g_FloatingToolbarDialog->Submerge();
-}
-
-void MyFrame::SurfaceToolbar( void )
-{
-    if( g_FloatingToolbarDialog && g_FloatingToolbarDialog->IsToolbarShown() ) {
-        if( IsFullScreen() ) {
-            if( g_bFullscreenToolbar ) {
-                g_FloatingToolbarDialog->Surface();
-            }
-        } else
-            g_FloatingToolbarDialog->Surface();
-    }
-}
-
-void MyFrame::JumpToPosition( double lat, double lon, double scale )
-{
-    vLat = lat;
-    vLon = lon;
-    cc1->m_bFollow = false;
-    DoChartUpdate();
-
-    cc1->SetViewPoint( lat, lon, scale, 0, cc1->GetVPRotation() );
-    cc1->ReloadVP();
-
-    SetToolbarItemState( ID_FOLLOW, false );
-
-//      RequestNewToolbar();
-}
-
-int MyFrame::DoOptionsDialog()
-{
-    bool b_refresh_after_options = false;
-
-    ::wxBeginBusyCursor();
-    options *pSetDlg = new options( this, -1, _("ToolBox") );
-    ::wxEndBusyCursor();
-
-//    Set initial Chart Dir
-    pSetDlg->SetInitChartDir( *pInit_Chart_Dir );
-
-//      Pass two working pointers for Chart Dir Dialog
-    pSetDlg->SetCurrentDirList( ChartData->GetChartDirArray() );
-    ArrayOfCDI *pWorkDirArray = new ArrayOfCDI;
-    pSetDlg->SetWorkDirListPtr( pWorkDirArray );
-
-//  Grab a copy of the current NMEA source and AP Port and AIS Port
-    wxString previous_NMEA_source( *pNMEADataSource );
-    bool previous_bGarminHost = g_bGarminHost;
-
-    wxString previous_NMEA_APPort( *pNMEA_AP_Port );
-    wxString previous_AIS_Port( *pAIS_Port );
-
-//      Pass a ptr to MyConfig, for updates
-    pSetDlg->SetConfigPtr( pConfig );
-
-    pSetDlg->SetInitialSettings();
-
-    bDBUpdateInProgress = true;
-
-    bool bPrevPrintIcon = g_bShowPrintIcon;
-
-    bool bPrevTrackIcon = g_bShowTrackIcon;
-    bool bPrevQuilt = g_bQuiltEnable;
-    bool bPrevFullScreenQuilt = g_bFullScreenQuilt;
-    bool bPrevOGL = g_bopengl;
-
-    wxString prev_locale = g_locale;
-
-//    Pause all of the async classes
-#ifdef USE_WIFI_CLIENT
-    if(pWIFI)
-    pWIFI->Pause();
-#endif
-
-    if( g_pAIS ) g_pAIS->Pause();
-    if( g_pnmea ) g_pnmea->Pause();
-
-    bool b_sub = false;
-    if( g_FloatingToolbarDialog && g_FloatingToolbarDialog->IsShown() ) {
-        wxRect bx_rect = pSetDlg->GetScreenRect();
-        wxRect tb_rect = g_FloatingToolbarDialog->GetScreenRect();
-        if( tb_rect.Intersects( bx_rect ) ) b_sub = true;
-
-        if( b_sub ) g_FloatingToolbarDialog->Submerge();
-    }
-
-// And here goes the (modal) dialog
-    int rr = pSetDlg->ShowModal();
-
-    if( b_sub ) {
-        SurfaceToolbar();
-        cc1->SetFocus();
-    }
-
-#ifdef __WXGTK__
-    Raise();                      // I dunno why...
-#endif
-
-    if( rr ) {
-        if( ( rr & VISIT_CHARTS )
-                && ( ( rr & CHANGE_CHARTS ) || ( rr & FORCE_UPDATE ) || ( rr & SCAN_UPDATE ) ) ) {
-
-            //    Capture the currently open chart
-            wxString chart_file_name;
-            if( cc1->GetQuiltMode() ) {
-                int dbi = cc1->GetQuiltRefChartdbIndex();
-                chart_file_name = ChartData->GetDBChartFileName( dbi );
-            } else
-                if( Current_Ch ) chart_file_name = Current_Ch->GetFullPath();
-
-            UpdateChartDatabaseInplace( *pWorkDirArray, ( ( rr & FORCE_UPDATE ) == FORCE_UPDATE ),
-                    true, *pChartListFileName );
-
-            //    Re-open the last open chart
-            int dbii = ChartData->FinddbIndex( chart_file_name );
-            ChartsRefresh( dbii, cc1->GetVP() );
-        }
-
-        if( ( *pNMEADataSource != previous_NMEA_source )
-                || ( previous_bGarminHost != g_bGarminHost ) ) {
-            if( g_pnmea ) g_pnmea->Close();
-            delete g_pnmea;
-
-            bGPSValid = false;
-
-            //    If the selected port is the same as AIS port, override the name to force the
-            //    NMEA class to expect muxed data from AIS decoder
-            if( ( pNMEADataSource->IsSameAs( *pAIS_Port ) )
-                    && ( !pNMEADataSource->Upper().Contains( _T("NONE") ) ) ) g_pnmea =
-                    new NMEAHandler( ID_NMEA_WINDOW, gFrame, _T("AIS Port (Shared)"),
-                            g_NMEABaudRate, &m_mutexNMEAEvent, false );
-            else
-                g_pnmea = new NMEAHandler( ID_NMEA_WINDOW, gFrame, *pNMEADataSource, g_NMEABaudRate,
-                        &m_mutexNMEAEvent, g_bGarminHost );
-
-            SetbFollow();
-        }
-
-        if( *pNMEA_AP_Port != previous_NMEA_APPort ) {
-            if( pAPilot ) pAPilot->Close();
-            delete pAPilot;
-            pAPilot = new AutoPilotWindow( gFrame, *pNMEA_AP_Port );
-        }
-
-        if( *pAIS_Port != previous_AIS_Port ) {
-            delete g_pAIS;
-            g_pAIS = new AIS_Decoder( ID_AIS_WINDOW, gFrame, *pAIS_Port, &m_mutexNMEAEvent );
-            b_refresh_after_options = true;
-        }
-
-#ifdef USE_S57
-        if( rr & S52_CHANGED ) {
-            b_refresh_after_options = true;
-        }
-#endif
-
-        if( ( rr & LOCALE_CHANGED ) || ( rr & STYLE_CHANGED ) ) {
-            if( ( prev_locale != g_locale ) || ( rr & STYLE_CHANGED ) ) {
-                OCPNMessageBox( _("Please restart OpenCPN to activate language or style changes."),
-                        _("OpenCPN Info"), wxOK | wxICON_INFORMATION );
-                g_blocale_changed = true;
-
-            }
-        }
-
-        if( rr & TOOLBAR_CHANGED ) b_refresh_after_options = true;
-
-        if( bPrevOGL != g_bopengl ) b_refresh_after_options = true;
-
-        if( ( ( rr & VISIT_CHARTS )
-                && ( ( rr & CHANGE_CHARTS ) || ( rr & FORCE_UPDATE ) || ( rr & SCAN_UPDATE ) ) )
-                || ( rr & GROUPS_CHANGED ) ) {
-            ScrubGroupArray();
-            ChartData->ApplyGroupArray( g_pGroupArray );
-            SetGroupIndex( g_GroupIndex );
-        }
-
-        if( rr & GROUPS_CHANGED ) {
-            pConfig->DestroyConfigGroups();
-            pConfig->CreateConfigGroups( g_pGroupArray );
-        }
-
-        pConfig->UpdateSettings();
-
-        if( g_pActiveTrack ) {
-            g_pActiveTrack->SetTrackTimer( g_TrackIntervalSeconds );
-            g_pActiveTrack->SetTrackDeltaDistance( g_TrackDeltaDistance );
-            g_pActiveTrack->SetTPTime( g_bTrackTime );
-            g_pActiveTrack->SetTPDist( g_bTrackDistance );
-        }
-
-        if( ( bPrevQuilt != g_bQuiltEnable ) || ( bPrevFullScreenQuilt != g_bFullScreenQuilt ) ) {
-            cc1->SetQuiltMode( g_bQuiltEnable );
-            SetupQuiltMode();
-        }
-
-        if( g_bCourseUp ) {
-            //    Stuff the COGAvg table in case COGUp is selected
-            double stuff = 0.;
-            if( !wxIsNaN(gCog) ) stuff = gCog;
-            for( int i = 0; i < g_COGAvgSec; i++ )
-                COGTable[i] = stuff;
-
-            g_COGAvg = stuff;
-
-            //    Short circuit the COG timer to force immediate refresh of canvas in case COGUp is selected
-            FrameCOGTimer.Stop();
-            FrameCOGTimer.Start( 100, wxTIMER_CONTINUOUS );
-
-            b_refresh_after_options = true;
-        }
-
-        //    Stuff the Filter tables
-        double stuffcog = 0.;
-        double stuffsog = 0.;
-        if( !wxIsNaN(gCog) ) stuffcog = gCog;
-        if( !wxIsNaN(gSog) ) stuffsog = gSog;
-
-        for( int i = 0; i < MAX_COGSOG_FILTER_SECONDS; i++ ) {
-            COGFilterTable[i] = stuffcog;
-            SOGFilterTable[i] = stuffsog;
-        }
-        m_COGFilterLast = stuffcog;
-
-    }
-
-    SetChartUpdatePeriod( cc1->GetVP() );              // Pick up changes to skew compensator
-
-//    Restart the async classes
-#ifdef USE_WIFI_CLIENT
-    if(pWIFI)
-    pWIFI->UnPause();
-#endif
-
-    if( g_pAIS ) g_pAIS->UnPause();
-    if( g_pnmea ) g_pnmea->UnPause();
-
-    delete pWorkDirArray;
-
-    bDBUpdateInProgress = false;
-
-    delete pSetDlg;
-
-    if( g_FloatingToolbarDialog ) {
-        if( IsFullScreen() && !g_bFullscreenToolbar ) g_FloatingToolbarDialog->Submerge();
-    }
-
-    if( ( bPrevPrintIcon != g_bShowPrintIcon ) || ( bPrevTrackIcon != g_bShowTrackIcon )
-            || b_refresh_after_options ) return true;    // indicate a refresh is necessary;
-
-    return false;
-}
-
-wxString MyFrame::GetGroupName( int igroup )
-{
-    ChartGroup *pGroup = g_pGroupArray->Item( igroup - 1 );
-    return pGroup->m_group_name;
-}
-
-bool MyFrame::CheckGroup( int igroup )
-{
-    if( igroup == 0 ) return true;              // "all charts" is always OK
-
-    ChartGroup *pGroup = g_pGroupArray->Item( igroup - 1 );
-    bool b_chart_in_group = false;
-
-    for( unsigned int j = 0; j < pGroup->m_element_array.GetCount(); j++ ) {
-        wxString element_root = pGroup->m_element_array.Item( j )->m_element_name;
-
-        for( unsigned int ic = 0; ic < (unsigned int) ChartData->GetChartTableEntries(); ic++ ) {
-            ChartTableEntry *pcte = ChartData->GetpChartTableEntry( ic );
-            wxString chart_full_path( pcte->GetpFullPath(), wxConvUTF8 );
-
-            if( chart_full_path.StartsWith( element_root ) ) {
-                b_chart_in_group = true;
-                break;
-            }
-        }
-
-        if( b_chart_in_group ) break;
-    }
-
-    return b_chart_in_group;                           // this group is empty
-
-}
-
-void MyFrame::ScrubGroupArray()
-{
-    //    For each group,
-    //    make sure that each group element (dir or chart) references at least oneitem in the database.
-    //    If not, remove the element.
-
-    unsigned int igroup = 0;
-    while( igroup < g_pGroupArray->GetCount() ) {
-        bool b_chart_in_element = false;
-        ChartGroup *pGroup = g_pGroupArray->Item( igroup );
-
-        for( unsigned int j = 0; j < pGroup->m_element_array.GetCount(); j++ ) {
-            wxString element_root = pGroup->m_element_array.Item( j )->m_element_name;
-
-            for( unsigned int ic = 0; ic < (unsigned int) ChartData->GetChartTableEntries();
-                    ic++ ) {
-                ChartTableEntry *pcte = ChartData->GetpChartTableEntry( ic );
-                wxString chart_full_path( pcte->GetpFullPath(), wxConvUTF8 );
-
-                if( chart_full_path.StartsWith( element_root ) ) {
-                    b_chart_in_element = true;
-                    break;
-                }
-            }
-
-            if( !b_chart_in_element )             // delete the element
-            {
-                ChartGroupElement *pelement = pGroup->m_element_array.Item( j );
-                pGroup->m_element_array.RemoveAt( j );
-                delete pelement;
-            }
-        }
-
-        igroup++;                                 // next group
-    }
-}
-
-// Flav: This method reloads all charts for convenience
-void MyFrame::ChartsRefresh( int dbi_hint, ViewPort &vp, bool b_purge )
-{
-    if( !ChartData ) return;
-
-    ::wxBeginBusyCursor();
-
-    bool b_run = FrameTimer1.IsRunning();
-
-    FrameTimer1.Stop();                  // stop other asynchronous activity
-
-    cc1->InvalidateQuilt();
-    cc1->SetQuiltRefChart( -1 );
-
-    Current_Ch = NULL;
-
-    delete pCurrentStack;
-    pCurrentStack = NULL;
-
-    if( b_purge ) ChartData->PurgeCache();
-
-    //    Build a new ChartStack
-    pCurrentStack = new ChartStack;
-    ChartData->BuildChartStack( pCurrentStack, vLat, vLon );
-
-    if( -1 != dbi_hint ) {
-        if( cc1->GetQuiltMode() ) {
-            pCurrentStack->SetCurrentEntryFromdbIndex( dbi_hint );
-            cc1->SetQuiltRefChart( dbi_hint );
-        } else {
-            //      Open the saved chart
-            ChartBase *pTentative_Chart;
-            pTentative_Chart = ChartData->OpenChartFromDB( dbi_hint, FULL_INIT );
-
-            if( pTentative_Chart ) {
-                if( Current_Ch ) Current_Ch->Deactivate();
-
-                Current_Ch = pTentative_Chart;
-                Current_Ch->Activate();
-
-                pCurrentStack->CurrentStackEntry = ChartData->GetStackEntry( pCurrentStack,
-                        Current_Ch->GetFullPath() );
-            } else
-                SetChartThumbnail( dbi_hint );       // need to reset thumbnail on failed chart open
-        }
-
-        //          Refresh the Piano Bar
-        if( stats ) {
-            ArrayOfInts piano_active_chart_index_array;
-            piano_active_chart_index_array.Add( pCurrentStack->GetCurrentEntrydbIndex() );
-            stats->pPiano->SetActiveKeyArray( piano_active_chart_index_array );
-
-            stats->Refresh( true );
-        }
-
-    } else {
-        //    Select reference chart from the stack, as though clicked by user
-        //    Make it the smallest scale chart on the stack
-        pCurrentStack->CurrentStackEntry = pCurrentStack->nEntry - 1;
-        int selected_index = pCurrentStack->GetCurrentEntrydbIndex();
-        cc1->SetQuiltRefChart( selected_index );
-    }
-
-    //    Validate the correct single chart, or set the quilt mode as appropriate
-    SetupQuiltMode();
-
-    if( vp.IsValid() ) cc1->LoadVP( vp );
-    else
-        cc1->ReloadVP();
-
-    UpdateControlBar();
-
-    UpdateGPSCompassStatusBox( true );
-
-    cc1->SetCursor( wxCURSOR_ARROW );
-
-    if( b_run ) FrameTimer1.Start( TIMER_GFRAME_1, wxTIMER_CONTINUOUS );
-
-    ::wxEndBusyCursor();
-
-}
-
->>>>>>> a737f0b2
 bool MyFrame::UpdateChartDatabaseInplace( ArrayOfCDI &DirArray, bool b_force, bool b_prog,
         wxString &ChartListFileName )
 {
@@ -5042,17 +4164,10 @@
     pConfig->UpdateChartDirs( DirArray );
 
     if( b_run ) FrameTimer1.Start( TIMER_GFRAME_1, wxTIMER_CONTINUOUS );
-<<<<<<< HEAD
 
     return true;
 }
 
-=======
-
-    return true;
-}
-
->>>>>>> a737f0b2
 void MyFrame::ToggleQuiltMode( void )
 {
     if( cc1 ) {
@@ -5198,7 +4313,6 @@
                 }
 
                 Current_Ch = Candidate_Chart;
-<<<<<<< HEAD
 
                 //    If the quilt is empty, there is no "best" chart.
                 //    So, open the smallest scale chart in the current stack
@@ -5220,29 +4334,6 @@
                 stats->pPiano->SetActiveKeyArray( one_array );
             }
 
-=======
-
-                //    If the quilt is empty, there is no "best" chart.
-                //    So, open the smallest scale chart in the current stack
-                if( NULL == Current_Ch ) {
-                    Current_Ch = ChartData->OpenStackChartConditional( &TempStack,
-                            TempStack.nEntry - 1, true, CHART_TYPE_DONTCARE,
-                            CHART_FAMILY_DONTCARE );
-                }
-            }
-
-            //  Invalidate all the charts in the quilt,
-            // as any cached data may be region based and not have fullscreen coverage
-            cc1->InvalidateAllQuiltPatchs();
-
-            if( Current_Ch ) {
-                int dbi = ChartData->FinddbIndex( Current_Ch->GetFullPath() );
-                ArrayOfInts one_array;
-                one_array.Add( dbi );
-                stats->pPiano->SetActiveKeyArray( one_array );
-            }
-
->>>>>>> a737f0b2
         }
         //    Invalidate the current stack so that it will be rebuilt on next tick
         if( pCurrentStack ) pCurrentStack->b_valid = false;
@@ -5412,7 +4503,6 @@
         }
     }
     g_tick++;
-<<<<<<< HEAD
 
 #ifdef __WXOSX__
     //    To fix an ugly bug in wxWidgets for Carbon.....
@@ -5597,192 +4687,6 @@
 
                 }
 
-=======
-
-#ifdef __WXOSX__
-    //    To fix an ugly bug in wxWidgets for Carbon.....
-    //    Hide some Dialogs if the application is minimized....
-    //    Add them to an array which will be Shown() in MyFrame::OnActivate()
-
-    if(IsIconized())
-    {
-        if(g_FloatingToolbarDialog)
-        {
-            if(g_FloatingToolbarDialog->IsShown())
-            g_FloatingToolbarDialog->Submerge();
-        }
-
-        if(console && console->IsShown())
-        {
-            console->Hide();
-            g_MacShowDialogArray.Add(console);
-        }
-
-        if(pRouteManagerDialog && pRouteManagerDialog->IsShown())
-        {
-            pRouteManagerDialog->Hide();
-            g_MacShowDialogArray.Add(pRouteManagerDialog);
-        }
-    }
-#endif
-
-//      Listen for quitflag to be set, requesting application close
-    if( quitflag ) {
-        wxLogMessage( _T("Got quitflag from SIGUSR1") );
-        FrameTimer1.Stop();
-        Close();
-        return;
-    }
-
-    if( bDBUpdateInProgress ) return;
-
-    FrameTimer1.Stop();
-
-//    Manage the brightness dialog timeout
-    if( g_brightness_timeout > 0 ) {
-        g_brightness_timeout--;
-
-        if( g_brightness_timeout == 0 ) {
-            g_pbrightness_indicator_dialog->Destroy();
-            g_pbrightness_indicator_dialog = NULL;
-        }
-    }
-
-//  Update and check watchdog timer for GPS data source
-    gGPS_Watchdog--;
-    if( gGPS_Watchdog <= 0 ) {
-        bGPSValid = false;
-        if( g_nNMEADebug && ( gGPS_Watchdog == 0 ) ) wxLogMessage(
-                _T("   ***GPS Watchdog timeout...") );
-    }
-
-//  Update and check watchdog timer for Mag Heading data source
-    gHDx_Watchdog--;
-    if( gHDx_Watchdog <= 0 ) {
-        g_bHDxValid = false;
-        gHdm = NAN;
-        if( g_nNMEADebug && ( gHDx_Watchdog == 0 ) ) wxLogMessage(
-                _T("   ***HDx Watchdog timeout...") );
-    }
-
-//  Update and check watchdog timer for True Heading data source
-    gHDT_Watchdog--;
-    if( gHDT_Watchdog <= 0 ) {
-        g_bHDT_Rx = false;
-        if( g_nNMEADebug && ( gHDT_Watchdog == 0 ) ) wxLogMessage(
-                _T("   ***HDT Watchdog timeout...") );
-    }
-
-//  Update and check watchdog timer for GSV (Satellite data)
-    gSAT_Watchdog--;
-    if( gSAT_Watchdog <= 0 ) {
-        g_bSatValid = false;
-        if( g_nNMEADebug && ( gSAT_Watchdog == 0 ) ) wxLogMessage(
-                _T("   ***SAT Watchdog timeout...") );
-    }
-
-    //   Check for anchorwatch alarms                                 // pjotrc 2010.02.15
-    if( pAnchorWatchPoint1 ) {
-        double dist;
-        double brg;
-        DistanceBearingMercator( pAnchorWatchPoint1->m_lat, pAnchorWatchPoint1->m_lon, gLat, gLon,
-                &brg, &dist );
-        double d = g_nAWMax;
-        ( pAnchorWatchPoint1->GetName() ).ToDouble( &d );
-        d = AnchorDistFix( d, AnchorPointMinDist, g_nAWMax );
-        bool toofar = false;
-        bool tooclose = false;
-        if( d >= 0.0 ) toofar = ( dist * 1852. > d );
-        if( d < 0.0 ) tooclose = ( dist * 1852 < -d );
-
-        if( tooclose || toofar ) AnchorAlertOn1 = true;
-        else
-            AnchorAlertOn1 = false;
-    } else
-        AnchorAlertOn1 = false;
-
-    if( pAnchorWatchPoint2 ) {
-        double dist;
-        double brg;
-        DistanceBearingMercator( pAnchorWatchPoint2->m_lat, pAnchorWatchPoint2->m_lon, gLat, gLon,
-                &brg, &dist );
-
-        double d = g_nAWMax;
-        ( pAnchorWatchPoint2->GetName() ).ToDouble( &d );
-        d = AnchorDistFix( d, AnchorPointMinDist, g_nAWMax );
-        bool toofar = false;
-        bool tooclose = false;
-        if( d >= 0 ) toofar = ( dist * 1852. > d );
-        if( d < 0 ) tooclose = ( dist * 1852 < -d );
-
-        if( tooclose || toofar ) AnchorAlertOn2 = true;
-        else
-            AnchorAlertOn2 = false;
-    } else
-        AnchorAlertOn2 = false;
-
-//  Send current nav status data to log file on every half hour   // pjotrc 2010.02.09
-
-    wxDateTime lognow = wxDateTime::Now();   // pjotrc 2010.02.09
-    int hour = lognow.GetHour();
-    lognow.MakeGMT();
-    int minute = lognow.GetMinute();
-    wxTimeSpan logspan = lognow.Subtract( g_loglast_time );
-    if( ( logspan.IsLongerThan( wxTimeSpan( 0, 30, 0, 0 ) ) ) || ( minute == 0 )
-            || ( minute == 30 ) ) {
-        if( logspan.IsLongerThan( wxTimeSpan( 0, 1, 0, 0 ) ) ) {
-            wxString day = lognow.FormatISODate();
-            wxString utc = lognow.FormatISOTime();
-            wxString navmsg = _T("LOGBOOK:  ");
-            navmsg += day;
-            navmsg += _T(" ");
-            navmsg += utc;
-            navmsg += _T(" UTC ");
-
-            if( bGPSValid ) {
-                wxString data;
-                data.Printf( _T(" GPS Lat %10.5f Lon %10.5f "), gLat, gLon );
-                navmsg += data;
-
-                wxString cog;
-                if( wxIsNaN(gCog) ) cog.Printf( _T("COG ----- ") );
-                else
-                    cog.Printf( _T("COG %10.5f "), gCog );
-
-                wxString sog;
-                if( wxIsNaN(gSog) ) sog.Printf( _T("SOG -----  ") );
-                else
-                    sog.Printf( _T("SOG %6.2f"), gSog );
-
-                navmsg += cog;
-                navmsg += sog;
-            } else {
-                wxString data;
-                data.Printf( _T(" DR Lat %10.5f Lon %10.5f"), gLat, gLon );
-                navmsg += data;
-            }
-            wxLogMessage( navmsg );
-            g_loglast_time = lognow;
-
-            if( hour == 0 && minute == 0 && g_bTrackDaily ) TrackMidnightRestart();
-
-            int bells = ( hour % 4 ) * 2;     // 2 bells each hour
-            if( minute != 0 ) bells++;       // + 1 bell on 30 minutes
-            if( !bells ) bells = 8;     // 0 is 8 bells
-
-            if( g_bPlayShipsBells && ( ( minute == 0 ) || ( minute == 30 ) ) ) {
-                if( !bells_sound[bells - 1].IsOk() )            // load the bells sound
-                {
-                    wxString soundfile = _T("sounds");
-                    appendOSDirSlash( &soundfile );
-                    soundfile += wxString( bells_sound_file_name[bells - 1], wxConvUTF8 );
-                    soundfile.Prepend( g_SData_Locn );
-                    bells_sound[bells - 1].Create( soundfile );
-                    wxLogMessage( _T("Using bells sound file: ") + soundfile );
-
-                }
-
->>>>>>> a737f0b2
                 if( bells_sound[bells - 1].IsOk() ) bells_sound[bells - 1].Play();
             }
         }
@@ -5792,7 +4696,6 @@
     if( ( gGPS_Watchdog == 0 ) || ( gSAT_Watchdog == 0 ) ) {
         wxString sogcog( _T("SOG: ----- kts  COG: ----- Deg") );
         if( GetStatusBar() ) SetStatusText( sogcog, STAT_FIELD_SOGCOG );
-<<<<<<< HEAD
 
         gCog = 0.0;                                 // say speed is zero to kill ownship predictor
     }
@@ -5926,121 +4829,9 @@
             m_bdefer_resize = false;
         }
     }
-=======
-
-        gCog = 0.0;                                 // say speed is zero to kill ownship predictor
-    }
-
-    if( cc1 ) {
-        double cursor_lat, cursor_lon;
-        cc1->GetCursorLatLon( &cursor_lat, &cursor_lon );
-
-        wxString s1 = _("Cursor: ");
-        s1 += toSDMM( 1, cursor_lat );
-        s1 += _T(" ");
-        s1 += toSDMM( 2, cursor_lon );
-        if( GetStatusBar() ) SetStatusText( s1, STAT_FIELD_CURSOR_LL );
-
-        double brg, dist;
-        DistanceBearingMercator( cursor_lat, cursor_lon, gLat, gLon, &brg, &dist );
-        wxString s;
-        s.Printf( _("From Ownship: %03d Deg  %6.2f NMi"), (int) brg, dist );
-        if( GetStatusBar() ) SetStatusText( s, STAT_FIELD_CURSOR_BRGRNG );
-    }
-
-//      Update the chart database and displayed chart
-    bool bnew_view = false;
-
-//    Do the chart update based on the global update period currently set
-//    If in COG UP mode, the chart update is handled by COG Update timer
-    if( !g_bCourseUp && ( 0 == m_ChartUpdatePeriod-- ) ) {
-        bnew_view = DoChartUpdate();
-        m_ChartUpdatePeriod = g_ChartUpdatePeriod;
-    }
-
-//      Update the active route, if any
-    if( g_pRouteMan->UpdateProgress() ) {
-        nBlinkerTick++;
-        //    This RefreshRect will cause any active routepoint to blink
-        if( g_pRouteMan->GetpActiveRoute() ) cc1->RefreshRect( g_blink_rect, false );
-    }
-
-//  Possibly save the current configuration
-    if( 0 == ( g_tick % ( g_nautosave_interval_seconds ) ) ) {
-        pConfig->UpdateSettings();
-        pConfig->UpdateNavObj();
-    }
-
-//  Force own-ship drawing parameters
-    cc1->SetOwnShipState( SHIP_NORMAL );
-
-    if( cc1->GetQuiltMode() ) {
-        double erf = cc1->GetQuiltMaxErrorFactor();
-        if( erf > 0.02 ) cc1->SetOwnShipState( SHIP_LOWACCURACY );
-    } else {
-        if( Current_Ch ) {
-            if( Current_Ch->GetChart_Error_Factor() > 0.02 ) cc1->SetOwnShipState(
-                    SHIP_LOWACCURACY );
-        }
-    }
-
-    if( !bGPSValid ) {
-        cc1->SetOwnShipState( SHIP_INVALID );
-        if( cc1->m_bFollow ) cc1->UpdateShips();
-    }
-
-    if( bGPSValid != m_last_bGPSValid ) {
-        cc1->UpdateShips();
-        bnew_view = true;                  // force a full Refresh()
-        m_last_bGPSValid = bGPSValid;
-    }
-
-    //    If any PlugIn requested dynamic overlay callbacks, force a full canvas refresh
-    //    thus, ensuring at least 1 Hz. callback.
-    bool brq_dynamic = false;
-    if( g_pi_manager ) {
-        ArrayOfPlugIns *pplugin_array = g_pi_manager->GetPlugInArray();
-        for( unsigned int i = 0; i < pplugin_array->GetCount(); i++ ) {
-            PlugInContainer *pic = pplugin_array->Item( i );
-            if( pic->m_bEnabled && pic->m_bInitState ) {
-                if( pic->m_cap_flag & WANTS_DYNAMIC_OPENGL_OVERLAY_CALLBACK ) {
-                    brq_dynamic = true;
-                    break;
-                }
-            }
-        }
-    }
-
-    if( brq_dynamic ) {
-        cc1->Refresh();
-        bnew_view = true;
-    }
-
-    FrameTimer1.Start( TIMER_GFRAME_1, wxTIMER_CONTINUOUS );
-
-//  Invalidate the ChartCanvas window appropriately
-//    In non-follow mode, invalidate the rectangles containing the AIS targets and the ownship, etc...
-//    In follow mode, if there has already been a full screen refresh, there is no need to check ownship or AIS,
-//       since they will be always drawn on the full screen paint.
-    if( ( !cc1->m_bFollow ) || g_bCourseUp ) {
-        cc1->UpdateShips();
-        cc1->UpdateAIS();
-        cc1->UpdateAlerts();
-    } else {
-        if( !bnew_view )                    // There has not been a Refresh() yet.....
-        {
-            cc1->UpdateAIS();
-            cc1->UpdateAlerts();
-        }
-    }
-
-    if( g_pais_query_dialog_active && g_pais_query_dialog_active->IsShown() ) g_pais_query_dialog_active->UpdateText();
->>>>>>> a737f0b2
-
-    // Refresh AIS target list every 5 seconds to avoid blinking
-    if( g_pAISTargetList && ( 0 == ( g_tick % ( 5 ) ) ) ) g_pAISTargetList->UpdateAISTargetList();
-
-<<<<<<< HEAD
+
+}
+
 void MyFrame::TouchAISActive( void )
 {
     ocpnStyle::Style* style = g_StyleManager->GetCurrentStyle();
@@ -6141,132 +4932,6 @@
 
     if( cc1 ) cc1->SetVPRotation( g_VPRotate );
 
-=======
-    //  Pick up any change Toolbar status displays
-    UpdateGPSCompassStatusBox();
-    UpdateAISTool();
-
-    if( console && console->IsShown() ) {
-//            console->Raise();
-        console->RefreshConsoleData();
-    }
-
-    //  This little hack fixes a problem seen with some UniChrome OpenGL drivers
-    //  We need a deferred resize to get glDrawPixels() to work right.
-    //  So we set a trigger to generate a resize after 5 seconds....
-    //  See the "UniChrome" hack elsewhere
-    if( m_bdefer_resize ) {
-        if( 0 == ( g_tick % ( 5 ) ) ) {
-            printf( "___RESIZE\n" );
-            SetSize( m_defer_size );
-            g_pauimgr->Update();
-            m_bdefer_resize = false;
-        }
-    }
-
-}
-
-void MyFrame::TouchAISActive( void )
-{
-    ocpnStyle::Style* style = g_StyleManager->GetCurrentStyle();
-
-    if( m_pAISTool ) {
-        if( ( !g_pAIS->IsAISSuppressed() ) && ( !g_pAIS->IsAISAlertGeneral() ) ) {
-            g_nAIS_activity_timer = 5;                // seconds
-
-            wxString iconName = _T("AIS_Normal_Active");
-            if( g_pAIS->IsAISAlertGeneral() ) iconName = _T("AIS_AlertGeneral_Active");
-            if( g_pAIS->IsAISSuppressed() ) iconName = _T("AIS_Suppressed_Active");
-
-            if( m_lastAISiconName != iconName ) {
-                int flag = TOOLICON_NORMAL;
-                if( m_pAISTool->IsToggled() ) flag = TOOLICON_TOGGLED;
-                m_pAISTool->SetNormalBitmap( style->GetToolIcon( iconName, flag ) );
-                g_toolbar->Refresh();
-                m_lastAISiconName = iconName;
-            }
-        }
-    }
-}
-
-void MyFrame::UpdateAISTool( void )
-{
-    bool b_need_refresh = false;
-    ocpnStyle::Style* style = g_StyleManager->GetCurrentStyle();
-
-    wxString iconName;
-
-    if( m_pAISTool ) {
-        bool b_update = false;
-
-        iconName = _T("AIS");
-        if( g_pAIS->IsAISSuppressed() ) iconName = _T("AIS_Suppressed");
-        if( g_pAIS->IsAISAlertGeneral() ) iconName = _T("AIS_AlertGeneral");
-
-        //  Manage timeout for AIS activity indicator
-        if( g_nAIS_activity_timer ) {
-            g_nAIS_activity_timer--;
-
-            if( 0 == g_nAIS_activity_timer ) b_update = true;
-            else {
-                iconName = _T("AIS_Normal_Active");
-                if( g_pAIS->IsAISSuppressed() ) iconName = _T("AIS_Suppressed_Active");
-                if( g_pAIS->IsAISAlertGeneral() ) iconName = _T("AIS_AlertGeneral_Active");
-
-                if( ( m_lastAISiconName != iconName ) ) b_update = true;
-            }
-
-        } else {
-            if( ( m_lastAISiconName != iconName ) ) b_update = true;
-        }
-
-        if( b_update ) {
-            int flag = TOOLICON_NORMAL;
-            if( m_pAISTool->IsToggled() ) flag = TOOLICON_TOGGLED;
-            m_pAISTool->SetNormalBitmap( style->GetToolIcon( iconName, flag ) );
-            b_need_refresh = true;
-        }
-
-    }
-
-    if( b_need_refresh ) {
-        g_toolbar->Refresh();
-        m_lastAISiconName = iconName;
-    }
-}
-
-//    Cause refresh of active Tide/Current data, if displayed
-void MyFrame::OnFrameTCTimer( wxTimerEvent& event )
-{
-    if( cc1 ) {
-        cc1->SetbTCUpdate( true );
-        cc1->Refresh( false );
-    }
-}
-
-//    Keep and update the Viewport rotation angle according to average COG for COGUP mode
-void MyFrame::OnFrameCOGTimer( wxTimerEvent& event )
-{
-//      return;
-    FrameCOGTimer.Stop();
-
-    DoCOGSet();
-
-    //    Restart the timer
-    FrameCOGTimer.Start( g_COGAvgSec * 1000, wxTIMER_CONTINUOUS );
-}
-
-void MyFrame::DoCOGSet( void )
-{
-    double old_VPRotate = g_VPRotate;
-
-    if( g_bCourseUp ) g_VPRotate = -g_COGAvg * PI / 180.;
-    else
-        g_VPRotate = 0.;
-
-    if( cc1 ) cc1->SetVPRotation( g_VPRotate );
-
->>>>>>> a737f0b2
     if( g_bCourseUp ) {
         bool bnew_chart = DoChartUpdate();
 
@@ -6302,10 +4967,6 @@
 
 void MyFrame::UpdateGPSCompassStatusBox( bool b_force_new )
 {
-<<<<<<< HEAD
-=======
-    ocpnStyle::Style* style = g_StyleManager->GetCurrentStyle();
->>>>>>> a737f0b2
     int cc1_borderCompensation = 2;
     //    Look for overlap
     bool b_update = false;
@@ -6367,20 +5028,6 @@
 #ifdef __LINUX__
 
     //    Use a contrived ps command to get the virtual memory size associated with this process
-#if 0
-    wxExecute(_T("ps --no-headers -o vsize -C opencpn >/tmp/ocpn.mem"), wxEXEC_SYNC);
-    wxTextFile f(_T("/tmp/ocpn.mem"));
-
-    if(f.Open())
-    {
-        wxString s = f.GetFirstLine();
-        long vtmp;
-        if(s.ToLong(&vtmp))
-        memsize = vtmp;
-
-        f.Close();
-    }
-#endif
     wxWindow *fWin = wxWindow::FindFocus();
 
     wxArrayString outputArray;
@@ -6827,7 +5474,6 @@
 
         if( ctei.GetChartProjectionType() == PROJECTION_TRANSVERSE_MERCATOR ) piano_tmerc_chart_index_array.Add(
                 piano_chart_index_array.Item( ino ) );
-<<<<<<< HEAD
 
         //    Polyconic skewed charts should show as skewed
         else
@@ -6907,87 +5553,6 @@
         if( cc1 && g_bLookAhead ) {
             double angle = g_COGAvg + ( cc1->GetVPRotation() * 180. / PI );
 
-=======
-
-        //    Polyconic skewed charts should show as skewed
-        else
-            if( ctei.GetChartProjectionType() == PROJECTION_POLYCONIC ) {
-                if( fabs( skew_norm ) > 1. ) piano_skew_chart_index_array.Add(
-                        piano_chart_index_array.Item( ino ) );
-                else
-                    piano_poly_chart_index_array.Add( piano_chart_index_array.Item( ino ) );
-            } else
-                if( fabs( skew_norm ) > 1. ) piano_skew_chart_index_array.Add(
-                        piano_chart_index_array.Item( ino ) );
-
-    }
-    stats->pPiano->SetSkewIndexArray( piano_skew_chart_index_array );
-    stats->pPiano->SetTmercIndexArray( piano_tmerc_chart_index_array );
-    stats->pPiano->SetPolyIndexArray( piano_poly_chart_index_array );
-
-    stats->FormatStat();
-    stats->Refresh( true );
-
-}
-
-//----------------------------------------------------------------------------------
-//      DoChartUpdate
-//      Create a chartstack based on current lat/lon.
-//      Update Current_Ch, using either current chart, if still in stack, or
-//      smallest scale new chart in stack if not.
-//      Return true if a Refresh(false) was called within.
-//----------------------------------------------------------------------------------
-bool MyFrame::DoChartUpdate( void )
-{
-
-    double tLat, tLon;           // Chart Stack location
-    double vpLat, vpLon;         // ViewPort location
-
-    bool bNewChart = false;
-    bool bNewView = false;
-
-    bool bNewPiano = false;
-    bool bOpenSpecified;
-    ChartStack LastStack;
-    ChartBase *pLast_Ch;
-
-    ChartStack WorkStack;
-
-    if( !cc1 ) return false;
-    if( bDBUpdateInProgress ) return false;
-    if( !ChartData ) return false;
-
-    int last_nEntry = -1;
-    if( pCurrentStack ) last_nEntry = pCurrentStack->nEntry;
-
-    //    Startup case:
-    //    Quilting is enabled, but the last chart seen was not quiltable
-    //    In this case, drop to single chart mode, set persistence flag,
-    //    And open the specified chart
-    if( bFirstAuto && ( g_restore_dbindex >= 0 ) ) {
-        if( cc1->GetQuiltMode() ) {
-            if( !cc1->IsChartQuiltableRef( g_restore_dbindex ) ) {
-                ToggleQuiltMode();
-                m_bpersistent_quilt = true;
-                Current_Ch = NULL;
-            }
-        }
-    }
-
-    //      If in auto-follow mode, use the current glat,glon to build chart stack.
-    //      Otherwise, use vLat, vLon gotten from click on chart canvas, or other means
-
-    if( cc1->m_bFollow == true ) {
-        tLat = gLat;
-        tLon = gLon;
-        vpLat = gLat;
-        vpLon = gLon;
-
-        // on lookahead mode, adjust the vp center point
-        if( cc1 && g_bLookAhead ) {
-            double angle = g_COGAvg + ( cc1->GetVPRotation() * 180. / PI );
-
->>>>>>> a737f0b2
             double pixel_deltay = fabs( cos( angle * PI / 180. ) ) * cc1->GetCanvasHeight() / 4;
             double pixel_deltax = fabs( sin( angle * PI / 180. ) ) * cc1->GetCanvasWidth() / 4;
 
