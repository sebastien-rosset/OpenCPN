/***************************************************************************
 *
 * Project:  OpenCPN
 * Purpose:  PlugIn Manager Object
 * Author:   David Register
 *
 ***************************************************************************
 *   Copyright (C) 2010 by David S. Register                               *
 *                                                                         *
 *   This program is free software; you can redistribute it and/or modify  *
 *   it under the terms of the GNU General Public License as published by  *
 *   the Free Software Foundation; either version 2 of the License, or     *
 *   (at your option) any later version.                                   *
 *                                                                         *
 *   This program is distributed in the hope that it will be useful,       *
 *   but WITHOUT ANY WARRANTY; without even the implied warranty of        *
 *   MERCHANTABILITY or FITNESS FOR A PARTICULAR PURPOSE.  See the         *
 *   GNU General Public License for more details.                          *
 *                                                                         *
 *   You should have received a copy of the GNU General Public License     *
 *   along with this program; if not, write to the                         *
 *   Free Software Foundation, Inc.,                                       *
 *   51 Franklin Street, Fifth Floor, Boston, MA 02110-1301,  USA.         *
 **************************************************************************/

#include <typeinfo>
#include <wx/wx.h>
#include <wx/dir.h>
#include <wx/filename.h>
#include <wx/aui/aui.h>
#include <wx/statline.h>
#ifndef __WXMSW__
#include <cxxabi.h>
#endif // __WXMSW__
#include "dychart.h"

#include "pluginmanager.h"
#include "navutil.h"
#include "ais.h"
#include "chartbase.h"        // for ChartPlugInWrapper
#include "chartdb.h"
#include "chartdbs.h"
#include "ocpndc.h"
#include "styles.h"
#include "options.h"
#include "multiplexer.h"
#include "statwin.h"
#include "routeman.h"
#include "FontMgr.h"
#include "AIS_Decoder.h"
#include "AIS_Target_Data.h"
#include "OCPN_DataStreamEvent.h"
#include "georef.h"
#include "routemanagerdialog.h"
#include "NavObjectCollection.h"
#include "OCPNRegion.h"
#include "s52plib.h"
#include "ocpn_pixel.h"
#include "s52utils.h"
#include "gshhs.h"
#include "mygeom.h"
#include "OCPNPlatform.h"

#ifdef ocpnUSE_GL
#include "glChartCanvas.h"
#endif

extern MyConfig        *pConfig;
extern AIS_Decoder     *g_pAIS;
extern wxAuiManager    *g_pauimgr;

#if wxUSE_XLOCALE || !wxCHECK_VERSION(3,0,0)
extern wxLocale        *plocale_def_lang;
#endif

extern OCPNPlatform     *g_Platform;
extern ChartDB         *ChartData;
extern MyFrame         *gFrame;
extern ocpnStyle::StyleManager* g_StyleManager;
extern options         *g_pOptions;
extern Multiplexer     *g_pMUX;
extern StatWin         *stats;
extern Routeman        *g_pRouteMan;
extern WayPointman     *pWayPointMan;
extern Select          *pSelect;
extern RouteManagerDialog *pRouteManagerDialog;
extern RouteList       *pRouteList;
extern PlugInManager   *g_pi_manager;
extern s52plib         *ps52plib;
extern wxString         ChartListFileName;
extern wxString         gExe_path;
extern wxString         g_Plugin_Dir;
extern bool             g_boptionsactive;
extern options         *g_options;
extern ColorScheme      global_color_scheme;
extern ChartCanvas     *cc1;
extern wxArrayString    g_locale_catalog_array;

unsigned int      gs_plib_flags;

#include <wx/listimpl.cpp>
WX_DEFINE_LIST(Plugin_WaypointList);
WX_DEFINE_LIST(Plugin_HyperlinkList);

//    Some static helper funtions
//    Scope is local to this module

PlugIn_ViewPort CreatePlugInViewport( const ViewPort &vp)
{
    //    Create a PlugIn Viewport
    ViewPort tvp = vp;
    PlugIn_ViewPort pivp;

    pivp.clat =                   tvp.clat;                   // center point
    pivp.clon =                   tvp.clon;
    pivp.view_scale_ppm =         tvp.view_scale_ppm;
    pivp.skew =                   tvp.skew;
    pivp.rotation =               tvp.rotation;
    pivp.chart_scale =            tvp.chart_scale;
    pivp.pix_width =              tvp.pix_width;
    pivp.pix_height =             tvp.pix_height;
    pivp.rv_rect =                tvp.rv_rect;
    pivp.b_quilt =                tvp.b_quilt;
    pivp.m_projection_type =      tvp.m_projection_type;

    pivp.lat_min =                tvp.GetBBox().GetMinY();
    pivp.lat_max =                tvp.GetBBox().GetMaxY();
    pivp.lon_min =                tvp.GetBBox().GetMinX();
    pivp.lon_max =                tvp.GetBBox().GetMaxX();

    pivp.bValid =                 tvp.IsValid();                 // This VP is valid

    return pivp;
}

ViewPort CreateCompatibleViewport( const PlugIn_ViewPort &pivp)
{
    //    Create a system ViewPort
    ViewPort vp;
    
    vp.clat =                   pivp.clat;                   // center point
    vp.clon =                   pivp.clon;
    vp.view_scale_ppm =         pivp.view_scale_ppm;
    vp.skew =                   pivp.skew;
    vp.rotation =               pivp.rotation;
    vp.chart_scale =            pivp.chart_scale;
    vp.pix_width =              pivp.pix_width;
    vp.pix_height =             pivp.pix_height;
    vp.rv_rect =                pivp.rv_rect;
    vp.b_quilt =                pivp.b_quilt;
    vp.m_projection_type =      pivp.m_projection_type;
 
    if(cc1)
        vp.ref_scale = cc1->GetVP().ref_scale;
    else
        vp.ref_scale = vp.chart_scale;
    
    vp.SetBoxes();
    vp.Validate();                 // This VP is valid
    
    return vp;
}


//------------------------------------------------------------------------------
//    NMEA Event Implementation
//    PlugIn Messaging scheme Event
//------------------------------------------------------------------------------

const wxEventType wxEVT_OCPN_MSG = wxNewEventType();

OCPN_MsgEvent::OCPN_MsgEvent( wxEventType commandType, int id )
:wxEvent(id, commandType)
{
}

OCPN_MsgEvent::~OCPN_MsgEvent( )
{
}

wxEvent* OCPN_MsgEvent::Clone() const
{
    OCPN_MsgEvent *newevent=new OCPN_MsgEvent(*this);
    newevent->m_MessageID=this->m_MessageID.c_str();  // this enforces a deep copy of the string data
    newevent->m_MessageText=this->m_MessageText.c_str();
    return newevent;
}

//------------------------------------------------------------------------------------------------
//
//          The PlugInToolbarToolContainer Implementation
//
//------------------------------------------------------------------------------------------------
PlugInToolbarToolContainer::PlugInToolbarToolContainer()
{
    bitmap_dusk = NULL;
    bitmap_night = NULL;
    bitmap_day = NULL;
    bitmap_Rollover = NULL;;
}

PlugInToolbarToolContainer::~PlugInToolbarToolContainer()
{
    delete bitmap_dusk;
    delete bitmap_night;
    delete bitmap_day;
    delete bitmap_Rollover;
}


//-----------------------------------------------------------------------------------------------------
//
//          The PlugIn Manager Implementation
//
//-----------------------------------------------------------------------------------------------------
PlugInManager *s_ppim;

PlugInManager::PlugInManager(MyFrame *parent)
{
    pParent = parent;
    s_ppim = this;

    MyFrame *pFrame = GetParentFrame();
    if(pFrame)
    {
        m_plugin_menu_item_id_next = pFrame->GetCanvasWindow()->GetNextContextMenuId();
        m_plugin_tool_id_next = pFrame->GetNextToolbarToolId();
    }
}

PlugInManager::~PlugInManager()
{
}


bool PlugInManager::LoadAllPlugIns(const wxString &plugin_dir, bool load_enabled, bool b_enable_blackdialog)
{
    m_benable_blackdialog = b_enable_blackdialog;
    
    m_plugin_location = plugin_dir;

    wxString msg(_T("PlugInManager searching for PlugIns in location "));
    msg += m_plugin_location;
    wxLogMessage(msg);

#ifdef __WXMSW__
    wxString pispec = _T("*_pi.dll");
#else
#ifdef __WXOSX__
    wxString pispec = _T("*_pi.dylib");
#else
    wxString pispec = _T("*_pi.so");
#endif
#endif

    if(!::wxDirExists(m_plugin_location))
    {
        msg = m_plugin_location;
        msg.Prepend(_T("   Directory "));
        msg.Append(_T(" does not exist."));
        wxLogMessage(msg);
        return false;
    }

    wxArrayString file_list;
        
    int get_flags =  wxDIR_FILES | wxDIR_DIRS;
#ifdef __WXMSW__
#ifdef _DEBUG
    get_flags =  wxDIR_FILES;
#endif        
#endif        

    bool ret = false; // return true if at least one new plugins gets loaded/unloaded
    wxDir::GetAllFiles( m_plugin_location, &file_list, pispec, get_flags );
    
    for(unsigned int i=0 ; i < file_list.GetCount() ; i++) {
        wxString file_name = file_list[i];
        wxString plugin_file = wxFileName(file_name).GetFullName();
        wxDateTime plugin_modification = wxFileName(file_name).GetModificationTime();

        // this gets called every time we switch to the plugins tab.
        // this allows plugins to be installed and enabled without restarting opencpn.
        // For this reason we must check that we didn't already load this plugin
        bool loaded = false;
        for(unsigned int i = 0 ; i < plugin_array.GetCount() ; i++)
        {
            PlugInContainer *pic = plugin_array.Item(i);
            if(pic->m_plugin_filename == plugin_file) {
                if(pic->m_plugin_modification != plugin_modification) {
                    // modification times don't match, reload plugin
                    plugin_array.Remove(pic);
                    i--;

                    DeactivatePlugIn(pic);
                    pic->m_destroy_fn(pic->m_pplugin);
                    
                    delete pic->m_plibrary;            // This will unload the PlugIn
                    delete pic;
                    ret = true;
                } else {
                    loaded = true;
                    break;
                }
            }
        }
        if(loaded)
            continue;

        //    Check the config file to see if this PlugIn is user-enabled
        wxString config_section = ( _T ( "/PlugIns/" ) );
        config_section += plugin_file;
        pConfig->SetPath ( config_section );
        bool enabled;
        pConfig->Read ( _T ( "bEnabled" ), &enabled, false );

        // only loading enabled plugins? check that it is enabled
        if(load_enabled && !enabled)
            continue;
            
        bool b_compat = CheckPluginCompatibility(file_name);
            
        if(!b_compat)
        {
            wxLogMessage(wxString::Format(_("    Incompatible PlugIn detected: %s"), file_name.c_str()));
            wxMessageBox(wxString::Format(_("The plugin %s is not compatible with this version of OpenCPN, please get an updated version."), plugin_file.c_str()));
        }
            
        PlugInContainer *pic = NULL;
        if(b_compat)
            pic = LoadPlugIn(file_name);
        if(pic)
        {
            if(pic->m_pplugin)
            {
                plugin_array.Add(pic);
                    
                //    The common name is available without initialization and startup of the PlugIn
                pic->m_common_name = pic->m_pplugin->GetCommonName();
                    
                pic->m_plugin_filename = plugin_file;
                pic->m_plugin_modification = plugin_modification;
                pic->m_bEnabled = enabled;
                if(pic->m_bEnabled)
                {
                    pic->m_cap_flag = pic->m_pplugin->Init();
                    pic->m_bInitState = true;
                }
                    
                pic->m_short_description = pic->m_pplugin->GetShortDescription();
                pic->m_long_description = pic->m_pplugin->GetLongDescription();
                pic->m_version_major = pic->m_pplugin->GetPlugInVersionMajor();
                pic->m_version_minor = pic->m_pplugin->GetPlugInVersionMinor();
                pic->m_bitmap = pic->m_pplugin->GetPlugInBitmap();

                ret = true;
            }
            else        // not loaded
            {
                wxString msg;
                msg.Printf(_T("    PlugInManager: Unloading invalid PlugIn, API version %d "), pic->m_api_version );
                wxLogMessage(msg);
                    
                pic->m_destroy_fn(pic->m_pplugin);
                    
                delete pic->m_plibrary;            // This will unload the PlugIn
                delete pic;
            }
        }
    }
    
    UpDateChartDataTypes();

    // Inform plugins of the current color scheme
    g_pi_manager->SetColorSchemeForAllPlugIns( global_color_scheme );
    
    return ret;
}

bool PlugInManager::CallLateInit(void)
{
    bool bret = true;

    for(unsigned int i = 0 ; i < plugin_array.GetCount() ; i++)
    {
        PlugInContainer *pic = plugin_array.Item(i);

        switch(pic->m_api_version)
        {
            case 110:
                if(pic->m_cap_flag & WANTS_LATE_INIT) {
                    wxString msg(_T("PlugInManager: Calling LateInit PlugIn: "));
                    msg += pic->m_plugin_file;
                    wxLogMessage(msg);

                    opencpn_plugin_110* ppi = dynamic_cast<opencpn_plugin_110*>(pic->m_pplugin);
                    ppi->LateInit();
                    }
                break;
        }
    }

    return bret;
}

void PlugInManager::SendVectorChartObjectInfo(const wxString &chart, const wxString &feature, const wxString &objname, double &lat, double &lon, double &scale, int &nativescale)
{
    wxString decouple_chart(chart);
    wxString decouple_feature(feature);
    wxString decouple_objname(objname);
    for(unsigned int i = 0 ; i < plugin_array.GetCount() ; i++)
    {
        PlugInContainer *pic = plugin_array.Item(i);
        if(pic->m_bEnabled && pic->m_bInitState)
        {
            if(pic->m_cap_flag & WANTS_VECTOR_CHART_OBJECT_INFO)
            {
                switch(pic->m_api_version)
                {
                case 112:
                case 113:
                {
                    opencpn_plugin_112 *ppi = dynamic_cast<opencpn_plugin_112 *>(pic->m_pplugin);
                    if(ppi)
                        ppi->SendVectorChartObjectInfo(decouple_chart, decouple_feature, decouple_objname, lat, lon, scale, nativescale);
                    break;
                }
                default:
                    break;
                }
            }
        }
    }
}


bool PlugInManager::UpdatePlugIns()
{
    bool bret = false;

    for(unsigned int i = 0 ; i < plugin_array.GetCount() ; i++)
    {
        PlugInContainer *pic = plugin_array.Item(i);

        if(pic->m_bEnabled && !pic->m_bInitState)
        {
            wxString msg(_T("PlugInManager: Initializing PlugIn: "));
            msg += pic->m_plugin_file;
            wxLogMessage(msg);

            pic->m_cap_flag = pic->m_pplugin->Init();
            pic->m_pplugin->SetDefaults();
            pic->m_bInitState = true;
            pic->m_short_description = pic->m_pplugin->GetShortDescription();
            pic->m_long_description = pic->m_pplugin->GetLongDescription();
            pic->m_version_major = pic->m_pplugin->GetPlugInVersionMajor();
            pic->m_version_minor = pic->m_pplugin->GetPlugInVersionMinor();
            pic->m_bitmap = pic->m_pplugin->GetPlugInBitmap();
            bret = true;
        }
        else if(!pic->m_bEnabled && pic->m_bInitState)
        {
            bret = DeactivatePlugIn(pic);

        }
    }

    UpDateChartDataTypes();

    return bret;
}


bool PlugInManager::UpDateChartDataTypes(void)
{
    bool bret = false;
    if(NULL == ChartData)
        return bret;

    for(unsigned int i = 0 ; i < plugin_array.GetCount() ; i++)
    {
        PlugInContainer *pic = plugin_array.Item(i);

        if((pic->m_cap_flag & INSTALLS_PLUGIN_CHART) || (pic->m_cap_flag & INSTALLS_PLUGIN_CHART_GL))
            bret = true;
    }

    if(bret)
        ChartData->UpdateChartClassDescriptorArray();

    return bret;
}


bool PlugInManager::DeactivatePlugIn(PlugInContainer *pic)
{
    bool bret = false;

    if(pic)
    {
        wxString msg(_T("PlugInManager: Deactivating PlugIn: "));
        msg += pic->m_plugin_file;
        wxLogMessage(msg);

        pic->m_pplugin->DeInit();

        //    Deactivate (Remove) any ToolbarTools added by this PlugIn
        for(unsigned int i=0; i < m_PlugInToolbarTools.GetCount(); i++)
        {
            PlugInToolbarToolContainer *pttc = m_PlugInToolbarTools.Item(i);

            if(pttc->m_pplugin == pic->m_pplugin)
            {
                m_PlugInToolbarTools.Remove(pttc);
                delete pttc;
            }
        }

        //    Deactivate (Remove) any ContextMenu items addded by this PlugIn
        for(unsigned int i=0; i < m_PlugInMenuItems.GetCount(); i++)
        {
            PlugInMenuItemContainer *pimis = m_PlugInMenuItems.Item(i);
            if(pimis->m_pplugin == pic->m_pplugin)
            {
                m_PlugInMenuItems.Remove(pimis);
                delete pimis;
            }
        }

        pic->m_bInitState = false;
        bret = true;
    }

    return bret;
}





bool PlugInManager::UpdateConfig()
{
    pConfig->SetPath(_T("/"));
//      if(pConfig->HasGroup( _T ( "PlugIns" )))
//               pConfig->DeleteGroup( _T ( "PlugIns" ) );


    for(unsigned int i = 0 ; i < plugin_array.GetCount() ; i++)
    {
        PlugInContainer *pic = plugin_array.Item(i);

        wxString config_section = ( _T ( "/PlugIns/" ) );
        config_section += pic->m_plugin_filename;
        pConfig->SetPath ( config_section );
        pConfig->Write ( _T ( "bEnabled" ), pic->m_bEnabled );
    }

    return true;
}

bool PlugInManager::UnLoadAllPlugIns()
{
    for(unsigned int i = 0 ; i < plugin_array.GetCount() ; i++)
    {
        PlugInContainer *pic = plugin_array.Item(i);
        wxString msg(_T("PlugInManager: UnLoading PlugIn: "));
        msg += pic->m_plugin_file;
        wxLogMessage(msg);

        pic->m_destroy_fn(pic->m_pplugin);

        delete pic->m_plibrary;            // This will unload the PlugIn

        pic->m_bInitState = false;

        delete pic;
    }
    return true;
}

bool PlugInManager::DeactivateAllPlugIns()
{
    for(unsigned int i = 0 ; i < plugin_array.GetCount() ; i++)
    {
        PlugInContainer *pic = plugin_array.Item(i);
        if(pic && pic->m_bEnabled && pic->m_bInitState)
            DeactivatePlugIn(pic);
    }
    return true;
}

#ifdef __WXMSW__
/*Convert Virtual Address to File Offset */
DWORD Rva2Offset(DWORD rva, PIMAGE_SECTION_HEADER psh, PIMAGE_NT_HEADERS pnt)
{
    size_t i = 0;
    PIMAGE_SECTION_HEADER pSeh;
    if (rva == 0)
    {
        return (rva);
    }
    pSeh = psh;
    for (i = 0; i < pnt->FileHeader.NumberOfSections; i++)
    {
        if (rva >= pSeh->VirtualAddress && rva < pSeh->VirtualAddress +
            pSeh->Misc.VirtualSize)
        {
            break;
        }
        pSeh++;
    }
    return (rva - pSeh->VirtualAddress + pSeh->PointerToRawData);
}
#endif

bool PlugInManager::CheckPluginCompatibility(wxString plugin_file)
{
    bool b_compat = true;

#ifdef __WXMSW__
    char strver[22]; //Enough space even for very big integers...
    sprintf(strver, "%i%i", wxMAJOR_VERSION, wxMINOR_VERSION);
    LPCWSTR fNmae = plugin_file.wc_str();
    HANDLE handle = CreateFile(fNmae, GENERIC_READ, 0, 0, OPEN_EXISTING, FILE_ATTRIBUTE_NORMAL, 0);
    DWORD byteread, size = GetFileSize(handle, NULL);
    PVOID virtualpointer = VirtualAlloc(NULL, size, MEM_COMMIT, PAGE_READWRITE);
    ReadFile(handle, virtualpointer, size, &byteread, NULL);
    CloseHandle(handle);
    // Get pointer to NT header
    PIMAGE_NT_HEADERS           ntheaders = (PIMAGE_NT_HEADERS)(PCHAR(virtualpointer) + PIMAGE_DOS_HEADER(virtualpointer)->e_lfanew);
    PIMAGE_SECTION_HEADER       pSech = IMAGE_FIRST_SECTION(ntheaders);//Pointer to first section header
    PIMAGE_IMPORT_DESCRIPTOR    pImportDescriptor; //Pointer to import descriptor 
    if (ntheaders->OptionalHeader.DataDirectory[IMAGE_DIRECTORY_ENTRY_IMPORT].Size != 0)/*if size of the table is 0 - Import Table does not exist */
    {
        pImportDescriptor = (PIMAGE_IMPORT_DESCRIPTOR)((DWORD_PTR)virtualpointer + \
            Rva2Offset(ntheaders->OptionalHeader.DataDirectory[IMAGE_DIRECTORY_ENTRY_IMPORT].VirtualAddress, pSech, ntheaders));
        LPSTR libname[256];
        size_t i = 0;
        // Walk until you reached an empty IMAGE_IMPORT_DESCRIPTOR
        while (pImportDescriptor->Name != NULL)
        {
            //Get the name of each DLL
            libname[i] = (PCHAR)((DWORD_PTR)virtualpointer + Rva2Offset(pImportDescriptor->Name, pSech, ntheaders));
            //wxMessageBox(wxString::Format(_T("%s"), libname[i]));
            if (strstr(libname[i], "wx") != NULL)
            {
                if (strstr(libname[i], strver) == NULL)
                    b_compat = false;
                break;
            }
            pImportDescriptor++; //advance to next IMAGE_IMPORT_DESCRIPTOR
            i++;
        }
    }
    else
    {
        wxLogMessage(wxString::Format(_T("No Import Table! in %s"), plugin_file.c_str()));
    }
    if (virtualpointer)
        VirtualFree(virtualpointer, size, MEM_DECOMMIT);
#endif
#ifdef __WXGTK__
    wxString cmd = _T("ldd ") + plugin_file;
    FILE *ldd = popen( cmd.mb_str(), "r" );
    if (ldd != NULL)
    {
        char buf[1024];
        
        char strver[22]; //Enough space even for very big integers...
        sprintf( strver, "%i.%i", wxMAJOR_VERSION, wxMINOR_VERSION );

        while( fscanf(ldd, "%s", buf) != EOF )
        {
            if( strstr(buf, "libwx") != NULL )
            {
                if(  strstr(buf, strver) == NULL )
                    b_compat = false;
                break;
            }
        }
        fclose(ldd);
    }
#endif // __WXGTK__

    return b_compat;
}

void PlugInManager::ShowDeferredBlacklistMessages()
{
    for( unsigned int i=0 ; i < m_deferred_blacklist_messages.GetCount() ; i++){
        OCPNMessageBox ( NULL, m_deferred_blacklist_messages.Item(i), wxString( _("OpenCPN Info") ), wxICON_INFORMATION | wxOK, 5 );  // 5 second timeout
    }
        
}

bool PlugInManager::CheckBlacklistedPlugin(opencpn_plugin* plugin)
{
    int len = sizeof(PluginBlacklist) / sizeof(BlackListedPlugin);
    int major = plugin->GetPlugInVersionMajor();
    int minor = plugin->GetPlugInVersionMinor();
    
#ifdef __WXMSW__
    wxString name = wxString::FromAscii(typeid(*plugin).name());
    name.Replace(_T("class "), wxEmptyString);
#else
    const std::type_info &ti = typeid(*plugin);
    int status;
    char *realname = abi::__cxa_demangle(ti.name(), 0, 0, &status);
    wxString name = wxString::FromAscii(realname);
    free(realname);
#endif // __WXMSW__
    for (int i = 0; i < len; i++) {
        if( ( PluginBlacklist[i].all_lower && name == PluginBlacklist[i].name && PluginBlacklist[i].version_major >= major && PluginBlacklist[i].version_minor >= minor ) ||
            ( !PluginBlacklist[i].all_lower && name == PluginBlacklist[i].name && PluginBlacklist[i].version_major == major && PluginBlacklist[i].version_minor == minor ) )
        {
            wxString msg;
            wxString msg1;
            if ( PluginBlacklist[i].hard ){
                msg = wxString::Format(_("PlugIn %s (%s), version %i.%i was detected.\n This version is known to be unstable and will not be loaded.\n Please update this PlugIn at the opencpn.org website."),
                                              PluginBlacklist[i].name.c_str(), plugin->GetCommonName().c_str(), major, minor), _("Blacklisted plugin detected...");
                msg1= wxString::Format(_T("    PlugIn %s (%s), version %i.%i was detected. Hard blacklisted. Not loaded."),
                                              PluginBlacklist[i].name.c_str(), plugin->GetCommonName().c_str(), major, minor);
            }
            else{
                msg = wxString::Format(_("PlugIn %s (%s), version %i.%i was detected.\n This version is known to be unstable.\n Please update this PlugIn at the opencpn.org website."),
                                              PluginBlacklist[i].name.c_str(), plugin->GetCommonName().c_str(), major, minor), _("Blacklisted plugin detected...");
                msg1= wxString::Format(_T("    PlugIn %s (%s), version %i.%i was detected. Soft blacklisted. Loaded."),
                                              PluginBlacklist[i].name.c_str(), plugin->GetCommonName().c_str(), major, minor);
            }
            
            wxLogMessage(msg1);
            if(m_benable_blackdialog)
                OCPNMessageBox ( NULL, msg, wxString( _("OpenCPN Info") ), wxICON_INFORMATION | wxOK, 5 );  // 5 second timeout
            else
                m_deferred_blacklist_messages.Add(msg);
            
            return PluginBlacklist[i].hard;
        }
    }
    return false;
}

PlugInContainer *PlugInManager::LoadPlugIn(wxString plugin_file)
{
    wxString msg(_T("PlugInManager: Loading PlugIn: "));
    msg += plugin_file;
    wxLogMessage(msg);

    PlugInContainer *pic = new PlugInContainer;
    pic->m_plugin_file = plugin_file;

    // load the library
    wxDynamicLibrary *plugin = new wxDynamicLibrary(plugin_file);
    pic->m_plibrary = plugin;     // Save a pointer to the wxDynamicLibrary for later deletion
    
    if( !wxIsReadable(plugin_file) )
    {
        msg = _("Unreadable PlugIn library detected, check the file permissions:\n");
        msg += plugin_file;
        msg += _T("\n\n");
        OCPNMessageBox ( NULL, msg, wxString( _("OpenCPN Info") ), wxICON_INFORMATION | wxOK, 10 );  // 10 second timeout
    }
    else if(!plugin->IsLoaded())
    {
        //  Look in the Blacklist, try to match a filename, to give some kind of message
        //  extract the probable plugin name
        wxFileName fn( plugin_file );
        wxString prob_pi_name;
        wxString name = fn.GetName();
        prob_pi_name = name;
        
#ifdef __WXGTK__
        prob_pi_name = name.Mid(3);     // lop off "lib"
#endif        
#ifdef __WXOSX__
        prob_pi_name = name.Mid(3);     // lop off "lib"
#endif        
        
        int len = sizeof(PluginBlacklist) / sizeof(BlackListedPlugin);
        for (int i = 0; i < len; i++) {
            wxString candidate = PluginBlacklist[i].name.Lower();
            if( prob_pi_name.Lower().EndsWith(candidate)){
                wxString msg = _("Incompatible PlugIn detected:\n");
                msg += plugin_file;
                msg += _T("\n\n");
                
                wxString msg1;
                msg1 = wxString::Format(_("PlugIn [ %s ] version %i.%i"),
                                        PluginBlacklist[i].name.c_str(),
                                        PluginBlacklist[i].version_major, PluginBlacklist[i].version_minor);
                msg += msg1;
                if(PluginBlacklist[i].all_lower)
                    msg += _(", and all previous versions,");
                msg += _(" is incompatible with this version of OpenCPN."),
                                        
                OCPNMessageBox ( NULL, msg, wxString( _("OpenCPN Info") ), wxICON_INFORMATION | wxOK, 10 );  // 10 second timeout
                break;
            }
        }
        
        
        
        wxString msg(_T("   PlugInManager: Cannot load library: "));
        msg += plugin_file;
        msg += _T(" ");
        wxLogMessage(msg);
        delete plugin;
        delete pic;
        return NULL;
    }


    // load the factory symbols
    create_t* create_plugin = (create_t*)plugin->GetSymbol(_T("create_pi"));
    if (NULL == create_plugin)
    {
        wxString msg(_T("   PlugInManager: Cannot load symbol create_pi: "));
        msg += plugin_file;
        wxLogMessage(msg);
        delete plugin;
        delete pic;
        return NULL;
    }

    destroy_t* destroy_plugin = (destroy_t*) plugin->GetSymbol(_T("destroy_pi"));
    pic->m_destroy_fn = destroy_plugin;
    if (NULL == destroy_plugin) {
        wxString msg(_T("   PlugInManager: Cannot load symbol destroy_pi: "));
        msg += plugin_file;
        wxLogMessage(msg);
        delete plugin;
        delete pic;
        return NULL;
    }


    // create an instance of the plugin class
    opencpn_plugin* plug_in = create_plugin(this);

    int api_major = plug_in->GetAPIVersionMajor();
    int api_minor = plug_in->GetAPIVersionMinor();
    int ver = (api_major * 100) + api_minor;
    pic->m_api_version = ver;

    int pi_major = plug_in->GetPlugInVersionMajor();
    int pi_minor = plug_in->GetPlugInVersionMinor();
    int pi_ver = (pi_major * 100) + pi_minor;
    
    if ( CheckBlacklistedPlugin(plug_in) ) {
        delete plugin;
        delete pic;
        return NULL;
    }

    switch(ver)
    {
    case 105:
        pic->m_pplugin = dynamic_cast<opencpn_plugin*>(plug_in);
        break;

    case 106:
        pic->m_pplugin = dynamic_cast<opencpn_plugin_16*>(plug_in);
        break;

    case 107:
        pic->m_pplugin = dynamic_cast<opencpn_plugin_17*>(plug_in);
        break;

    case 108:
        pic->m_pplugin = dynamic_cast<opencpn_plugin_18*>(plug_in);
        break;

    case 109:
        pic->m_pplugin = dynamic_cast<opencpn_plugin_19*>(plug_in);
        break;

    case 110:
        pic->m_pplugin = dynamic_cast<opencpn_plugin_110*>(plug_in);
        break;
        
    case 111:
        pic->m_pplugin = dynamic_cast<opencpn_plugin_111*>(plug_in);
        break;
        
    case 112:
        pic->m_pplugin = dynamic_cast<opencpn_plugin_112*>(plug_in);
        break;

    case 113:
        pic->m_pplugin = dynamic_cast<opencpn_plugin_113*>(plug_in);
        break;
        
    default:
        break;
    }

    if(pic->m_pplugin)
    {
        msg = _T("  ");
        msg += plugin_file;
        wxString msg1;
        msg1.Printf(_T("\n              API Version detected: %d"), ver);
        msg += msg1;
        msg1.Printf(_T("\n              PlugIn Version detected: %d"), pi_ver);
        msg += msg1;
        wxLogMessage(msg);
    }
    else
    {
        msg = _T("    ");
        msg += plugin_file;
        wxString msg1 = _T(" cannot be loaded");
        msg += msg1;
        wxLogMessage(msg);
    }

    return pic;
}

bool PlugInManager::RenderAllCanvasOverlayPlugIns( ocpnDC &dc, const ViewPort &vp)
{
    for(unsigned int i = 0 ; i < plugin_array.GetCount() ; i++)
    {
        PlugInContainer *pic = plugin_array.Item(i);
        if(pic->m_bEnabled && pic->m_bInitState)
        {
            if(pic->m_cap_flag & WANTS_OVERLAY_CALLBACK)
            {
                PlugIn_ViewPort pivp = CreatePlugInViewport( vp );

                wxDC *pdc = dc.GetDC();
                if(pdc)                       // not in OpenGL mode
                {
                    switch(pic->m_api_version)
                    {
                    case 106:
                    {
                        opencpn_plugin_16 *ppi = dynamic_cast<opencpn_plugin_16 *>(pic->m_pplugin);
                        if(ppi)
                            ppi->RenderOverlay(*pdc, &pivp);
                        break;
                    }
                    case 107:
                    {
                        opencpn_plugin_17 *ppi = dynamic_cast<opencpn_plugin_17 *>(pic->m_pplugin);
                        if(ppi)
                            ppi->RenderOverlay(*pdc, &pivp);
                        break;
                    }
                    case 108:
                    case 109:
                    case 110:
                    case 111:
                    case 112:
                    case 113:
                    {
                        opencpn_plugin_18 *ppi = dynamic_cast<opencpn_plugin_18 *>(pic->m_pplugin);
                        if(ppi)
                            ppi->RenderOverlay(*pdc, &pivp);
                        break;
                    }

                    default:
                        break;
                    }
                }
                else
                {
                    //    If in OpenGL mode, and the PlugIn has requested OpenGL render callbacks,
                    //    then there is no need to render by wxDC here.
                    if(pic->m_cap_flag & WANTS_OPENGL_OVERLAY_CALLBACK)
                        continue;


                    if((m_cached_overlay_bm.GetWidth() != vp.pix_width) || (m_cached_overlay_bm.GetHeight() != vp.pix_height))
                        m_cached_overlay_bm.Create(vp.pix_width, vp.pix_height, -1);

                    wxMemoryDC mdc;
                    mdc.SelectObject ( m_cached_overlay_bm );
                    mdc.SetBackground ( *wxBLACK_BRUSH );
                    mdc.Clear();


                    bool b_rendered = false;

                    switch(pic->m_api_version)
                    {
                    case 106:
                    {
                        opencpn_plugin_16 *ppi = dynamic_cast<opencpn_plugin_16 *>(pic->m_pplugin);
                        if(ppi)
                            b_rendered = ppi->RenderOverlay(mdc, &pivp);
                        break;
                    }
                    case 107:
                    {
                        opencpn_plugin_17 *ppi = dynamic_cast<opencpn_plugin_17 *>(pic->m_pplugin);
                        if(ppi)
                            b_rendered = ppi->RenderOverlay(mdc, &pivp);
                        break;
                    }
                    case 108:
                    case 109:
                    case 110:
                    case 111:
                    case 112:
                    case 113:
                    {
                        opencpn_plugin_18 *ppi = dynamic_cast<opencpn_plugin_18 *>(pic->m_pplugin);
                        if(ppi)
                            b_rendered = ppi->RenderOverlay(mdc, &pivp);
                        break;
                    }

                    default:
                    {
                        b_rendered = pic->m_pplugin->RenderOverlay(&mdc, &pivp);
                        break;
                    }
                    }

                    mdc.SelectObject(wxNullBitmap);

                    if(b_rendered)
                    {
                        wxMask *p_msk = new wxMask(m_cached_overlay_bm, wxColour(0,0,0));
                        m_cached_overlay_bm.SetMask(p_msk);

                        dc.DrawBitmap(m_cached_overlay_bm, 0, 0, true);
                    }
                }
            }
            else if(pic->m_cap_flag & WANTS_OPENGL_OVERLAY_CALLBACK)
            {
            }

        }
    }

    return true;
}

bool PlugInManager::RenderAllGLCanvasOverlayPlugIns( wxGLContext *pcontext, const ViewPort &vp)
{
    for(unsigned int i = 0 ; i < plugin_array.GetCount() ; i++)
    {
        PlugInContainer *pic = plugin_array.Item(i);
        if(pic->m_bEnabled && pic->m_bInitState)
        {
            if(pic->m_cap_flag & WANTS_OPENGL_OVERLAY_CALLBACK)
            {
                PlugIn_ViewPort pivp = CreatePlugInViewport( vp );

                switch(pic->m_api_version)
                {
                case 107:
                {
                    opencpn_plugin_17 *ppi = dynamic_cast<opencpn_plugin_17 *>(pic->m_pplugin);
                    if(ppi)
                        ppi->RenderGLOverlay(pcontext, &pivp);
                    break;
                }

                case 108:
                case 109:
                case 110:
                case 111:
                case 112:
                case 113:
                {
                    opencpn_plugin_18 *ppi = dynamic_cast<opencpn_plugin_18 *>(pic->m_pplugin);
                    if(ppi)
                        ppi->RenderGLOverlay(pcontext, &pivp);
                    break;
                }
                default:
                    break;
                }
            }
        }
    }

    return true;
}

bool PlugInManager::SendMouseEventToPlugins( wxMouseEvent &event)
{
    bool bret = false;
    for(unsigned int i = 0 ; i < plugin_array.GetCount() ; i++)
    {
        PlugInContainer *pic = plugin_array.Item(i);
        if(pic->m_bEnabled && pic->m_bInitState)
        {
            if(pic->m_cap_flag & WANTS_MOUSE_EVENTS){
            {
                switch(pic->m_api_version)
                {
                    case 112:
                    case 113:
                    {
                        opencpn_plugin_112 *ppi = dynamic_cast<opencpn_plugin_112*>(pic->m_pplugin);
                            if(ppi)
                                if(ppi->MouseEventHook( event ))
                                    bret = true;
                            break;
                        }
                        
                        default:
                            break;
                    }
                }
            }
        }
    }
    
    return bret;;
}

bool PlugInManager::SendKeyEventToPlugins( wxKeyEvent &event)
{
    bool bret = false;
    for(unsigned int i = 0 ; i < plugin_array.GetCount() ; i++)
    {
        PlugInContainer *pic = plugin_array.Item(i);
        if(pic->m_bEnabled && pic->m_bInitState)
        {
            if(pic->m_cap_flag & WANTS_KEYBOARD_EVENTS){
                {
                    switch(pic->m_api_version)
                    {
                        case 113:
                        {
                            opencpn_plugin_113 *ppi = dynamic_cast<opencpn_plugin_113*>(pic->m_pplugin);
                            if(ppi)
                                if(ppi->KeyboardEventHook( event ))
                                    bret = true;
                                break;
                        }
                        
                        default:
                            break;
                    }
                }
            }
        }
    }
    
    return bret;;
}


void PlugInManager::SendViewPortToRequestingPlugIns( ViewPort &vp )
{
    for(unsigned int i = 0 ; i < plugin_array.GetCount() ; i++)
    {
        PlugInContainer *pic = plugin_array.Item(i);
        if(pic->m_bEnabled && pic->m_bInitState)
        {
            if(pic->m_cap_flag & WANTS_ONPAINT_VIEWPORT)
            {
                PlugIn_ViewPort pivp = CreatePlugInViewport( vp );
                pic->m_pplugin->SetCurrentViewPort(pivp);
            }
        }
    }
}

void PlugInManager::SendCursorLatLonToAllPlugIns( double lat, double lon)
{
    for(unsigned int i = 0 ; i < plugin_array.GetCount() ; i++)
    {
        PlugInContainer *pic = plugin_array.Item(i);
        if(pic->m_bEnabled && pic->m_bInitState)
        {
            if(pic->m_cap_flag & WANTS_CURSOR_LATLON)
                pic->m_pplugin->SetCursorLatLon(lat, lon);
        }
    }
}

void NotifySetupOptionsPlugin( PlugInContainer *pic )
{
    if(pic->m_bEnabled && pic->m_bInitState)
    {
        if(pic->m_cap_flag & INSTALLS_TOOLBOX_PAGE)
        {
            switch(pic->m_api_version)
            {
            case 109:
            case 110:
            case 111:
            case 112:
            case 113:
            {
                opencpn_plugin_19 *ppi = dynamic_cast<opencpn_plugin_19 *>(pic->m_pplugin);
                if(ppi) {
                    ppi->OnSetupOptions();
                    pic->m_bToolboxPanel = true;
                }
                break;
            }
            default:
                break;
            }
        }
    }
}

void PlugInManager::NotifySetupOptions()
{
    for(unsigned int i = 0 ; i < plugin_array.GetCount() ; i++)
    {
        PlugInContainer *pic = plugin_array.Item(i);
        NotifySetupOptionsPlugin( pic );
    }
}

void PlugInManager::CloseAllPlugInPanels( int ok_apply_cancel)
{
    for(unsigned int i = 0 ; i < plugin_array.GetCount() ; i++)
    {
        PlugInContainer *pic = plugin_array.Item(i);
        if(pic->m_bEnabled && pic->m_bInitState)
        {
            if((pic->m_cap_flag & INSTALLS_TOOLBOX_PAGE) && ( pic->m_bToolboxPanel))
            {
                pic->m_pplugin->OnCloseToolboxPanel(0, ok_apply_cancel);
                pic->m_bToolboxPanel = false;
            }
        }
    }

}

int PlugInManager::AddCanvasContextMenuItem(wxMenuItem *pitem, opencpn_plugin *pplugin )
{
    PlugInMenuItemContainer *pmic = new PlugInMenuItemContainer;
    pmic->pmenu_item = pitem;
    pmic->m_pplugin = pplugin;
    pmic->id = pitem->GetId()==wxID_SEPARATOR?wxID_SEPARATOR:m_plugin_menu_item_id_next;
    pmic->b_viz = true;
    pmic->b_grey = false;

    m_PlugInMenuItems.Add(pmic);

    m_plugin_menu_item_id_next++;

    return pmic->id;
}




void PlugInManager::RemoveCanvasContextMenuItem(int item)
{
    for(unsigned int i=0; i < m_PlugInMenuItems.GetCount(); i++)
    {
        PlugInMenuItemContainer *pimis = m_PlugInMenuItems.Item(i);
        {
            if(pimis->id == item)
            {
                m_PlugInMenuItems.Remove(pimis);
                delete pimis;
                break;
            }
        }
    }
}

void PlugInManager::SetCanvasContextMenuItemViz(int item, bool viz)
{
    for(unsigned int i=0; i < m_PlugInMenuItems.GetCount(); i++)
    {
        PlugInMenuItemContainer *pimis = m_PlugInMenuItems.Item(i);
        {
            if(pimis->id == item)
            {
                pimis->b_viz = viz;
                break;
            }
        }
    }
}

void PlugInManager::SetCanvasContextMenuItemGrey(int item, bool grey)
{
    for(unsigned int i=0; i < m_PlugInMenuItems.GetCount(); i++)
    {
        PlugInMenuItemContainer *pimis = m_PlugInMenuItems.Item(i);
        {
            if(pimis->id == item)
            {
                pimis->b_grey = grey;
                break;
            }
        }
    }
}

void PlugInManager::SendNMEASentenceToAllPlugIns(const wxString &sentence)
{
    wxString decouple_sentence(sentence); // decouples 'const wxString &' and 'wxString &' to keep bin compat for plugins
    for(unsigned int i = 0 ; i < plugin_array.GetCount() ; i++)
    {
        PlugInContainer *pic = plugin_array.Item(i);
        if(pic->m_bEnabled && pic->m_bInitState)
        {
            if(pic->m_cap_flag & WANTS_NMEA_SENTENCES)
                pic->m_pplugin->SetNMEASentence(decouple_sentence);
        }
    }
}

void PlugInManager::SendJSONMessageToAllPlugins(const wxString &message_id, wxJSONValue v)
{
    wxJSONWriter w;
    wxString out;
    w.Write(v, out);
    SendMessageToAllPlugins(message_id,out);
//   wxLogMessage(message_id);
//   wxLogMessage(out);
}

void PlugInManager::SendMessageToAllPlugins(const wxString &message_id, const wxString &message_body)
{
    wxString decouple_message_id(message_id); // decouples 'const wxString &' and 'wxString &' to keep bin compat for plugins
    wxString decouple_message_body(message_body); // decouples 'const wxString &' and 'wxString &' to keep bin compat for plugins
    for(unsigned int i = 0 ; i < plugin_array.GetCount() ; i++)
    {
        PlugInContainer *pic = plugin_array.Item(i);
        if(pic->m_bEnabled && pic->m_bInitState)
        {
            if(pic->m_cap_flag & WANTS_PLUGIN_MESSAGING)
            {
                switch(pic->m_api_version)
                {
                case 106:
                {
                    opencpn_plugin_16 *ppi = dynamic_cast<opencpn_plugin_16 *>(pic->m_pplugin);
                    if(ppi)
                        ppi->SetPluginMessage(decouple_message_id, decouple_message_body);
                    break;
                }
                case 107:
                {
                    opencpn_plugin_17 *ppi = dynamic_cast<opencpn_plugin_17 *>(pic->m_pplugin);
                    if(ppi)
                        ppi->SetPluginMessage(decouple_message_id, decouple_message_body);
                    break;
                }
                case 108:
                case 109:
                case 110:
                case 111:
                case 112:
                case 113:
                {
                    opencpn_plugin_18 *ppi = dynamic_cast<opencpn_plugin_18 *>(pic->m_pplugin);
                    if(ppi)
                        ppi->SetPluginMessage(decouple_message_id, decouple_message_body);
                    break;
                }
                default:
                    break;
                }
            }
        }
    }
}


void PlugInManager::SendAISSentenceToAllPlugIns(const wxString &sentence)
{
    wxString decouple_sentence(sentence); // decouples 'const wxString &' and 'wxString &' to keep bin compat for plugins
    for(unsigned int i = 0 ; i < plugin_array.GetCount() ; i++)
    {
        PlugInContainer *pic = plugin_array.Item(i);
        if(pic->m_bEnabled && pic->m_bInitState)
        {
            if(pic->m_cap_flag & WANTS_AIS_SENTENCES)
                pic->m_pplugin->SetAISSentence(decouple_sentence);
        }
    }
}

void PlugInManager::SendPositionFixToAllPlugIns(GenericPosDatEx *ppos)
{
    //    Send basic position fix
    PlugIn_Position_Fix pfix;
    pfix.Lat = ppos->kLat;
    pfix.Lon = ppos->kLon;
    pfix.Cog = ppos->kCog;
    pfix.Sog = ppos->kSog;
    pfix.Var = ppos->kVar;
    pfix.FixTime = ppos->FixTime;
    pfix.nSats = ppos->nSats;

    for(unsigned int i = 0 ; i < plugin_array.GetCount() ; i++)
    {
        PlugInContainer *pic = plugin_array.Item(i);
        if(pic->m_bEnabled && pic->m_bInitState)
        {
            if(pic->m_cap_flag & WANTS_NMEA_EVENTS)
                pic->m_pplugin->SetPositionFix(pfix);
        }
    }

    //    Send extended position fix to PlugIns at API 108 and later
    PlugIn_Position_Fix_Ex pfix_ex;
    pfix_ex.Lat = ppos->kLat;
    pfix_ex.Lon = ppos->kLon;
    pfix_ex.Cog = ppos->kCog;
    pfix_ex.Sog = ppos->kSog;
    pfix_ex.Var = ppos->kVar;
    pfix_ex.FixTime = ppos->FixTime;
    pfix_ex.nSats = ppos->nSats;
    pfix_ex.Hdt = ppos->kHdt;
    pfix_ex.Hdm = ppos->kHdm;

    for(unsigned int i = 0 ; i < plugin_array.GetCount() ; i++)
    {
        PlugInContainer *pic = plugin_array.Item(i);
        if(pic->m_bEnabled && pic->m_bInitState)
        {
            if(pic->m_cap_flag & WANTS_NMEA_EVENTS)
            {
                switch(pic->m_api_version)
                {
                case 108:
                case 109:
                case 110:
                case 111:
                case 112:
                case 113:
                {
                    opencpn_plugin_18 *ppi = dynamic_cast<opencpn_plugin_18 *>(pic->m_pplugin);
                    if(ppi)
                        ppi->SetPositionFixEx(pfix_ex);
                    break;
                }

                default:
                    break;
                }
            }
        }
    }
}

void PlugInManager::SendResizeEventToAllPlugIns(int x, int y)
{
    for(unsigned int i = 0 ; i < plugin_array.GetCount() ; i++)
    {
        PlugInContainer *pic = plugin_array.Item(i);
        if(pic->m_bEnabled && pic->m_bInitState)
            pic->m_pplugin->ProcessParentResize(x, y);
    }
}

void PlugInManager::SetColorSchemeForAllPlugIns(ColorScheme cs)
{
    for(unsigned int i = 0 ; i < plugin_array.GetCount() ; i++)
    {
        PlugInContainer *pic = plugin_array.Item(i);
        if(pic->m_bEnabled && pic->m_bInitState)
            pic->m_pplugin->SetColorScheme((PI_ColorScheme)cs);
    }
}

void PlugInManager::NotifyAuiPlugIns(void)
{
    for(unsigned int i = 0 ; i < plugin_array.GetCount() ; i++)
    {
        PlugInContainer *pic = plugin_array.Item(i);
        if(pic->m_bEnabled && pic->m_bInitState && (pic->m_cap_flag & USES_AUI_MANAGER))
            pic->m_pplugin->UpdateAuiStatus();
    }
}

int PlugInManager::AddToolbarTool(wxString label, wxBitmap *bitmap, wxBitmap *bmpDisabled, wxItemKind kind,
                                  wxString shortHelp, wxString longHelp, wxObject *clientData, int position,
                                  int tool_sel, opencpn_plugin *pplugin )
{
    PlugInToolbarToolContainer *pttc = new PlugInToolbarToolContainer;
    pttc->label = label;

    if( !bitmap->IsOk() ) {
        ocpnStyle::Style*style = g_StyleManager->GetCurrentStyle();
        pttc->bitmap_day = new wxBitmap( style->GetIcon( _T("default_pi") ));
    } else {
        //  Force a non-reference copy of the bitmap from the PlugIn
        pttc->bitmap_day = new wxBitmap(*bitmap);
        pttc->bitmap_day->UnShare();
    }

    pttc->bitmap_Rollover = new wxBitmap(*pttc->bitmap_day);
    pttc->bitmap_Rollover->UnShare();

    pttc->bitmap_dusk = BuildDimmedToolBitmap(pttc->bitmap_day, 128);
    pttc->bitmap_night = BuildDimmedToolBitmap(pttc->bitmap_day, 32);
    
    pttc->kind = kind;
    pttc->shortHelp = shortHelp;
    pttc->longHelp = longHelp;
    pttc->clientData = clientData;
    pttc->position = position;
    pttc->m_pplugin = pplugin;
    pttc->tool_sel = tool_sel;
    pttc->b_viz = true;
    pttc->b_toggle = false;
    pttc->id = m_plugin_tool_id_next;



    m_PlugInToolbarTools.Add(pttc);

    m_plugin_tool_id_next++;

    return pttc->id;
}

void PlugInManager::RemoveToolbarTool(int tool_id)
{
    for(unsigned int i=0; i < m_PlugInToolbarTools.GetCount(); i++)
    {
        PlugInToolbarToolContainer *pttc = m_PlugInToolbarTools.Item(i);
        {
            if(pttc->id == tool_id)
            {
                m_PlugInToolbarTools.Remove(pttc);
                delete pttc;
                break;
            }
        }
    }

    pParent->RequestNewToolbar();
}

void PlugInManager::SetToolbarToolViz(int item, bool viz)
{
    for(unsigned int i=0; i < m_PlugInToolbarTools.GetCount(); i++)
    {
        PlugInToolbarToolContainer *pttc = m_PlugInToolbarTools.Item(i);
        {
            if(pttc->id == item)
            {
                pttc->b_viz = viz;
                
                //      Apply the change      
                pParent->RequestNewToolbar();
                
                break;
            }
        }
    }
}

void PlugInManager::SetToolbarItemState(int item, bool toggle)
{
    for(unsigned int i=0; i < m_PlugInToolbarTools.GetCount(); i++)
    {
        PlugInToolbarToolContainer *pttc = m_PlugInToolbarTools.Item(i);
        {
            if(pttc->id == item)
            {
                pttc->b_toggle = toggle;
                pParent->SetToolbarItemState(item, toggle);
                break;
            }
        }
    }
}

void PlugInManager::SetToolbarItemBitmaps(int item, wxBitmap *bitmap, wxBitmap *bmpRollover)
{
    for(unsigned int i=0; i < m_PlugInToolbarTools.GetCount(); i++)
    {
        PlugInToolbarToolContainer *pttc = m_PlugInToolbarTools.Item(i);
        {
            if(pttc->id == item)
            {
                delete pttc->bitmap_day;
                delete pttc->bitmap_dusk;
                delete pttc->bitmap_night;
                delete pttc->bitmap_Rollover;

                if( !bitmap->IsOk() ) {
                    ocpnStyle::Style*style = g_StyleManager->GetCurrentStyle();
                    pttc->bitmap_day = new wxBitmap( style->GetIcon( _T("default_pi") ));
                } else {
                    //  Force a non-reference copy of the bitmap from the PlugIn
                    pttc->bitmap_day = new wxBitmap(*bitmap);
                    pttc->bitmap_day->UnShare();
                }

                if( !bmpRollover->IsOk() ) {
                    ocpnStyle::Style*style = g_StyleManager->GetCurrentStyle();
                    pttc->bitmap_Rollover = new wxBitmap( style->GetIcon( _T("default_pi") ));
                } else {
                    //  Force a non-reference copy of the bitmap from the PlugIn
                    pttc->bitmap_Rollover = new wxBitmap(*bmpRollover);
                    pttc->bitmap_Rollover->UnShare();
                }
                
                pttc->bitmap_dusk = BuildDimmedToolBitmap(pttc->bitmap_day, 128);
                pttc->bitmap_night = BuildDimmedToolBitmap(pttc->bitmap_day, 32);

                pParent->SetToolbarItemBitmaps(item, pttc->bitmap_day, pttc->bitmap_Rollover);
                break;
            }
        }
    }

}

opencpn_plugin *PlugInManager::FindToolOwner(const int id)
{
    for(unsigned int i = 0 ; i < m_PlugInToolbarTools.GetCount() ; i++) {
        PlugInToolbarToolContainer *pc = m_PlugInToolbarTools.Item(i);
        if(id == pc->id)
            return pc->m_pplugin;
    }

    return NULL;
}

wxString PlugInManager::GetToolOwnerCommonName(const int id)
{
    opencpn_plugin *ppi = FindToolOwner(id);
    if(ppi) {
        for(unsigned int i = 0 ; i < plugin_array.GetCount() ; i++) {
            PlugInContainer *pic = plugin_array.Item(i);
            if(pic && (pic->m_pplugin == ppi)) return pic->m_common_name;
        }
    }

    return wxEmptyString;
}




wxString PlugInManager::GetLastError()
{
    return m_last_error_string;
}

wxBitmap *PlugInManager::BuildDimmedToolBitmap(wxBitmap *pbmp_normal, unsigned char dim_ratio)
{
    wxImage img_dup = pbmp_normal->ConvertToImage();

    if( !img_dup.IsOk() ) return NULL;

    if(dim_ratio < 200)
    {
        //  Create a dimmed version of the image/bitmap
        int gimg_width = img_dup.GetWidth();
        int gimg_height = img_dup.GetHeight();

        double factor = (double)(dim_ratio) / 256.0;

        for(int iy=0 ; iy < gimg_height ; iy++)
        {
            for(int ix=0 ; ix < gimg_width ; ix++)
            {
                if(!img_dup.IsTransparent(ix, iy))
                {
                    wxImage::RGBValue rgb(img_dup.GetRed(ix, iy), img_dup.GetGreen(ix, iy), img_dup.GetBlue(ix, iy));
                    wxImage::HSVValue hsv = wxImage::RGBtoHSV(rgb);
                    hsv.value = hsv.value * factor;
                    wxImage::RGBValue nrgb = wxImage::HSVtoRGB(hsv);
                    img_dup.SetRGB(ix, iy, nrgb.red, nrgb.green, nrgb.blue);
                }
            }
        }
    }

    //  Make a bitmap
    wxBitmap *ptoolBarBitmap;

#ifdef __WXMSW__
    wxBitmap tbmp(img_dup.GetWidth(),img_dup.GetHeight(),-1);
    wxMemoryDC dwxdc;
    dwxdc.SelectObject(tbmp);

    ptoolBarBitmap = new wxBitmap(img_dup, (wxDC &)dwxdc);
#else
    ptoolBarBitmap = new wxBitmap(img_dup);
#endif

    // store it
    return ptoolBarBitmap;
}


wxArrayString PlugInManager::GetPlugInChartClassNameArray(void)
{
    wxArrayString array;
    for(unsigned int i = 0 ; i < plugin_array.GetCount() ; i++)
    {
        PlugInContainer *pic = plugin_array.Item(i);
        if(pic->m_bEnabled && pic->m_bInitState &&
            ((pic->m_cap_flag & INSTALLS_PLUGIN_CHART) || (pic->m_cap_flag & INSTALLS_PLUGIN_CHART_GL)) )
        {
            wxArrayString carray = pic->m_pplugin->GetDynamicChartClassNameArray();

            for(unsigned int j = 0 ; j < carray.GetCount() ; j++)
                array.Add(carray.Item(j));

        }
    }

    //    Scrub the list for duplicates
    //    Corrects a flaw in BSB4 and NVC PlugIns
    unsigned int j=0;
    while(j < array.GetCount())
    {
        wxString test = array.Item(j);
        unsigned int k = j+1;
        while(k < array.GetCount())
        {
            if(test == array.Item(k))
            {
                array.RemoveAt(k);
                j = -1;
                break;
            }
            else
                k++;
        }

        j++;
    }


    return array;
}



//----------------------------------------------------------------------------------------------------------
//    The PlugIn CallBack API Implementation
//    The definitions of this API are found in ocpn_plugin.h
//----------------------------------------------------------------------------------------------------------


int InsertPlugInTool(wxString label, wxBitmap *bitmap, wxBitmap *bmpDisabled, wxItemKind kind,
                     wxString shortHelp, wxString longHelp, wxObject *clientData, int position,
                     int tool_sel, opencpn_plugin *pplugin)
{
    if(s_ppim)
        return s_ppim->AddToolbarTool(label, bitmap, bmpDisabled, kind,
                                      shortHelp, longHelp, clientData, position,
                                      tool_sel, pplugin );
    else
        return -1;
}


void  RemovePlugInTool(int tool_id)
{
    if(s_ppim)
        s_ppim->RemoveToolbarTool(tool_id);
}

void SetToolbarToolViz(int item, bool viz)
{
    if(s_ppim)
        s_ppim->SetToolbarToolViz(item, viz);
}

void SetToolbarItemState(int item, bool toggle)
{
    if(s_ppim)
        s_ppim->SetToolbarItemState(item, toggle);
}

void SetToolbarToolBitmaps(int item, wxBitmap *bitmap, wxBitmap *bmprollover)
{
    if(s_ppim)
        s_ppim->SetToolbarItemBitmaps(item, bitmap, bmprollover);
}

int AddCanvasContextMenuItem(wxMenuItem *pitem, opencpn_plugin *pplugin )
{
    if(s_ppim)
        return s_ppim->AddCanvasContextMenuItem(pitem, pplugin );
    else
        return -1;
}


void SetCanvasContextMenuItemViz(int item, bool viz)
{
    if(s_ppim)
        s_ppim->SetCanvasContextMenuItemViz(item, viz);
}

void SetCanvasContextMenuItemGrey(int item, bool grey)
{
    if(s_ppim)
        s_ppim->SetCanvasContextMenuItemGrey(item, grey);
}


void RemoveCanvasContextMenuItem(int item)
{
    if(s_ppim)
        s_ppim->RemoveCanvasContextMenuItem(item);
}




wxFileConfig *GetOCPNConfigObject(void)
{
    if(s_ppim)
        return pConfig;         // return the global application config object
    else
        return NULL;
}

wxWindow *GetOCPNCanvasWindow()
{
    wxWindow *pret = NULL;
    if(s_ppim)
    {
        MyFrame *pFrame = s_ppim->GetParentFrame();
        pret = (wxWindow *)pFrame->GetCanvasWindow();
    }
    return pret;
}

void RequestRefresh(wxWindow *win)
{
    if(win)
        win->Refresh();
}

void GetCanvasPixLL(PlugIn_ViewPort *vp, wxPoint *pp, double lat, double lon)
{
    //    Make enough of an application viewport to run its method....
    ViewPort ocpn_vp;
    ocpn_vp.clat = vp->clat;
    ocpn_vp.clon = vp->clon;
    ocpn_vp.m_projection_type = vp->m_projection_type;
    ocpn_vp.view_scale_ppm = vp->view_scale_ppm;
    ocpn_vp.skew = vp->skew;
    ocpn_vp.rotation = vp->rotation;
    ocpn_vp.pix_width = vp->pix_width;
    ocpn_vp.pix_height = vp->pix_height;

    wxPoint ret = ocpn_vp.GetPixFromLL(lat, lon);
    pp->x = ret.x;
    pp->y = ret.y;
}

void GetDoubleCanvasPixLL(PlugIn_ViewPort *vp, wxPoint2DDouble *pp, double lat, double lon)
{
    //    Make enough of an application viewport to run its method....
    ViewPort ocpn_vp;
    ocpn_vp.clat = vp->clat;
    ocpn_vp.clon = vp->clon;
    ocpn_vp.m_projection_type = vp->m_projection_type;
    ocpn_vp.view_scale_ppm = vp->view_scale_ppm;
    ocpn_vp.skew = vp->skew;
    ocpn_vp.rotation = vp->rotation;
    ocpn_vp.pix_width = vp->pix_width;
    ocpn_vp.pix_height = vp->pix_height;

    *pp = ocpn_vp.GetDoublePixFromLL(lat, lon);
}

void GetCanvasLLPix( PlugIn_ViewPort *vp, wxPoint p, double *plat, double *plon)
{
    //    Make enough of an application viewport to run its method....
    ViewPort ocpn_vp;
    ocpn_vp.clat = vp->clat;
    ocpn_vp.clon = vp->clon;
    ocpn_vp.m_projection_type = vp->m_projection_type;
    ocpn_vp.view_scale_ppm = vp->view_scale_ppm;
    ocpn_vp.skew = vp->skew;
    ocpn_vp.rotation = vp->rotation;
    ocpn_vp.pix_width = vp->pix_width;
    ocpn_vp.pix_height = vp->pix_height;

    return ocpn_vp.GetLLFromPix( p, plat, plon);
}

bool GetGlobalColor(wxString colorName, wxColour *pcolour)
{
    wxColour c = GetGlobalColor(colorName);
    *pcolour = c;

    return true;
}

wxFont *OCPNGetFont(wxString TextElement, int default_size)
{
    return FontMgr::Get().GetFont(TextElement, default_size);
}

wxString *GetpSharedDataLocation(void)
{
    return g_Platform->GetSharedDataDirPtr();
}

wxString *GetpPrivateApplicationDataLocation(void)
{
    return g_Platform->GetPrivateDataDirPtr();
}



ArrayOfPlugIn_AIS_Targets *GetAISTargetArray(void)
{
    if ( !g_pAIS )
        return NULL;


    ArrayOfPlugIn_AIS_Targets *pret = new ArrayOfPlugIn_AIS_Targets;

    //      Iterate over the AIS Target Hashmap
    AIS_Target_Hash::iterator it;

    AIS_Target_Hash *current_targets = g_pAIS->GetTargetList();

    for ( it = ( *current_targets ).begin(); it != ( *current_targets ).end(); ++it )
    {
        AIS_Target_Data *td = it->second;
        PlugIn_AIS_Target *ptarget = Create_PI_AIS_Target(td);
        pret->Add(ptarget);
    }

//  Test one alarm target
#if 0
    AIS_Target_Data td;
    td.n_alarm_state = AIS_ALARM_SET;
    PlugIn_AIS_Target *ptarget = Create_PI_AIS_Target(&td);
    pret->Add(ptarget);
#endif
    return pret;
}


wxAuiManager *GetFrameAuiManager(void)
{
    return g_pauimgr;
}

bool AddLocaleCatalog( wxString catalog )
{
#if wxUSE_XLOCALE || !wxCHECK_VERSION(3,0,0)
    
    if(plocale_def_lang){
        // Add this catalog to the persistent catalog array
        g_locale_catalog_array.Add(catalog);
        
        //  And then reload all catalogs.
        return ReloadLocale(); // plocale_def_lang->AddCatalog( catalog );
    }
    else
#endif        
        return false;
}

void PushNMEABuffer( wxString buf )
{
    OCPN_DataStreamEvent event( wxEVT_OCPN_DATASTREAM, 0 );
    std::string s = std::string( buf.mb_str() );
    event.SetNMEAString( s );
    event.SetStream( NULL );

    g_pMUX->AddPendingEvent( event );
}

wxXmlDocument GetChartDatabaseEntryXML(int dbIndex, bool b_getGeom)
{

    wxXmlDocument doc = ChartData->GetXMLDescription(dbIndex, b_getGeom);

    return doc;
}

bool UpdateChartDBInplace(wxArrayString dir_array,
                          bool b_force_update,
                          bool b_ProgressDialog)
{
    //    Make an array of CDI
    ArrayOfCDI ChartDirArray;
    for(unsigned int i=0 ; i < dir_array.GetCount(); i++)
    {
        wxString dirname = dir_array.Item(i);
        ChartDirInfo cdi;
        cdi.fullpath = dirname;
        cdi.magic_number = _T("");
        ChartDirArray.Add ( cdi );
    }

    bool b_ret =gFrame->UpdateChartDatabaseInplace(ChartDirArray,
                b_force_update, b_ProgressDialog,
                ChartData->GetDBFileName());

    ViewPort vp;
    gFrame->ChartsRefresh(-1, vp);

    return b_ret;
}

wxArrayString GetChartDBDirArrayString()
{
    return ChartData->GetChartDirArrayString();
}

int AddChartToDBInPlace( wxString &full_path, bool b_RefreshCanvas )
{
    // extract the path from the chart name
    wxFileName fn(full_path);
    wxString fdir = fn.GetPath();
    
    bool bret = false;
    if(ChartData){
        
        bret = ChartData->AddSingleChart( full_path );
        
        if(bret){
            // Save to disk
            pConfig->UpdateChartDirs( ChartData->GetChartDirArray() );
            ChartData->SaveBinary(ChartListFileName);
            

            //  Completely reload the chart database, for a fresh start
            ArrayOfCDI XnewChartDirArray;
            pConfig->LoadChartDirArray( XnewChartDirArray );
            delete ChartData;
            ChartData = new ChartDB( gFrame );
            ChartData->LoadBinary(ChartListFileName, XnewChartDirArray);

            if(g_boptionsactive){
                g_options->UpdateDisplayedChartDirList(ChartData->GetChartDirArray());
            }
            
            
            if(b_RefreshCanvas || !cc1->GetQuiltMode()) {
                ViewPort vp;
                gFrame->ChartsRefresh(-1, vp);
            }
        }
    }
    return bret;
    
}

int RemoveChartFromDBInPlace( wxString &full_path )
{
    bool bret = false;
    if(ChartData){
        bret = ChartData->RemoveSingleChart( full_path );
        
    // Save to disk
        pConfig->UpdateChartDirs( ChartData->GetChartDirArray() );
        ChartData->SaveBinary(ChartListFileName);
    
    
    //  Completely reload the chart database, for a fresh start
        ArrayOfCDI XnewChartDirArray;
        pConfig->LoadChartDirArray( XnewChartDirArray );
        delete ChartData;
        ChartData = new ChartDB( gFrame );
        ChartData->LoadBinary(ChartListFileName, XnewChartDirArray);
    
        if(g_boptionsactive){
            g_options->UpdateDisplayedChartDirList(ChartData->GetChartDirArray());
        }
        
        ViewPort vp;
        gFrame->ChartsRefresh(-1, vp);
    }
    
    return bret;
}


void SendPluginMessage( wxString message_id, wxString message_body )
{
    s_ppim->SendMessageToAllPlugins(message_id, message_body);

    //  We will send an event to the main application frame (gFrame)
    //  for informational purposes.
    //  Of course, gFrame is encouraged to use any or all the
    //  data flying by if judged useful and dependable....

    OCPN_MsgEvent Nevent(wxEVT_OCPN_MSG, 0);
    Nevent.SetID(message_id);
    Nevent.SetJSONText(message_body);
    gFrame->GetEventHandler()->AddPendingEvent( Nevent );

}

void DimeWindow(wxWindow *win)
{
    DimeControl(win);
}

void JumpToPosition(double lat, double lon, double scale)
{
    gFrame->JumpToPosition(lat, lon, scale);
}

/* API 1.9 */
wxScrolledWindow *AddOptionsPage( OptionsParentPI parent, wxString title )
{
    if (! g_pOptions) return NULL;

    size_t parentid;
    switch (parent) {
    case PI_OPTIONS_PARENT_DISPLAY:
        parentid = g_pOptions->m_pageDisplay;
    break;
    case PI_OPTIONS_PARENT_CONNECTIONS:
        parentid = g_pOptions->m_pageConnections;
    break;
    case PI_OPTIONS_PARENT_CHARTS:
        parentid = g_pOptions->m_pageCharts;
    break;
    case PI_OPTIONS_PARENT_SHIPS:
        parentid = g_pOptions->m_pageShips;
    break;
    case PI_OPTIONS_PARENT_UI:
        parentid = g_pOptions->m_pageUI;
    break;
    case PI_OPTIONS_PARENT_PLUGINS:
        parentid = g_pOptions->m_pagePlugins;
    break;
    default:
        wxLogMessage( _T("Error in PluginManager::AddOptionsPage: Unknown parent") );
        return NULL;
    break;
    }

    return g_pOptions->AddPage( parentid, title );
}

bool DeleteOptionsPage( wxScrolledWindow* page )
{
    if (! g_pOptions) return false;
    return g_pOptions->DeletePage( page );
}

bool DecodeSingleVDOMessage( const wxString& str, PlugIn_Position_Fix_Ex *pos, wxString *accumulator )
{
    if(!pos)
        return false;

    GenericPosDatEx gpd;
    AIS_Error nerr = AIS_GENERIC_ERROR;
    if(g_pAIS)
        nerr = g_pAIS->DecodeSingleVDO(str, &gpd, accumulator);
    if(nerr == AIS_NoError){
        pos->Lat = gpd.kLat;
        pos->Lon = gpd.kLon;
        pos->Cog = gpd.kCog;
        pos->Sog = gpd.kSog;
        pos->Hdt = gpd.kHdt;

        //  Fill in the dummy values
        pos->FixTime = 0;
        pos->Hdm = 1000;
        pos->Var = 1000;
        pos->nSats = 0;

        return true;
    }

    return false;
}

int GetChartbarHeight( void )
{
    if( stats && stats->IsShown() ){
        wxSize s = stats->GetSize();
        return s.GetHeight();
    }
    else
        return 0;
}


bool GetRoutepointGPX( RoutePoint *pRoutePoint, char *buffer, unsigned int buffer_length)
{
    bool ret = false;
    
    NavObjectCollection1 *pgpx = new NavObjectCollection1;
    pgpx->AddGPXWaypoint( pRoutePoint);
    wxString gpxfilename = wxFileName::CreateTempFileName(wxT("gpx"));
    pgpx->SaveFile(gpxfilename);
    delete pgpx;
    
    wxFFile gpxfile( gpxfilename );
    wxString s;
    if( gpxfile.ReadAll( &s ) ) {
        if(s.Length() < buffer_length) {
            strncpy(buffer, (const char*)s.mb_str(wxConvUTF8), buffer_length -1);
            ret = true;
        }
    }

    gpxfile.Close();
    ::wxRemoveFile(gpxfilename);

    return ret;
}

bool GetActiveRoutepointGPX( char *buffer, unsigned int buffer_length )
{
    if( g_pRouteMan->IsAnyRouteActive() )
        return GetRoutepointGPX( g_pRouteMan->GetpActivePoint(), buffer, buffer_length);
    else
        return false;
}

void PositionBearingDistanceMercator_Plugin(double lat, double lon,
                                            double brg, double dist,
                                            double *dlat, double *dlon)
{
    PositionBearingDistanceMercator(lat, lon, brg, dist, dlat, dlon);
}

void DistanceBearingMercator_Plugin(double lat0, double lon0, double lat1, double lon1, double *brg, double *dist)
{
    DistanceBearingMercator( lat0, lon0, lat1, lon1, brg, dist);
}

double DistGreatCircle_Plugin(double slat, double slon, double dlat, double dlon)
{
    return DistGreatCircle(slat, slon, dlat, dlon);
}

void toTM_Plugin(float lat, float lon, float lat0, float lon0, double *x, double *y)
{
    toTM(lat, lon, lat0, lon0, x, y);
}

void fromTM_Plugin(double x, double y, double lat0, double lon0, double *lat, double *lon)
{
    fromTM(x, y, lat0, lon0, lat, lon);
}

void toSM_Plugin(double lat, double lon, double lat0, double lon0, double *x, double *y)
{
    toSM(lat, lon, lat0, lon0, x, y);
}

void fromSM_Plugin(double x, double y, double lat0, double lon0, double *lat, double *lon)
{
    fromSM(x, y, lat0, lon0, lat, lon);
}

void toSM_ECC_Plugin(double lat, double lon, double lat0, double lon0, double *x, double *y)
{
    toSM_ECC(lat, lon, lat0, lon0, x, y);
}

void fromSM_ECC_Plugin(double x, double y, double lat0, double lon0, double *lat, double *lon)
{
    fromSM_ECC(x, y, lat0, lon0, lat, lon);
}

double toUsrDistance_Plugin( double nm_distance, int unit )
{
    return toUsrDistance( nm_distance, unit );
}

double fromUsrDistance_Plugin( double usr_distance, int unit )
{
    return fromUsrDistance( usr_distance, unit );
}

double toUsrSpeed_Plugin( double kts_speed, int unit )
{
    return toUsrSpeed( kts_speed, unit );
}

double fromUsrSpeed_Plugin( double usr_speed, int unit )
{
    return fromUsrSpeed( usr_speed, unit );
}

wxString getUsrDistanceUnit_Plugin( int unit )
{
    return getUsrDistanceUnit( unit );
}

wxString getUsrSpeedUnit_Plugin( int unit )
{
    return getUsrSpeedUnit( unit );
}

bool PlugIn_GSHHS_CrossesLand(double lat1, double lon1, double lat2, double lon2)
{
    static bool loaded = false;
    if(!loaded) {
        gshhsCrossesLandInit();
        loaded = true;
    }

    return gshhsCrossesLand(lat1, lon1, lat2, lon2);
}


void PlugInPlaySound( wxString &sound_file )
{
    if(g_pi_manager) {
        g_pi_manager->m_plugin_sound.Stop();
        g_pi_manager->m_plugin_sound.UnLoad();

        g_pi_manager->m_plugin_sound.Create( sound_file );

        if( g_pi_manager->m_plugin_sound.IsOk() )
            g_pi_manager->m_plugin_sound.Play();
    }
}

// API 1.10 Route and Waypoint Support
//wxBitmap *FindSystemWaypointIcon( wxString& icon_name );

//      PlugInWaypoint implementation
PlugIn_Waypoint::PlugIn_Waypoint()
{
    m_HyperlinkList = NULL;
}

PlugIn_Waypoint::PlugIn_Waypoint(double lat, double lon,
                const wxString& icon_ident, const wxString& wp_name,
                const wxString& GUID )
{
    wxDateTime now = wxDateTime::Now();
    m_CreateTime = now.ToUTC();
    m_HyperlinkList = NULL;

    m_lat = lat;
    m_lon = lon;
    m_IconName = icon_ident;
    m_MarkName = wp_name;
    m_GUID = GUID;
}

PlugIn_Waypoint::~PlugIn_Waypoint()
{
}

//      PlugInRoute implementation
PlugIn_Route::PlugIn_Route(void )
{
    pWaypointList = new Plugin_WaypointList;
}

PlugIn_Route::~PlugIn_Route(void )
{
    pWaypointList->DeleteContents( false );            // do not delete Waypoints
    pWaypointList->Clear();

    delete pWaypointList;
}

//      PlugInTrack implementation
PlugIn_Track::PlugIn_Track(void )
{
    pWaypointList = new Plugin_WaypointList;
}

PlugIn_Track::~PlugIn_Track(void )
{
    pWaypointList->DeleteContents( false );            // do not delete Waypoints
    pWaypointList->Clear();

    delete pWaypointList;
}



wxString GetNewGUID( void )
{
    return GpxDocument::GetUUID();
}

bool AddCustomWaypointIcon( wxBitmap *pimage, wxString key, wxString description )
{
    pWayPointMan->ProcessIcon( *pimage, key, description );
    return true;
}


bool AddSingleWaypoint( PlugIn_Waypoint *pwaypoint, bool b_permanent)
{
    //  Validate the waypoint parameters a little bit

    //  GUID
    //  Make sure that this GUID is indeed unique in the Routepoint list
    bool b_unique = true;
    wxRoutePointListNode *prpnode = pWayPointMan->GetWaypointList()->GetFirst();
    while( prpnode ) {
        RoutePoint *prp = prpnode->GetData();

        if( prp->m_GUID == pwaypoint->m_GUID ) {
            b_unique = false;
            break;
        }
        prpnode = prpnode->GetNext(); //RoutePoint
    }

    if( !b_unique )
        return false;

    RoutePoint *pWP = new RoutePoint( pwaypoint->m_lat, pwaypoint->m_lon,
                                      pwaypoint->m_IconName, pwaypoint->m_MarkName,
                                      pwaypoint->m_GUID );

    pWP->m_bIsolatedMark = true;                      // This is an isolated mark


    //  Transcribe (clone) the html HyperLink List, if present
    if( pwaypoint->m_HyperlinkList ) {
        if( pwaypoint->m_HyperlinkList->GetCount() > 0 ) {
            wxPlugin_HyperlinkListNode *linknode = pwaypoint->m_HyperlinkList->GetFirst();
            while( linknode ) {
                Plugin_Hyperlink *link = linknode->GetData();

                Hyperlink* h = new Hyperlink();
                h->DescrText = link->DescrText;
                h->Link = link->Link;
                h->LType = link->Type;
            
                pWP->m_HyperlinkList->Append( h );

                linknode = linknode->GetNext();
            }
        }
    }

    pWP->m_MarkDescription = pwaypoint->m_MarkDescription;
    pWP->m_btemp = (b_permanent == false);

    pSelect->AddSelectableRoutePoint( pwaypoint->m_lat, pwaypoint->m_lon, pWP );
    if(b_permanent)
        pConfig->AddNewWayPoint( pWP, -1 );

    if( pRouteManagerDialog && pRouteManagerDialog->IsShown() )
        pRouteManagerDialog->UpdateWptListCtrl();

    return true;
}

bool DeleteSingleWaypoint( wxString &GUID )
{
    //  Find the RoutePoint
    bool b_found = false;
    RoutePoint *prp = pWayPointMan->FindRoutePointByGUID( GUID );

    if(prp)
        b_found = true;

    if( b_found ) {
        pWayPointMan->DestroyWaypoint( prp );
        if( pRouteManagerDialog && pRouteManagerDialog->IsShown() )
            pRouteManagerDialog->UpdateWptListCtrl();
    }

    return b_found;
}


bool UpdateSingleWaypoint( PlugIn_Waypoint *pwaypoint )
{
    //  Find the RoutePoint
    bool b_found = false;
    RoutePoint *prp = pWayPointMan->FindRoutePointByGUID( pwaypoint->m_GUID );

    if(prp)
        b_found = true;

    if( b_found ) {
        double lat_save = prp->m_lat;
        double lon_save = prp->m_lon;

        prp->m_lat = pwaypoint->m_lat;
        prp->m_lon = pwaypoint->m_lon;
        prp->SetIconName( pwaypoint->m_IconName );
        prp->SetName( pwaypoint->m_MarkName );
        prp->m_MarkDescription = pwaypoint->m_MarkDescription;

        //  Transcribe (clone) the html HyperLink List, if present

        if( pwaypoint->m_HyperlinkList ) {
            prp->m_HyperlinkList->Clear();
            if( pwaypoint->m_HyperlinkList->GetCount() > 0 ) {
                wxPlugin_HyperlinkListNode *linknode = pwaypoint->m_HyperlinkList->GetFirst();
                while( linknode ) {
                    Plugin_Hyperlink *link = linknode->GetData();

                    Hyperlink* h = new Hyperlink();
                    h->DescrText = link->DescrText;
                    h->Link = link->Link;
                    h->LType = link->Type;
                    
                    prp->m_HyperlinkList->Append( h );

                    linknode = linknode->GetNext();
                }
            }
        }

        SelectItem *pFind = pSelect->FindSelection( lat_save, lon_save, SELTYPE_ROUTEPOINT );
        if( pFind ) {
            pFind->m_slat = pwaypoint->m_lat;             // update the SelectList entry
            pFind->m_slon = pwaypoint->m_lon;
        }

        if(!prp->m_btemp)
            pConfig->UpdateWayPoint( prp );

        if( pRouteManagerDialog && pRouteManagerDialog->IsShown() )
            pRouteManagerDialog->UpdateWptListCtrl();
    }

    return b_found;
}

bool GetSingleWaypoint( wxString &GUID, PlugIn_Waypoint *pwaypoint )
{
    //  Find the RoutePoint
    bool b_found = false;
    RoutePoint *prp = pWayPointMan->FindRoutePointByGUID( GUID );

    if(!prp)
        return false;

    pwaypoint->m_lat = prp->m_lat;
    pwaypoint->m_lon = prp->m_lon;
    pwaypoint->m_IconName = prp->GetIconName();
    pwaypoint->m_MarkName = prp->GetName(  );
    pwaypoint->m_MarkDescription = prp->m_MarkDescription;

    //  Transcribe (clone) the html HyperLink List, if present

    if( prp->m_HyperlinkList ) {
        delete pwaypoint->m_HyperlinkList;
        pwaypoint->m_HyperlinkList = NULL;

        if( prp->m_HyperlinkList->GetCount() > 0 ) {
            pwaypoint->m_HyperlinkList = new Plugin_HyperlinkList;

            wxHyperlinkListNode *linknode = prp->m_HyperlinkList->GetFirst();
            while( linknode ) {
                Hyperlink *link = linknode->GetData();
                
                Plugin_Hyperlink* h = new Plugin_Hyperlink();
                h->DescrText = link->DescrText;
                h->Link = link->Link;
                h->Type = link->LType;
                    
                pwaypoint->m_HyperlinkList->Append( h );
                
                linknode = linknode->GetNext();
            }
        }
    }

    return true;
}

bool AddPlugInRoute( PlugIn_Route *proute, bool b_permanent )
{
    Route *route = new Route();

    PlugIn_Waypoint *pwp;
    RoutePoint *pWP_src;
    int ip = 0;

    wxPlugin_WaypointListNode *pwpnode = proute->pWaypointList->GetFirst();
    while( pwpnode ) {
        pwp = pwpnode->GetData();

        RoutePoint *pWP = new RoutePoint( pwp->m_lat, pwp->m_lon,
                                          pwp->m_IconName, pwp->m_MarkName,
                                          pwp->m_GUID );

        //  Transcribe (clone) the html HyperLink List, if present
        if( pwp->m_HyperlinkList ) {
            if( pwp->m_HyperlinkList->GetCount() > 0 ) {
                wxPlugin_HyperlinkListNode *linknode = pwp->m_HyperlinkList->GetFirst();
                while( linknode ) {
                    Plugin_Hyperlink *link = linknode->GetData();

                    Hyperlink* h = new Hyperlink();
                    h->DescrText = link->DescrText;
                    h->Link = link->Link;
                    h->LType = link->Type;
                    
                    pWP->m_HyperlinkList->Append( h );

                    linknode = linknode->GetNext();
                }
            }
        }

        pWP->m_MarkDescription = pwp->m_MarkDescription;
        pWP->m_bShowName = false;
        pWP->SetCreateTime(pwp->m_CreateTime);
        
        route->AddPoint( pWP );


        pSelect->AddSelectableRoutePoint( pWP->m_lat, pWP->m_lon, pWP );

        if(ip > 0)
            pSelect->AddSelectableRouteSegment( pWP_src->m_lat, pWP_src->m_lon, pWP->m_lat,
                                            pWP->m_lon, pWP_src, pWP, route );
        ip++;
        pWP_src = pWP;

        pwpnode = pwpnode->GetNext(); //PlugInWaypoint
    }

    route->m_RouteNameString = proute->m_NameString;
    route->m_RouteStartString = proute->m_StartString;
    route->m_RouteEndString = proute->m_EndString;
    route->m_GUID = proute->m_GUID;
    route->m_btemp = (b_permanent == false);

    pRouteList->Append( route );

    if(b_permanent)
        pConfig->AddNewRoute( route );

    if( pRouteManagerDialog && pRouteManagerDialog->IsShown() )
        pRouteManagerDialog->UpdateRouteListCtrl();

    return true;
}



bool DeletePlugInRoute( wxString& GUID )
{
    bool b_found = false;

    //  Find the Route
    Route *pRoute = g_pRouteMan->FindRouteByGUID( GUID );
    if(pRoute) {
        g_pRouteMan->DeleteRoute( pRoute );
        b_found = true;
    }
    return b_found;
}

bool UpdatePlugInRoute ( PlugIn_Route *proute )
{
    bool b_found = false;

    //  Find the Route
    Route *pRoute = g_pRouteMan->FindRouteByGUID( proute->m_GUID );
    if(pRoute)
        b_found = true;

    if(b_found) {
        bool b_permanent = (pRoute->m_btemp == false);
        g_pRouteMan->DeleteRoute( pRoute );

        b_found = AddPlugInRoute( proute, b_permanent );
    }

    return b_found;
}


bool AddPlugInTrack( PlugIn_Track *ptrack, bool b_permanent )
{
    Track *track = new Track();

    PlugIn_Waypoint *pwp;
    RoutePoint *pWP_src;
    int ip = 0;

    wxPlugin_WaypointListNode *pwpnode = ptrack->pWaypointList->GetFirst();
    while( pwpnode ) {
        pwp = pwpnode->GetData();

        RoutePoint *pWP = new RoutePoint( pwp->m_lat, pwp->m_lon,
                                          pwp->m_IconName, pwp->m_MarkName,
                                          pwp->m_GUID );


        pWP->m_MarkDescription = pwp->m_MarkDescription;
        pWP->m_bShowName = false;
        pWP->SetCreateTime( pwp->m_CreateTime );
        
        track->AddPoint( pWP );

        pSelect->AddSelectableRoutePoint( pWP->m_lat, pWP->m_lon, pWP );

        if(ip > 0)
            pSelect->AddSelectableRouteSegment( pWP_src->m_lat, pWP_src->m_lon, pWP->m_lat,
                                                pWP->m_lon, pWP_src, pWP, track );
        ip++;
        pWP_src = pWP;

        pwpnode = pwpnode->GetNext(); //PlugInWaypoint
    }

    track->m_RouteNameString = ptrack->m_NameString;
    track->m_RouteStartString = ptrack->m_StartString;
    track->m_RouteEndString = ptrack->m_EndString;
    track->m_GUID = ptrack->m_GUID;
    track->m_btemp = (b_permanent == false);

    pRouteList->Append( track );

    if(b_permanent)
        pConfig->AddNewRoute( track );

    if( pRouteManagerDialog && pRouteManagerDialog->IsShown() )
        pRouteManagerDialog->UpdateTrkListCtrl();

    return true;
}



bool DeletePluginTrack( wxString& GUID )
{
    bool b_found = false;

    //  Find the Route
    Route *pRoute = g_pRouteMan->FindRouteByGUID( GUID );
    if(pRoute) {
        g_pRouteMan->DeleteTrack( (Track *)pRoute );
        b_found = true;
    }

    if( pRouteManagerDialog && pRouteManagerDialog->IsShown() )
        pRouteManagerDialog->UpdateRouteListCtrl();

    return b_found;
 }

bool UpdatePlugInTrack ( PlugIn_Track *ptrack )
{
    bool b_found = false;

    //  Find the Track
    Route *pRoute = g_pRouteMan->FindRouteByGUID( ptrack->m_GUID );
    if(pRoute)
        b_found = true;

    if(b_found) {
        bool b_permanent = (pRoute->m_btemp == false);
        g_pRouteMan->DeleteTrack( (Track *)pRoute );

        b_found = AddPlugInTrack( ptrack, b_permanent );
    }

    return b_found;
}

void PlugInMultMatrixViewport ( PlugIn_ViewPort *vp )
{
#ifdef ocpnUSE_GL
    wxPoint point;
    GetCanvasPixLL(vp, &point, 0, 0);
    glTranslatef(point.x, point.y, 0);
    glScalef(vp->view_scale_ppm, vp->view_scale_ppm, 1);
    glRotatef(vp->rotation, 0, 0, 1);
#endif
}

void PlugInNormalizeViewport ( PlugIn_ViewPort *vp )
{
#ifdef ocpnUSE_GL
    vp->clat = vp->clon = 0;
    vp->view_scale_ppm = 1;
    vp->pix_width = vp->pix_height = 0;
    vp->rotation = vp->skew = 0;
#endif
}


//-----------------------------------------------------------------------------------------
//    The opencpn_plugin base class implementation
//-----------------------------------------------------------------------------------------

opencpn_plugin::~opencpn_plugin()
{}

int opencpn_plugin::Init(void)
{
    return 0;
}


bool opencpn_plugin::DeInit(void)
{
    return true;
}

int opencpn_plugin::GetAPIVersionMajor()
{
    return 1;
}

int opencpn_plugin::GetAPIVersionMinor()
{
    return 2;
}

int opencpn_plugin::GetPlugInVersionMajor()
{
    return 1;
}

int opencpn_plugin::GetPlugInVersionMinor()
{
    return 0;
}

wxBitmap *opencpn_plugin::GetPlugInBitmap()
{
    ocpnStyle::Style* style = g_StyleManager->GetCurrentStyle();
    return new wxBitmap(style->GetIcon( _T("default_pi") ) );
}

wxString opencpn_plugin::GetCommonName()
{
    return _T("BaseClassCommonName");
}

wxString opencpn_plugin::GetShortDescription()
{
    return _T("OpenCPN PlugIn Base Class");
}

wxString opencpn_plugin::GetLongDescription()
{
    return _T("OpenCPN PlugIn Base Class\n\
PlugInManager created this base class");
}



void opencpn_plugin::SetPositionFix(PlugIn_Position_Fix &pfix)
{}

void opencpn_plugin::SetNMEASentence(wxString &sentence)
{}

void opencpn_plugin::SetAISSentence(wxString &sentence)
{}

int opencpn_plugin::GetToolbarToolCount(void)
{
    return 0;
}

int opencpn_plugin::GetToolboxPanelCount(void)
{
    return 0;
}

void opencpn_plugin::SetupToolboxPanel(int page_sel, wxNotebook* pnotebook)
{}

void opencpn_plugin::OnCloseToolboxPanel(int page_sel, int ok_apply_cancel)
{}

void opencpn_plugin::ShowPreferencesDialog( wxWindow* parent )
{}

void opencpn_plugin::OnToolbarToolCallback(int id)
{}

void opencpn_plugin::OnContextMenuItemCallback(int id)
{}

bool opencpn_plugin::RenderOverlay(wxMemoryDC *dc, PlugIn_ViewPort *vp)
{
    return false;
}

void opencpn_plugin::SetCursorLatLon(double lat, double lon)
{}

void opencpn_plugin::SetCurrentViewPort(PlugIn_ViewPort &vp)
{}

void opencpn_plugin::SetDefaults(void)
{}

void opencpn_plugin::ProcessParentResize(int x, int y)
{}

void opencpn_plugin::SetColorScheme(PI_ColorScheme cs)
{}

void opencpn_plugin::UpdateAuiStatus(void)
{}


wxArrayString opencpn_plugin::GetDynamicChartClassNameArray()
{
    wxArrayString array;
    return array;
}


//    Opencpn_Plugin_16 Implementation
opencpn_plugin_16::opencpn_plugin_16(void *pmgr)
    : opencpn_plugin(pmgr)
{
}

opencpn_plugin_16::~opencpn_plugin_16(void)
{}

bool opencpn_plugin_16::RenderOverlay(wxDC &dc, PlugIn_ViewPort *vp)
{
    return false;
}

void opencpn_plugin_16::SetPluginMessage(wxString &message_id, wxString &message_body)
{}

//    Opencpn_Plugin_17 Implementation
opencpn_plugin_17::opencpn_plugin_17(void *pmgr)
    : opencpn_plugin(pmgr)
{
}

opencpn_plugin_17::~opencpn_plugin_17(void)
{}


bool opencpn_plugin_17::RenderOverlay(wxDC &dc, PlugIn_ViewPort *vp)
{
    return false;
}

bool opencpn_plugin_17::RenderGLOverlay(wxGLContext *pcontext, PlugIn_ViewPort *vp)
{
    return false;
}

void opencpn_plugin_17::SetPluginMessage(wxString &message_id, wxString &message_body)
{}


//    Opencpn_Plugin_18 Implementation
opencpn_plugin_18::opencpn_plugin_18(void *pmgr)
    : opencpn_plugin(pmgr)
{
}

opencpn_plugin_18::~opencpn_plugin_18(void)
{}


bool opencpn_plugin_18::RenderOverlay(wxDC &dc, PlugIn_ViewPort *vp)
{
    return false;
}

bool opencpn_plugin_18::RenderGLOverlay(wxGLContext *pcontext, PlugIn_ViewPort *vp)
{
    return false;
}

void opencpn_plugin_18::SetPluginMessage(wxString &message_id, wxString &message_body)
{}

void opencpn_plugin_18::SetPositionFixEx(PlugIn_Position_Fix_Ex &pfix)
{}


//    Opencpn_Plugin_19 Implementation
opencpn_plugin_19::opencpn_plugin_19(void *pmgr)
    : opencpn_plugin_18(pmgr)
{
}

opencpn_plugin_19::~opencpn_plugin_19(void)
{
}

void opencpn_plugin_19::OnSetupOptions(void)
{
}

//    Opencpn_Plugin_110 Implementation
opencpn_plugin_110::opencpn_plugin_110(void *pmgr)
: opencpn_plugin_19(pmgr)
{
}

opencpn_plugin_110::~opencpn_plugin_110(void)
{
}

void opencpn_plugin_110::LateInit(void)
{
}

//    Opencpn_Plugin_111 Implementation
opencpn_plugin_111::opencpn_plugin_111(void *pmgr)
: opencpn_plugin_110(pmgr)
{
}

opencpn_plugin_111::~opencpn_plugin_111(void)
{
}


//    Opencpn_Plugin_112 Implementation
opencpn_plugin_112::opencpn_plugin_112(void *pmgr)
: opencpn_plugin_111(pmgr)
{
}

opencpn_plugin_112::~opencpn_plugin_112(void)
{
}

bool opencpn_plugin_112::MouseEventHook( wxMouseEvent &event )
{
    return false;
}

void opencpn_plugin_112::SendVectorChartObjectInfo(wxString &chart, wxString &feature, wxString &objname, double lat, double lon, double scale, int nativescale)
{
}

//    Opencpn_Plugin_113 Implementation
opencpn_plugin_113::opencpn_plugin_113(void *pmgr)
: opencpn_plugin_112(pmgr)
{
}

opencpn_plugin_113::~opencpn_plugin_113(void)
{
}

bool opencpn_plugin_113::KeyboardEventHook( wxKeyEvent &event )
{
    return false;
}

void opencpn_plugin_113::OnToolbarToolDownCallback(int id) {}
void opencpn_plugin_113::OnToolbarToolUpCallback(int id) {}

//          Helper and interface classes

//-------------------------------------------------------------------------------
//    PlugIn_AIS_Target Implementation
//-------------------------------------------------------------------------------

PlugIn_AIS_Target *Create_PI_AIS_Target(AIS_Target_Data *ptarget)
{
    PlugIn_AIS_Target *pret = new PlugIn_AIS_Target;

    pret->MMSI =            ptarget->MMSI;
    pret->Class =           ptarget->Class;
    pret->NavStatus =       ptarget->NavStatus;
    pret->SOG =             ptarget->SOG;
    pret->COG =             ptarget->COG;
    pret->HDG =             ptarget->HDG;
    pret->Lon =             ptarget->Lon;
    pret->Lat =             ptarget->Lat;
    pret->ROTAIS =          ptarget->ROTAIS;
    pret->ShipType =        ptarget->ShipType;
    pret->IMO =             ptarget->IMO;

    pret->Range_NM =        ptarget->Range_NM;
    pret->Brg =             ptarget->Brg;

    //      Per target collision parameters
    pret->bCPA_Valid =      ptarget->bCPA_Valid;
    pret->TCPA =            ptarget->TCPA;                     // Minutes
    pret->CPA =             ptarget->CPA;                      // Nautical Miles

    pret->alarm_state =     (plugin_ais_alarm_type)ptarget->n_alert_state;

    strncpy(pret->CallSign, ptarget->CallSign, sizeof(ptarget->CallSign));
    strncpy(pret->ShipName, ptarget->ShipName, sizeof(ptarget->ShipName));

    return pret;
}

//-------------------------------------------------------------------------------
//    PluginListPanel & PluginPanel Implementation
//-------------------------------------------------------------------------------

PluginListPanel::PluginListPanel( wxWindow *parent, wxWindowID id, const wxPoint &pos, const wxSize &size, ArrayOfPlugIns *pPluginArray )
//      :wxPanel( parent, id, pos, size, wxSUNKEN_BORDER|wxTAB_TRAVERSAL )
    :wxScrolledWindow( parent, id, pos, size, wxTAB_TRAVERSAL|wxVSCROLL )

{
    Hide();
    m_pPluginArray = pPluginArray;
    m_PluginSelected = NULL;

    wxBoxSizer* itemBoxSizer01 = new wxBoxSizer( wxVERTICAL );
    SetSizer( itemBoxSizer01 );

    int max_dy = 0;

    for( unsigned int i=0 ; i < pPluginArray->GetCount() ; i++ )
    {
        PluginPanel *pPluginPanel = new PluginPanel( this, wxID_ANY, wxDefaultPosition, wxDefaultSize, pPluginArray->Item(i) );
        itemBoxSizer01->Add( pPluginPanel, 0, wxEXPAND|wxALL, 0 );
        m_PluginItems.Add( pPluginPanel );

        wxStaticLine* itemStaticLine = new wxStaticLine( this, wxID_ANY, wxDefaultPosition, wxDefaultSize, wxLI_HORIZONTAL );
        itemBoxSizer01->Add( itemStaticLine, 0, wxEXPAND|wxALL, 0 );

        //    When a child Panel is selected, its size grows to include "Preferences" and Enable" buttons.
        //    As a consequence, the vertical size of the ListPanel grows as well.
        //    Calculate and add a spacer to bottom of ListPanel so that initial ListPanel
        //    minimum size calculations account for selected Panel size growth.

        pPluginPanel->SetSelected( false );       // start unselected
        itemBoxSizer01->Layout();
        wxSize nsel_size = pPluginPanel->GetSize();

        pPluginPanel->SetSelected( true );        // switch to selected, a bit bigger
        itemBoxSizer01->Layout();
        wxSize sel_size = pPluginPanel->GetSize();

        pPluginPanel->SetSelected( false );       // reset to unselected
        itemBoxSizer01->Layout();

        int dy = sel_size.y - nsel_size.y;
        dy += 10;                                 // fluff
        max_dy = wxMax(dy, max_dy);
    }

    itemBoxSizer01->AddSpacer(max_dy);
    
    Show();
}

PluginListPanel::~PluginListPanel()
{
}

void PluginListPanel::UpdateSelections()
{
    for(unsigned int i=0 ; i < m_PluginItems.GetCount() ; i++) {
        PluginPanel *pPluginPanel = m_PluginItems.Item(i);
        if( pPluginPanel ){
            pPluginPanel->SetSelected( pPluginPanel->GetSelected() );
        }
    }
}
    
void PluginListPanel::SelectPlugin( PluginPanel *pi )
{
    if (m_PluginSelected == pi)
        return;

    if (m_PluginSelected)
        m_PluginSelected->SetSelected(false);

    m_PluginSelected = pi;
    Layout();
    Refresh(false);
}

PluginPanel::PluginPanel(PluginListPanel *parent, wxWindowID id, const wxPoint &pos, const wxSize &size, PlugInContainer *p_plugin)
    :wxPanel(parent, id, pos, size, wxBORDER_NONE)
{
    m_PluginListPanel = parent;
    m_pPlugin = p_plugin;
    m_bSelected = false;

    wxBoxSizer* itemBoxSizer01 = new wxBoxSizer(wxHORIZONTAL);
    SetSizer(itemBoxSizer01);
    Connect(wxEVT_LEFT_DOWN, wxMouseEventHandler(PluginPanel::OnPluginSelected), NULL, this);

    wxStaticBitmap *itemStaticBitmap = new wxStaticBitmap( this, wxID_ANY,
                                                           wxBitmap(m_pPlugin->m_bitmap->ConvertToImage().Copy()));
    itemBoxSizer01->Add(itemStaticBitmap, 0, wxEXPAND|wxALL, 5);
    itemStaticBitmap->Connect(wxEVT_LEFT_DOWN, wxMouseEventHandler( PluginPanel::OnPluginSelected ), NULL, this);
    wxBoxSizer* itemBoxSizer02 = new wxBoxSizer(wxVERTICAL);
    itemBoxSizer01->Add(itemBoxSizer02, 1, wxEXPAND|wxALL, 0);
    wxBoxSizer* itemBoxSizer03 = new wxBoxSizer(wxHORIZONTAL);
    itemBoxSizer02->Add(itemBoxSizer03);
    m_pName = new wxStaticText( this, wxID_ANY, m_pPlugin->m_common_name );
    m_pName->Connect(wxEVT_LEFT_DOWN, wxMouseEventHandler( PluginPanel::OnPluginSelected ), NULL, this);
    wxFont font = *wxNORMAL_FONT;
    font.SetWeight(wxFONTWEIGHT_BOLD);
    m_pName->SetFont(font);
    itemBoxSizer03->Add(m_pName, 0, wxEXPAND|wxALL, 5);
    m_pVersion = new wxStaticText( this, wxID_ANY,
                                   wxString::Format(_T("%d.%d"), m_pPlugin->m_version_major, m_pPlugin->m_version_minor) );
    itemBoxSizer03->Add(m_pVersion, 0, wxEXPAND|wxALL, 5);
    m_pVersion->Connect(wxEVT_LEFT_DOWN, wxMouseEventHandler( PluginPanel::OnPluginSelected ), NULL, this);
    m_pDescription = new wxStaticText( this, wxID_ANY, m_pPlugin->m_short_description );
    itemBoxSizer02->Add( m_pDescription, 0, wxEXPAND|wxALL, 5 );
    m_pDescription->Connect(wxEVT_LEFT_DOWN, wxMouseEventHandler( PluginPanel::OnPluginSelected ), NULL, this);

    m_pButtons = new wxFlexGridSizer(2);
    m_pButtons->AddGrowableCol(1);

//      m_pButtons = new wxBoxSizer(wxHORIZONTAL);
    itemBoxSizer02->Add( m_pButtons, 1, wxEXPAND|wxALL, 0 );
    m_pButtonPreferences = new wxButton( this, wxID_ANY, _("Preferences"), wxDefaultPosition, wxDefaultSize, 0 );
    m_pButtons->Add( m_pButtonPreferences, 0, wxALIGN_LEFT|wxALL, 2);
    m_pButtonEnable = new wxButton( this, wxID_ANY, _T(""), wxDefaultPosition, wxDefaultSize, 0 );
    m_pButtons->Add(m_pButtonEnable, 0, wxALIGN_RIGHT|wxALL, 2);
    m_pButtonPreferences->Connect(wxEVT_COMMAND_BUTTON_CLICKED, wxCommandEventHandler(PluginPanel::OnPluginPreferences), NULL, this);
    m_pButtonEnable->Connect(wxEVT_COMMAND_BUTTON_CLICKED, wxCommandEventHandler(PluginPanel::OnPluginEnable), NULL, this);

    SetSelected( m_bSelected );
}

PluginPanel::~PluginPanel()
{
}

void PluginPanel::OnPluginSelected( wxMouseEvent &event )
{
    SetSelected( true );
    m_PluginListPanel->SelectPlugin( this );
}

void PluginPanel::SetSelected( bool selected )
{
    m_bSelected = selected;
    if (selected)
    {
        SetBackgroundColour(GetGlobalColor(_T("DILG1")));
        m_pDescription->SetLabel( m_pPlugin->m_long_description );
        m_pButtons->Show(true);
        Layout();
        //FitInside();
    }
    else
    {
        SetBackgroundColour(GetGlobalColor(_T("DILG0")));
        m_pDescription->SetLabel( m_pPlugin->m_short_description );
        m_pButtons->Show(false);
        Layout();
        //FitInside();
    }
    // StaticText color change upon selection
    SetEnabled( m_pPlugin->m_bEnabled );
}

void PluginPanel::OnPluginPreferences( wxCommandEvent& event )
{
    if (m_pPlugin->m_bEnabled && m_pPlugin->m_bInitState && (m_pPlugin->m_cap_flag & WANTS_PREFERENCES) )
    {
        m_pPlugin->m_pplugin->ShowPreferencesDialog( this );
    }
}

void PluginPanel::OnPluginEnable( wxCommandEvent& event )
{
    SetEnabled(!m_pPlugin->m_bEnabled);
}

void PluginPanel::SetEnabled( bool enabled )
{
    if (m_pPlugin->m_bEnabled != enabled)
    {
        m_pPlugin->m_bEnabled = enabled;
        if(s_ppim)
            s_ppim->UpdatePlugIns();
        NotifySetupOptionsPlugin( m_pPlugin );
    }
    if (!enabled && !m_bSelected)
    {
        m_pName->SetForegroundColour(*wxLIGHT_GREY);
        m_pVersion->SetForegroundColour(*wxLIGHT_GREY);
        m_pDescription->SetForegroundColour(*wxLIGHT_GREY);
        m_pButtonEnable->SetLabel(_("Enable"));
    }
    else
    {
        m_pName->SetForegroundColour(*wxBLACK);
        m_pVersion->SetForegroundColour(*wxBLACK);
        m_pDescription->SetForegroundColour(*wxBLACK);
        if ( enabled )
            m_pButtonEnable->SetLabel(_("Disable"));
        else
            m_pButtonEnable->SetLabel(_("Enable"));
    }
    m_pButtonPreferences->Enable( enabled && (m_pPlugin->m_cap_flag & WANTS_PREFERENCES) );
}



// ----------------------------------------------------------------------------
// PlugInChartBase Implmentation
//  This class is the base class for Plug-able chart types
// ----------------------------------------------------------------------------

PlugInChartBase::PlugInChartBase()
{}

PlugInChartBase::~PlugInChartBase()
{}

wxString PlugInChartBase::GetFileSearchMask(void)
{
    return _T("");
}

int PlugInChartBase::Init( const wxString& name, int init_flags )
{
    return 0;
}

//    Accessors

double PlugInChartBase::GetNormalScaleMin(double canvas_scale_factor, bool b_allow_overzoom)
{
    return 1.0;
}

double PlugInChartBase::GetNormalScaleMax(double canvas_scale_factor, int canvas_width)
{
    return 2.0e7;
}

bool PlugInChartBase::GetChartExtent(ExtentPI *pext)
{
    return false;
}


wxBitmap& PlugInChartBase::RenderRegionView(const PlugIn_ViewPort& VPoint,
        const wxRegion &Region)
{
    return wxNullBitmap;
}


bool PlugInChartBase::AdjustVP(PlugIn_ViewPort &vp_last, PlugIn_ViewPort &vp_proposed)
{
    return false;
}

void PlugInChartBase::GetValidCanvasRegion(const PlugIn_ViewPort& VPoint, wxRegion *pValidRegion)
{}

void PlugInChartBase::SetColorScheme(int cs, bool bApplyImmediate)
{}

double PlugInChartBase::GetNearestPreferredScalePPM(double target_scale_ppm)
{
    return 1.0;
}

wxBitmap *PlugInChartBase::GetThumbnail(int tnx, int tny, int cs)
{
    return NULL;
}

void PlugInChartBase::ComputeSourceRectangle(const PlugIn_ViewPort &vp, wxRect *pSourceRect)
{}

double PlugInChartBase::GetRasterScaleFactor()
{
    return 1.0;
}

bool PlugInChartBase::GetChartBits( wxRect& source, unsigned char *pPix, int sub_samp )
{
    return false;
}

int PlugInChartBase::GetSize_X()
{
    return 1;
}

int PlugInChartBase::GetSize_Y()
{
    return 1;
}

void PlugInChartBase::latlong_to_chartpix(double lat, double lon, double &pixx, double &pixy)
{}


// ----------------------------------------------------------------------------
// PlugInChartBaseGL Implementation
//  
// ----------------------------------------------------------------------------

PlugInChartBaseGL::PlugInChartBaseGL()
{}

PlugInChartBaseGL::~PlugInChartBaseGL()
{}

int PlugInChartBaseGL::RenderRegionViewOnGL( const wxGLContext &glc, const PlugIn_ViewPort& VPoint,
                                  const wxRegion &Region, bool b_use_stencil )
{
    return 0;
}

ListOfPI_S57Obj *PlugInChartBaseGL::GetObjRuleListAtLatLon(float lat, float lon, float select_radius,
                                                           PlugIn_ViewPort *VPoint)
{
    return NULL;
}

wxString PlugInChartBaseGL::CreateObjDescriptions( ListOfPI_S57Obj* obj_list )
{
    return _T("");
}

int PlugInChartBaseGL::GetNoCOVREntries()
{
    return 0;
}

int PlugInChartBaseGL::GetNoCOVRTablePoints(int iTable)
{
    return 0;
}

int  PlugInChartBaseGL::GetNoCOVRTablenPoints(int iTable)
{
    return 0;
}

float *PlugInChartBaseGL::GetNoCOVRTableHead(int iTable)
{ 
    return 0;
}


// ----------------------------------------------------------------------------
// ChartPlugInWrapper Implementation
//    This class is a wrapper/interface to PlugIn charts(PlugInChartBase)
// ----------------------------------------------------------------------------


ChartPlugInWrapper::ChartPlugInWrapper()
{}

ChartPlugInWrapper::ChartPlugInWrapper(const wxString &chart_class)
{
    m_ppo = ::wxCreateDynamicObject(chart_class);
    m_ppicb = wxDynamicCast(m_ppo, PlugInChartBase);
}

ChartPlugInWrapper::~ChartPlugInWrapper()
{
    if(m_ppicb)
        delete m_ppicb;
}

wxString ChartPlugInWrapper::GetFileSearchMask(void)
{
    if(m_ppicb)
        return m_ppicb->GetFileSearchMask();
    else
        return _T("");
}

InitReturn ChartPlugInWrapper::Init( const wxString& name, ChartInitFlag init_flags )
{
    if(m_ppicb)
    {
        InitReturn ret_val = (InitReturn)m_ppicb->Init(name, (int)init_flags);

        //    Here we transcribe all the required wrapped member elements up into the chartbase object which is the parent of this class
        if(ret_val == INIT_OK)
        {
            m_FullPath = m_ppicb->GetFullPath();
            m_ChartType = (ChartTypeEnum)m_ppicb->GetChartType();
            m_ChartFamily = (ChartFamilyEnum)m_ppicb->GetChartFamily();
            m_projection = (OcpnProjType)m_ppicb->GetChartProjection();
            m_EdDate = m_ppicb->GetEditionDate();
            m_Name = m_ppicb->GetName();
            m_ID = m_ppicb->GetID();
            m_DepthUnits = m_ppicb->GetDepthUnits();
            m_SoundingsDatum = m_ppicb->GetSoundingsDatum();
            m_datum_str = m_ppicb->GetDatumString();
            m_SE = m_ppicb->GetSE();
            m_EdDate = m_ppicb->GetEditionDate();
            m_ExtraInfo = m_ppicb->GetExtraInfo();
            Chart_Error_Factor = m_ppicb->GetChartErrorFactor();
            m_depth_unit_id = (ChartDepthUnitType)m_ppicb->GetDepthUnitId();
            m_Chart_Skew = m_ppicb->GetChartSkew();
            m_Chart_Scale = m_ppicb->GetNativeScale();

            bReadyToRender = m_ppicb->IsReadyToRender();

        }


        //  PlugIn may invoke wxExecute(), which steals the keyboard focus
        //  So take it back
        if(cc1)
            cc1->SetFocus();
        
        return ret_val;
    }
    else
        return INIT_FAIL_REMOVE;
}


//    Accessors
int ChartPlugInWrapper::GetCOVREntries()
{
    if(m_ppicb)
        return m_ppicb->GetCOVREntries();
    else
        return 0;
}

int ChartPlugInWrapper::GetCOVRTablePoints(int iTable)
{
    if(m_ppicb)
        return m_ppicb->GetCOVRTablePoints(iTable);
    else
        return 0;
}

int  ChartPlugInWrapper::GetCOVRTablenPoints(int iTable)
{
    if(m_ppicb)
        return m_ppicb->GetCOVRTablenPoints(iTable);
    else
        return 0;
}

float *ChartPlugInWrapper::GetCOVRTableHead(int iTable)
{
    if(m_ppicb)
        return m_ppicb->GetCOVRTableHead(iTable);
    else
        return 0;
}

//      TODO
//      PlugIn chart types do not properly support NoCovr Regions
//      Proper fix is to update PlugIn Chart Type API
//      Derive an extended PlugIn chart class from existing class,
//      and use some kind of RTTI to figure out which class to call.
int ChartPlugInWrapper::GetNoCOVREntries()
{
    if(m_ppicb) {
        PlugInChartBaseGL *ppicbgl = dynamic_cast<PlugInChartBaseGL *>(m_ppicb);
        if(ppicbgl){
            return ppicbgl->GetNoCOVREntries();
        }
    }
    return 0;
}

int ChartPlugInWrapper::GetNoCOVRTablePoints(int iTable)
{
    if(m_ppicb) {
        PlugInChartBaseGL *ppicbgl = dynamic_cast<PlugInChartBaseGL *>(m_ppicb);
        if(ppicbgl){
            return ppicbgl->GetNoCOVRTablePoints(iTable);
        }
    }
    return 0;
}

int  ChartPlugInWrapper::GetNoCOVRTablenPoints(int iTable)
{
    if(m_ppicb) {
        PlugInChartBaseGL *ppicbgl = dynamic_cast<PlugInChartBaseGL *>(m_ppicb);
        if(ppicbgl){
            return ppicbgl->GetNoCOVRTablenPoints(iTable);
        }
    }
    return 0;
}

float *ChartPlugInWrapper::GetNoCOVRTableHead(int iTable)
{
    if(m_ppicb) {
        PlugInChartBaseGL *ppicbgl = dynamic_cast<PlugInChartBaseGL *>(m_ppicb);
        if(ppicbgl){
            return ppicbgl->GetNoCOVRTableHead(iTable);
        }
    }
    return 0;
}

bool ChartPlugInWrapper::GetChartExtent(Extent *pext)
{
    if(m_ppicb)
    {
        ExtentPI xpi;
        if(m_ppicb->GetChartExtent(&xpi))
        {
            pext->NLAT = xpi.NLAT;
            pext->SLAT = xpi.SLAT;
            pext->ELON = xpi.ELON;
            pext->WLON = xpi.WLON;

            return true;
        }
        else
            return false;
    }
    else
        return false;
}

ThumbData *ChartPlugInWrapper::GetThumbData(int tnx, int tny, float lat, float lon)
{
    if(m_ppicb)
    {

//    Create the bitmap if needed, doing a deep copy from the Bitmap owned by the PlugIn Chart
        if(!pThumbData->pDIBThumb)
        {
            wxBitmap *pBMPOwnedByChart = m_ppicb->GetThumbnail(tnx, tny, m_global_color_scheme);
            if( pBMPOwnedByChart ) {
                wxImage img = pBMPOwnedByChart->ConvertToImage();
                pThumbData->pDIBThumb = new wxBitmap(img);
            }
            else
                pThumbData->pDIBThumb = NULL;
            
        }

        pThumbData->Thumb_Size_X = tnx;
        pThumbData->Thumb_Size_Y = tny;

        /*
        //    Plot the supplied Lat/Lon on the thumbnail
                    int divx = m_ppicb->Size_X / tnx;
                    int divy = m_ppicb->Size_Y / tny;

                    int div_factor = __min(divx, divy);

                    int pixx, pixy;


              //    Using a temporary synthetic ViewPort and source rectangle,
              //    calculate the ships position on the thumbnail
                    ViewPort tvp;
                    tvp.pix_width = tnx;
                    tvp.pix_height = tny;
                    tvp.view_scale_ppm = GetPPM() / div_factor;
                    wxRect trex = Rsrc;
                    Rsrc.x = 0;
                    Rsrc.y = 0;
                    latlong_to_pix_vp(lat, lon, pixx, pixy, tvp);
                    Rsrc = trex;

                    pThumbData->ShipX = pixx;// / div_factor;
                    pThumbData->ShipY = pixy;// / div_factor;
        */
        pThumbData->ShipX = 0;
        pThumbData->ShipY = 0;

        return pThumbData;
    }
    else
        return NULL;
}

ThumbData *ChartPlugInWrapper::GetThumbData()
{
    return pThumbData;
}

bool ChartPlugInWrapper::UpdateThumbData(double lat, double lon)
{
    return true;
}

double ChartPlugInWrapper::GetNormalScaleMin(double canvas_scale_factor, bool b_allow_overzoom)
{
    if(m_ppicb)
        return m_ppicb->GetNormalScaleMin(canvas_scale_factor, b_allow_overzoom);
    else
        return 1.0;
}

double ChartPlugInWrapper::GetNormalScaleMax(double canvas_scale_factor, int canvas_width)
{
    if(m_ppicb)
        return m_ppicb->GetNormalScaleMax(canvas_scale_factor, canvas_width);
    else
        return 2.0e7;
}

bool ChartPlugInWrapper::RenderRegionViewOnGL(const wxGLContext &glc, const ViewPort& VPoint, const OCPNRegion &Region)
{
#ifdef ocpnUSE_GL
    if(m_ppicb)
    {
        gs_plib_flags = 0;               // reset the CAPs flag
        PlugIn_ViewPort pivp = CreatePlugInViewport( VPoint);
        OCPNRegion rg = Region;
        if(rg.IsOk())
        {
            wxRegion r = rg.ConvertTowxRegion();
            PlugInChartBaseGL *ppicb_gl = dynamic_cast<PlugInChartBaseGL*>(m_ppicb);
            if(ppicb_gl){
                ppicb_gl->RenderRegionViewOnGL( glc, pivp, r, glChartCanvas::s_b_useStencil);
            }
            return true;
        }
    }
    else
        return false;
#endif    
    return true;
}


bool ChartPlugInWrapper::RenderRegionViewOnDC(wxMemoryDC& dc, const ViewPort& VPoint,
        const OCPNRegion &Region)
{
    if(m_ppicb)
    {
        gs_plib_flags = 0;               // reset the CAPs flag
        PlugIn_ViewPort pivp = CreatePlugInViewport( VPoint);
        OCPNRegion rg = Region;
        if(rg.IsOk())
        {
            wxRegion r = rg.ConvertTowxRegion();
            dc.SelectObject(m_ppicb->RenderRegionView( pivp, r));
            return true;
        }
        else
            return false;
    }
    else
        return false;
}

bool ChartPlugInWrapper::AdjustVP(ViewPort &vp_last, ViewPort &vp_proposed)
{
    if(m_ppicb)
    {
        PlugIn_ViewPort pivp_last = CreatePlugInViewport( vp_last);
        PlugIn_ViewPort pivp_proposed = CreatePlugInViewport( vp_proposed);
        return m_ppicb->AdjustVP(pivp_last, pivp_proposed);
    }
    else
        return false;
}

void ChartPlugInWrapper::GetValidCanvasRegion(const ViewPort& VPoint, OCPNRegion *pValidRegion)
{
    if(m_ppicb)
    {
        PlugIn_ViewPort pivp = CreatePlugInViewport( VPoint);
        // currently convert using wxRegion,
        // this should be changed as wxRegion is proven unstable/buggy on various platforms
        wxRegion region;
        m_ppicb->GetValidCanvasRegion(pivp, &region);
        *pValidRegion = OCPNRegion(region);
    }

    return;
}


void ChartPlugInWrapper::SetColorScheme(ColorScheme cs, bool bApplyImmediate)
{
    if(m_ppicb)
        m_ppicb->SetColorScheme(cs, bApplyImmediate);
}


double ChartPlugInWrapper::GetNearestPreferredScalePPM(double target_scale_ppm)
{
    if(m_ppicb)
        return m_ppicb->GetNearestPreferredScalePPM(target_scale_ppm);
    else
        return 1.0;
}


void ChartPlugInWrapper::ComputeSourceRectangle(const ViewPort &VPoint, wxRect *pSourceRect)
{
    if(m_ppicb)
    {
        PlugIn_ViewPort pivp = CreatePlugInViewport( VPoint);
        m_ppicb->ComputeSourceRectangle(pivp, pSourceRect);
    }
}

double ChartPlugInWrapper::GetRasterScaleFactor()
{
    if(m_ppicb)
        return m_ppicb->GetRasterScaleFactor();
    else
        return 1.0;
}

bool ChartPlugInWrapper::GetChartBits( wxRect& source, unsigned char *pPix, int sub_samp )
{
    wxCriticalSectionLocker locker(m_critSect);
    
    if(m_ppicb)

        return m_ppicb->GetChartBits( source, pPix, sub_samp );
    else
        return false;
}

int ChartPlugInWrapper::GetSize_X()
{
    if(m_ppicb)
        return m_ppicb->GetSize_X();
    else
        return 1;
}

int ChartPlugInWrapper::GetSize_Y()
{
    if(m_ppicb)
        return m_ppicb->GetSize_Y();
    else
        return 1;
}

void ChartPlugInWrapper::latlong_to_chartpix(double lat, double lon, double &pixx, double &pixy)
{
    if(m_ppicb)
        m_ppicb->latlong_to_chartpix(lat, lon, pixx, pixy);
}


/* API 1.11  */

/* API 1.11  adds some more common functions to avoid unnecessary code duplication */

wxString toSDMM_PlugIn(int NEflag, double a, bool hi_precision)
{
    return toSDMM(NEflag, a, hi_precision);
}

wxColour GetBaseGlobalColor(wxString colorName)
{
    return GetGlobalColor( colorName );
}


int OCPNMessageBox_PlugIn(wxWindow *parent,
                          const wxString& message,
                          const wxString& caption,
                          int style, int x, int y)
{
    return OCPNMessageBox( parent, message, caption, style, 100, x, y );
}

wxString GetOCPN_ExePath( void )
{
    return g_Platform->GetExePath();
}

wxString *GetpPlugInLocation()
{
    return g_Platform->GetPluginDirPtr();
}

wxString GetPlugInPath(opencpn_plugin *pplugin)
{
    wxString ret_val;
    ArrayOfPlugIns *pi_array = g_pi_manager->GetPlugInArray();
    for(unsigned int i = 0 ; i < pi_array->GetCount() ; i++)
    {
        PlugInContainer *pic = pi_array->Item(i);
        if(pic->m_pplugin == pplugin )
        {
            ret_val =pic->m_plugin_file;
            break;
        }
    }
    
    return ret_val;
}

//      API 1.11 Access to Vector PlugIn charts

ListOfPI_S57Obj *PlugInManager::GetPlugInObjRuleListAtLatLon( ChartPlugInWrapper *target, float zlat, float zlon,
                                                 float SelectRadius, const ViewPort& vp )
{
    if(target) {
        PlugInChartBaseGL *picbgl = dynamic_cast <PlugInChartBaseGL *>(target->GetPlugInChart());
        if(picbgl){
            PlugIn_ViewPort pi_vp = CreatePlugInViewport( vp );
            ListOfPI_S57Obj *piol = picbgl->GetObjRuleListAtLatLon(zlat, zlon, SelectRadius, &pi_vp);

            return piol;
        }
        else
            return NULL;
    }
    else
        return NULL;
}

wxString PlugInManager::CreateObjDescriptions( ChartPlugInWrapper *target, ListOfPI_S57Obj *rule_list )
{
    wxString ret_str;
    if(target) {
        PlugInChartBaseGL *picbgl = dynamic_cast <PlugInChartBaseGL *>(target->GetPlugInChart());
        if(picbgl){
            ret_str = picbgl->CreateObjDescriptions( rule_list );
        }
    }
    
    return ret_str;
}



//      API 1.11 Access to S52 PLIB
wxString PI_GetPLIBColorScheme()
{
    return _T("");           //ps52plib->GetPLIBColorScheme()
}

int PI_GetPLIBDepthUnitInt()
{
    if(ps52plib)
        return ps52plib->m_nDepthUnitDisplay;
    else
        return 0; 
}

int PI_GetPLIBSymbolStyle()
{
    if(ps52plib)
        return ps52plib->m_nSymbolStyle;
    else
        return 0;  
}

int PI_GetPLIBBoundaryStyle()
{
    if(ps52plib)
        return ps52plib->m_nBoundaryStyle;
    else        
        return 0;
}

bool PI_PLIBObjectRenderCheck( PI_S57Obj *pObj, PlugIn_ViewPort *vp )
{ 
    if(ps52plib) {
        //  Create and populate a compatible s57 Object
        S57Obj cobj;
        chart_context ctx;
        CreateCompatibleS57Object( pObj, &cobj, &ctx );

        ViewPort cvp = CreateCompatibleViewport( *vp );
        
        S52PLIB_Context *pContext = (S52PLIB_Context *)pObj->S52_Context;
        
        //  Create and populate a minimally compatible object container
        ObjRazRules rzRules;
        rzRules.obj = &cobj;
        rzRules.LUP = pContext->LUP;
        rzRules.sm_transform_parms = 0;
        rzRules.child = NULL;
        rzRules.next = NULL;
        
        if(pContext->LUP)
            return ps52plib->ObjectRenderCheck( &rzRules, &cvp );
        else
            return false;
    }
    else
        return false;
    
}

int PI_GetPLIBStateHash()
{
    if(ps52plib)
        return ps52plib->GetStateHash();
    else
        return 0;
}

void CreateCompatibleS57Object( PI_S57Obj *pObj, S57Obj *cobj, chart_context *pctx )
{
    strncpy(cobj->FeatureName, pObj->FeatureName, 8);
    cobj->Primitive_type = (GeoPrim_t)pObj->Primitive_type;
    cobj->att_array = pObj->att_array;
    cobj->attVal = pObj->attVal;
    cobj->n_attr = pObj->n_attr;    
    
    cobj->x = pObj->x;
    cobj->y = pObj->y;
    cobj->z = pObj->z;
    cobj->npt = pObj->npt;
    
    cobj->iOBJL = pObj->iOBJL;
    cobj->Index = pObj->Index;
    
    cobj->geoPt = (pt *)pObj->geoPt;
    cobj->geoPtz = pObj->geoPtz;
    cobj->geoPtMulti = pObj->geoPtMulti;
    
    cobj->m_lat = pObj->m_lat;
    cobj->m_lon = pObj->m_lon;
    
    cobj->m_DisplayCat = (DisCat)pObj->m_DisplayCat;
    cobj->x_rate = pObj->x_rate;
    cobj->y_rate = pObj->y_rate;
    cobj->x_origin = pObj->x_origin;
    cobj->y_origin = pObj->y_origin;
    
    cobj->Scamin = pObj->Scamin;
    cobj->nRef = pObj->nRef;
    cobj->bIsAton = pObj->bIsAton;
    cobj->bIsAssociable = pObj->bIsAssociable;
    
    cobj->m_n_lsindex = pObj->m_n_lsindex;
    cobj->m_lsindex_array = pObj->m_lsindex_array;
    cobj->m_n_edge_max_points = pObj->m_n_edge_max_points;
    
    if(gs_plib_flags & PLIB_CAPS_OBJSEGLIST)
        cobj->m_ls_list = (line_segment_element *)pObj->m_ls_list;          // note the cast, assumes in-sync layout
    else   
        cobj->m_ls_list = 0;
        
    if(gs_plib_flags & PLIB_CAPS_OBJCATMUTATE)
        cobj->m_bcategory_mutable = pObj->m_bcategory_mutable;
    else
        cobj->m_bcategory_mutable = true;                       // assume all objects are mutable

    cobj->m_DPRI = -1;                              // default is unassigned, fixed at render time
    if(gs_plib_flags & PLIB_CAPS_OBJCATMUTATE){
        if(pObj->m_DPRI == -1){
            S52PLIB_Context *pCtx = (S52PLIB_Context *)pObj->S52_Context;
            if(pCtx->LUP)
                cobj->m_DPRI = pCtx->LUP->DPRI - '0';
        }
        else
            cobj->m_DPRI = pObj->m_DPRI;
    }
    
        
 
    cobj->pPolyTessGeo = ( PolyTessGeo* )pObj->pPolyTessGeo;
    cobj->m_chart_context = (chart_context *)pObj->m_chart_context;
    cobj->auxParm0 = 0;
    cobj->auxParm1 = 0;
    cobj->auxParm2 = 0;
    cobj->auxParm3 = 0;
    
    S52PLIB_Context *pContext = (S52PLIB_Context *)pObj->S52_Context;
    
    cobj->bBBObj_valid = pContext->bBBObj_valid;
    if( pContext->bBBObj_valid )
        cobj->BBObj = pContext->BBObj;
    
    cobj->CSrules = pContext->CSrules;
    cobj->bCS_Added = pContext->bCS_Added;
    
    cobj->FText = pContext->FText;
    cobj->bFText_Added = pContext->bFText_Added;
    cobj->rText = pContext->rText;
    
    cobj->bIsClone = true;              // Protect cloned object pointers in S57Obj dtor

    if(pctx){
        cobj->m_chart_context = pctx;
        chart_context *ppctx = (chart_context *)pObj->m_chart_context;
        
        if( ppctx ){
            cobj->m_chart_context->m_pvc_hash = ppctx->m_pvc_hash;
            cobj->m_chart_context->m_pve_hash = ppctx->m_pve_hash;
            cobj->m_chart_context->ref_lat = ppctx->ref_lat;
            cobj->m_chart_context->ref_lon = ppctx->ref_lon;
            cobj->m_chart_context->pFloatingATONArray = ppctx->pFloatingATONArray;
            cobj->m_chart_context->pRigidATONArray = ppctx->pRigidATONArray;
            cobj->m_chart_context->safety_contour = ppctx->safety_contour;
            cobj->m_chart_context->vertex_buffer = ppctx->vertex_buffer;
        }
        cobj->m_chart_context->chart = 0;           // note bene, this is always NULL for a PlugIn chart
    }
}


bool PI_PLIBSetContext( PI_S57Obj *pObj )
{
    S52PLIB_Context *ctx;
    if( !pObj->S52_Context ){
        ctx = new S52PLIB_Context;
        pObj->S52_Context = ctx;
    }
    
    ctx = (S52PLIB_Context *)pObj->S52_Context;
        
    S57Obj cobj;
    CreateCompatibleS57Object( pObj, &cobj, NULL );
 
    LUPname LUP_Name = PAPER_CHART;

    //      Force a re-evaluation of CS rules
    ctx->CSrules = NULL;
    ctx->bCS_Added = false;

    //      Clear the rendered text cache
    if( ctx->bFText_Added ) {
        ctx->bFText_Added = false;
        delete ctx->FText;
        ctx->FText = NULL;
    }
    
    //  Reset object selection box
    ctx->bBBObj_valid = true;
    ctx->BBObj.SetMin( pObj->lon_min, pObj->lat_min );
    ctx->BBObj.SetMax( pObj->lon_max, pObj->lat_max );
    
    
        //      This is where Simplified or Paper-Type point features are selected
    switch( cobj.Primitive_type ){
            case GEO_POINT:
            case GEO_META:
            case GEO_PRIM:
                
                if( PAPER_CHART == ps52plib->m_nSymbolStyle )
                    LUP_Name = PAPER_CHART;
                else
                    LUP_Name = SIMPLIFIED;
                
                break;
                
            case GEO_LINE:
                LUP_Name = LINES;
                break;
                
            case GEO_AREA:
                if( PLAIN_BOUNDARIES == ps52plib->m_nBoundaryStyle )
                    LUP_Name = PLAIN_BOUNDARIES;
                else
                    LUP_Name = SYMBOLIZED_BOUNDARIES;
                
                break;
    }
        
    LUPrec *lup = ps52plib->S52_LUPLookup( LUP_Name, cobj.FeatureName, &cobj );
    ctx->LUP = lup;
        
        //              Convert LUP to rules set
    ps52plib->_LUP2rules( lup, &cobj );
    
    ctx->MPSRulesList = NULL;
    
    return true;
}
    
void PI_UpdateContext(PI_S57Obj *pObj)
{
    S52PLIB_Context *pContext = (S52PLIB_Context *)pObj->S52_Context;
    if(pContext){
        pContext->bBBObj_valid = true;
        pContext->BBObj.SetMin( pObj->lon_min, pObj->lat_min );
        pContext->BBObj.SetMax( pObj->lon_max, pObj->lat_max );
    }
}

    
void UpdatePIObjectPlibContext( PI_S57Obj *pObj, S57Obj *cobj, ObjRazRules *rzRules )
{
    //  Update the PLIB context after the render operation
    S52PLIB_Context *pContext = (S52PLIB_Context *)pObj->S52_Context;
    
    pContext->CSrules = cobj->CSrules;
    pContext->bCS_Added = cobj->bCS_Added;
    
    pContext->FText = cobj->FText;
    pContext->bFText_Added = cobj->bFText_Added;
    pContext->rText = cobj->rText;
    
    if(cobj->bBBObj_valid)
        pContext->BBObj = cobj->BBObj;
    pContext->bBBObj_valid = cobj->bBBObj_valid;

    //  Render operation may have promoted the object's display category (e.g.WRECKS)
    pObj->m_DisplayCat = (PI_DisCat)cobj->m_DisplayCat;
    
    if(gs_plib_flags & PLIB_CAPS_OBJCATMUTATE)
        pObj->m_DPRI = cobj->m_DPRI;
    
    pContext->ChildRazRules = rzRules->child;
    pContext->MPSRulesList = rzRules->mps;
    
}

bool PI_GetObjectRenderBox( PI_S57Obj *pObj, double *lat_min, double *lat_max, double *lon_min, double *lon_max)
{
    S52PLIB_Context *pContext = (S52PLIB_Context *)pObj->S52_Context;
    if(pContext){
        if(lat_min) *lat_min = pContext->BBObj.GetMinY();
        if(lat_max) *lat_max = pContext->BBObj.GetMaxY();
        if(lon_min) *lon_min = pContext->BBObj.GetMinX();
        if(lon_max) *lon_max = pContext->BBObj.GetMaxX();
        return pContext->bBBObj_valid;
    }
    else
        return false;
}
    
PI_LUPname PI_GetObjectLUPName( PI_S57Obj *pObj )
{
    S52PLIB_Context *pContext = (S52PLIB_Context *)pObj->S52_Context;
    if( pContext ) {
        LUPrec *lup = pContext->LUP;
        if( lup )
            return (PI_LUPname)(lup->TNAM);
    }
    return (PI_LUPname)(-1);
    
}

PI_DisPrio PI_GetObjectDisplayPriority( PI_S57Obj *pObj )
{
    S52PLIB_Context *pContext = (S52PLIB_Context *)pObj->S52_Context;
    if( pContext ) {
        LUPrec *lup = pContext->LUP;
        if( lup )
            return (PI_DisPrio)(lup->DPRI);
    }
    
    return (PI_DisPrio)(-1);
        
}

PI_DisCat PI_GetObjectDisplayCategory( PI_S57Obj *pObj )
{
    S52PLIB_Context *pContext = (S52PLIB_Context *)pObj->S52_Context;
    if( pContext ) {
        LUPrec *lup = pContext->LUP;
        if( lup )
            return (PI_DisCat)(lup->DISC);
    }
    return (PI_DisCat)(-1);
    
}
double PI_GetPLIBMarinerSafetyContour()
{
    return S52_getMarinerParam(S52_MAR_SAFETY_CONTOUR);
}


void PI_PLIBSetLineFeaturePriority( PI_S57Obj *pObj, int prio )
{
    //  Create and populate a compatible s57 Object
    S57Obj cobj;
    chart_context ctx;
    CreateCompatibleS57Object( pObj, &cobj, &ctx );
        
    S52PLIB_Context *pContext = (S52PLIB_Context *)pObj->S52_Context;
    
    //  Create and populate a minimally compatible object container
    ObjRazRules rzRules;
    rzRules.obj = &cobj;
    rzRules.LUP = pContext->LUP;
    rzRules.sm_transform_parms = 0;
    rzRules.child = NULL;
    rzRules.next = NULL;
    rzRules.mps = pContext->MPSRulesList;
    
    if(pContext->LUP){
        ps52plib->SetLineFeaturePriority( &rzRules, prio );

    //  Update the PLIB context after the render operation
        UpdatePIObjectPlibContext( pObj, &cobj, &rzRules );
    }

}

void PI_PLIBPrepareForNewRender( void )
{
    if(ps52plib){
        ps52plib->PrepareForRender();
        ps52plib->ClearTextList();
        
        if(gs_plib_flags & PLIB_CAPS_LINE_BUFFER)
            ps52plib->EnableGLLS(true);    // Newer PlugIns can use GLLS
        else
            ps52plib->EnableGLLS(false);   // Older cannot
    }
}

void PI_PLIBSetRenderCaps( unsigned int flags )
{
    gs_plib_flags = flags;
}

void PI_PLIBFreeContext( void *pContext )
{

    S52PLIB_Context *pctx = (S52PLIB_Context *)pContext;
    
    if( pctx->ChildRazRules ){
        ObjRazRules *ctop = pctx->ChildRazRules;
        while( ctop ) {
            delete ctop->obj;
            
            if( ps52plib )
                ps52plib->DestroyLUP( ctop->LUP );
            delete ctop->LUP;
            
            ObjRazRules *cnxx = ctop->next;
            delete ctop;
            ctop = cnxx;
        }
    }

    if(pctx->MPSRulesList){
        
        if( ps52plib && pctx->MPSRulesList->cs_rules ){
            for(unsigned int i=0 ; i < pctx->MPSRulesList->cs_rules->GetCount() ; i++){
                Rules *top = pctx->MPSRulesList->cs_rules->Item(i);
                ps52plib->DestroyRulesChain( top );
            }
            delete pctx->MPSRulesList->cs_rules; 
        }
        free( pctx->MPSRulesList );
        
    }
    
    delete pctx->FText;
    
    delete pctx;
}

int PI_PLIBRenderObjectToDC( wxDC *pdc, PI_S57Obj *pObj, PlugIn_ViewPort *vp )
{
    //  Create and populate a compatible s57 Object
    S57Obj cobj;
    chart_context ctx;
    CreateCompatibleS57Object( pObj, &cobj, &ctx );
    
    S52PLIB_Context *pContext = (S52PLIB_Context *)pObj->S52_Context;
    
    //  Set up object SM rendering constants
    sm_parms transform;
    toSM( vp->clat, vp->clon, pObj->chart_ref_lat, pObj->chart_ref_lon, &transform.easting_vp_center, &transform.northing_vp_center );
    
    //  Create and populate a minimally compatible object container
    ObjRazRules rzRules;
    rzRules.obj = &cobj;
    rzRules.LUP = pContext->LUP;
    rzRules.sm_transform_parms = &transform;
    rzRules.child = pContext->ChildRazRules;
    rzRules.next = NULL;
    rzRules.mps = pContext->MPSRulesList;
    
    if(pContext->LUP){
        ViewPort cvp = CreateCompatibleViewport( *vp );
    
    //  Do the render
        ps52plib->RenderObjectToDC( pdc, &rzRules, &cvp );
    
    //  Update the PLIB context after the render operation
        UpdatePIObjectPlibContext( pObj, &cobj, &rzRules );
    }

    return 1;
}

int PI_PLIBRenderAreaToDC( wxDC *pdc, PI_S57Obj *pObj, PlugIn_ViewPort *vp, wxRect rect, unsigned char *pixbuf )
{
    //  Create a compatible render canvas
    render_canvas_parms pb_spec;
    
    pb_spec.depth = BPP;
    pb_spec.pb_pitch = ( ( rect.width * pb_spec.depth / 8 ) );
    pb_spec.lclip = rect.x;
    pb_spec.rclip = rect.x + rect.width - 1;
    pb_spec.pix_buff = pixbuf;          // the passed buffer
    pb_spec.width = rect.width;
    pb_spec.height = rect.height;
    pb_spec.x = rect.x;
    pb_spec.y = rect.y;
#ifdef ocpnUSE_ocpnBitmap
    pb_spec.b_revrgb = true;
#else
    pb_spec.b_revrgb = false;
#endif
    
    pb_spec.b_revrgb = false;
 
    //  Create and populate a compatible s57 Object
    S57Obj cobj;
    chart_context ctx;
    CreateCompatibleS57Object( pObj, &cobj, &ctx );

    S52PLIB_Context *pContext = (S52PLIB_Context *)pObj->S52_Context;

    //  Set up object SM rendering constants
    sm_parms transform;
    toSM( vp->clat, vp->clon, pObj->chart_ref_lat, pObj->chart_ref_lon, &transform.easting_vp_center, &transform.northing_vp_center );
    
    //  Create and populate a minimally compatible object container
    ObjRazRules rzRules;
    rzRules.obj = &cobj;
    rzRules.LUP = pContext->LUP;
    rzRules.sm_transform_parms = &transform;
    rzRules.child = pContext->ChildRazRules;
    rzRules.next = NULL;
    rzRules.mps = pContext->MPSRulesList;
    
    ViewPort cvp = CreateCompatibleViewport( *vp );

    //  If the PlugIn does not support it nativiely, build a fully described Geomoetry
    if( !(gs_plib_flags & PLIB_CAPS_SINGLEGEO_BUFFER) ){
        if(!pObj->geoPtMulti){          // do this only once
            PolyTessGeo *tess = (PolyTessGeo *)pObj->pPolyTessGeo;
        
            if(!tess)
                return 1;                       // bail on empty data
                
            PolyTriGroup *ptg = new PolyTriGroup;
            ptg->tri_prim_head = tess->Get_PolyTriGroup_head()->tri_prim_head; //tph;
            ptg->bsingle_alloc = false;
            ptg->data_type = DATA_TYPE_DOUBLE;
            tess->Set_PolyTriGroup_head(ptg);
        
            double *pd = (double *)malloc(sizeof(double));
            pObj->geoPtMulti = pd;  //Hack hack
        
        }
    }
    
    if(pContext->LUP){
    //  Do the render
        ps52plib->RenderAreaToDC( pdc, &rzRules, &cvp, &pb_spec );

    //  Update the PLIB context after the render operation
        UpdatePIObjectPlibContext( pObj, &cobj, &rzRules );
    }
    
    return 1;
}

int PI_PLIBRenderAreaToGL( const wxGLContext &glcc, PI_S57Obj *pObj, PlugIn_ViewPort *vp, wxRect &render_rect )
{
#ifdef ocpnUSE_GL
    //  Create and populate a compatible s57 Object
    S57Obj cobj;
    chart_context ctx;
    CreateCompatibleS57Object( pObj, &cobj, &ctx );

//    chart_context *pct = (chart_context *)pObj->m_chart_context;

    //  If the PlugIn does not support it nativiely, build a fully described Geomoetry
    
    if( !(gs_plib_flags & PLIB_CAPS_SINGLEGEO_BUFFER) ){
       if(!pObj->geoPtMulti ){                          // only do this once
            PolyTessGeo *tess = (PolyTessGeo *)pObj->pPolyTessGeo;
        
            if(!tess)
                return 1;                       // bail on empty data
                
            PolyTriGroup *ptg = new PolyTriGroup;       // this will leak a little, but is POD
            ptg->tri_prim_head = tess->Get_PolyTriGroup_head()->tri_prim_head; 
            ptg->bsingle_alloc = false;
            ptg->data_type = DATA_TYPE_DOUBLE;
            tess->Set_PolyTriGroup_head(ptg);

            //  Mark this object using geoPtMulti
            //  The malloc will get free'ed when the object is deleted.
            double *pd = (double *)malloc(sizeof(double));
            pObj->geoPtMulti = pd;  //Hack hack
        }            
        cobj.auxParm0 = -6;         // signal that this object render cannot use VBO
        cobj.auxParm1 = -1;         // signal that this object render cannot have single buffer conversion done
    }            
    else {              // it is a newer PLugIn, so can do single buffer conversion and VBOs
        cobj.auxParm0 = -5;         // signal that this object render must use a temporary VBO
    }
    

    S52PLIB_Context *pContext = (S52PLIB_Context *)pObj->S52_Context;
    
    //  Set up object SM rendering constants
    sm_parms transform;
    toSM( vp->clat, vp->clon, pObj->chart_ref_lat, pObj->chart_ref_lon, &transform.easting_vp_center, &transform.northing_vp_center );
    
    //  Create and populate a minimally compatible object container
    ObjRazRules rzRules;
    rzRules.obj = &cobj;
    rzRules.LUP = pContext->LUP;
    rzRules.sm_transform_parms = &transform;
    rzRules.child = pContext->ChildRazRules;
    rzRules.next = NULL;
    rzRules.mps = pContext->MPSRulesList;
    
    if(pContext->LUP){
        ViewPort cvp = CreateCompatibleViewport( *vp );
    
    //  Do the render
        ps52plib->RenderAreaToGL( glcc, &rzRules, &cvp, render_rect );
    
    
    //  Update the PLIB context after the render operation
        UpdatePIObjectPlibContext( pObj, &cobj, &rzRules );
    }
    
#endif    
    return 1;
    
}

int PI_PLIBRenderObjectToGL( const wxGLContext &glcc, PI_S57Obj *pObj,
                                      PlugIn_ViewPort *vp, wxRect &render_rect )
{
    //  Create and populate a compatible s57 Object
    S57Obj cobj;
    chart_context ctx;
    CreateCompatibleS57Object( pObj, &cobj, &ctx );
    
    S52PLIB_Context *pContext = (S52PLIB_Context *)pObj->S52_Context;
    
    //  Set up object SM rendering constants
    sm_parms transform;
    toSM( vp->clat, vp->clon, pObj->chart_ref_lat, pObj->chart_ref_lon, &transform.easting_vp_center, &transform.northing_vp_center );
    
    //  Create and populate a minimally compatible object container
    ObjRazRules rzRules;
    rzRules.obj = &cobj;
    rzRules.LUP = pContext->LUP;
    rzRules.sm_transform_parms = &transform;
    rzRules.child = pContext->ChildRazRules;
    rzRules.next = NULL;
    rzRules.mps = pContext->MPSRulesList;
    
    if(pContext->LUP){
        ViewPort cvp = CreateCompatibleViewport( *vp );
    
    //  Do the render
        ps52plib->RenderObjectToGL( glcc, &rzRules, &cvp, render_rect );
    
    //  Update the PLIB context after the render operation
        UpdatePIObjectPlibContext( pObj, &cobj, &rzRules );
    }
    
    return 1;
    
}

/* API 1.13  */

/* API 1.13  adds some more common functions to avoid unnecessary code duplication */

double fromDMM_Plugin( wxString sdms )
{
    return fromDMM( sdms );
}

void SetCanvasRotation(double rotation)
{
    cc1->DoRotateCanvas( rotation );
}

<<<<<<< HEAD
// Play a sound to a given device
bool PlugInPlaySoundEx( wxString &sound_file, int deviceIndex )
{
    if(g_pi_manager) {
        g_pi_manager->m_plugin_sound.Stop();
        g_pi_manager->m_plugin_sound.UnLoad();

        g_pi_manager->m_plugin_sound.Create( sound_file, deviceIndex );

        if( g_pi_manager->m_plugin_sound.IsOk() )
            return g_pi_manager->m_plugin_sound.Play();
    }

    return false;
=======
bool CheckEdgePan_PlugIn( int x, int y, bool dragging, int margin, int delta )
{
    return cc1->CheckEdgePan( x, y, dragging, margin, delta );
}

wxBitmap GetIcon_PlugIn(const wxString & name)
{
    ocpnStyle::Style* style = g_StyleManager->GetCurrentStyle();
    return style->GetIcon( name );
>>>>>>> a70b17ad
}
<|MERGE_RESOLUTION|>--- conflicted
+++ resolved
@@ -4572,7 +4572,6 @@
     cc1->DoRotateCanvas( rotation );
 }
 
-<<<<<<< HEAD
 // Play a sound to a given device
 bool PlugInPlaySoundEx( wxString &sound_file, int deviceIndex )
 {
@@ -4587,7 +4586,8 @@
     }
 
     return false;
-=======
+}
+
 bool CheckEdgePan_PlugIn( int x, int y, bool dragging, int margin, int delta )
 {
     return cc1->CheckEdgePan( x, y, dragging, margin, delta );
@@ -4597,5 +4597,4 @@
 {
     ocpnStyle::Style* style = g_StyleManager->GetCurrentStyle();
     return style->GetIcon( name );
->>>>>>> a70b17ad
-}
+}
