/***************************************************************************
 *
 * Project:  OpenCPN
 * Purpose:  PlugIn Manager Object
 * Author:   David Register
 *
 ***************************************************************************
 *   Copyright (C) 2010 by David S. Register                               *
 *                                                                         *
 *   This program is free software; you can redistribute it and/or modify  *
 *   it under the terms of the GNU General Public License as published by  *
 *   the Free Software Foundation; either version 2 of the License, or     *
 *   (at your option) any later version.                                   *
 *                                                                         *
 *   This program is distributed in the hope that it will be useful,       *
 *   but WITHOUT ANY WARRANTY; without even the implied warranty of        *
 *   MERCHANTABILITY or FITNESS FOR A PARTICULAR PURPOSE.  See the         *
 *   GNU General Public License for more details.                          *
 *                                                                         *
 *   You should have received a copy of the GNU General Public License     *
 *   along with this program; if not, write to the                         *
 *   Free Software Foundation, Inc.,                                       *
 *   51 Franklin Street, Fifth Floor, Boston, MA 02110-1301,  USA.         *
 **************************************************************************/

#include <typeinfo>
#include <wx/wx.h>
#include <wx/dir.h>
#include <wx/filename.h>
#include <wx/aui/aui.h>
#include <wx/statline.h>
#ifndef __WXMSW__
#include <cxxabi.h>
#endif // __WXMSW__
#include "dychart.h"

#include "pluginmanager.h"
#include "navutil.h"
#include "ais.h"
#include "chartbase.h"        // for ChartPlugInWrapper
#include "chartdb.h"
#include "chartdbs.h"
#include "ocpndc.h"
#include "styles.h"
#include "options.h"
#include "multiplexer.h"
#include "statwin.h"
#include "routeman.h"
#include "FontMgr.h"
#include "AIS_Decoder.h"
#include "AIS_Target_Data.h"
#include "OCPN_DataStreamEvent.h"
#include "georef.h"
#include "routemanagerdialog.h"
#include "NavObjectCollection.h"
#include "OCPNRegion.h"
#include "s52plib.h"
#include "ocpn_pixel.h"
#include "s52utils.h"
#include "gshhs.h"
#include "mygeom.h"
#include "OCPNPlatform.h"

#ifdef ocpnUSE_GL
#include "glChartCanvas.h"
#endif

extern MyConfig        *pConfig;
extern AIS_Decoder     *g_pAIS;
extern wxAuiManager    *g_pauimgr;

#if wxUSE_XLOCALE || !wxCHECK_VERSION(3,0,0)
extern wxLocale        *plocale_def_lang;
#endif

extern OCPNPlatform     *g_Platform;
extern ChartDB         *ChartData;
extern MyFrame         *gFrame;
extern ocpnStyle::StyleManager* g_StyleManager;
extern options         *g_pOptions;
extern Multiplexer     *g_pMUX;
extern StatWin         *stats;
extern Routeman        *g_pRouteMan;
extern WayPointman     *pWayPointMan;
extern Select          *pSelect;
extern RouteManagerDialog *pRouteManagerDialog;
extern RouteList       *pRouteList;
extern PlugInManager   *g_pi_manager;
extern s52plib         *ps52plib;
extern wxString         ChartListFileName;
extern wxString         gExe_path;
extern wxString         g_Plugin_Dir;
extern bool             g_boptionsactive;
extern options         *g_options;
extern ColorScheme      global_color_scheme;
extern ChartCanvas     *cc1;
extern wxArrayString    g_locale_catalog_array;

unsigned int      gs_plib_flags;

#include <wx/listimpl.cpp>
WX_DEFINE_LIST(Plugin_WaypointList);
WX_DEFINE_LIST(Plugin_HyperlinkList);

//    Some static helper funtions
//    Scope is local to this module

PlugIn_ViewPort CreatePlugInViewport( const ViewPort &vp)
{
    //    Create a PlugIn Viewport
    ViewPort tvp = vp;
    PlugIn_ViewPort pivp;

    pivp.clat =                   tvp.clat;                   // center point
    pivp.clon =                   tvp.clon;
    pivp.view_scale_ppm =         tvp.view_scale_ppm;
    pivp.skew =                   tvp.skew;
    pivp.rotation =               tvp.rotation;
    pivp.chart_scale =            tvp.chart_scale;
    pivp.pix_width =              tvp.pix_width;
    pivp.pix_height =             tvp.pix_height;
    pivp.rv_rect =                tvp.rv_rect;
    pivp.b_quilt =                tvp.b_quilt;
    pivp.m_projection_type =      tvp.m_projection_type;

    pivp.lat_min =                tvp.GetBBox().GetMinY();
    pivp.lat_max =                tvp.GetBBox().GetMaxY();
    pivp.lon_min =                tvp.GetBBox().GetMinX();
    pivp.lon_max =                tvp.GetBBox().GetMaxX();

    pivp.bValid =                 tvp.IsValid();                 // This VP is valid

    return pivp;
}

ViewPort CreateCompatibleViewport( const PlugIn_ViewPort &pivp)
{
    //    Create a system ViewPort
    ViewPort vp;
    
    vp.clat =                   pivp.clat;                   // center point
    vp.clon =                   pivp.clon;
    vp.view_scale_ppm =         pivp.view_scale_ppm;
    vp.skew =                   pivp.skew;
    vp.rotation =               pivp.rotation;
    vp.chart_scale =            pivp.chart_scale;
    vp.pix_width =              pivp.pix_width;
    vp.pix_height =             pivp.pix_height;
    vp.rv_rect =                pivp.rv_rect;
    vp.b_quilt =                pivp.b_quilt;
    vp.m_projection_type =      pivp.m_projection_type;
 
    if(cc1)
        vp.ref_scale = cc1->GetVP().ref_scale;
    else
        vp.ref_scale = vp.chart_scale;
    
    vp.SetBoxes();
    vp.Validate();                 // This VP is valid
    
    return vp;
}


//------------------------------------------------------------------------------
//    NMEA Event Implementation
//    PlugIn Messaging scheme Event
//------------------------------------------------------------------------------

const wxEventType wxEVT_OCPN_MSG = wxNewEventType();

OCPN_MsgEvent::OCPN_MsgEvent( wxEventType commandType, int id )
:wxEvent(id, commandType)
{
}

OCPN_MsgEvent::~OCPN_MsgEvent( )
{
}

wxEvent* OCPN_MsgEvent::Clone() const
{
    OCPN_MsgEvent *newevent=new OCPN_MsgEvent(*this);
    newevent->m_MessageID=this->m_MessageID.c_str();  // this enforces a deep copy of the string data
    newevent->m_MessageText=this->m_MessageText.c_str();
    return newevent;
}

//------------------------------------------------------------------------------------------------
//
//          The PlugInToolbarToolContainer Implementation
//
//------------------------------------------------------------------------------------------------
PlugInToolbarToolContainer::PlugInToolbarToolContainer()
{
    bitmap_dusk = NULL;
    bitmap_night = NULL;
    bitmap_day = NULL;
    bitmap_Rollover = NULL;;
}

PlugInToolbarToolContainer::~PlugInToolbarToolContainer()
{
    delete bitmap_dusk;
    delete bitmap_night;
    delete bitmap_day;
    delete bitmap_Rollover;
}


//-----------------------------------------------------------------------------------------------------
//
//          The PlugIn Manager Implementation
//
//-----------------------------------------------------------------------------------------------------
PlugInManager *s_ppim;

PlugInManager::PlugInManager(MyFrame *parent)
{
    pParent = parent;
    s_ppim = this;

    MyFrame *pFrame = GetParentFrame();
    if(pFrame)
    {
        m_plugin_menu_item_id_next = pFrame->GetCanvasWindow()->GetNextContextMenuId();
        m_plugin_tool_id_next = pFrame->GetNextToolbarToolId();
    }
}

PlugInManager::~PlugInManager()
{
}


bool PlugInManager::LoadAllPlugIns(const wxString &plugin_dir, bool load_enabled, bool b_enable_blackdialog)
{
    m_benable_blackdialog = b_enable_blackdialog;
    
    m_plugin_location = plugin_dir;

    wxString msg(_T("PlugInManager searching for PlugIns in location "));
    msg += m_plugin_location;
    wxLogMessage(msg);

#ifdef __WXMSW__
    wxString pispec = _T("*_pi.dll");
#else
#ifdef __WXOSX__
    wxString pispec = _T("*_pi.dylib");
#else
    wxString pispec = _T("*_pi.so");
#endif
#endif

    if(!::wxDirExists(m_plugin_location))
    {
        msg = m_plugin_location;
        msg.Prepend(_T("   Directory "));
        msg.Append(_T(" does not exist."));
        wxLogMessage(msg);
        return false;
    }

    wxArrayString file_list;
        
    int get_flags =  wxDIR_FILES | wxDIR_DIRS;
#ifdef __WXMSW__
#ifdef _DEBUG
    get_flags =  wxDIR_FILES;
#endif        
#endif        

    bool ret = false; // return true if at least one new plugins gets loaded/unloaded
    wxDir::GetAllFiles( m_plugin_location, &file_list, pispec, get_flags );
    
    for(unsigned int i=0 ; i < file_list.GetCount() ; i++) {
        wxString file_name = file_list[i];
        wxString plugin_file = wxFileName(file_name).GetFullName();
        wxDateTime plugin_modification = wxFileName(file_name).GetModificationTime();

        // this gets called every time we switch to the plugins tab.
        // this allows plugins to be installed and enabled without restarting opencpn.
        // For this reason we must check that we didn't already load this plugin
        bool loaded = false;
        for(unsigned int i = 0 ; i < plugin_array.GetCount() ; i++)
        {
            PlugInContainer *pic = plugin_array.Item(i);
            if(pic->m_plugin_filename == plugin_file) {
                if(pic->m_plugin_modification != plugin_modification) {
                    // modification times don't match, reload plugin
                    plugin_array.Remove(pic);
                    i--;

                    DeactivatePlugIn(pic);
                    pic->m_destroy_fn(pic->m_pplugin);
                    
                    delete pic->m_plibrary;            // This will unload the PlugIn
                    delete pic;
                    ret = true;
                } else {
                    loaded = true;
                    break;
                }
            }
        }
        if(loaded)
            continue;

        //    Check the config file to see if this PlugIn is user-enabled
        wxString config_section = ( _T ( "/PlugIns/" ) );
        config_section += plugin_file;
        pConfig->SetPath ( config_section );
        bool enabled;
        pConfig->Read ( _T ( "bEnabled" ), &enabled, false );

        // only loading enabled plugins? check that it is enabled
        if(load_enabled && !enabled)
            continue;
            
        bool b_compat = CheckPluginCompatibility(file_name);
            
        if(!b_compat)
        {
            wxLogMessage(wxString::Format(_("    Incompatible PlugIn detected: %s"), file_name.c_str()));
            wxMessageBox(wxString::Format(_("The plugin %s is not compatible with this version of OpenCPN, please get an updated version."), plugin_file.c_str()));
        }
            
        PlugInContainer *pic = NULL;
        if(b_compat)
            pic = LoadPlugIn(file_name);
        if(pic)
        {
            if(pic->m_pplugin)
            {
                plugin_array.Add(pic);
                    
                //    The common name is available without initialization and startup of the PlugIn
                pic->m_common_name = pic->m_pplugin->GetCommonName();
                    
                pic->m_plugin_filename = plugin_file;
                pic->m_plugin_modification = plugin_modification;
                pic->m_bEnabled = enabled;
                if(pic->m_bEnabled)
                {
                    pic->m_cap_flag = pic->m_pplugin->Init();
                    pic->m_bInitState = true;
                }
                    
                pic->m_short_description = pic->m_pplugin->GetShortDescription();
                pic->m_long_description = pic->m_pplugin->GetLongDescription();
                pic->m_version_major = pic->m_pplugin->GetPlugInVersionMajor();
                pic->m_version_minor = pic->m_pplugin->GetPlugInVersionMinor();
                pic->m_bitmap = pic->m_pplugin->GetPlugInBitmap();

                ret = true;
            }
            else        // not loaded
            {
                wxString msg;
                msg.Printf(_T("    PlugInManager: Unloading invalid PlugIn, API version %d "), pic->m_api_version );
                wxLogMessage(msg);
                    
                pic->m_destroy_fn(pic->m_pplugin);
                    
                delete pic->m_plibrary;            // This will unload the PlugIn
                delete pic;
            }
        }
    }
    
    UpDateChartDataTypes();

    // Inform plugins of the current color scheme
    g_pi_manager->SetColorSchemeForAllPlugIns( global_color_scheme );
    
    return ret;
}

bool PlugInManager::CallLateInit(void)
{
    bool bret = true;

    for(unsigned int i = 0 ; i < plugin_array.GetCount() ; i++)
    {
        PlugInContainer *pic = plugin_array.Item(i);

        switch(pic->m_api_version)
        {
            case 110:
                if(pic->m_cap_flag & WANTS_LATE_INIT) {
                    wxString msg(_T("PlugInManager: Calling LateInit PlugIn: "));
                    msg += pic->m_plugin_file;
                    wxLogMessage(msg);

                    opencpn_plugin_110* ppi = dynamic_cast<opencpn_plugin_110*>(pic->m_pplugin);
                    ppi->LateInit();
                    }
                break;
        }
    }

    return bret;
}

void PlugInManager::SendVectorChartObjectInfo(const wxString &chart, const wxString &feature, const wxString &objname, double &lat, double &lon, double &scale, int &nativescale)
{
    wxString decouple_chart(chart);
    wxString decouple_feature(feature);
    wxString decouple_objname(objname);
    for(unsigned int i = 0 ; i < plugin_array.GetCount() ; i++)
    {
        PlugInContainer *pic = plugin_array.Item(i);
        if(pic->m_bEnabled && pic->m_bInitState)
        {
            if(pic->m_cap_flag & WANTS_VECTOR_CHART_OBJECT_INFO)
            {
                switch(pic->m_api_version)
                {
                case 112:
                case 113:
                {
                    opencpn_plugin_112 *ppi = dynamic_cast<opencpn_plugin_112 *>(pic->m_pplugin);
                    if(ppi)
                        ppi->SendVectorChartObjectInfo(decouple_chart, decouple_feature, decouple_objname, lat, lon, scale, nativescale);
                    break;
                }
                default:
                    break;
                }
            }
        }
    }
}


bool PlugInManager::UpdatePlugIns()
{
    bool bret = false;

    for(unsigned int i = 0 ; i < plugin_array.GetCount() ; i++)
    {
        PlugInContainer *pic = plugin_array.Item(i);

        if(pic->m_bEnabled && !pic->m_bInitState)
        {
            wxString msg(_T("PlugInManager: Initializing PlugIn: "));
            msg += pic->m_plugin_file;
            wxLogMessage(msg);

            pic->m_cap_flag = pic->m_pplugin->Init();
            pic->m_pplugin->SetDefaults();
            pic->m_bInitState = true;
            pic->m_short_description = pic->m_pplugin->GetShortDescription();
            pic->m_long_description = pic->m_pplugin->GetLongDescription();
            pic->m_version_major = pic->m_pplugin->GetPlugInVersionMajor();
            pic->m_version_minor = pic->m_pplugin->GetPlugInVersionMinor();
            pic->m_bitmap = pic->m_pplugin->GetPlugInBitmap();
            bret = true;
        }
        else if(!pic->m_bEnabled && pic->m_bInitState)
        {
            bret = DeactivatePlugIn(pic);

        }
    }

    UpDateChartDataTypes();

    return bret;
}


bool PlugInManager::UpDateChartDataTypes(void)
{
    bool bret = false;
    if(NULL == ChartData)
        return bret;

    for(unsigned int i = 0 ; i < plugin_array.GetCount() ; i++)
    {
        PlugInContainer *pic = plugin_array.Item(i);

        if((pic->m_cap_flag & INSTALLS_PLUGIN_CHART) || (pic->m_cap_flag & INSTALLS_PLUGIN_CHART_GL))
            bret = true;
    }

    if(bret)
        ChartData->UpdateChartClassDescriptorArray();

    return bret;
}


bool PlugInManager::DeactivatePlugIn(PlugInContainer *pic)
{
    bool bret = false;

    if(pic)
    {
        wxString msg(_T("PlugInManager: Deactivating PlugIn: "));
        msg += pic->m_plugin_file;
        wxLogMessage(msg);

        pic->m_pplugin->DeInit();

        //    Deactivate (Remove) any ToolbarTools added by this PlugIn
        for(unsigned int i=0; i < m_PlugInToolbarTools.GetCount(); i++)
        {
            PlugInToolbarToolContainer *pttc = m_PlugInToolbarTools.Item(i);

            if(pttc->m_pplugin == pic->m_pplugin)
            {
                m_PlugInToolbarTools.Remove(pttc);
                delete pttc;
            }
        }

        //    Deactivate (Remove) any ContextMenu items addded by this PlugIn
        for(unsigned int i=0; i < m_PlugInMenuItems.GetCount(); i++)
        {
            PlugInMenuItemContainer *pimis = m_PlugInMenuItems.Item(i);
            if(pimis->m_pplugin == pic->m_pplugin)
            {
                m_PlugInMenuItems.Remove(pimis);
                delete pimis;
            }
        }

        pic->m_bInitState = false;
        bret = true;
    }

    return bret;
}





bool PlugInManager::UpdateConfig()
{
    pConfig->SetPath(_T("/"));
//      if(pConfig->HasGroup( _T ( "PlugIns" )))
//               pConfig->DeleteGroup( _T ( "PlugIns" ) );


    for(unsigned int i = 0 ; i < plugin_array.GetCount() ; i++)
    {
        PlugInContainer *pic = plugin_array.Item(i);

        wxString config_section = ( _T ( "/PlugIns/" ) );
        config_section += pic->m_plugin_filename;
        pConfig->SetPath ( config_section );
        pConfig->Write ( _T ( "bEnabled" ), pic->m_bEnabled );
    }

    return true;
}

bool PlugInManager::UnLoadAllPlugIns()
{
    for(unsigned int i = 0 ; i < plugin_array.GetCount() ; i++)
    {
        PlugInContainer *pic = plugin_array.Item(i);
        wxString msg(_T("PlugInManager: UnLoading PlugIn: "));
        msg += pic->m_plugin_file;
        wxLogMessage(msg);

        pic->m_destroy_fn(pic->m_pplugin);

        delete pic->m_plibrary;            // This will unload the PlugIn

        pic->m_bInitState = false;

        delete pic;
    }
    return true;
}

bool PlugInManager::DeactivateAllPlugIns()
{
    for(unsigned int i = 0 ; i < plugin_array.GetCount() ; i++)
    {
        PlugInContainer *pic = plugin_array.Item(i);
        if(pic && pic->m_bEnabled && pic->m_bInitState)
            DeactivatePlugIn(pic);
    }
    return true;
}

#ifdef __WXMSW__
/*Convert Virtual Address to File Offset */
DWORD Rva2Offset(DWORD rva, PIMAGE_SECTION_HEADER psh, PIMAGE_NT_HEADERS pnt)
{
    size_t i = 0;
    PIMAGE_SECTION_HEADER pSeh;
    if (rva == 0)
    {
        return (rva);
    }
    pSeh = psh;
    for (i = 0; i < pnt->FileHeader.NumberOfSections; i++)
    {
        if (rva >= pSeh->VirtualAddress && rva < pSeh->VirtualAddress +
            pSeh->Misc.VirtualSize)
        {
            break;
        }
        pSeh++;
    }
    return (rva - pSeh->VirtualAddress + pSeh->PointerToRawData);
}
#endif

bool PlugInManager::CheckPluginCompatibility(wxString plugin_file)
{
    bool b_compat = true;

#ifdef __WXMSW__
    char strver[22]; //Enough space even for very big integers...
    sprintf(strver, "%i%i", wxMAJOR_VERSION, wxMINOR_VERSION);
    LPCWSTR fNmae = plugin_file.wc_str();
    HANDLE handle = CreateFile(fNmae, GENERIC_READ, 0, 0, OPEN_EXISTING, FILE_ATTRIBUTE_NORMAL, 0);
    DWORD byteread, size = GetFileSize(handle, NULL);
    PVOID virtualpointer = VirtualAlloc(NULL, size, MEM_COMMIT, PAGE_READWRITE);
    ReadFile(handle, virtualpointer, size, &byteread, NULL);
    CloseHandle(handle);
    // Get pointer to NT header
    PIMAGE_NT_HEADERS           ntheaders = (PIMAGE_NT_HEADERS)(PCHAR(virtualpointer) + PIMAGE_DOS_HEADER(virtualpointer)->e_lfanew);
    PIMAGE_SECTION_HEADER       pSech = IMAGE_FIRST_SECTION(ntheaders);//Pointer to first section header
    PIMAGE_IMPORT_DESCRIPTOR    pImportDescriptor; //Pointer to import descriptor 
    if (ntheaders->OptionalHeader.DataDirectory[IMAGE_DIRECTORY_ENTRY_IMPORT].Size != 0)/*if size of the table is 0 - Import Table does not exist */
    {
        pImportDescriptor = (PIMAGE_IMPORT_DESCRIPTOR)((DWORD_PTR)virtualpointer + \
            Rva2Offset(ntheaders->OptionalHeader.DataDirectory[IMAGE_DIRECTORY_ENTRY_IMPORT].VirtualAddress, pSech, ntheaders));
        LPSTR libname[256];
        size_t i = 0;
        // Walk until you reached an empty IMAGE_IMPORT_DESCRIPTOR
        while (pImportDescriptor->Name != NULL)
        {
            //Get the name of each DLL
            libname[i] = (PCHAR)((DWORD_PTR)virtualpointer + Rva2Offset(pImportDescriptor->Name, pSech, ntheaders));
            //wxMessageBox(wxString::Format(_T("%s"), libname[i]));
            if (strstr(libname[i], "wx") != NULL)
            {
                if (strstr(libname[i], strver) == NULL)
                    b_compat = false;
                break;
            }
            pImportDescriptor++; //advance to next IMAGE_IMPORT_DESCRIPTOR
            i++;
        }
    }
    else
    {
        wxLogMessage(wxString::Format(_T("No Import Table! in %s"), plugin_file.c_str()));
    }
    if (virtualpointer)
        VirtualFree(virtualpointer, size, MEM_DECOMMIT);
#endif
#ifdef __WXGTK__
    wxString cmd = _T("ldd ") + plugin_file;
    FILE *ldd = popen( cmd.mb_str(), "r" );
    if (ldd != NULL)
    {
        char buf[1024];
        
        char strver[22]; //Enough space even for very big integers...
        sprintf( strver, "%i.%i", wxMAJOR_VERSION, wxMINOR_VERSION );

        while( fscanf(ldd, "%s", buf) != EOF )
        {
            if( strstr(buf, "libwx") != NULL )
            {
                if(  strstr(buf, strver) == NULL )
                    b_compat = false;
                break;
            }
        }
        fclose(ldd);
    }
#endif // __WXGTK__

    return b_compat;
}

void PlugInManager::ShowDeferredBlacklistMessages()
{
    for( unsigned int i=0 ; i < m_deferred_blacklist_messages.GetCount() ; i++){
        OCPNMessageBox ( NULL, m_deferred_blacklist_messages.Item(i), wxString( _("OpenCPN Info") ), wxICON_INFORMATION | wxOK, 5 );  // 5 second timeout
    }
        
}

bool PlugInManager::CheckBlacklistedPlugin(opencpn_plugin* plugin)
{
    int len = sizeof(PluginBlacklist) / sizeof(BlackListedPlugin);
    int major = plugin->GetPlugInVersionMajor();
    int minor = plugin->GetPlugInVersionMinor();
    
#ifdef __WXMSW__
    wxString name = wxString::FromAscii(typeid(*plugin).name());
    name.Replace(_T("class "), wxEmptyString);
#else
    const std::type_info &ti = typeid(*plugin);
    int status;
    char *realname = abi::__cxa_demangle(ti.name(), 0, 0, &status);
    wxString name = wxString::FromAscii(realname);
    free(realname);
#endif // __WXMSW__
    for (int i = 0; i < len; i++) {
        if( ( PluginBlacklist[i].all_lower && name == PluginBlacklist[i].name && PluginBlacklist[i].version_major >= major && PluginBlacklist[i].version_minor >= minor ) ||
            ( !PluginBlacklist[i].all_lower && name == PluginBlacklist[i].name && PluginBlacklist[i].version_major == major && PluginBlacklist[i].version_minor == minor ) )
        {
            wxString msg;
            wxString msg1;
            if ( PluginBlacklist[i].hard ){
                msg = wxString::Format(_("PlugIn %s (%s), version %i.%i was detected.\n This version is known to be unstable and will not be loaded.\n Please update this PlugIn at the opencpn.org website."),
                                              PluginBlacklist[i].name.c_str(), plugin->GetCommonName().c_str(), major, minor), _("Blacklisted plugin detected...");
                msg1= wxString::Format(_T("    PlugIn %s (%s), version %i.%i was detected. Hard blacklisted. Not loaded."),
                                              PluginBlacklist[i].name.c_str(), plugin->GetCommonName().c_str(), major, minor);
            }
            else{
                msg = wxString::Format(_("PlugIn %s (%s), version %i.%i was detected.\n This version is known to be unstable.\n Please update this PlugIn at the opencpn.org website."),
                                              PluginBlacklist[i].name.c_str(), plugin->GetCommonName().c_str(), major, minor), _("Blacklisted plugin detected...");
                msg1= wxString::Format(_T("    PlugIn %s (%s), version %i.%i was detected. Soft blacklisted. Loaded."),
                                              PluginBlacklist[i].name.c_str(), plugin->GetCommonName().c_str(), major, minor);
            }
            
            wxLogMessage(msg1);
            if(m_benable_blackdialog)
                OCPNMessageBox ( NULL, msg, wxString( _("OpenCPN Info") ), wxICON_INFORMATION | wxOK, 5 );  // 5 second timeout
            else
                m_deferred_blacklist_messages.Add(msg);
            
            return PluginBlacklist[i].hard;
        }
    }
    return false;
}

PlugInContainer *PlugInManager::LoadPlugIn(wxString plugin_file)
{
    wxString msg(_T("PlugInManager: Loading PlugIn: "));
    msg += plugin_file;
    wxLogMessage(msg);

    PlugInContainer *pic = new PlugInContainer;
    pic->m_plugin_file = plugin_file;

    // load the library
    wxDynamicLibrary *plugin = new wxDynamicLibrary(plugin_file);
    pic->m_plibrary = plugin;     // Save a pointer to the wxDynamicLibrary for later deletion
    
    if( !wxIsReadable(plugin_file) )
    {
        msg = _("Unreadable PlugIn library detected, check the file permissions:\n");
        msg += plugin_file;
        msg += _T("\n\n");
        OCPNMessageBox ( NULL, msg, wxString( _("OpenCPN Info") ), wxICON_INFORMATION | wxOK, 10 );  // 10 second timeout
    }
    else if(!plugin->IsLoaded())
    {
        //  Look in the Blacklist, try to match a filename, to give some kind of message
        //  extract the probable plugin name
        wxFileName fn( plugin_file );
        wxString prob_pi_name;
        wxString name = fn.GetName();
        prob_pi_name = name;
        
#ifdef __WXGTK__
        prob_pi_name = name.Mid(3);     // lop off "lib"
#endif        
#ifdef __WXOSX__
        prob_pi_name = name.Mid(3);     // lop off "lib"
#endif        
        
        int len = sizeof(PluginBlacklist) / sizeof(BlackListedPlugin);
        for (int i = 0; i < len; i++) {
            wxString candidate = PluginBlacklist[i].name.Lower();
            if( prob_pi_name.Lower().EndsWith(candidate)){
                wxString msg = _("Incompatible PlugIn detected:\n");
                msg += plugin_file;
                msg += _T("\n\n");
                
                wxString msg1;
                msg1 = wxString::Format(_("PlugIn [ %s ] version %i.%i"),
                                        PluginBlacklist[i].name.c_str(),
                                        PluginBlacklist[i].version_major, PluginBlacklist[i].version_minor);
                msg += msg1;
                if(PluginBlacklist[i].all_lower)
                    msg += _(", and all previous versions,");
                msg += _(" is incompatible with this version of OpenCPN."),
                                        
                OCPNMessageBox ( NULL, msg, wxString( _("OpenCPN Info") ), wxICON_INFORMATION | wxOK, 10 );  // 10 second timeout
                break;
            }
        }
        
        
        
        wxString msg(_T("   PlugInManager: Cannot load library: "));
        msg += plugin_file;
        msg += _T(" ");
        wxLogMessage(msg);
        delete plugin;
        delete pic;
        return NULL;
    }


    // load the factory symbols
    create_t* create_plugin = (create_t*)plugin->GetSymbol(_T("create_pi"));
    if (NULL == create_plugin)
    {
        wxString msg(_T("   PlugInManager: Cannot load symbol create_pi: "));
        msg += plugin_file;
        wxLogMessage(msg);
        delete plugin;
        delete pic;
        return NULL;
    }

    destroy_t* destroy_plugin = (destroy_t*) plugin->GetSymbol(_T("destroy_pi"));
    pic->m_destroy_fn = destroy_plugin;
    if (NULL == destroy_plugin) {
        wxString msg(_T("   PlugInManager: Cannot load symbol destroy_pi: "));
        msg += plugin_file;
        wxLogMessage(msg);
        delete plugin;
        delete pic;
        return NULL;
    }


    // create an instance of the plugin class
    opencpn_plugin* plug_in = create_plugin(this);

    int api_major = plug_in->GetAPIVersionMajor();
    int api_minor = plug_in->GetAPIVersionMinor();
    int ver = (api_major * 100) + api_minor;
    pic->m_api_version = ver;

    int pi_major = plug_in->GetPlugInVersionMajor();
    int pi_minor = plug_in->GetPlugInVersionMinor();
    int pi_ver = (pi_major * 100) + pi_minor;
    
    if ( CheckBlacklistedPlugin(plug_in) ) {
        delete plugin;
        delete pic;
        return NULL;
    }

    switch(ver)
    {
    case 105:
        pic->m_pplugin = dynamic_cast<opencpn_plugin*>(plug_in);
        break;

    case 106:
        pic->m_pplugin = dynamic_cast<opencpn_plugin_16*>(plug_in);
        break;

    case 107:
        pic->m_pplugin = dynamic_cast<opencpn_plugin_17*>(plug_in);
        break;

    case 108:
        pic->m_pplugin = dynamic_cast<opencpn_plugin_18*>(plug_in);
        break;

    case 109:
        pic->m_pplugin = dynamic_cast<opencpn_plugin_19*>(plug_in);
        break;

    case 110:
        pic->m_pplugin = dynamic_cast<opencpn_plugin_110*>(plug_in);
        break;
        
    case 111:
        pic->m_pplugin = dynamic_cast<opencpn_plugin_111*>(plug_in);
        break;
        
    case 112:
        pic->m_pplugin = dynamic_cast<opencpn_plugin_112*>(plug_in);
        break;

    case 113:
        pic->m_pplugin = dynamic_cast<opencpn_plugin_113*>(plug_in);
        break;
        
    default:
        break;
    }

    if(pic->m_pplugin)
    {
        msg = _T("  ");
        msg += plugin_file;
        wxString msg1;
        msg1.Printf(_T("\n              API Version detected: %d"), ver);
        msg += msg1;
        msg1.Printf(_T("\n              PlugIn Version detected: %d"), pi_ver);
        msg += msg1;
        wxLogMessage(msg);
    }
    else
    {
        msg = _T("    ");
        msg += plugin_file;
        wxString msg1 = _T(" cannot be loaded");
        msg += msg1;
        wxLogMessage(msg);
    }

    return pic;
}

bool PlugInManager::RenderAllCanvasOverlayPlugIns( ocpnDC &dc, const ViewPort &vp)
{
    for(unsigned int i = 0 ; i < plugin_array.GetCount() ; i++)
    {
        PlugInContainer *pic = plugin_array.Item(i);
        if(pic->m_bEnabled && pic->m_bInitState)
        {
            if(pic->m_cap_flag & WANTS_OVERLAY_CALLBACK)
            {
                PlugIn_ViewPort pivp = CreatePlugInViewport( vp );

                wxDC *pdc = dc.GetDC();
                if(pdc)                       // not in OpenGL mode
                {
                    switch(pic->m_api_version)
                    {
                    case 106:
                    {
                        opencpn_plugin_16 *ppi = dynamic_cast<opencpn_plugin_16 *>(pic->m_pplugin);
                        if(ppi)
                            ppi->RenderOverlay(*pdc, &pivp);
                        break;
                    }
                    case 107:
                    {
                        opencpn_plugin_17 *ppi = dynamic_cast<opencpn_plugin_17 *>(pic->m_pplugin);
                        if(ppi)
                            ppi->RenderOverlay(*pdc, &pivp);
                        break;
                    }
                    case 108:
                    case 109:
                    case 110:
                    case 111:
                    case 112:
                    case 113:
                    {
                        opencpn_plugin_18 *ppi = dynamic_cast<opencpn_plugin_18 *>(pic->m_pplugin);
                        if(ppi)
                            ppi->RenderOverlay(*pdc, &pivp);
                        break;
                    }

                    default:
                        break;
                    }
                }
                else
                {
                    //    If in OpenGL mode, and the PlugIn has requested OpenGL render callbacks,
                    //    then there is no need to render by wxDC here.
                    if(pic->m_cap_flag & WANTS_OPENGL_OVERLAY_CALLBACK)
                        continue;


                    if((m_cached_overlay_bm.GetWidth() != vp.pix_width) || (m_cached_overlay_bm.GetHeight() != vp.pix_height))
                        m_cached_overlay_bm.Create(vp.pix_width, vp.pix_height, -1);

                    wxMemoryDC mdc;
                    mdc.SelectObject ( m_cached_overlay_bm );
                    mdc.SetBackground ( *wxBLACK_BRUSH );
                    mdc.Clear();


                    bool b_rendered = false;

                    switch(pic->m_api_version)
                    {
                    case 106:
                    {
                        opencpn_plugin_16 *ppi = dynamic_cast<opencpn_plugin_16 *>(pic->m_pplugin);
                        if(ppi)
                            b_rendered = ppi->RenderOverlay(mdc, &pivp);
                        break;
                    }
                    case 107:
                    {
                        opencpn_plugin_17 *ppi = dynamic_cast<opencpn_plugin_17 *>(pic->m_pplugin);
                        if(ppi)
                            b_rendered = ppi->RenderOverlay(mdc, &pivp);
                        break;
                    }
                    case 108:
                    case 109:
                    case 110:
                    case 111:
                    case 112:
                    case 113:
                    {
                        opencpn_plugin_18 *ppi = dynamic_cast<opencpn_plugin_18 *>(pic->m_pplugin);
                        if(ppi)
                            b_rendered = ppi->RenderOverlay(mdc, &pivp);
                        break;
                    }

                    default:
                    {
                        b_rendered = pic->m_pplugin->RenderOverlay(&mdc, &pivp);
                        break;
                    }
                    }

                    mdc.SelectObject(wxNullBitmap);

                    if(b_rendered)
                    {
                        wxMask *p_msk = new wxMask(m_cached_overlay_bm, wxColour(0,0,0));
                        m_cached_overlay_bm.SetMask(p_msk);

                        dc.DrawBitmap(m_cached_overlay_bm, 0, 0, true);
                    }
                }
            }
            else if(pic->m_cap_flag & WANTS_OPENGL_OVERLAY_CALLBACK)
            {
            }

        }
    }

    return true;
}

bool PlugInManager::RenderAllGLCanvasOverlayPlugIns( wxGLContext *pcontext, const ViewPort &vp)
{
    for(unsigned int i = 0 ; i < plugin_array.GetCount() ; i++)
    {
        PlugInContainer *pic = plugin_array.Item(i);
        if(pic->m_bEnabled && pic->m_bInitState)
        {
            if(pic->m_cap_flag & WANTS_OPENGL_OVERLAY_CALLBACK)
            {
                PlugIn_ViewPort pivp = CreatePlugInViewport( vp );

                switch(pic->m_api_version)
                {
                case 107:
                {
                    opencpn_plugin_17 *ppi = dynamic_cast<opencpn_plugin_17 *>(pic->m_pplugin);
                    if(ppi)
                        ppi->RenderGLOverlay(pcontext, &pivp);
                    break;
                }

                case 108:
                case 109:
                case 110:
                case 111:
                case 112:
                case 113:
                {
                    opencpn_plugin_18 *ppi = dynamic_cast<opencpn_plugin_18 *>(pic->m_pplugin);
                    if(ppi)
                        ppi->RenderGLOverlay(pcontext, &pivp);
                    break;
                }
                default:
                    break;
                }
            }
        }
    }

    return true;
}

bool PlugInManager::SendMouseEventToPlugins( wxMouseEvent &event)
{
    bool bret = false;
    for(unsigned int i = 0 ; i < plugin_array.GetCount() ; i++)
    {
        PlugInContainer *pic = plugin_array.Item(i);
        if(pic->m_bEnabled && pic->m_bInitState)
        {
            if(pic->m_cap_flag & WANTS_MOUSE_EVENTS){
            {
                switch(pic->m_api_version)
                {
                    case 112:
                    case 113:
                    {
                        opencpn_plugin_112 *ppi = dynamic_cast<opencpn_plugin_112*>(pic->m_pplugin);
                            if(ppi)
                                if(ppi->MouseEventHook( event ))
                                    bret = true;
                            break;
                        }
                        
                        default:
                            break;
                    }
                }
            }
        }
    }
    
    return bret;;
}

bool PlugInManager::SendKeyEventToPlugins( wxKeyEvent &event)
{
    bool bret = false;
    for(unsigned int i = 0 ; i < plugin_array.GetCount() ; i++)
    {
        PlugInContainer *pic = plugin_array.Item(i);
        if(pic->m_bEnabled && pic->m_bInitState)
        {
            if(pic->m_cap_flag & WANTS_KEYBOARD_EVENTS){
                {
                    switch(pic->m_api_version)
                    {
                        case 113:
                        {
                            opencpn_plugin_113 *ppi = dynamic_cast<opencpn_plugin_113*>(pic->m_pplugin);
                            if(ppi)
                                if(ppi->KeyboardEventHook( event ))
                                    bret = true;
                                break;
                        }
                        
                        default:
                            break;
                    }
                }
            }
        }
    }
    
    return bret;;
}


void PlugInManager::SendViewPortToRequestingPlugIns( ViewPort &vp )
{
    for(unsigned int i = 0 ; i < plugin_array.GetCount() ; i++)
    {
        PlugInContainer *pic = plugin_array.Item(i);
        if(pic->m_bEnabled && pic->m_bInitState)
        {
            if(pic->m_cap_flag & WANTS_ONPAINT_VIEWPORT)
            {
                PlugIn_ViewPort pivp = CreatePlugInViewport( vp );
                pic->m_pplugin->SetCurrentViewPort(pivp);
            }
        }
    }
}

void PlugInManager::SendCursorLatLonToAllPlugIns( double lat, double lon)
{
    for(unsigned int i = 0 ; i < plugin_array.GetCount() ; i++)
    {
        PlugInContainer *pic = plugin_array.Item(i);
        if(pic->m_bEnabled && pic->m_bInitState)
        {
            if(pic->m_cap_flag & WANTS_CURSOR_LATLON)
                pic->m_pplugin->SetCursorLatLon(lat, lon);
        }
    }
}

void NotifySetupOptionsPlugin( PlugInContainer *pic )
{
    if(pic->m_bEnabled && pic->m_bInitState)
    {
        if(pic->m_cap_flag & INSTALLS_TOOLBOX_PAGE)
        {
            switch(pic->m_api_version)
            {
            case 109:
            case 110:
            case 111:
            case 112:
            case 113:
            {
                opencpn_plugin_19 *ppi = dynamic_cast<opencpn_plugin_19 *>(pic->m_pplugin);
                if(ppi) {
                    ppi->OnSetupOptions();
                    pic->m_bToolboxPanel = true;
                }
                break;
            }
            default:
                break;
            }
        }
    }
}

void PlugInManager::NotifySetupOptions()
{
    for(unsigned int i = 0 ; i < plugin_array.GetCount() ; i++)
    {
        PlugInContainer *pic = plugin_array.Item(i);
        NotifySetupOptionsPlugin( pic );
    }
}

void PlugInManager::CloseAllPlugInPanels( int ok_apply_cancel)
{
    for(unsigned int i = 0 ; i < plugin_array.GetCount() ; i++)
    {
        PlugInContainer *pic = plugin_array.Item(i);
        if(pic->m_bEnabled && pic->m_bInitState)
        {
            if((pic->m_cap_flag & INSTALLS_TOOLBOX_PAGE) && ( pic->m_bToolboxPanel))
            {
                pic->m_pplugin->OnCloseToolboxPanel(0, ok_apply_cancel);
                pic->m_bToolboxPanel = false;
            }
        }
    }

}

int PlugInManager::AddCanvasContextMenuItem(wxMenuItem *pitem, opencpn_plugin *pplugin )
{
    PlugInMenuItemContainer *pmic = new PlugInMenuItemContainer;
    pmic->pmenu_item = pitem;
    pmic->m_pplugin = pplugin;
    pmic->id = pitem->GetId()==wxID_SEPARATOR?wxID_SEPARATOR:m_plugin_menu_item_id_next;
    pmic->b_viz = true;
    pmic->b_grey = false;

    m_PlugInMenuItems.Add(pmic);

    m_plugin_menu_item_id_next++;

    return pmic->id;
}




void PlugInManager::RemoveCanvasContextMenuItem(int item)
{
    for(unsigned int i=0; i < m_PlugInMenuItems.GetCount(); i++)
    {
        PlugInMenuItemContainer *pimis = m_PlugInMenuItems.Item(i);
        {
            if(pimis->id == item)
            {
                m_PlugInMenuItems.Remove(pimis);
                delete pimis;
                break;
            }
        }
    }
}

void PlugInManager::SetCanvasContextMenuItemViz(int item, bool viz)
{
    for(unsigned int i=0; i < m_PlugInMenuItems.GetCount(); i++)
    {
        PlugInMenuItemContainer *pimis = m_PlugInMenuItems.Item(i);
        {
            if(pimis->id == item)
            {
                pimis->b_viz = viz;
                break;
            }
        }
    }
}

void PlugInManager::SetCanvasContextMenuItemGrey(int item, bool grey)
{
    for(unsigned int i=0; i < m_PlugInMenuItems.GetCount(); i++)
    {
        PlugInMenuItemContainer *pimis = m_PlugInMenuItems.Item(i);
        {
            if(pimis->id == item)
            {
                pimis->b_grey = grey;
                break;
            }
        }
    }
}

void PlugInManager::SendNMEASentenceToAllPlugIns(const wxString &sentence)
{
    wxString decouple_sentence(sentence); // decouples 'const wxString &' and 'wxString &' to keep bin compat for plugins
    for(unsigned int i = 0 ; i < plugin_array.GetCount() ; i++)
    {
        PlugInContainer *pic = plugin_array.Item(i);
        if(pic->m_bEnabled && pic->m_bInitState)
        {
            if(pic->m_cap_flag & WANTS_NMEA_SENTENCES)
                pic->m_pplugin->SetNMEASentence(decouple_sentence);
        }
    }
}

void PlugInManager::SendJSONMessageToAllPlugins(const wxString &message_id, wxJSONValue v)
{
    wxJSONWriter w;
    wxString out;
    w.Write(v, out);
    SendMessageToAllPlugins(message_id,out);
//   wxLogMessage(message_id);
//   wxLogMessage(out);
}

void PlugInManager::SendMessageToAllPlugins(const wxString &message_id, const wxString &message_body)
{
    wxString decouple_message_id(message_id); // decouples 'const wxString &' and 'wxString &' to keep bin compat for plugins
    wxString decouple_message_body(message_body); // decouples 'const wxString &' and 'wxString &' to keep bin compat for plugins
    for(unsigned int i = 0 ; i < plugin_array.GetCount() ; i++)
    {
        PlugInContainer *pic = plugin_array.Item(i);
        if(pic->m_bEnabled && pic->m_bInitState)
        {
            if(pic->m_cap_flag & WANTS_PLUGIN_MESSAGING)
            {
                switch(pic->m_api_version)
                {
                case 106:
                {
                    opencpn_plugin_16 *ppi = dynamic_cast<opencpn_plugin_16 *>(pic->m_pplugin);
                    if(ppi)
                        ppi->SetPluginMessage(decouple_message_id, decouple_message_body);
                    break;
                }
                case 107:
                {
                    opencpn_plugin_17 *ppi = dynamic_cast<opencpn_plugin_17 *>(pic->m_pplugin);
                    if(ppi)
                        ppi->SetPluginMessage(decouple_message_id, decouple_message_body);
                    break;
                }
                case 108:
                case 109:
                case 110:
                case 111:
                case 112:
                case 113:
                {
                    opencpn_plugin_18 *ppi = dynamic_cast<opencpn_plugin_18 *>(pic->m_pplugin);
                    if(ppi)
                        ppi->SetPluginMessage(decouple_message_id, decouple_message_body);
                    break;
                }
                default:
                    break;
                }
            }
        }
    }
}


void PlugInManager::SendAISSentenceToAllPlugIns(const wxString &sentence)
{
    wxString decouple_sentence(sentence); // decouples 'const wxString &' and 'wxString &' to keep bin compat for plugins
    for(unsigned int i = 0 ; i < plugin_array.GetCount() ; i++)
    {
        PlugInContainer *pic = plugin_array.Item(i);
        if(pic->m_bEnabled && pic->m_bInitState)
        {
            if(pic->m_cap_flag & WANTS_AIS_SENTENCES)
                pic->m_pplugin->SetAISSentence(decouple_sentence);
        }
    }
}

void PlugInManager::SendPositionFixToAllPlugIns(GenericPosDatEx *ppos)
{
    //    Send basic position fix
    PlugIn_Position_Fix pfix;
    pfix.Lat = ppos->kLat;
    pfix.Lon = ppos->kLon;
    pfix.Cog = ppos->kCog;
    pfix.Sog = ppos->kSog;
    pfix.Var = ppos->kVar;
    pfix.FixTime = ppos->FixTime;
    pfix.nSats = ppos->nSats;

    for(unsigned int i = 0 ; i < plugin_array.GetCount() ; i++)
    {
        PlugInContainer *pic = plugin_array.Item(i);
        if(pic->m_bEnabled && pic->m_bInitState)
        {
            if(pic->m_cap_flag & WANTS_NMEA_EVENTS)
                pic->m_pplugin->SetPositionFix(pfix);
        }
    }

    //    Send extended position fix to PlugIns at API 108 and later
    PlugIn_Position_Fix_Ex pfix_ex;
    pfix_ex.Lat = ppos->kLat;
    pfix_ex.Lon = ppos->kLon;
    pfix_ex.Cog = ppos->kCog;
    pfix_ex.Sog = ppos->kSog;
    pfix_ex.Var = ppos->kVar;
    pfix_ex.FixTime = ppos->FixTime;
    pfix_ex.nSats = ppos->nSats;
    pfix_ex.Hdt = ppos->kHdt;
    pfix_ex.Hdm = ppos->kHdm;

    for(unsigned int i = 0 ; i < plugin_array.GetCount() ; i++)
    {
        PlugInContainer *pic = plugin_array.Item(i);
        if(pic->m_bEnabled && pic->m_bInitState)
        {
            if(pic->m_cap_flag & WANTS_NMEA_EVENTS)
            {
                switch(pic->m_api_version)
                {
                case 108:
                case 109:
                case 110:
                case 111:
                case 112:
                case 113:
                {
                    opencpn_plugin_18 *ppi = dynamic_cast<opencpn_plugin_18 *>(pic->m_pplugin);
                    if(ppi)
                        ppi->SetPositionFixEx(pfix_ex);
                    break;
                }

                default:
                    break;
                }
            }
        }
    }
}

void PlugInManager::SendResizeEventToAllPlugIns(int x, int y)
{
    for(unsigned int i = 0 ; i < plugin_array.GetCount() ; i++)
    {
        PlugInContainer *pic = plugin_array.Item(i);
        if(pic->m_bEnabled && pic->m_bInitState)
            pic->m_pplugin->ProcessParentResize(x, y);
    }
}

void PlugInManager::SetColorSchemeForAllPlugIns(ColorScheme cs)
{
    for(unsigned int i = 0 ; i < plugin_array.GetCount() ; i++)
    {
        PlugInContainer *pic = plugin_array.Item(i);
        if(pic->m_bEnabled && pic->m_bInitState)
            pic->m_pplugin->SetColorScheme((PI_ColorScheme)cs);
    }
}

void PlugInManager::NotifyAuiPlugIns(void)
{
    for(unsigned int i = 0 ; i < plugin_array.GetCount() ; i++)
    {
        PlugInContainer *pic = plugin_array.Item(i);
        if(pic->m_bEnabled && pic->m_bInitState && (pic->m_cap_flag & USES_AUI_MANAGER))
            pic->m_pplugin->UpdateAuiStatus();
    }
}

int PlugInManager::AddToolbarTool(wxString label, wxBitmap *bitmap, wxBitmap *bmpDisabled, wxItemKind kind,
                                  wxString shortHelp, wxString longHelp, wxObject *clientData, int position,
                                  int tool_sel, opencpn_plugin *pplugin )
{
    PlugInToolbarToolContainer *pttc = new PlugInToolbarToolContainer;
    pttc->label = label;

    if( !bitmap->IsOk() ) {
        ocpnStyle::Style*style = g_StyleManager->GetCurrentStyle();
        pttc->bitmap_day = new wxBitmap( style->GetIcon( _T("default_pi") ));
    } else {
        //  Force a non-reference copy of the bitmap from the PlugIn
        pttc->bitmap_day = new wxBitmap(*bitmap);
        pttc->bitmap_day->UnShare();
    }

    pttc->bitmap_Rollover = new wxBitmap(*pttc->bitmap_day);
    pttc->bitmap_Rollover->UnShare();

    pttc->bitmap_dusk = BuildDimmedToolBitmap(pttc->bitmap_day, 128);
    pttc->bitmap_night = BuildDimmedToolBitmap(pttc->bitmap_day, 32);
    
    pttc->kind = kind;
    pttc->shortHelp = shortHelp;
    pttc->longHelp = longHelp;
    pttc->clientData = clientData;
    pttc->position = position;
    pttc->m_pplugin = pplugin;
    pttc->tool_sel = tool_sel;
    pttc->b_viz = true;
    pttc->b_toggle = false;
    pttc->id = m_plugin_tool_id_next;



    m_PlugInToolbarTools.Add(pttc);

    m_plugin_tool_id_next++;

    return pttc->id;
}

void PlugInManager::RemoveToolbarTool(int tool_id)
{
    for(unsigned int i=0; i < m_PlugInToolbarTools.GetCount(); i++)
    {
        PlugInToolbarToolContainer *pttc = m_PlugInToolbarTools.Item(i);
        {
            if(pttc->id == tool_id)
            {
                m_PlugInToolbarTools.Remove(pttc);
                delete pttc;
                break;
            }
        }
    }

    pParent->RequestNewToolbar();
}

void PlugInManager::SetToolbarToolViz(int item, bool viz)
{
    for(unsigned int i=0; i < m_PlugInToolbarTools.GetCount(); i++)
    {
        PlugInToolbarToolContainer *pttc = m_PlugInToolbarTools.Item(i);
        {
            if(pttc->id == item)
            {
                pttc->b_viz = viz;
                
                //      Apply the change      
                pParent->RequestNewToolbar();
                
                break;
            }
        }
    }
}

void PlugInManager::SetToolbarItemState(int item, bool toggle)
{
    for(unsigned int i=0; i < m_PlugInToolbarTools.GetCount(); i++)
    {
        PlugInToolbarToolContainer *pttc = m_PlugInToolbarTools.Item(i);
        {
            if(pttc->id == item)
            {
                pttc->b_toggle = toggle;
                pParent->SetToolbarItemState(item, toggle);
                break;
            }
        }
    }
}

void PlugInManager::SetToolbarItemBitmaps(int item, wxBitmap *bitmap, wxBitmap *bmpRollover)
{
    for(unsigned int i=0; i < m_PlugInToolbarTools.GetCount(); i++)
    {
        PlugInToolbarToolContainer *pttc = m_PlugInToolbarTools.Item(i);
        {
            if(pttc->id == item)
            {
                delete pttc->bitmap_day;
                delete pttc->bitmap_dusk;
                delete pttc->bitmap_night;
                delete pttc->bitmap_Rollover;

                if( !bitmap->IsOk() ) {
                    ocpnStyle::Style*style = g_StyleManager->GetCurrentStyle();
                    pttc->bitmap_day = new wxBitmap( style->GetIcon( _T("default_pi") ));
                } else {
                    //  Force a non-reference copy of the bitmap from the PlugIn
                    pttc->bitmap_day = new wxBitmap(*bitmap);
                    pttc->bitmap_day->UnShare();
                }

                if( !bmpRollover->IsOk() ) {
                    ocpnStyle::Style*style = g_StyleManager->GetCurrentStyle();
                    pttc->bitmap_Rollover = new wxBitmap( style->GetIcon( _T("default_pi") ));
                } else {
                    //  Force a non-reference copy of the bitmap from the PlugIn
                    pttc->bitmap_Rollover = new wxBitmap(*bmpRollover);
                    pttc->bitmap_Rollover->UnShare();
                }
                
                pttc->bitmap_dusk = BuildDimmedToolBitmap(pttc->bitmap_day, 128);
                pttc->bitmap_night = BuildDimmedToolBitmap(pttc->bitmap_day, 32);

                pParent->SetToolbarItemBitmaps(item, pttc->bitmap_day, pttc->bitmap_Rollover);
                break;
            }
        }
    }

}

opencpn_plugin *PlugInManager::FindToolOwner(const int id)
{
    for(unsigned int i = 0 ; i < m_PlugInToolbarTools.GetCount() ; i++) {
        PlugInToolbarToolContainer *pc = m_PlugInToolbarTools.Item(i);
        if(id == pc->id)
            return pc->m_pplugin;
    }

    return NULL;
}

wxString PlugInManager::GetToolOwnerCommonName(const int id)
{
    opencpn_plugin *ppi = FindToolOwner(id);
    if(ppi) {
        for(unsigned int i = 0 ; i < plugin_array.GetCount() ; i++) {
            PlugInContainer *pic = plugin_array.Item(i);
            if(pic && (pic->m_pplugin == ppi)) return pic->m_common_name;
        }
    }

    return wxEmptyString;
}




wxString PlugInManager::GetLastError()
{
    return m_last_error_string;
}

wxBitmap *PlugInManager::BuildDimmedToolBitmap(wxBitmap *pbmp_normal, unsigned char dim_ratio)
{
    wxImage img_dup = pbmp_normal->ConvertToImage();

    if( !img_dup.IsOk() ) return NULL;

    if(dim_ratio < 200)
    {
        //  Create a dimmed version of the image/bitmap
        int gimg_width = img_dup.GetWidth();
        int gimg_height = img_dup.GetHeight();

        double factor = (double)(dim_ratio) / 256.0;

        for(int iy=0 ; iy < gimg_height ; iy++)
        {
            for(int ix=0 ; ix < gimg_width ; ix++)
            {
                if(!img_dup.IsTransparent(ix, iy))
                {
                    wxImage::RGBValue rgb(img_dup.GetRed(ix, iy), img_dup.GetGreen(ix, iy), img_dup.GetBlue(ix, iy));
                    wxImage::HSVValue hsv = wxImage::RGBtoHSV(rgb);
                    hsv.value = hsv.value * factor;
                    wxImage::RGBValue nrgb = wxImage::HSVtoRGB(hsv);
                    img_dup.SetRGB(ix, iy, nrgb.red, nrgb.green, nrgb.blue);
                }
            }
        }
    }

    //  Make a bitmap
    wxBitmap *ptoolBarBitmap;

#ifdef __WXMSW__
    wxBitmap tbmp(img_dup.GetWidth(),img_dup.GetHeight(),-1);
    wxMemoryDC dwxdc;
    dwxdc.SelectObject(tbmp);

    ptoolBarBitmap = new wxBitmap(img_dup, (wxDC &)dwxdc);
#else
    ptoolBarBitmap = new wxBitmap(img_dup);
#endif

    // store it
    return ptoolBarBitmap;
}


wxArrayString PlugInManager::GetPlugInChartClassNameArray(void)
{
    wxArrayString array;
    for(unsigned int i = 0 ; i < plugin_array.GetCount() ; i++)
    {
        PlugInContainer *pic = plugin_array.Item(i);
        if(pic->m_bEnabled && pic->m_bInitState &&
            ((pic->m_cap_flag & INSTALLS_PLUGIN_CHART) || (pic->m_cap_flag & INSTALLS_PLUGIN_CHART_GL)) )
        {
            wxArrayString carray = pic->m_pplugin->GetDynamicChartClassNameArray();

            for(unsigned int j = 0 ; j < carray.GetCount() ; j++)
                array.Add(carray.Item(j));

        }
    }

    //    Scrub the list for duplicates
    //    Corrects a flaw in BSB4 and NVC PlugIns
    unsigned int j=0;
    while(j < array.GetCount())
    {
        wxString test = array.Item(j);
        unsigned int k = j+1;
        while(k < array.GetCount())
        {
            if(test == array.Item(k))
            {
                array.RemoveAt(k);
                j = -1;
                break;
            }
            else
                k++;
        }

        j++;
    }


    return array;
}



//----------------------------------------------------------------------------------------------------------
//    The PlugIn CallBack API Implementation
//    The definitions of this API are found in ocpn_plugin.h
//----------------------------------------------------------------------------------------------------------


int InsertPlugInTool(wxString label, wxBitmap *bitmap, wxBitmap *bmpDisabled, wxItemKind kind,
                     wxString shortHelp, wxString longHelp, wxObject *clientData, int position,
                     int tool_sel, opencpn_plugin *pplugin)
{
    if(s_ppim)
        return s_ppim->AddToolbarTool(label, bitmap, bmpDisabled, kind,
                                      shortHelp, longHelp, clientData, position,
                                      tool_sel, pplugin );
    else
        return -1;
}


void  RemovePlugInTool(int tool_id)
{
    if(s_ppim)
        s_ppim->RemoveToolbarTool(tool_id);
}

void SetToolbarToolViz(int item, bool viz)
{
    if(s_ppim)
        s_ppim->SetToolbarToolViz(item, viz);
}

void SetToolbarItemState(int item, bool toggle)
{
    if(s_ppim)
        s_ppim->SetToolbarItemState(item, toggle);
}

void SetToolbarToolBitmaps(int item, wxBitmap *bitmap, wxBitmap *bmprollover)
{
    if(s_ppim)
        s_ppim->SetToolbarItemBitmaps(item, bitmap, bmprollover);
}

int AddCanvasContextMenuItem(wxMenuItem *pitem, opencpn_plugin *pplugin )
{
    if(s_ppim)
        return s_ppim->AddCanvasContextMenuItem(pitem, pplugin );
    else
        return -1;
}


void SetCanvasContextMenuItemViz(int item, bool viz)
{
    if(s_ppim)
        s_ppim->SetCanvasContextMenuItemViz(item, viz);
}

void SetCanvasContextMenuItemGrey(int item, bool grey)
{
    if(s_ppim)
        s_ppim->SetCanvasContextMenuItemGrey(item, grey);
}


void RemoveCanvasContextMenuItem(int item)
{
    if(s_ppim)
        s_ppim->RemoveCanvasContextMenuItem(item);
}




wxFileConfig *GetOCPNConfigObject(void)
{
    if(s_ppim)
        return pConfig;         // return the global application config object
    else
        return NULL;
}

wxWindow *GetOCPNCanvasWindow()
{
    wxWindow *pret = NULL;
    if(s_ppim)
    {
        MyFrame *pFrame = s_ppim->GetParentFrame();
        pret = (wxWindow *)pFrame->GetCanvasWindow();
    }
    return pret;
}

void RequestRefresh(wxWindow *win)
{
    if(win)
        win->Refresh();
}

void GetCanvasPixLL(PlugIn_ViewPort *vp, wxPoint *pp, double lat, double lon)
{
    //    Make enough of an application viewport to run its method....
    ViewPort ocpn_vp;
    ocpn_vp.clat = vp->clat;
    ocpn_vp.clon = vp->clon;
    ocpn_vp.m_projection_type = vp->m_projection_type;
    ocpn_vp.view_scale_ppm = vp->view_scale_ppm;
    ocpn_vp.skew = vp->skew;
    ocpn_vp.rotation = vp->rotation;
    ocpn_vp.pix_width = vp->pix_width;
    ocpn_vp.pix_height = vp->pix_height;

    wxPoint ret = ocpn_vp.GetPixFromLL(lat, lon);
    pp->x = ret.x;
    pp->y = ret.y;
}

void GetDoubleCanvasPixLL(PlugIn_ViewPort *vp, wxPoint2DDouble *pp, double lat, double lon)
{
    //    Make enough of an application viewport to run its method....
    ViewPort ocpn_vp;
    ocpn_vp.clat = vp->clat;
    ocpn_vp.clon = vp->clon;
    ocpn_vp.m_projection_type = vp->m_projection_type;
    ocpn_vp.view_scale_ppm = vp->view_scale_ppm;
    ocpn_vp.skew = vp->skew;
    ocpn_vp.rotation = vp->rotation;
    ocpn_vp.pix_width = vp->pix_width;
    ocpn_vp.pix_height = vp->pix_height;

    *pp = ocpn_vp.GetDoublePixFromLL(lat, lon);
}

void GetCanvasLLPix( PlugIn_ViewPort *vp, wxPoint p, double *plat, double *plon)
{
    //    Make enough of an application viewport to run its method....
    ViewPort ocpn_vp;
    ocpn_vp.clat = vp->clat;
    ocpn_vp.clon = vp->clon;
    ocpn_vp.m_projection_type = vp->m_projection_type;
    ocpn_vp.view_scale_ppm = vp->view_scale_ppm;
    ocpn_vp.skew = vp->skew;
    ocpn_vp.rotation = vp->rotation;
    ocpn_vp.pix_width = vp->pix_width;
    ocpn_vp.pix_height = vp->pix_height;

    return ocpn_vp.GetLLFromPix( p, plat, plon);
}

bool GetGlobalColor(wxString colorName, wxColour *pcolour)
{
    wxColour c = GetGlobalColor(colorName);
    *pcolour = c;

    return true;
}

wxFont *OCPNGetFont(wxString TextElement, int default_size)
{
    return FontMgr::Get().GetFont(TextElement, default_size);
}

wxString *GetpSharedDataLocation(void)
{
    return g_Platform->GetSharedDataDirPtr();
}

wxString *GetpPrivateApplicationDataLocation(void)
{
    return g_Platform->GetPrivateDataDirPtr();
}



ArrayOfPlugIn_AIS_Targets *GetAISTargetArray(void)
{
    if ( !g_pAIS )
        return NULL;


    ArrayOfPlugIn_AIS_Targets *pret = new ArrayOfPlugIn_AIS_Targets;

    //      Iterate over the AIS Target Hashmap
    AIS_Target_Hash::iterator it;

    AIS_Target_Hash *current_targets = g_pAIS->GetTargetList();

    for ( it = ( *current_targets ).begin(); it != ( *current_targets ).end(); ++it )
    {
        AIS_Target_Data *td = it->second;
        PlugIn_AIS_Target *ptarget = Create_PI_AIS_Target(td);
        pret->Add(ptarget);
    }

//  Test one alarm target
#if 0
    AIS_Target_Data td;
    td.n_alarm_state = AIS_ALARM_SET;
    PlugIn_AIS_Target *ptarget = Create_PI_AIS_Target(&td);
    pret->Add(ptarget);
#endif
    return pret;
}


wxAuiManager *GetFrameAuiManager(void)
{
    return g_pauimgr;
}

bool AddLocaleCatalog( wxString catalog )
{
#if wxUSE_XLOCALE || !wxCHECK_VERSION(3,0,0)
    
    if(plocale_def_lang){
        // Add this catalog to the persistent catalog array
        g_locale_catalog_array.Add(catalog);
        
        //  And then reload all catalogs.
        return ReloadLocale(); // plocale_def_lang->AddCatalog( catalog );
    }
    else
#endif        
        return false;
}

void PushNMEABuffer( wxString buf )
{
    OCPN_DataStreamEvent event( wxEVT_OCPN_DATASTREAM, 0 );
    std::string s = std::string( buf.mb_str() );
    event.SetNMEAString( s );
    event.SetStream( NULL );

    g_pMUX->AddPendingEvent( event );
}

wxXmlDocument GetChartDatabaseEntryXML(int dbIndex, bool b_getGeom)
{

    wxXmlDocument doc = ChartData->GetXMLDescription(dbIndex, b_getGeom);

    return doc;
}

bool UpdateChartDBInplace(wxArrayString dir_array,
                          bool b_force_update,
                          bool b_ProgressDialog)
{
    //    Make an array of CDI
    ArrayOfCDI ChartDirArray;
    for(unsigned int i=0 ; i < dir_array.GetCount(); i++)
    {
        wxString dirname = dir_array.Item(i);
        ChartDirInfo cdi;
        cdi.fullpath = dirname;
        cdi.magic_number = _T("");
        ChartDirArray.Add ( cdi );
    }

    bool b_ret =gFrame->UpdateChartDatabaseInplace(ChartDirArray,
                b_force_update, b_ProgressDialog,
                ChartData->GetDBFileName());

    ViewPort vp;
    gFrame->ChartsRefresh(-1, vp);

    return b_ret;
}

wxArrayString GetChartDBDirArrayString()
{
    return ChartData->GetChartDirArrayString();
}

int AddChartToDBInPlace( wxString &full_path, bool b_RefreshCanvas )
{
    // extract the path from the chart name
    wxFileName fn(full_path);
    wxString fdir = fn.GetPath();
    
    bool bret = false;
    if(ChartData){
        
        bret = ChartData->AddSingleChart( full_path );
        
        if(bret){
            // Save to disk
            pConfig->UpdateChartDirs( ChartData->GetChartDirArray() );
            ChartData->SaveBinary(ChartListFileName);
            

            //  Completely reload the chart database, for a fresh start
            ArrayOfCDI XnewChartDirArray;
            pConfig->LoadChartDirArray( XnewChartDirArray );
            delete ChartData;
            ChartData = new ChartDB( gFrame );
            ChartData->LoadBinary(ChartListFileName, XnewChartDirArray);

            if(g_boptionsactive){
                g_options->UpdateDisplayedChartDirList(ChartData->GetChartDirArray());
            }
            
            
            if(b_RefreshCanvas || !cc1->GetQuiltMode()) {
                ViewPort vp;
                gFrame->ChartsRefresh(-1, vp);
            }
        }
    }
    return bret;
    
}

int RemoveChartFromDBInPlace( wxString &full_path )
{
    bool bret = false;
    if(ChartData){
        bret = ChartData->RemoveSingleChart( full_path );
        
    // Save to disk
        pConfig->UpdateChartDirs( ChartData->GetChartDirArray() );
        ChartData->SaveBinary(ChartListFileName);
    
    
    //  Completely reload the chart database, for a fresh start
        ArrayOfCDI XnewChartDirArray;
        pConfig->LoadChartDirArray( XnewChartDirArray );
        delete ChartData;
        ChartData = new ChartDB( gFrame );
        ChartData->LoadBinary(ChartListFileName, XnewChartDirArray);
    
        if(g_boptionsactive){
            g_options->UpdateDisplayedChartDirList(ChartData->GetChartDirArray());
        }
        
        ViewPort vp;
        gFrame->ChartsRefresh(-1, vp);
    }
    
    return bret;
}


void SendPluginMessage( wxString message_id, wxString message_body )
{
    s_ppim->SendMessageToAllPlugins(message_id, message_body);

    //  We will send an event to the main application frame (gFrame)
    //  for informational purposes.
    //  Of course, gFrame is encouraged to use any or all the
    //  data flying by if judged useful and dependable....

    OCPN_MsgEvent Nevent(wxEVT_OCPN_MSG, 0);
    Nevent.SetID(message_id);
    Nevent.SetJSONText(message_body);
    gFrame->GetEventHandler()->AddPendingEvent( Nevent );

}

void DimeWindow(wxWindow *win)
{
    DimeControl(win);
}

void JumpToPosition(double lat, double lon, double scale)
{
    gFrame->JumpToPosition(lat, lon, scale);
}

/* API 1.9 */
wxScrolledWindow *AddOptionsPage( OptionsParentPI parent, wxString title )
{
    if (! g_pOptions) return NULL;

    size_t parentid;
    switch (parent) {
    case PI_OPTIONS_PARENT_DISPLAY:
        parentid = g_pOptions->m_pageDisplay;
    break;
    case PI_OPTIONS_PARENT_CONNECTIONS:
        parentid = g_pOptions->m_pageConnections;
    break;
    case PI_OPTIONS_PARENT_CHARTS:
        parentid = g_pOptions->m_pageCharts;
    break;
    case PI_OPTIONS_PARENT_SHIPS:
        parentid = g_pOptions->m_pageShips;
    break;
    case PI_OPTIONS_PARENT_UI:
        parentid = g_pOptions->m_pageUI;
    break;
    case PI_OPTIONS_PARENT_PLUGINS:
        parentid = g_pOptions->m_pagePlugins;
    break;
    default:
        wxLogMessage( _T("Error in PluginManager::AddOptionsPage: Unknown parent") );
        return NULL;
    break;
    }

    return g_pOptions->AddPage( parentid, title );
}

bool DeleteOptionsPage( wxScrolledWindow* page )
{
    if (! g_pOptions) return false;
    return g_pOptions->DeletePage( page );
}

bool DecodeSingleVDOMessage( const wxString& str, PlugIn_Position_Fix_Ex *pos, wxString *accumulator )
{
    if(!pos)
        return false;

    GenericPosDatEx gpd;
    AIS_Error nerr = AIS_GENERIC_ERROR;
    if(g_pAIS)
        nerr = g_pAIS->DecodeSingleVDO(str, &gpd, accumulator);
    if(nerr == AIS_NoError){
        pos->Lat = gpd.kLat;
        pos->Lon = gpd.kLon;
        pos->Cog = gpd.kCog;
        pos->Sog = gpd.kSog;
        pos->Hdt = gpd.kHdt;

        //  Fill in the dummy values
        pos->FixTime = 0;
        pos->Hdm = 1000;
        pos->Var = 1000;
        pos->nSats = 0;

        return true;
    }

    return false;
}

int GetChartbarHeight( void )
{
    if( stats && stats->IsShown() ){
        wxSize s = stats->GetSize();
        return s.GetHeight();
    }
    else
        return 0;
}


bool GetRoutepointGPX( RoutePoint *pRoutePoint, char *buffer, unsigned int buffer_length)
{
    bool ret = false;
    
    NavObjectCollection1 *pgpx = new NavObjectCollection1;
    pgpx->AddGPXWaypoint( pRoutePoint);
    wxString gpxfilename = wxFileName::CreateTempFileName(wxT("gpx"));
    pgpx->SaveFile(gpxfilename);
    delete pgpx;
    
    wxFFile gpxfile( gpxfilename );
    wxString s;
    if( gpxfile.ReadAll( &s ) ) {
        if(s.Length() < buffer_length) {
            strncpy(buffer, (const char*)s.mb_str(wxConvUTF8), buffer_length -1);
            ret = true;
        }
    }

    gpxfile.Close();
    ::wxRemoveFile(gpxfilename);

    return ret;
}

bool GetActiveRoutepointGPX( char *buffer, unsigned int buffer_length )
{
    if( g_pRouteMan->IsAnyRouteActive() )
        return GetRoutepointGPX( g_pRouteMan->GetpActivePoint(), buffer, buffer_length);
    else
        return false;
}

void PositionBearingDistanceMercator_Plugin(double lat, double lon,
                                            double brg, double dist,
                                            double *dlat, double *dlon)
{
    PositionBearingDistanceMercator(lat, lon, brg, dist, dlat, dlon);
}

void DistanceBearingMercator_Plugin(double lat0, double lon0, double lat1, double lon1, double *brg, double *dist)
{
    DistanceBearingMercator( lat0, lon0, lat1, lon1, brg, dist);
}

double DistGreatCircle_Plugin(double slat, double slon, double dlat, double dlon)
{
    return DistGreatCircle(slat, slon, dlat, dlon);
}

void toTM_Plugin(float lat, float lon, float lat0, float lon0, double *x, double *y)
{
    toTM(lat, lon, lat0, lon0, x, y);
}

void fromTM_Plugin(double x, double y, double lat0, double lon0, double *lat, double *lon)
{
    fromTM(x, y, lat0, lon0, lat, lon);
}

void toSM_Plugin(double lat, double lon, double lat0, double lon0, double *x, double *y)
{
    toSM(lat, lon, lat0, lon0, x, y);
}

void fromSM_Plugin(double x, double y, double lat0, double lon0, double *lat, double *lon)
{
    fromSM(x, y, lat0, lon0, lat, lon);
}

void toSM_ECC_Plugin(double lat, double lon, double lat0, double lon0, double *x, double *y)
{
    toSM_ECC(lat, lon, lat0, lon0, x, y);
}

void fromSM_ECC_Plugin(double x, double y, double lat0, double lon0, double *lat, double *lon)
{
    fromSM_ECC(x, y, lat0, lon0, lat, lon);
}

double toUsrDistance_Plugin( double nm_distance, int unit )
{
    return toUsrDistance( nm_distance, unit );
}

double fromUsrDistance_Plugin( double usr_distance, int unit )
{
    return fromUsrDistance( usr_distance, unit );
}

double toUsrSpeed_Plugin( double kts_speed, int unit )
{
    return toUsrSpeed( kts_speed, unit );
}

double fromUsrSpeed_Plugin( double usr_speed, int unit )
{
    return fromUsrSpeed( usr_speed, unit );
}

wxString getUsrDistanceUnit_Plugin( int unit )
{
    return getUsrDistanceUnit( unit );
}

wxString getUsrSpeedUnit_Plugin( int unit )
{
    return getUsrSpeedUnit( unit );
}

bool PlugIn_GSHHS_CrossesLand(double lat1, double lon1, double lat2, double lon2)
{
    static bool loaded = false;
    if(!loaded) {
        gshhsCrossesLandInit();
        loaded = true;
    }

    return gshhsCrossesLand(lat1, lon1, lat2, lon2);
}


void PlugInPlaySound( wxString &sound_file )
{
    if(g_pi_manager) {
        g_pi_manager->m_plugin_sound.Stop();
        g_pi_manager->m_plugin_sound.UnLoad();

        g_pi_manager->m_plugin_sound.Create( sound_file );

        if( g_pi_manager->m_plugin_sound.IsOk() )
            g_pi_manager->m_plugin_sound.Play();
    }
}

// API 1.10 Route and Waypoint Support
//wxBitmap *FindSystemWaypointIcon( wxString& icon_name );

//      PlugInWaypoint implementation
PlugIn_Waypoint::PlugIn_Waypoint()
{
    m_HyperlinkList = NULL;
}

PlugIn_Waypoint::PlugIn_Waypoint(double lat, double lon,
                const wxString& icon_ident, const wxString& wp_name,
                const wxString& GUID )
{
    wxDateTime now = wxDateTime::Now();
    m_CreateTime = now.ToUTC();
    m_HyperlinkList = NULL;

    m_lat = lat;
    m_lon = lon;
    m_IconName = icon_ident;
    m_MarkName = wp_name;
    m_GUID = GUID;
}

PlugIn_Waypoint::~PlugIn_Waypoint()
{
}

//      PlugInRoute implementation
PlugIn_Route::PlugIn_Route(void )
{
    pWaypointList = new Plugin_WaypointList;
}

PlugIn_Route::~PlugIn_Route(void )
{
    pWaypointList->DeleteContents( false );            // do not delete Waypoints
    pWaypointList->Clear();

    delete pWaypointList;
}

//      PlugInTrack implementation
PlugIn_Track::PlugIn_Track(void )
{
    pWaypointList = new Plugin_WaypointList;
}

PlugIn_Track::~PlugIn_Track(void )
{
    pWaypointList->DeleteContents( false );            // do not delete Waypoints
    pWaypointList->Clear();

    delete pWaypointList;
}



wxString GetNewGUID( void )
{
    return GpxDocument::GetUUID();
}

bool AddCustomWaypointIcon( wxBitmap *pimage, wxString key, wxString description )
{
    pWayPointMan->ProcessIcon( *pimage, key, description );
    return true;
}


bool AddSingleWaypoint( PlugIn_Waypoint *pwaypoint, bool b_permanent)
{
    //  Validate the waypoint parameters a little bit

    //  GUID
    //  Make sure that this GUID is indeed unique in the Routepoint list
    bool b_unique = true;
    wxRoutePointListNode *prpnode = pWayPointMan->GetWaypointList()->GetFirst();
    while( prpnode ) {
        RoutePoint *prp = prpnode->GetData();

        if( prp->m_GUID == pwaypoint->m_GUID ) {
            b_unique = false;
            break;
        }
        prpnode = prpnode->GetNext(); //RoutePoint
    }

    if( !b_unique )
        return false;

    RoutePoint *pWP = new RoutePoint( pwaypoint->m_lat, pwaypoint->m_lon,
                                      pwaypoint->m_IconName, pwaypoint->m_MarkName,
                                      pwaypoint->m_GUID );

    pWP->m_bIsolatedMark = true;                      // This is an isolated mark


    //  Transcribe (clone) the html HyperLink List, if present
    if( pwaypoint->m_HyperlinkList ) {
        if( pwaypoint->m_HyperlinkList->GetCount() > 0 ) {
            wxPlugin_HyperlinkListNode *linknode = pwaypoint->m_HyperlinkList->GetFirst();
            while( linknode ) {
                Plugin_Hyperlink *link = linknode->GetData();

                Hyperlink* h = new Hyperlink();
                h->DescrText = link->DescrText;
                h->Link = link->Link;
                h->LType = link->Type;
            
                pWP->m_HyperlinkList->Append( h );

                linknode = linknode->GetNext();
            }
        }
    }

    pWP->m_MarkDescription = pwaypoint->m_MarkDescription;
    pWP->m_btemp = (b_permanent == false);

    pSelect->AddSelectableRoutePoint( pwaypoint->m_lat, pwaypoint->m_lon, pWP );
    if(b_permanent)
        pConfig->AddNewWayPoint( pWP, -1 );

    if( pRouteManagerDialog && pRouteManagerDialog->IsShown() )
        pRouteManagerDialog->UpdateWptListCtrl();

    return true;
}

bool DeleteSingleWaypoint( wxString &GUID )
{
    //  Find the RoutePoint
    bool b_found = false;
    RoutePoint *prp = pWayPointMan->FindRoutePointByGUID( GUID );

    if(prp)
        b_found = true;

    if( b_found ) {
        pWayPointMan->DestroyWaypoint( prp );
        if( pRouteManagerDialog && pRouteManagerDialog->IsShown() )
            pRouteManagerDialog->UpdateWptListCtrl();
    }

    return b_found;
}


bool UpdateSingleWaypoint( PlugIn_Waypoint *pwaypoint )
{
    //  Find the RoutePoint
    bool b_found = false;
    RoutePoint *prp = pWayPointMan->FindRoutePointByGUID( pwaypoint->m_GUID );

    if(prp)
        b_found = true;

    if( b_found ) {
        double lat_save = prp->m_lat;
        double lon_save = prp->m_lon;

        prp->m_lat = pwaypoint->m_lat;
        prp->m_lon = pwaypoint->m_lon;
        prp->SetIconName( pwaypoint->m_IconName );
        prp->SetName( pwaypoint->m_MarkName );
        prp->m_MarkDescription = pwaypoint->m_MarkDescription;

        //  Transcribe (clone) the html HyperLink List, if present

        if( pwaypoint->m_HyperlinkList ) {
            prp->m_HyperlinkList->Clear();
            if( pwaypoint->m_HyperlinkList->GetCount() > 0 ) {
                wxPlugin_HyperlinkListNode *linknode = pwaypoint->m_HyperlinkList->GetFirst();
                while( linknode ) {
                    Plugin_Hyperlink *link = linknode->GetData();

                    Hyperlink* h = new Hyperlink();
                    h->DescrText = link->DescrText;
                    h->Link = link->Link;
                    h->LType = link->Type;
                    
                    prp->m_HyperlinkList->Append( h );

                    linknode = linknode->GetNext();
                }
            }
        }

        SelectItem *pFind = pSelect->FindSelection( lat_save, lon_save, SELTYPE_ROUTEPOINT );
        if( pFind ) {
            pFind->m_slat = pwaypoint->m_lat;             // update the SelectList entry
            pFind->m_slon = pwaypoint->m_lon;
        }

        if(!prp->m_btemp)
            pConfig->UpdateWayPoint( prp );

        if( pRouteManagerDialog && pRouteManagerDialog->IsShown() )
            pRouteManagerDialog->UpdateWptListCtrl();
    }

    return b_found;
}

bool GetSingleWaypoint( wxString &GUID, PlugIn_Waypoint *pwaypoint )
{
    //  Find the RoutePoint
    bool b_found = false;
    RoutePoint *prp = pWayPointMan->FindRoutePointByGUID( GUID );

    if(!prp)
        return false;

    pwaypoint->m_lat = prp->m_lat;
    pwaypoint->m_lon = prp->m_lon;
    pwaypoint->m_IconName = prp->GetIconName();
    pwaypoint->m_MarkName = prp->GetName(  );
    pwaypoint->m_MarkDescription = prp->m_MarkDescription;

    //  Transcribe (clone) the html HyperLink List, if present

    if( prp->m_HyperlinkList ) {
        delete pwaypoint->m_HyperlinkList;
        pwaypoint->m_HyperlinkList = NULL;

        if( prp->m_HyperlinkList->GetCount() > 0 ) {
            pwaypoint->m_HyperlinkList = new Plugin_HyperlinkList;

            wxHyperlinkListNode *linknode = prp->m_HyperlinkList->GetFirst();
            while( linknode ) {
                Hyperlink *link = linknode->GetData();
                
                Plugin_Hyperlink* h = new Plugin_Hyperlink();
                h->DescrText = link->DescrText;
                h->Link = link->Link;
                h->Type = link->LType;
                    
                pwaypoint->m_HyperlinkList->Append( h );
                
                linknode = linknode->GetNext();
            }
        }
    }

    return true;
}

bool AddPlugInRoute( PlugIn_Route *proute, bool b_permanent )
{
    Route *route = new Route();

    PlugIn_Waypoint *pwp;
    RoutePoint *pWP_src;
    int ip = 0;

    wxPlugin_WaypointListNode *pwpnode = proute->pWaypointList->GetFirst();
    while( pwpnode ) {
        pwp = pwpnode->GetData();

        RoutePoint *pWP = new RoutePoint( pwp->m_lat, pwp->m_lon,
                                          pwp->m_IconName, pwp->m_MarkName,
                                          pwp->m_GUID );

        //  Transcribe (clone) the html HyperLink List, if present
        if( pwp->m_HyperlinkList ) {
            if( pwp->m_HyperlinkList->GetCount() > 0 ) {
                wxPlugin_HyperlinkListNode *linknode = pwp->m_HyperlinkList->GetFirst();
                while( linknode ) {
                    Plugin_Hyperlink *link = linknode->GetData();

                    Hyperlink* h = new Hyperlink();
                    h->DescrText = link->DescrText;
                    h->Link = link->Link;
                    h->LType = link->Type;
                    
                    pWP->m_HyperlinkList->Append( h );

                    linknode = linknode->GetNext();
                }
            }
        }

        pWP->m_MarkDescription = pwp->m_MarkDescription;
        pWP->m_bShowName = false;
        pWP->SetCreateTime(pwp->m_CreateTime);
        
        route->AddPoint( pWP );


        pSelect->AddSelectableRoutePoint( pWP->m_lat, pWP->m_lon, pWP );

        if(ip > 0)
            pSelect->AddSelectableRouteSegment( pWP_src->m_lat, pWP_src->m_lon, pWP->m_lat,
                                            pWP->m_lon, pWP_src, pWP, route );
        ip++;
        pWP_src = pWP;

        pwpnode = pwpnode->GetNext(); //PlugInWaypoint
    }

    route->m_RouteNameString = proute->m_NameString;
    route->m_RouteStartString = proute->m_StartString;
    route->m_RouteEndString = proute->m_EndString;
    route->m_GUID = proute->m_GUID;
    route->m_btemp = (b_permanent == false);

    pRouteList->Append( route );

    if(b_permanent)
        pConfig->AddNewRoute( route );

    if( pRouteManagerDialog && pRouteManagerDialog->IsShown() )
        pRouteManagerDialog->UpdateRouteListCtrl();

    return true;
}



bool DeletePlugInRoute( wxString& GUID )
{
    bool b_found = false;

    //  Find the Route
    Route *pRoute = g_pRouteMan->FindRouteByGUID( GUID );
    if(pRoute) {
        g_pRouteMan->DeleteRoute( pRoute );
        b_found = true;
    }
    return b_found;
}

bool UpdatePlugInRoute ( PlugIn_Route *proute )
{
    bool b_found = false;

    //  Find the Route
    Route *pRoute = g_pRouteMan->FindRouteByGUID( proute->m_GUID );
    if(pRoute)
        b_found = true;

    if(b_found) {
        bool b_permanent = (pRoute->m_btemp == false);
        g_pRouteMan->DeleteRoute( pRoute );

        b_found = AddPlugInRoute( proute, b_permanent );
    }

    return b_found;
}


bool AddPlugInTrack( PlugIn_Track *ptrack, bool b_permanent )
{
    Track *track = new Track();

    PlugIn_Waypoint *pwp;
    RoutePoint *pWP_src;
    int ip = 0;

    wxPlugin_WaypointListNode *pwpnode = ptrack->pWaypointList->GetFirst();
    while( pwpnode ) {
        pwp = pwpnode->GetData();

        RoutePoint *pWP = new RoutePoint( pwp->m_lat, pwp->m_lon,
                                          pwp->m_IconName, pwp->m_MarkName,
                                          pwp->m_GUID );


        pWP->m_MarkDescription = pwp->m_MarkDescription;
        pWP->m_bShowName = false;
        pWP->SetCreateTime( pwp->m_CreateTime );
        
        track->AddPoint( pWP );

        pSelect->AddSelectableRoutePoint( pWP->m_lat, pWP->m_lon, pWP );

        if(ip > 0)
            pSelect->AddSelectableRouteSegment( pWP_src->m_lat, pWP_src->m_lon, pWP->m_lat,
                                                pWP->m_lon, pWP_src, pWP, track );
        ip++;
        pWP_src = pWP;

        pwpnode = pwpnode->GetNext(); //PlugInWaypoint
    }

    track->m_RouteNameString = ptrack->m_NameString;
    track->m_RouteStartString = ptrack->m_StartString;
    track->m_RouteEndString = ptrack->m_EndString;
    track->m_GUID = ptrack->m_GUID;
    track->m_btemp = (b_permanent == false);

    pRouteList->Append( track );

    if(b_permanent)
        pConfig->AddNewRoute( track );

    if( pRouteManagerDialog && pRouteManagerDialog->IsShown() )
        pRouteManagerDialog->UpdateTrkListCtrl();

    return true;
}



bool DeletePluginTrack( wxString& GUID )
{
    bool b_found = false;

    //  Find the Route
    Route *pRoute = g_pRouteMan->FindRouteByGUID( GUID );
    if(pRoute) {
        g_pRouteMan->DeleteTrack( (Track *)pRoute );
        b_found = true;
    }

    if( pRouteManagerDialog && pRouteManagerDialog->IsShown() )
        pRouteManagerDialog->UpdateRouteListCtrl();

    return b_found;
 }

bool UpdatePlugInTrack ( PlugIn_Track *ptrack )
{
    bool b_found = false;

    //  Find the Track
    Route *pRoute = g_pRouteMan->FindRouteByGUID( ptrack->m_GUID );
    if(pRoute)
        b_found = true;

    if(b_found) {
        bool b_permanent = (pRoute->m_btemp == false);
        g_pRouteMan->DeleteTrack( (Track *)pRoute );

        b_found = AddPlugInTrack( ptrack, b_permanent );
    }

    return b_found;
}

void PlugInMultMatrixViewport ( PlugIn_ViewPort *vp )
{
#ifdef ocpnUSE_GL
    wxPoint point;
    GetCanvasPixLL(vp, &point, 0, 0);
    glTranslatef(point.x, point.y, 0);
    glScalef(vp->view_scale_ppm, vp->view_scale_ppm, 1);
    glRotatef(vp->rotation, 0, 0, 1);
#endif
}

void PlugInNormalizeViewport ( PlugIn_ViewPort *vp )
{
#ifdef ocpnUSE_GL
    vp->clat = vp->clon = 0;
    vp->view_scale_ppm = 1;
    vp->pix_width = vp->pix_height = 0;
    vp->rotation = vp->skew = 0;
#endif
}


//-----------------------------------------------------------------------------------------
//    The opencpn_plugin base class implementation
//-----------------------------------------------------------------------------------------

opencpn_plugin::~opencpn_plugin()
{}

int opencpn_plugin::Init(void)
{
    return 0;
}


bool opencpn_plugin::DeInit(void)
{
    return true;
}

int opencpn_plugin::GetAPIVersionMajor()
{
    return 1;
}

int opencpn_plugin::GetAPIVersionMinor()
{
    return 2;
}

int opencpn_plugin::GetPlugInVersionMajor()
{
    return 1;
}

int opencpn_plugin::GetPlugInVersionMinor()
{
    return 0;
}

wxBitmap *opencpn_plugin::GetPlugInBitmap()
{
    ocpnStyle::Style* style = g_StyleManager->GetCurrentStyle();
    return new wxBitmap(style->GetIcon( _T("default_pi") ) );
}

wxString opencpn_plugin::GetCommonName()
{
    return _T("BaseClassCommonName");
}

wxString opencpn_plugin::GetShortDescription()
{
    return _T("OpenCPN PlugIn Base Class");
}

wxString opencpn_plugin::GetLongDescription()
{
    return _T("OpenCPN PlugIn Base Class\n\
PlugInManager created this base class");
}



void opencpn_plugin::SetPositionFix(PlugIn_Position_Fix &pfix)
{}

void opencpn_plugin::SetNMEASentence(wxString &sentence)
{}

void opencpn_plugin::SetAISSentence(wxString &sentence)
{}

int opencpn_plugin::GetToolbarToolCount(void)
{
    return 0;
}

int opencpn_plugin::GetToolboxPanelCount(void)
{
    return 0;
}

void opencpn_plugin::SetupToolboxPanel(int page_sel, wxNotebook* pnotebook)
{}

void opencpn_plugin::OnCloseToolboxPanel(int page_sel, int ok_apply_cancel)
{}

void opencpn_plugin::ShowPreferencesDialog( wxWindow* parent )
{}

void opencpn_plugin::OnToolbarToolCallback(int id)
{}

void opencpn_plugin::OnContextMenuItemCallback(int id)
{}

bool opencpn_plugin::RenderOverlay(wxMemoryDC *dc, PlugIn_ViewPort *vp)
{
    return false;
}

void opencpn_plugin::SetCursorLatLon(double lat, double lon)
{}

void opencpn_plugin::SetCurrentViewPort(PlugIn_ViewPort &vp)
{}

void opencpn_plugin::SetDefaults(void)
{}

void opencpn_plugin::ProcessParentResize(int x, int y)
{}

void opencpn_plugin::SetColorScheme(PI_ColorScheme cs)
{}

void opencpn_plugin::UpdateAuiStatus(void)
{}


wxArrayString opencpn_plugin::GetDynamicChartClassNameArray()
{
    wxArrayString array;
    return array;
}


//    Opencpn_Plugin_16 Implementation
opencpn_plugin_16::opencpn_plugin_16(void *pmgr)
    : opencpn_plugin(pmgr)
{
}

opencpn_plugin_16::~opencpn_plugin_16(void)
{}

bool opencpn_plugin_16::RenderOverlay(wxDC &dc, PlugIn_ViewPort *vp)
{
    return false;
}

void opencpn_plugin_16::SetPluginMessage(wxString &message_id, wxString &message_body)
{}

//    Opencpn_Plugin_17 Implementation
opencpn_plugin_17::opencpn_plugin_17(void *pmgr)
    : opencpn_plugin(pmgr)
{
}

opencpn_plugin_17::~opencpn_plugin_17(void)
{}


bool opencpn_plugin_17::RenderOverlay(wxDC &dc, PlugIn_ViewPort *vp)
{
    return false;
}

bool opencpn_plugin_17::RenderGLOverlay(wxGLContext *pcontext, PlugIn_ViewPort *vp)
{
    return false;
}

void opencpn_plugin_17::SetPluginMessage(wxString &message_id, wxString &message_body)
{}


//    Opencpn_Plugin_18 Implementation
opencpn_plugin_18::opencpn_plugin_18(void *pmgr)
    : opencpn_plugin(pmgr)
{
}

opencpn_plugin_18::~opencpn_plugin_18(void)
{}


bool opencpn_plugin_18::RenderOverlay(wxDC &dc, PlugIn_ViewPort *vp)
{
    return false;
}

bool opencpn_plugin_18::RenderGLOverlay(wxGLContext *pcontext, PlugIn_ViewPort *vp)
{
    return false;
}

void opencpn_plugin_18::SetPluginMessage(wxString &message_id, wxString &message_body)
{}

void opencpn_plugin_18::SetPositionFixEx(PlugIn_Position_Fix_Ex &pfix)
{}


//    Opencpn_Plugin_19 Implementation
opencpn_plugin_19::opencpn_plugin_19(void *pmgr)
    : opencpn_plugin_18(pmgr)
{
}

opencpn_plugin_19::~opencpn_plugin_19(void)
{
}

void opencpn_plugin_19::OnSetupOptions(void)
{
}

//    Opencpn_Plugin_110 Implementation
opencpn_plugin_110::opencpn_plugin_110(void *pmgr)
: opencpn_plugin_19(pmgr)
{
}

opencpn_plugin_110::~opencpn_plugin_110(void)
{
}

void opencpn_plugin_110::LateInit(void)
{
}

//    Opencpn_Plugin_111 Implementation
opencpn_plugin_111::opencpn_plugin_111(void *pmgr)
: opencpn_plugin_110(pmgr)
{
}

opencpn_plugin_111::~opencpn_plugin_111(void)
{
}


//    Opencpn_Plugin_112 Implementation
opencpn_plugin_112::opencpn_plugin_112(void *pmgr)
: opencpn_plugin_111(pmgr)
{
}

opencpn_plugin_112::~opencpn_plugin_112(void)
{
}

bool opencpn_plugin_112::MouseEventHook( wxMouseEvent &event )
{
    return false;
}

void opencpn_plugin_112::SendVectorChartObjectInfo(wxString &chart, wxString &feature, wxString &objname, double lat, double lon, double scale, int nativescale)
{
}

//    Opencpn_Plugin_113 Implementation
opencpn_plugin_113::opencpn_plugin_113(void *pmgr)
: opencpn_plugin_112(pmgr)
{
}

opencpn_plugin_113::~opencpn_plugin_113(void)
{
}

bool opencpn_plugin_113::KeyboardEventHook( wxKeyEvent &event )
{
    return false;
}

void opencpn_plugin_113::OnToolbarToolDownCallback(int id) {}
void opencpn_plugin_113::OnToolbarToolUpCallback(int id) {}

//          Helper and interface classes

//-------------------------------------------------------------------------------
//    PlugIn_AIS_Target Implementation
//-------------------------------------------------------------------------------

PlugIn_AIS_Target *Create_PI_AIS_Target(AIS_Target_Data *ptarget)
{
    PlugIn_AIS_Target *pret = new PlugIn_AIS_Target;

    pret->MMSI =            ptarget->MMSI;
    pret->Class =           ptarget->Class;
    pret->NavStatus =       ptarget->NavStatus;
    pret->SOG =             ptarget->SOG;
    pret->COG =             ptarget->COG;
    pret->HDG =             ptarget->HDG;
    pret->Lon =             ptarget->Lon;
    pret->Lat =             ptarget->Lat;
    pret->ROTAIS =          ptarget->ROTAIS;
    pret->ShipType =        ptarget->ShipType;
    pret->IMO =             ptarget->IMO;

    pret->Range_NM =        ptarget->Range_NM;
    pret->Brg =             ptarget->Brg;

    //      Per target collision parameters
    pret->bCPA_Valid =      ptarget->bCPA_Valid;
    pret->TCPA =            ptarget->TCPA;                     // Minutes
    pret->CPA =             ptarget->CPA;                      // Nautical Miles

    pret->alarm_state =     (plugin_ais_alarm_type)ptarget->n_alert_state;

    strncpy(pret->CallSign, ptarget->CallSign, sizeof(ptarget->CallSign));
    strncpy(pret->ShipName, ptarget->ShipName, sizeof(ptarget->ShipName));

    return pret;
}

//-------------------------------------------------------------------------------
//    PluginListPanel & PluginPanel Implementation
//-------------------------------------------------------------------------------

PluginListPanel::PluginListPanel( wxWindow *parent, wxWindowID id, const wxPoint &pos, const wxSize &size, ArrayOfPlugIns *pPluginArray )
//      :wxPanel( parent, id, pos, size, wxSUNKEN_BORDER|wxTAB_TRAVERSAL )
    :wxScrolledWindow( parent, id, pos, size, wxTAB_TRAVERSAL|wxVSCROLL )

{
    Hide();
    m_pPluginArray = pPluginArray;
    m_PluginSelected = NULL;

    wxBoxSizer* itemBoxSizer01 = new wxBoxSizer( wxVERTICAL );
    SetSizer( itemBoxSizer01 );

    int max_dy = 0;

    for( unsigned int i=0 ; i < pPluginArray->GetCount() ; i++ )
    {
        PluginPanel *pPluginPanel = new PluginPanel( this, wxID_ANY, wxDefaultPosition, wxDefaultSize, pPluginArray->Item(i) );
        itemBoxSizer01->Add( pPluginPanel, 0, wxEXPAND|wxALL, 0 );
        m_PluginItems.Add( pPluginPanel );

        wxStaticLine* itemStaticLine = new wxStaticLine( this, wxID_ANY, wxDefaultPosition, wxDefaultSize, wxLI_HORIZONTAL );
        itemBoxSizer01->Add( itemStaticLine, 0, wxEXPAND|wxALL, 0 );

        //    When a child Panel is selected, its size grows to include "Preferences" and Enable" buttons.
        //    As a consequence, the vertical size of the ListPanel grows as well.
        //    Calculate and add a spacer to bottom of ListPanel so that initial ListPanel
        //    minimum size calculations account for selected Panel size growth.

        pPluginPanel->SetSelected( false );       // start unselected
        itemBoxSizer01->Layout();
        wxSize nsel_size = pPluginPanel->GetSize();

        pPluginPanel->SetSelected( true );        // switch to selected, a bit bigger
        itemBoxSizer01->Layout();
        wxSize sel_size = pPluginPanel->GetSize();

        pPluginPanel->SetSelected( false );       // reset to unselected
        itemBoxSizer01->Layout();

        int dy = sel_size.y - nsel_size.y;
        dy += 10;                                 // fluff
        max_dy = wxMax(dy, max_dy);
    }

    itemBoxSizer01->AddSpacer(max_dy);
    
    Show();
}

PluginListPanel::~PluginListPanel()
{
}

void PluginListPanel::UpdateSelections()
{
    for(unsigned int i=0 ; i < m_PluginItems.GetCount() ; i++) {
        PluginPanel *pPluginPanel = m_PluginItems.Item(i);
        if( pPluginPanel ){
            pPluginPanel->SetSelected( pPluginPanel->GetSelected() );
        }
    }
}
    
void PluginListPanel::SelectPlugin( PluginPanel *pi )
{
    if (m_PluginSelected == pi)
        return;

    if (m_PluginSelected)
        m_PluginSelected->SetSelected(false);

    m_PluginSelected = pi;
    Layout();
    Refresh(false);
}

PluginPanel::PluginPanel(PluginListPanel *parent, wxWindowID id, const wxPoint &pos, const wxSize &size, PlugInContainer *p_plugin)
    :wxPanel(parent, id, pos, size, wxBORDER_NONE)
{
    m_PluginListPanel = parent;
    m_pPlugin = p_plugin;
    m_bSelected = false;

    wxBoxSizer* itemBoxSizer01 = new wxBoxSizer(wxHORIZONTAL);
    SetSizer(itemBoxSizer01);
    Connect(wxEVT_LEFT_DOWN, wxMouseEventHandler(PluginPanel::OnPluginSelected), NULL, this);

    wxStaticBitmap *itemStaticBitmap = new wxStaticBitmap( this, wxID_ANY,
                                                           wxBitmap(m_pPlugin->m_bitmap->ConvertToImage().Copy()));
    itemBoxSizer01->Add(itemStaticBitmap, 0, wxEXPAND|wxALL, 5);
    itemStaticBitmap->Connect(wxEVT_LEFT_DOWN, wxMouseEventHandler( PluginPanel::OnPluginSelected ), NULL, this);
    wxBoxSizer* itemBoxSizer02 = new wxBoxSizer(wxVERTICAL);
    itemBoxSizer01->Add(itemBoxSizer02, 1, wxEXPAND|wxALL, 0);
    wxBoxSizer* itemBoxSizer03 = new wxBoxSizer(wxHORIZONTAL);
    itemBoxSizer02->Add(itemBoxSizer03);
    m_pName = new wxStaticText( this, wxID_ANY, m_pPlugin->m_common_name );
    m_pName->Connect(wxEVT_LEFT_DOWN, wxMouseEventHandler( PluginPanel::OnPluginSelected ), NULL, this);
    wxFont font = *wxNORMAL_FONT;
    font.SetWeight(wxFONTWEIGHT_BOLD);
    m_pName->SetFont(font);
    itemBoxSizer03->Add(m_pName, 0, wxEXPAND|wxALL, 5);
    m_pVersion = new wxStaticText( this, wxID_ANY,
                                   wxString::Format(_T("%d.%d"), m_pPlugin->m_version_major, m_pPlugin->m_version_minor) );
    itemBoxSizer03->Add(m_pVersion, 0, wxEXPAND|wxALL, 5);
    m_pVersion->Connect(wxEVT_LEFT_DOWN, wxMouseEventHandler( PluginPanel::OnPluginSelected ), NULL, this);
    m_pDescription = new wxStaticText( this, wxID_ANY, m_pPlugin->m_short_description );
    itemBoxSizer02->Add( m_pDescription, 0, wxEXPAND|wxALL, 5 );
    m_pDescription->Connect(wxEVT_LEFT_DOWN, wxMouseEventHandler( PluginPanel::OnPluginSelected ), NULL, this);

    m_pButtons = new wxFlexGridSizer(2);
    m_pButtons->AddGrowableCol(1);

//      m_pButtons = new wxBoxSizer(wxHORIZONTAL);
    itemBoxSizer02->Add( m_pButtons, 1, wxEXPAND|wxALL, 0 );
    m_pButtonPreferences = new wxButton( this, wxID_ANY, _("Preferences"), wxDefaultPosition, wxDefaultSize, 0 );
    m_pButtons->Add( m_pButtonPreferences, 0, wxALIGN_LEFT|wxALL, 2);
    m_pButtonEnable = new wxButton( this, wxID_ANY, _T(""), wxDefaultPosition, wxDefaultSize, 0 );
    m_pButtons->Add(m_pButtonEnable, 0, wxALIGN_RIGHT|wxALL, 2);
    m_pButtonPreferences->Connect(wxEVT_COMMAND_BUTTON_CLICKED, wxCommandEventHandler(PluginPanel::OnPluginPreferences), NULL, this);
    m_pButtonEnable->Connect(wxEVT_COMMAND_BUTTON_CLICKED, wxCommandEventHandler(PluginPanel::OnPluginEnable), NULL, this);

    SetSelected( m_bSelected );
}

PluginPanel::~PluginPanel()
{
}

void PluginPanel::OnPluginSelected( wxMouseEvent &event )
{
    SetSelected( true );
    m_PluginListPanel->SelectPlugin( this );
}

void PluginPanel::SetSelected( bool selected )
{
    m_bSelected = selected;
    if (selected)
    {
        SetBackgroundColour(GetGlobalColor(_T("DILG1")));
        m_pDescription->SetLabel( m_pPlugin->m_long_description );
        m_pButtons->Show(true);
        Layout();
        //FitInside();
    }
    else
    {
        SetBackgroundColour(GetGlobalColor(_T("DILG0")));
        m_pDescription->SetLabel( m_pPlugin->m_short_description );
        m_pButtons->Show(false);
        Layout();
        //FitInside();
    }
    // StaticText color change upon selection
    SetEnabled( m_pPlugin->m_bEnabled );
}

void PluginPanel::OnPluginPreferences( wxCommandEvent& event )
{
    if (m_pPlugin->m_bEnabled && m_pPlugin->m_bInitState && (m_pPlugin->m_cap_flag & WANTS_PREFERENCES) )
    {
        m_pPlugin->m_pplugin->ShowPreferencesDialog( this );
    }
}

void PluginPanel::OnPluginEnable( wxCommandEvent& event )
{
    SetEnabled(!m_pPlugin->m_bEnabled);
}

void PluginPanel::SetEnabled( bool enabled )
{
    if (m_pPlugin->m_bEnabled != enabled)
    {
        m_pPlugin->m_bEnabled = enabled;
        if(s_ppim)
            s_ppim->UpdatePlugIns();
        NotifySetupOptionsPlugin( m_pPlugin );
    }
    if (!enabled && !m_bSelected)
    {
        m_pName->SetForegroundColour(*wxLIGHT_GREY);
        m_pVersion->SetForegroundColour(*wxLIGHT_GREY);
        m_pDescription->SetForegroundColour(*wxLIGHT_GREY);
        m_pButtonEnable->SetLabel(_("Enable"));
    }
    else
    {
        m_pName->SetForegroundColour(*wxBLACK);
        m_pVersion->SetForegroundColour(*wxBLACK);
        m_pDescription->SetForegroundColour(*wxBLACK);
        if ( enabled )
            m_pButtonEnable->SetLabel(_("Disable"));
        else
            m_pButtonEnable->SetLabel(_("Enable"));
    }
    m_pButtonPreferences->Enable( enabled && (m_pPlugin->m_cap_flag & WANTS_PREFERENCES) );
}



// ----------------------------------------------------------------------------
// PlugInChartBase Implmentation
//  This class is the base class for Plug-able chart types
// ----------------------------------------------------------------------------

PlugInChartBase::PlugInChartBase()
{}

PlugInChartBase::~PlugInChartBase()
{}

wxString PlugInChartBase::GetFileSearchMask(void)
{
    return _T("");
}

int PlugInChartBase::Init( const wxString& name, int init_flags )
{
    return 0;
}

//    Accessors

double PlugInChartBase::GetNormalScaleMin(double canvas_scale_factor, bool b_allow_overzoom)
{
    return 1.0;
}

double PlugInChartBase::GetNormalScaleMax(double canvas_scale_factor, int canvas_width)
{
    return 2.0e7;
}

bool PlugInChartBase::GetChartExtent(ExtentPI *pext)
{
    return false;
}


wxBitmap& PlugInChartBase::RenderRegionView(const PlugIn_ViewPort& VPoint,
        const wxRegion &Region)
{
    return wxNullBitmap;
}


bool PlugInChartBase::AdjustVP(PlugIn_ViewPort &vp_last, PlugIn_ViewPort &vp_proposed)
{
    return false;
}

void PlugInChartBase::GetValidCanvasRegion(const PlugIn_ViewPort& VPoint, wxRegion *pValidRegion)
{}

void PlugInChartBase::SetColorScheme(int cs, bool bApplyImmediate)
{}

double PlugInChartBase::GetNearestPreferredScalePPM(double target_scale_ppm)
{
    return 1.0;
}

wxBitmap *PlugInChartBase::GetThumbnail(int tnx, int tny, int cs)
{
    return NULL;
}

void PlugInChartBase::ComputeSourceRectangle(const PlugIn_ViewPort &vp, wxRect *pSourceRect)
{}

double PlugInChartBase::GetRasterScaleFactor()
{
    return 1.0;
}

bool PlugInChartBase::GetChartBits( wxRect& source, unsigned char *pPix, int sub_samp )
{
    return false;
}

int PlugInChartBase::GetSize_X()
{
    return 1;
}

int PlugInChartBase::GetSize_Y()
{
    return 1;
}

void PlugInChartBase::latlong_to_chartpix(double lat, double lon, double &pixx, double &pixy)
{}


// ----------------------------------------------------------------------------
// PlugInChartBaseGL Implementation
//  
// ----------------------------------------------------------------------------

PlugInChartBaseGL::PlugInChartBaseGL()
{}

PlugInChartBaseGL::~PlugInChartBaseGL()
{}

int PlugInChartBaseGL::RenderRegionViewOnGL( const wxGLContext &glc, const PlugIn_ViewPort& VPoint,
                                  const wxRegion &Region, bool b_use_stencil )
{
    return 0;
}

ListOfPI_S57Obj *PlugInChartBaseGL::GetObjRuleListAtLatLon(float lat, float lon, float select_radius,
                                                           PlugIn_ViewPort *VPoint)
{
    return NULL;
}

wxString PlugInChartBaseGL::CreateObjDescriptions( ListOfPI_S57Obj* obj_list )
{
    return _T("");
}

int PlugInChartBaseGL::GetNoCOVREntries()
{
    return 0;
}

int PlugInChartBaseGL::GetNoCOVRTablePoints(int iTable)
{
    return 0;
}

int  PlugInChartBaseGL::GetNoCOVRTablenPoints(int iTable)
{
    return 0;
}

float *PlugInChartBaseGL::GetNoCOVRTableHead(int iTable)
{ 
    return 0;
}


// ----------------------------------------------------------------------------
// ChartPlugInWrapper Implementation
//    This class is a wrapper/interface to PlugIn charts(PlugInChartBase)
// ----------------------------------------------------------------------------


ChartPlugInWrapper::ChartPlugInWrapper()
{}

ChartPlugInWrapper::ChartPlugInWrapper(const wxString &chart_class)
{
    m_ppo = ::wxCreateDynamicObject(chart_class);
    m_ppicb = wxDynamicCast(m_ppo, PlugInChartBase);
}

ChartPlugInWrapper::~ChartPlugInWrapper()
{
    if(m_ppicb)
        delete m_ppicb;
}

wxString ChartPlugInWrapper::GetFileSearchMask(void)
{
    if(m_ppicb)
        return m_ppicb->GetFileSearchMask();
    else
        return _T("");
}

InitReturn ChartPlugInWrapper::Init( const wxString& name, ChartInitFlag init_flags )
{
    if(m_ppicb)
    {
        InitReturn ret_val = (InitReturn)m_ppicb->Init(name, (int)init_flags);

        //    Here we transcribe all the required wrapped member elements up into the chartbase object which is the parent of this class
        if(ret_val == INIT_OK)
        {
            m_FullPath = m_ppicb->GetFullPath();
            m_ChartType = (ChartTypeEnum)m_ppicb->GetChartType();
            m_ChartFamily = (ChartFamilyEnum)m_ppicb->GetChartFamily();
            m_projection = (OcpnProjType)m_ppicb->GetChartProjection();
            m_EdDate = m_ppicb->GetEditionDate();
            m_Name = m_ppicb->GetName();
            m_ID = m_ppicb->GetID();
            m_DepthUnits = m_ppicb->GetDepthUnits();
            m_SoundingsDatum = m_ppicb->GetSoundingsDatum();
            m_datum_str = m_ppicb->GetDatumString();
            m_SE = m_ppicb->GetSE();
            m_EdDate = m_ppicb->GetEditionDate();
            m_ExtraInfo = m_ppicb->GetExtraInfo();
            Chart_Error_Factor = m_ppicb->GetChartErrorFactor();
            m_depth_unit_id = (ChartDepthUnitType)m_ppicb->GetDepthUnitId();
            m_Chart_Skew = m_ppicb->GetChartSkew();
            m_Chart_Scale = m_ppicb->GetNativeScale();

            bReadyToRender = m_ppicb->IsReadyToRender();

        }


        //  PlugIn may invoke wxExecute(), which steals the keyboard focus
        //  So take it back
        if(cc1)
            cc1->SetFocus();
        
        return ret_val;
    }
    else
        return INIT_FAIL_REMOVE;
}


//    Accessors
int ChartPlugInWrapper::GetCOVREntries()
{
    if(m_ppicb)
        return m_ppicb->GetCOVREntries();
    else
        return 0;
}

int ChartPlugInWrapper::GetCOVRTablePoints(int iTable)
{
    if(m_ppicb)
        return m_ppicb->GetCOVRTablePoints(iTable);
    else
        return 0;
}

int  ChartPlugInWrapper::GetCOVRTablenPoints(int iTable)
{
    if(m_ppicb)
        return m_ppicb->GetCOVRTablenPoints(iTable);
    else
        return 0;
}

float *ChartPlugInWrapper::GetCOVRTableHead(int iTable)
{
    if(m_ppicb)
        return m_ppicb->GetCOVRTableHead(iTable);
    else
        return 0;
}

//      TODO
//      PlugIn chart types do not properly support NoCovr Regions
//      Proper fix is to update PlugIn Chart Type API
//      Derive an extended PlugIn chart class from existing class,
//      and use some kind of RTTI to figure out which class to call.
int ChartPlugInWrapper::GetNoCOVREntries()
{
    if(m_ppicb) {
        PlugInChartBaseGL *ppicbgl = dynamic_cast<PlugInChartBaseGL *>(m_ppicb);
        if(ppicbgl){
            return ppicbgl->GetNoCOVREntries();
        }
    }
    return 0;
}

int ChartPlugInWrapper::GetNoCOVRTablePoints(int iTable)
{
    if(m_ppicb) {
        PlugInChartBaseGL *ppicbgl = dynamic_cast<PlugInChartBaseGL *>(m_ppicb);
        if(ppicbgl){
            return ppicbgl->GetNoCOVRTablePoints(iTable);
        }
    }
    return 0;
}

int  ChartPlugInWrapper::GetNoCOVRTablenPoints(int iTable)
{
    if(m_ppicb) {
        PlugInChartBaseGL *ppicbgl = dynamic_cast<PlugInChartBaseGL *>(m_ppicb);
        if(ppicbgl){
            return ppicbgl->GetNoCOVRTablenPoints(iTable);
        }
    }
    return 0;
}

float *ChartPlugInWrapper::GetNoCOVRTableHead(int iTable)
{
    if(m_ppicb) {
        PlugInChartBaseGL *ppicbgl = dynamic_cast<PlugInChartBaseGL *>(m_ppicb);
        if(ppicbgl){
            return ppicbgl->GetNoCOVRTableHead(iTable);
        }
    }
    return 0;
}

bool ChartPlugInWrapper::GetChartExtent(Extent *pext)
{
    if(m_ppicb)
    {
        ExtentPI xpi;
        if(m_ppicb->GetChartExtent(&xpi))
        {
            pext->NLAT = xpi.NLAT;
            pext->SLAT = xpi.SLAT;
            pext->ELON = xpi.ELON;
            pext->WLON = xpi.WLON;

            return true;
        }
        else
            return false;
    }
    else
        return false;
}

ThumbData *ChartPlugInWrapper::GetThumbData(int tnx, int tny, float lat, float lon)
{
    if(m_ppicb)
    {

//    Create the bitmap if needed, doing a deep copy from the Bitmap owned by the PlugIn Chart
        if(!pThumbData->pDIBThumb)
        {
            wxBitmap *pBMPOwnedByChart = m_ppicb->GetThumbnail(tnx, tny, m_global_color_scheme);
            if( pBMPOwnedByChart ) {
                wxImage img = pBMPOwnedByChart->ConvertToImage();
                pThumbData->pDIBThumb = new wxBitmap(img);
            }
            else
                pThumbData->pDIBThumb = NULL;
            
        }

        pThumbData->Thumb_Size_X = tnx;
        pThumbData->Thumb_Size_Y = tny;

        /*
        //    Plot the supplied Lat/Lon on the thumbnail
                    int divx = m_ppicb->Size_X / tnx;
                    int divy = m_ppicb->Size_Y / tny;

                    int div_factor = __min(divx, divy);

                    int pixx, pixy;


              //    Using a temporary synthetic ViewPort and source rectangle,
              //    calculate the ships position on the thumbnail
                    ViewPort tvp;
                    tvp.pix_width = tnx;
                    tvp.pix_height = tny;
                    tvp.view_scale_ppm = GetPPM() / div_factor;
                    wxRect trex = Rsrc;
                    Rsrc.x = 0;
                    Rsrc.y = 0;
                    latlong_to_pix_vp(lat, lon, pixx, pixy, tvp);
                    Rsrc = trex;

                    pThumbData->ShipX = pixx;// / div_factor;
                    pThumbData->ShipY = pixy;// / div_factor;
        */
        pThumbData->ShipX = 0;
        pThumbData->ShipY = 0;

        return pThumbData;
    }
    else
        return NULL;
}

ThumbData *ChartPlugInWrapper::GetThumbData()
{
    return pThumbData;
}

bool ChartPlugInWrapper::UpdateThumbData(double lat, double lon)
{
    return true;
}

double ChartPlugInWrapper::GetNormalScaleMin(double canvas_scale_factor, bool b_allow_overzoom)
{
    if(m_ppicb)
        return m_ppicb->GetNormalScaleMin(canvas_scale_factor, b_allow_overzoom);
    else
        return 1.0;
}

double ChartPlugInWrapper::GetNormalScaleMax(double canvas_scale_factor, int canvas_width)
{
    if(m_ppicb)
        return m_ppicb->GetNormalScaleMax(canvas_scale_factor, canvas_width);
    else
        return 2.0e7;
}

bool ChartPlugInWrapper::RenderRegionViewOnGL(const wxGLContext &glc, const ViewPort& VPoint, const OCPNRegion &Region)
{
#ifdef ocpnUSE_GL
    if(m_ppicb)
    {
        gs_plib_flags = 0;               // reset the CAPs flag
        PlugIn_ViewPort pivp = CreatePlugInViewport( VPoint);
        OCPNRegion rg = Region;
        if(rg.IsOk())
        {
            wxRegion r = rg.ConvertTowxRegion();
            PlugInChartBaseGL *ppicb_gl = dynamic_cast<PlugInChartBaseGL*>(m_ppicb);
            if(ppicb_gl){
                ppicb_gl->RenderRegionViewOnGL( glc, pivp, r, glChartCanvas::s_b_useStencil);
            }
            return true;
        }
    }
    else
        return false;
#endif    
    return true;
}


bool ChartPlugInWrapper::RenderRegionViewOnDC(wxMemoryDC& dc, const ViewPort& VPoint,
        const OCPNRegion &Region)
{
    if(m_ppicb)
    {
        gs_plib_flags = 0;               // reset the CAPs flag
        PlugIn_ViewPort pivp = CreatePlugInViewport( VPoint);
        OCPNRegion rg = Region;
        if(rg.IsOk())
        {
            wxRegion r = rg.ConvertTowxRegion();
            dc.SelectObject(m_ppicb->RenderRegionView( pivp, r));
            return true;
        }
        else
            return false;
    }
    else
        return false;
}

bool ChartPlugInWrapper::AdjustVP(ViewPort &vp_last, ViewPort &vp_proposed)
{
    if(m_ppicb)
    {
        PlugIn_ViewPort pivp_last = CreatePlugInViewport( vp_last);
        PlugIn_ViewPort pivp_proposed = CreatePlugInViewport( vp_proposed);
        return m_ppicb->AdjustVP(pivp_last, pivp_proposed);
    }
    else
        return false;
}

void ChartPlugInWrapper::GetValidCanvasRegion(const ViewPort& VPoint, OCPNRegion *pValidRegion)
{
    if(m_ppicb)
    {
        PlugIn_ViewPort pivp = CreatePlugInViewport( VPoint);
        // currently convert using wxRegion,
        // this should be changed as wxRegion is proven unstable/buggy on various platforms
        wxRegion region;
        m_ppicb->GetValidCanvasRegion(pivp, &region);
        *pValidRegion = OCPNRegion(region);
    }

    return;
}


void ChartPlugInWrapper::SetColorScheme(ColorScheme cs, bool bApplyImmediate)
{
    if(m_ppicb)
        m_ppicb->SetColorScheme(cs, bApplyImmediate);
}


double ChartPlugInWrapper::GetNearestPreferredScalePPM(double target_scale_ppm)
{
    if(m_ppicb)
        return m_ppicb->GetNearestPreferredScalePPM(target_scale_ppm);
    else
        return 1.0;
}


void ChartPlugInWrapper::ComputeSourceRectangle(const ViewPort &VPoint, wxRect *pSourceRect)
{
    if(m_ppicb)
    {
        PlugIn_ViewPort pivp = CreatePlugInViewport( VPoint);
        m_ppicb->ComputeSourceRectangle(pivp, pSourceRect);
    }
}

double ChartPlugInWrapper::GetRasterScaleFactor()
{
    if(m_ppicb)
        return m_ppicb->GetRasterScaleFactor();
    else
        return 1.0;
}

bool ChartPlugInWrapper::GetChartBits( wxRect& source, unsigned char *pPix, int sub_samp )
{
    wxCriticalSectionLocker locker(m_critSect);
    
    if(m_ppicb)

        return m_ppicb->GetChartBits( source, pPix, sub_samp );
    else
        return false;
}

int ChartPlugInWrapper::GetSize_X()
{
    if(m_ppicb)
        return m_ppicb->GetSize_X();
    else
        return 1;
}

int ChartPlugInWrapper::GetSize_Y()
{
    if(m_ppicb)
        return m_ppicb->GetSize_Y();
    else
        return 1;
}

void ChartPlugInWrapper::latlong_to_chartpix(double lat, double lon, double &pixx, double &pixy)
{
    if(m_ppicb)
        m_ppicb->latlong_to_chartpix(lat, lon, pixx, pixy);
}


/* API 1.11  */

/* API 1.11  adds some more common functions to avoid unnecessary code duplication */

wxString toSDMM_PlugIn(int NEflag, double a, bool hi_precision)
{
    return toSDMM(NEflag, a, hi_precision);
}

wxColour GetBaseGlobalColor(wxString colorName)
{
    return GetGlobalColor( colorName );
}


int OCPNMessageBox_PlugIn(wxWindow *parent,
                          const wxString& message,
                          const wxString& caption,
                          int style, int x, int y)
{
    return OCPNMessageBox( parent, message, caption, style, 100, x, y );
}

wxString GetOCPN_ExePath( void )
{
    return g_Platform->GetExePath();
}

wxString *GetpPlugInLocation()
{
    return g_Platform->GetPluginDirPtr();
}

wxString GetPlugInPath(opencpn_plugin *pplugin)
{
    wxString ret_val;
    ArrayOfPlugIns *pi_array = g_pi_manager->GetPlugInArray();
    for(unsigned int i = 0 ; i < pi_array->GetCount() ; i++)
    {
        PlugInContainer *pic = pi_array->Item(i);
        if(pic->m_pplugin == pplugin )
        {
            ret_val =pic->m_plugin_file;
            break;
        }
    }
    
    return ret_val;
}

//      API 1.11 Access to Vector PlugIn charts

ListOfPI_S57Obj *PlugInManager::GetPlugInObjRuleListAtLatLon( ChartPlugInWrapper *target, float zlat, float zlon,
                                                 float SelectRadius, const ViewPort& vp )
{
    if(target) {
        PlugInChartBaseGL *picbgl = dynamic_cast <PlugInChartBaseGL *>(target->GetPlugInChart());
        if(picbgl){
            PlugIn_ViewPort pi_vp = CreatePlugInViewport( vp );
            ListOfPI_S57Obj *piol = picbgl->GetObjRuleListAtLatLon(zlat, zlon, SelectRadius, &pi_vp);

            return piol;
        }
        else
            return NULL;
    }
    else
        return NULL;
}

wxString PlugInManager::CreateObjDescriptions( ChartPlugInWrapper *target, ListOfPI_S57Obj *rule_list )
{
    wxString ret_str;
    if(target) {
        PlugInChartBaseGL *picbgl = dynamic_cast <PlugInChartBaseGL *>(target->GetPlugInChart());
        if(picbgl){
            ret_str = picbgl->CreateObjDescriptions( rule_list );
        }
    }
    
    return ret_str;
}



//      API 1.11 Access to S52 PLIB
wxString PI_GetPLIBColorScheme()
{
    return _T("");           //ps52plib->GetPLIBColorScheme()
}

int PI_GetPLIBDepthUnitInt()
{
    if(ps52plib)
        return ps52plib->m_nDepthUnitDisplay;
    else
        return 0; 
}

int PI_GetPLIBSymbolStyle()
{
    if(ps52plib)
        return ps52plib->m_nSymbolStyle;
    else
        return 0;  
}

int PI_GetPLIBBoundaryStyle()
{
    if(ps52plib)
        return ps52plib->m_nBoundaryStyle;
    else        
        return 0;
}

bool PI_PLIBObjectRenderCheck( PI_S57Obj *pObj, PlugIn_ViewPort *vp )
{ 
    if(ps52plib) {
        //  Create and populate a compatible s57 Object
        S57Obj cobj;
        chart_context ctx;
        CreateCompatibleS57Object( pObj, &cobj, &ctx );

        ViewPort cvp = CreateCompatibleViewport( *vp );
        
        S52PLIB_Context *pContext = (S52PLIB_Context *)pObj->S52_Context;
        
        //  Create and populate a minimally compatible object container
        ObjRazRules rzRules;
        rzRules.obj = &cobj;
        rzRules.LUP = pContext->LUP;
        rzRules.sm_transform_parms = 0;
        rzRules.child = NULL;
        rzRules.next = NULL;
        
        if(pContext->LUP)
            return ps52plib->ObjectRenderCheck( &rzRules, &cvp );
        else
            return false;
    }
    else
        return false;
    
}

int PI_GetPLIBStateHash()
{
    if(ps52plib)
        return ps52plib->GetStateHash();
    else
        return 0;
}

void CreateCompatibleS57Object( PI_S57Obj *pObj, S57Obj *cobj, chart_context *pctx )
{
    strncpy(cobj->FeatureName, pObj->FeatureName, 8);
    cobj->Primitive_type = (GeoPrim_t)pObj->Primitive_type;
    cobj->att_array = pObj->att_array;
    cobj->attVal = pObj->attVal;
    cobj->n_attr = pObj->n_attr;    
    
    cobj->x = pObj->x;
    cobj->y = pObj->y;
    cobj->z = pObj->z;
    cobj->npt = pObj->npt;
    
    cobj->iOBJL = pObj->iOBJL;
    cobj->Index = pObj->Index;
    
    cobj->geoPt = (pt *)pObj->geoPt;
    cobj->geoPtz = pObj->geoPtz;
    cobj->geoPtMulti = pObj->geoPtMulti;
    
    cobj->m_lat = pObj->m_lat;
    cobj->m_lon = pObj->m_lon;
    
    cobj->m_DisplayCat = (DisCat)pObj->m_DisplayCat;
    cobj->x_rate = pObj->x_rate;
    cobj->y_rate = pObj->y_rate;
    cobj->x_origin = pObj->x_origin;
    cobj->y_origin = pObj->y_origin;
    
    cobj->Scamin = pObj->Scamin;
    cobj->nRef = pObj->nRef;
    cobj->bIsAton = pObj->bIsAton;
    cobj->bIsAssociable = pObj->bIsAssociable;
    
    cobj->m_n_lsindex = pObj->m_n_lsindex;
    cobj->m_lsindex_array = pObj->m_lsindex_array;
    cobj->m_n_edge_max_points = pObj->m_n_edge_max_points;
    
    if(gs_plib_flags & PLIB_CAPS_OBJSEGLIST)
        cobj->m_ls_list = (line_segment_element *)pObj->m_ls_list;          // note the cast, assumes in-sync layout
    else   
        cobj->m_ls_list = 0;
        
    if(gs_plib_flags & PLIB_CAPS_OBJCATMUTATE)
        cobj->m_bcategory_mutable = pObj->m_bcategory_mutable;
    else
        cobj->m_bcategory_mutable = true;                       // assume all objects are mutable

    cobj->m_DPRI = -1;                              // default is unassigned, fixed at render time
    if(gs_plib_flags & PLIB_CAPS_OBJCATMUTATE){
        if(pObj->m_DPRI == -1){
            S52PLIB_Context *pCtx = (S52PLIB_Context *)pObj->S52_Context;
            if(pCtx->LUP)
                cobj->m_DPRI = pCtx->LUP->DPRI - '0';
        }
        else
            cobj->m_DPRI = pObj->m_DPRI;
    }
    
        
 
    cobj->pPolyTessGeo = ( PolyTessGeo* )pObj->pPolyTessGeo;
    cobj->m_chart_context = (chart_context *)pObj->m_chart_context;
    cobj->auxParm0 = 0;
    cobj->auxParm1 = 0;
    cobj->auxParm2 = 0;
    cobj->auxParm3 = 0;
    
    S52PLIB_Context *pContext = (S52PLIB_Context *)pObj->S52_Context;
    
    cobj->bBBObj_valid = pContext->bBBObj_valid;
    if( pContext->bBBObj_valid )
        cobj->BBObj = pContext->BBObj;
    
    cobj->CSrules = pContext->CSrules;
    cobj->bCS_Added = pContext->bCS_Added;
    
    cobj->FText = pContext->FText;
    cobj->bFText_Added = pContext->bFText_Added;
    cobj->rText = pContext->rText;
    
    cobj->bIsClone = true;              // Protect cloned object pointers in S57Obj dtor

    if(pctx){
        cobj->m_chart_context = pctx;
        chart_context *ppctx = (chart_context *)pObj->m_chart_context;
        
        if( ppctx ){
            cobj->m_chart_context->m_pvc_hash = ppctx->m_pvc_hash;
            cobj->m_chart_context->m_pve_hash = ppctx->m_pve_hash;
            cobj->m_chart_context->ref_lat = ppctx->ref_lat;
            cobj->m_chart_context->ref_lon = ppctx->ref_lon;
            cobj->m_chart_context->pFloatingATONArray = ppctx->pFloatingATONArray;
            cobj->m_chart_context->pRigidATONArray = ppctx->pRigidATONArray;
            cobj->m_chart_context->safety_contour = ppctx->safety_contour;
            cobj->m_chart_context->vertex_buffer = ppctx->vertex_buffer;
        }
        cobj->m_chart_context->chart = 0;           // note bene, this is always NULL for a PlugIn chart
    }
}


bool PI_PLIBSetContext( PI_S57Obj *pObj )
{
    S52PLIB_Context *ctx;
    if( !pObj->S52_Context ){
        ctx = new S52PLIB_Context;
        pObj->S52_Context = ctx;
    }
    
    ctx = (S52PLIB_Context *)pObj->S52_Context;
        
    S57Obj cobj;
    CreateCompatibleS57Object( pObj, &cobj, NULL );
 
    LUPname LUP_Name = PAPER_CHART;

    //      Force a re-evaluation of CS rules
    ctx->CSrules = NULL;
    ctx->bCS_Added = false;

    //      Clear the rendered text cache
    if( ctx->bFText_Added ) {
        ctx->bFText_Added = false;
        delete ctx->FText;
        ctx->FText = NULL;
    }
    
    //  Reset object selection box
    ctx->bBBObj_valid = true;
    ctx->BBObj.SetMin( pObj->lon_min, pObj->lat_min );
    ctx->BBObj.SetMax( pObj->lon_max, pObj->lat_max );
    
    
        //      This is where Simplified or Paper-Type point features are selected
    switch( cobj.Primitive_type ){
            case GEO_POINT:
            case GEO_META:
            case GEO_PRIM:
                
                if( PAPER_CHART == ps52plib->m_nSymbolStyle )
                    LUP_Name = PAPER_CHART;
                else
                    LUP_Name = SIMPLIFIED;
                
                break;
                
            case GEO_LINE:
                LUP_Name = LINES;
                break;
                
            case GEO_AREA:
                if( PLAIN_BOUNDARIES == ps52plib->m_nBoundaryStyle )
                    LUP_Name = PLAIN_BOUNDARIES;
                else
                    LUP_Name = SYMBOLIZED_BOUNDARIES;
                
                break;
    }
        
    LUPrec *lup = ps52plib->S52_LUPLookup( LUP_Name, cobj.FeatureName, &cobj );
    ctx->LUP = lup;
        
        //              Convert LUP to rules set
    ps52plib->_LUP2rules( lup, &cobj );
    
    ctx->MPSRulesList = NULL;
    
    return true;
}
    
void PI_UpdateContext(PI_S57Obj *pObj)
{
    S52PLIB_Context *pContext = (S52PLIB_Context *)pObj->S52_Context;
    if(pContext){
        pContext->bBBObj_valid = true;
        pContext->BBObj.SetMin( pObj->lon_min, pObj->lat_min );
        pContext->BBObj.SetMax( pObj->lon_max, pObj->lat_max );
    }
}

    
void UpdatePIObjectPlibContext( PI_S57Obj *pObj, S57Obj *cobj, ObjRazRules *rzRules )
{
    //  Update the PLIB context after the render operation
    S52PLIB_Context *pContext = (S52PLIB_Context *)pObj->S52_Context;
    
    pContext->CSrules = cobj->CSrules;
    pContext->bCS_Added = cobj->bCS_Added;
    
    pContext->FText = cobj->FText;
    pContext->bFText_Added = cobj->bFText_Added;
    pContext->rText = cobj->rText;
    
    if(cobj->bBBObj_valid)
        pContext->BBObj = cobj->BBObj;
    pContext->bBBObj_valid = cobj->bBBObj_valid;

    //  Render operation may have promoted the object's display category (e.g.WRECKS)
    pObj->m_DisplayCat = (PI_DisCat)cobj->m_DisplayCat;
    
    if(gs_plib_flags & PLIB_CAPS_OBJCATMUTATE)
        pObj->m_DPRI = cobj->m_DPRI;
    
    pContext->ChildRazRules = rzRules->child;
    pContext->MPSRulesList = rzRules->mps;
    
}

bool PI_GetObjectRenderBox( PI_S57Obj *pObj, double *lat_min, double *lat_max, double *lon_min, double *lon_max)
{
    S52PLIB_Context *pContext = (S52PLIB_Context *)pObj->S52_Context;
    if(pContext){
        if(lat_min) *lat_min = pContext->BBObj.GetMinY();
        if(lat_max) *lat_max = pContext->BBObj.GetMaxY();
        if(lon_min) *lon_min = pContext->BBObj.GetMinX();
        if(lon_max) *lon_max = pContext->BBObj.GetMaxX();
        return pContext->bBBObj_valid;
    }
    else
        return false;
}
    
PI_LUPname PI_GetObjectLUPName( PI_S57Obj *pObj )
{
    S52PLIB_Context *pContext = (S52PLIB_Context *)pObj->S52_Context;
    if( pContext ) {
        LUPrec *lup = pContext->LUP;
        if( lup )
            return (PI_LUPname)(lup->TNAM);
    }
    return (PI_LUPname)(-1);
    
}

PI_DisPrio PI_GetObjectDisplayPriority( PI_S57Obj *pObj )
{
    S52PLIB_Context *pContext = (S52PLIB_Context *)pObj->S52_Context;
    if( pContext ) {
        LUPrec *lup = pContext->LUP;
        if( lup )
            return (PI_DisPrio)(lup->DPRI);
    }
    
    return (PI_DisPrio)(-1);
        
}

PI_DisCat PI_GetObjectDisplayCategory( PI_S57Obj *pObj )
{
    S52PLIB_Context *pContext = (S52PLIB_Context *)pObj->S52_Context;
    if( pContext ) {
        LUPrec *lup = pContext->LUP;
        if( lup )
            return (PI_DisCat)(lup->DISC);
    }
    return (PI_DisCat)(-1);
    
}
double PI_GetPLIBMarinerSafetyContour()
{
    return S52_getMarinerParam(S52_MAR_SAFETY_CONTOUR);
}


void PI_PLIBSetLineFeaturePriority( PI_S57Obj *pObj, int prio )
{
    //  Create and populate a compatible s57 Object
    S57Obj cobj;
    chart_context ctx;
    CreateCompatibleS57Object( pObj, &cobj, &ctx );
        
    S52PLIB_Context *pContext = (S52PLIB_Context *)pObj->S52_Context;
    
    //  Create and populate a minimally compatible object container
    ObjRazRules rzRules;
    rzRules.obj = &cobj;
    rzRules.LUP = pContext->LUP;
    rzRules.sm_transform_parms = 0;
    rzRules.child = NULL;
    rzRules.next = NULL;
    rzRules.mps = pContext->MPSRulesList;
    
    if(pContext->LUP){
        ps52plib->SetLineFeaturePriority( &rzRules, prio );

    //  Update the PLIB context after the render operation
        UpdatePIObjectPlibContext( pObj, &cobj, &rzRules );
    }

}

void PI_PLIBPrepareForNewRender( void )
{
    if(ps52plib){
        ps52plib->PrepareForRender();
        ps52plib->ClearTextList();
        
        if(gs_plib_flags & PLIB_CAPS_LINE_BUFFER)
            ps52plib->EnableGLLS(true);    // Newer PlugIns can use GLLS
        else
            ps52plib->EnableGLLS(false);   // Older cannot
    }
}

void PI_PLIBSetRenderCaps( unsigned int flags )
{
    gs_plib_flags = flags;
}

void PI_PLIBFreeContext( void *pContext )
{

    S52PLIB_Context *pctx = (S52PLIB_Context *)pContext;
    
    if( pctx->ChildRazRules ){
        ObjRazRules *ctop = pctx->ChildRazRules;
        while( ctop ) {
            delete ctop->obj;
            
            if( ps52plib )
                ps52plib->DestroyLUP( ctop->LUP );
            delete ctop->LUP;
            
            ObjRazRules *cnxx = ctop->next;
            delete ctop;
            ctop = cnxx;
        }
    }

    if(pctx->MPSRulesList){
        
        if( ps52plib && pctx->MPSRulesList->cs_rules ){
            for(unsigned int i=0 ; i < pctx->MPSRulesList->cs_rules->GetCount() ; i++){
                Rules *top = pctx->MPSRulesList->cs_rules->Item(i);
                ps52plib->DestroyRulesChain( top );
            }
            delete pctx->MPSRulesList->cs_rules; 
        }
        free( pctx->MPSRulesList );
        
    }
    
    delete pctx->FText;
    
    delete pctx;
}

int PI_PLIBRenderObjectToDC( wxDC *pdc, PI_S57Obj *pObj, PlugIn_ViewPort *vp )
{
    //  Create and populate a compatible s57 Object
    S57Obj cobj;
    chart_context ctx;
    CreateCompatibleS57Object( pObj, &cobj, &ctx );
    
    S52PLIB_Context *pContext = (S52PLIB_Context *)pObj->S52_Context;
    
    //  Set up object SM rendering constants
    sm_parms transform;
    toSM( vp->clat, vp->clon, pObj->chart_ref_lat, pObj->chart_ref_lon, &transform.easting_vp_center, &transform.northing_vp_center );
    
    //  Create and populate a minimally compatible object container
    ObjRazRules rzRules;
    rzRules.obj = &cobj;
    rzRules.LUP = pContext->LUP;
    rzRules.sm_transform_parms = &transform;
    rzRules.child = pContext->ChildRazRules;
    rzRules.next = NULL;
    rzRules.mps = pContext->MPSRulesList;
    
    if(pContext->LUP){
        ViewPort cvp = CreateCompatibleViewport( *vp );
    
    //  Do the render
        ps52plib->RenderObjectToDC( pdc, &rzRules, &cvp );
    
    //  Update the PLIB context after the render operation
        UpdatePIObjectPlibContext( pObj, &cobj, &rzRules );
    }

    return 1;
}

int PI_PLIBRenderAreaToDC( wxDC *pdc, PI_S57Obj *pObj, PlugIn_ViewPort *vp, wxRect rect, unsigned char *pixbuf )
{
    //  Create a compatible render canvas
    render_canvas_parms pb_spec;
    
    pb_spec.depth = BPP;
    pb_spec.pb_pitch = ( ( rect.width * pb_spec.depth / 8 ) );
    pb_spec.lclip = rect.x;
    pb_spec.rclip = rect.x + rect.width - 1;
    pb_spec.pix_buff = pixbuf;          // the passed buffer
    pb_spec.width = rect.width;
    pb_spec.height = rect.height;
    pb_spec.x = rect.x;
    pb_spec.y = rect.y;
#ifdef ocpnUSE_ocpnBitmap
    pb_spec.b_revrgb = true;
#else
    pb_spec.b_revrgb = false;
#endif
    
    pb_spec.b_revrgb = false;
 
    //  Create and populate a compatible s57 Object
    S57Obj cobj;
    chart_context ctx;
    CreateCompatibleS57Object( pObj, &cobj, &ctx );

    S52PLIB_Context *pContext = (S52PLIB_Context *)pObj->S52_Context;

    //  Set up object SM rendering constants
    sm_parms transform;
    toSM( vp->clat, vp->clon, pObj->chart_ref_lat, pObj->chart_ref_lon, &transform.easting_vp_center, &transform.northing_vp_center );
    
    //  Create and populate a minimally compatible object container
    ObjRazRules rzRules;
    rzRules.obj = &cobj;
    rzRules.LUP = pContext->LUP;
    rzRules.sm_transform_parms = &transform;
    rzRules.child = pContext->ChildRazRules;
    rzRules.next = NULL;
    rzRules.mps = pContext->MPSRulesList;
    
    ViewPort cvp = CreateCompatibleViewport( *vp );

    //  If the PlugIn does not support it nativiely, build a fully described Geomoetry
    if( !(gs_plib_flags & PLIB_CAPS_SINGLEGEO_BUFFER) ){
        if(!pObj->geoPtMulti){          // do this only once
            PolyTessGeo *tess = (PolyTessGeo *)pObj->pPolyTessGeo;
        
            if(!tess)
                return 1;                       // bail on empty data
                
            PolyTriGroup *ptg = new PolyTriGroup;
            ptg->tri_prim_head = tess->Get_PolyTriGroup_head()->tri_prim_head; //tph;
            ptg->bsingle_alloc = false;
            ptg->data_type = DATA_TYPE_DOUBLE;
            tess->Set_PolyTriGroup_head(ptg);
        
            double *pd = (double *)malloc(sizeof(double));
            pObj->geoPtMulti = pd;  //Hack hack
        
        }
    }
    
    if(pContext->LUP){
    //  Do the render
        ps52plib->RenderAreaToDC( pdc, &rzRules, &cvp, &pb_spec );

    //  Update the PLIB context after the render operation
        UpdatePIObjectPlibContext( pObj, &cobj, &rzRules );
    }
    
    return 1;
}

int PI_PLIBRenderAreaToGL( const wxGLContext &glcc, PI_S57Obj *pObj, PlugIn_ViewPort *vp, wxRect &render_rect )
{
#ifdef ocpnUSE_GL
    //  Create and populate a compatible s57 Object
    S57Obj cobj;
    chart_context ctx;
    CreateCompatibleS57Object( pObj, &cobj, &ctx );

//    chart_context *pct = (chart_context *)pObj->m_chart_context;

    //  If the PlugIn does not support it nativiely, build a fully described Geomoetry
    
    if( !(gs_plib_flags & PLIB_CAPS_SINGLEGEO_BUFFER) ){
       if(!pObj->geoPtMulti ){                          // only do this once
            PolyTessGeo *tess = (PolyTessGeo *)pObj->pPolyTessGeo;
        
            if(!tess)
                return 1;                       // bail on empty data
                
            PolyTriGroup *ptg = new PolyTriGroup;       // this will leak a little, but is POD
            ptg->tri_prim_head = tess->Get_PolyTriGroup_head()->tri_prim_head; 
            ptg->bsingle_alloc = false;
            ptg->data_type = DATA_TYPE_DOUBLE;
            tess->Set_PolyTriGroup_head(ptg);

            //  Mark this object using geoPtMulti
            //  The malloc will get free'ed when the object is deleted.
            double *pd = (double *)malloc(sizeof(double));
            pObj->geoPtMulti = pd;  //Hack hack
        }            
        cobj.auxParm0 = -6;         // signal that this object render cannot use VBO
        cobj.auxParm1 = -1;         // signal that this object render cannot have single buffer conversion done
    }            
    else {              // it is a newer PLugIn, so can do single buffer conversion and VBOs
        cobj.auxParm0 = -5;         // signal that this object render must use a temporary VBO
    }
    

    S52PLIB_Context *pContext = (S52PLIB_Context *)pObj->S52_Context;
    
    //  Set up object SM rendering constants
    sm_parms transform;
    toSM( vp->clat, vp->clon, pObj->chart_ref_lat, pObj->chart_ref_lon, &transform.easting_vp_center, &transform.northing_vp_center );
    
    //  Create and populate a minimally compatible object container
    ObjRazRules rzRules;
    rzRules.obj = &cobj;
    rzRules.LUP = pContext->LUP;
    rzRules.sm_transform_parms = &transform;
    rzRules.child = pContext->ChildRazRules;
    rzRules.next = NULL;
    rzRules.mps = pContext->MPSRulesList;
    
    if(pContext->LUP){
        ViewPort cvp = CreateCompatibleViewport( *vp );
    
    //  Do the render
        ps52plib->RenderAreaToGL( glcc, &rzRules, &cvp, render_rect );
    
    
    //  Update the PLIB context after the render operation
        UpdatePIObjectPlibContext( pObj, &cobj, &rzRules );
    }
    
#endif    
    return 1;
    
}

int PI_PLIBRenderObjectToGL( const wxGLContext &glcc, PI_S57Obj *pObj,
                                      PlugIn_ViewPort *vp, wxRect &render_rect )
{
    //  Create and populate a compatible s57 Object
    S57Obj cobj;
    chart_context ctx;
    CreateCompatibleS57Object( pObj, &cobj, &ctx );
    
    S52PLIB_Context *pContext = (S52PLIB_Context *)pObj->S52_Context;
    
    //  Set up object SM rendering constants
    sm_parms transform;
    toSM( vp->clat, vp->clon, pObj->chart_ref_lat, pObj->chart_ref_lon, &transform.easting_vp_center, &transform.northing_vp_center );
    
    //  Create and populate a minimally compatible object container
    ObjRazRules rzRules;
    rzRules.obj = &cobj;
    rzRules.LUP = pContext->LUP;
    rzRules.sm_transform_parms = &transform;
    rzRules.child = pContext->ChildRazRules;
    rzRules.next = NULL;
    rzRules.mps = pContext->MPSRulesList;
    
    if(pContext->LUP){
        ViewPort cvp = CreateCompatibleViewport( *vp );
    
    //  Do the render
        ps52plib->RenderObjectToGL( glcc, &rzRules, &cvp, render_rect );
    
    //  Update the PLIB context after the render operation
        UpdatePIObjectPlibContext( pObj, &cobj, &rzRules );
    }
    
    return 1;
    
}

/* API 1.13  */

/* API 1.13  adds some more common functions to avoid unnecessary code duplication */

double fromDMM_Plugin( wxString sdms )
{
    return fromDMM( sdms );
}

<<<<<<< HEAD
void SetCanvasRotation(double rotation)
{
    cc1->DoRotateCanvas( rotation );
=======
bool CheckEdgePan_PlugIn( int x, int y, bool dragging, int margin, int delta )
{
    return cc1->CheckEdgePan( x, y, dragging, margin, delta );
}

wxBitmap GetIcon_PlugIn(const wxString & name)
{
    ocpnStyle::Style* style = g_StyleManager->GetCurrentStyle();
    return style->GetIcon( name );
>>>>>>> e468eeeb
}
<|MERGE_RESOLUTION|>--- conflicted
+++ resolved
@@ -4567,11 +4567,11 @@
     return fromDMM( sdms );
 }
 
-<<<<<<< HEAD
 void SetCanvasRotation(double rotation)
 {
     cc1->DoRotateCanvas( rotation );
-=======
+}
+
 bool CheckEdgePan_PlugIn( int x, int y, bool dragging, int margin, int delta )
 {
     return cc1->CheckEdgePan( x, y, dragging, margin, delta );
@@ -4581,5 +4581,4 @@
 {
     ocpnStyle::Style* style = g_StyleManager->GetCurrentStyle();
     return style->GetIcon( name );
->>>>>>> e468eeeb
-}
+}
