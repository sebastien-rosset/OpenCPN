/***************************************************************************
 *
 * Project:  OpenCPN
 * Purpose:  PlugIn Manager Object
 * Author:   David Register
 *
 ***************************************************************************
 *   Copyright (C) 2010 by David S. Register                               *
 *                                                                         *
 *   This program is free software; you can redistribute it and/or modify  *
 *   it under the terms of the GNU General Public License as published by  *
 *   the Free Software Foundation; either version 2 of the License, or     *
 *   (at your option) any later version.                                   *
 *                                                                         *
 *   This program is distributed in the hope that it will be useful,       *
 *   but WITHOUT ANY WARRANTY; without even the implied warranty of        *
 *   MERCHANTABILITY or FITNESS FOR A PARTICULAR PURPOSE.  See the         *
 *   GNU General Public License for more details.                          *
 *                                                                         *
 *   You should have received a copy of the GNU General Public License     *
 *   along with this program; if not, write to the                         *
 *   Free Software Foundation, Inc.,                                       *
 *   51 Franklin Street, Fifth Floor, Boston, MA 02110-1301,  USA.         *
 **************************************************************************/

#include <typeinfo>
#include <wx/wx.h>
#include <wx/dir.h>
#include <wx/filename.h>
#include <wx/aui/aui.h>
#include <wx/statline.h>
#ifndef __WXMSW__
#include <cxxabi.h>
#endif // __WXMSW__
#include "dychart.h"

#include "pluginmanager.h"
#include "navutil.h"
#include "ais.h"
#include "chartbase.h"        // for ChartPlugInWrapper
#include "chartdb.h"
#include "chartdbs.h"
#include "ocpndc.h"
#include "styles.h"
#include "options.h"
#include "multiplexer.h"
#include "statwin.h"
#include "routeman.h"
#include "FontMgr.h"
#include "AIS_Decoder.h"
#include "AIS_Target_Data.h"
#include "OCPN_DataStreamEvent.h"
#include "georef.h"
#include "routemanagerdialog.h"
#include "NavObjectCollection.h"
#include "OCPNRegion.h"
#include "s52plib.h"
#include "ocpn_pixel.h"
#include "s52utils.h"
#include "gshhs.h"
#include "mygeom.h"
#include "OCPNPlatform.h"

#ifdef ocpnUSE_GL
#include "glChartCanvas.h"
#endif

extern MyConfig        *pConfig;
extern AIS_Decoder     *g_pAIS;
extern wxAuiManager    *g_pauimgr;

#if wxUSE_XLOCALE || !wxCHECK_VERSION(3,0,0)
extern wxLocale        *plocale_def_lang;
#endif

extern OCPNPlatform     *g_Platform;
extern ChartDB         *ChartData;
extern MyFrame         *gFrame;
extern ocpnStyle::StyleManager* g_StyleManager;
extern options         *g_pOptions;
extern Multiplexer     *g_pMUX;
extern StatWin         *stats;
extern Routeman        *g_pRouteMan;
extern WayPointman     *pWayPointMan;
extern Select          *pSelect;
extern RouteManagerDialog *pRouteManagerDialog;
extern RouteList       *pRouteList;
extern PlugInManager   *g_pi_manager;
extern s52plib         *ps52plib;
extern wxString         ChartListFileName;
extern wxString         gExe_path;
extern wxString         g_Plugin_Dir;
extern bool             g_boptionsactive;
extern options         *g_options;
extern ColorScheme      global_color_scheme;
extern ChartCanvas     *cc1;
extern wxArrayString    g_locale_catalog_array;

unsigned int      gs_plib_flags;

#include <wx/listimpl.cpp>
WX_DEFINE_LIST(Plugin_WaypointList);
WX_DEFINE_LIST(Plugin_HyperlinkList);

//    Some static helper funtions
//    Scope is local to this module

PlugIn_ViewPort CreatePlugInViewport( const ViewPort &vp)
{
    //    Create a PlugIn Viewport
    ViewPort tvp = vp;
    PlugIn_ViewPort pivp;

    pivp.clat =                   tvp.clat;                   // center point
    pivp.clon =                   tvp.clon;
    pivp.view_scale_ppm =         tvp.view_scale_ppm;
    pivp.skew =                   tvp.skew;
    pivp.rotation =               tvp.rotation;
    pivp.chart_scale =            tvp.chart_scale;
    pivp.pix_width =              tvp.pix_width;
    pivp.pix_height =             tvp.pix_height;
    pivp.rv_rect =                tvp.rv_rect;
    pivp.b_quilt =                tvp.b_quilt;
    pivp.m_projection_type =      tvp.m_projection_type;

    pivp.lat_min =                tvp.GetBBox().GetMinY();
    pivp.lat_max =                tvp.GetBBox().GetMaxY();
    pivp.lon_min =                tvp.GetBBox().GetMinX();
    pivp.lon_max =                tvp.GetBBox().GetMaxX();

    pivp.bValid =                 tvp.IsValid();                 // This VP is valid

    return pivp;
}

ViewPort CreateCompatibleViewport( const PlugIn_ViewPort &pivp)
{
    //    Create a system ViewPort
    ViewPort vp;
    
    vp.clat =                   pivp.clat;                   // center point
    vp.clon =                   pivp.clon;
    vp.view_scale_ppm =         pivp.view_scale_ppm;
    vp.skew =                   pivp.skew;
    vp.rotation =               pivp.rotation;
    vp.chart_scale =            pivp.chart_scale;
    vp.pix_width =              pivp.pix_width;
    vp.pix_height =             pivp.pix_height;
    vp.rv_rect =                pivp.rv_rect;
    vp.b_quilt =                pivp.b_quilt;
    vp.m_projection_type =      pivp.m_projection_type;
 
    if(cc1)
        vp.ref_scale = cc1->GetVP().ref_scale;
    else
        vp.ref_scale = vp.chart_scale;
    
    vp.SetBoxes();
    vp.Validate();                 // This VP is valid
    
    return vp;
}


//------------------------------------------------------------------------------
//    NMEA Event Implementation
//    PlugIn Messaging scheme Event
//------------------------------------------------------------------------------

const wxEventType wxEVT_OCPN_MSG = wxNewEventType();

OCPN_MsgEvent::OCPN_MsgEvent( wxEventType commandType, int id )
:wxEvent(id, commandType)
{
}

OCPN_MsgEvent::~OCPN_MsgEvent( )
{
}

wxEvent* OCPN_MsgEvent::Clone() const
{
    OCPN_MsgEvent *newevent=new OCPN_MsgEvent(*this);
    newevent->m_MessageID=this->m_MessageID.c_str();  // this enforces a deep copy of the string data
    newevent->m_MessageText=this->m_MessageText.c_str();
    return newevent;
}

//------------------------------------------------------------------------------------------------
//
//          The PlugInToolbarToolContainer Implementation
//
//------------------------------------------------------------------------------------------------
PlugInToolbarToolContainer::PlugInToolbarToolContainer()
{
    bitmap_dusk = NULL;
    bitmap_night = NULL;
    bitmap_day = NULL;
    bitmap_Rollover = NULL;;
}

PlugInToolbarToolContainer::~PlugInToolbarToolContainer()
{
    delete bitmap_dusk;
    delete bitmap_night;
    delete bitmap_day;
    delete bitmap_Rollover;
}


//-----------------------------------------------------------------------------------------------------
//
//          The PlugIn Manager Implementation
//
//-----------------------------------------------------------------------------------------------------
PlugInManager *s_ppim;

PlugInManager::PlugInManager(MyFrame *parent)
{
    pParent = parent;
    s_ppim = this;

    MyFrame *pFrame = GetParentFrame();
    if(pFrame)
    {
        m_plugin_menu_item_id_next = pFrame->GetCanvasWindow()->GetNextContextMenuId();
        m_plugin_tool_id_next = pFrame->GetNextToolbarToolId();
    }
}

PlugInManager::~PlugInManager()
{
}


bool PlugInManager::LoadAllPlugIns(const wxString &plugin_dir, bool load_enabled, bool b_enable_blackdialog)
{
    m_benable_blackdialog = b_enable_blackdialog;
    
    m_plugin_location = plugin_dir;

    wxString msg(_T("PlugInManager searching for PlugIns in location "));
    msg += m_plugin_location;
    wxLogMessage(msg);

#ifdef __WXMSW__
    wxString pispec = _T("*_pi.dll");
#else
#ifdef __WXOSX__
    wxString pispec = _T("*_pi.dylib");
#else
    wxString pispec = _T("*_pi.so");
#endif
#endif

    if(!::wxDirExists(m_plugin_location))
    {
        msg = m_plugin_location;
        msg.Prepend(_T("   Directory "));
        msg.Append(_T(" does not exist."));
        wxLogMessage(msg);
        return false;
    }

    wxArrayString file_list;
        
    int get_flags =  wxDIR_FILES | wxDIR_DIRS;
#ifdef __WXMSW__
#ifdef _DEBUG
    get_flags =  wxDIR_FILES;
#endif        
#endif        

    bool ret = false; // return true if at least one new plugins gets loaded/unloaded
    wxDir::GetAllFiles( m_plugin_location, &file_list, pispec, get_flags );
    
    for(unsigned int i=0 ; i < file_list.GetCount() ; i++) {
        wxString file_name = file_list[i];
        wxString plugin_file = wxFileName(file_name).GetFullName();
        wxDateTime plugin_modification = wxFileName(file_name).GetModificationTime();

        // this gets called every time we switch to the plugins tab.
        // this allows plugins to be installed and enabled without restarting opencpn.
        // For this reason we must check that we didn't already load this plugin
        bool loaded = false;
        for(unsigned int i = 0 ; i < plugin_array.GetCount() ; i++)
        {
            PlugInContainer *pic = plugin_array.Item(i);
            if(pic->m_plugin_filename == plugin_file) {
                if(pic->m_plugin_modification != plugin_modification) {
                    // modification times don't match, reload plugin
                    plugin_array.Remove(pic);
                    i--;

                    DeactivatePlugIn(pic);
                    pic->m_destroy_fn(pic->m_pplugin);
                    
                    delete pic->m_plibrary;            // This will unload the PlugIn
                    delete pic;
                    ret = true;
                } else {
                    loaded = true;
                    break;
                }
            }
        }
        if(loaded)
            continue;

        //    Check the config file to see if this PlugIn is user-enabled
        wxString config_section = ( _T ( "/PlugIns/" ) );
        config_section += plugin_file;
        pConfig->SetPath ( config_section );
        bool enabled;
        pConfig->Read ( _T ( "bEnabled" ), &enabled, false );

        // only loading enabled plugins? check that it is enabled
        if(load_enabled && !enabled)
            continue;
            
        bool b_compat = CheckPluginCompatibility(file_name);
            
<<<<<<< HEAD
            if(!b_compat)
            {
                wxLogMessage(wxString::Format(_("    Incompatible PlugIn detected: %s"), file_name.c_str()));
                wxMessageBox(wxString::Format(_("The plugin %s is not compatible with this version of OpenCPN, please get an updated version."), plugin_file.c_str()));
            }
=======
        if(!b_compat)
        {
            wxLogMessage(wxString::Format(_("    Incompatible PlugIn detected: %s"), file_name.c_str()));
            wxMessageBox(wxString::Format(_("The plugin %s is not compatible with this version of OpenCPN, please get an updated version."), plugin_file.c_str()));
        }
>>>>>>> e592f29a
            
        PlugInContainer *pic = NULL;
        if(b_compat)
            pic = LoadPlugIn(file_name);
        if(pic)
        {
            if(pic->m_pplugin)
            {
                plugin_array.Add(pic);
                    
                //    The common name is available without initialization and startup of the PlugIn
                pic->m_common_name = pic->m_pplugin->GetCommonName();
                    
                pic->m_plugin_filename = plugin_file;
                pic->m_plugin_modification = plugin_modification;
                pic->m_bEnabled = enabled;
                if(pic->m_bEnabled)
                {
                    pic->m_cap_flag = pic->m_pplugin->Init();
                    pic->m_bInitState = true;
                }
                    
                pic->m_short_description = pic->m_pplugin->GetShortDescription();
                pic->m_long_description = pic->m_pplugin->GetLongDescription();
                pic->m_version_major = pic->m_pplugin->GetPlugInVersionMajor();
                pic->m_version_minor = pic->m_pplugin->GetPlugInVersionMinor();
                pic->m_bitmap = pic->m_pplugin->GetPlugInBitmap();

                ret = true;
            }
            else        // not loaded
            {
                wxString msg;
                msg.Printf(_T("    PlugInManager: Unloading invalid PlugIn, API version %d "), pic->m_api_version );
                wxLogMessage(msg);
                    
                pic->m_destroy_fn(pic->m_pplugin);
                    
                delete pic->m_plibrary;            // This will unload the PlugIn
                delete pic;
            }
        }
    }
    
    UpDateChartDataTypes();

    // Inform plugins of the current color scheme
    g_pi_manager->SetColorSchemeForAllPlugIns( global_color_scheme );
    
    return ret;
}

bool PlugInManager::CallLateInit(void)
{
    bool bret = true;

    for(unsigned int i = 0 ; i < plugin_array.GetCount() ; i++)
    {
        PlugInContainer *pic = plugin_array.Item(i);

        switch(pic->m_api_version)
        {
            case 110:
                if(pic->m_cap_flag & WANTS_LATE_INIT) {
                    wxString msg(_T("PlugInManager: Calling LateInit PlugIn: "));
                    msg += pic->m_plugin_file;
                    wxLogMessage(msg);

                    opencpn_plugin_110* ppi = dynamic_cast<opencpn_plugin_110*>(pic->m_pplugin);
                    ppi->LateInit();
                    }
                break;
        }
    }

    return bret;
}

void PlugInManager::SendVectorChartObjectInfo(const wxString &chart, const wxString &feature, const wxString &objname, double &lat, double &lon, double &scale, int &nativescale)
{
    wxString decouple_chart(chart);
    wxString decouple_feature(feature);
    wxString decouple_objname(objname);
    for(unsigned int i = 0 ; i < plugin_array.GetCount() ; i++)
    {
        PlugInContainer *pic = plugin_array.Item(i);
        if(pic->m_bEnabled && pic->m_bInitState)
        {
            if(pic->m_cap_flag & WANTS_VECTOR_CHART_OBJECT_INFO)
            {
                switch(pic->m_api_version)
                {
                case 112:
                case 113:
                {
                    opencpn_plugin_112 *ppi = dynamic_cast<opencpn_plugin_112 *>(pic->m_pplugin);
                    if(ppi)
                        ppi->SendVectorChartObjectInfo(decouple_chart, decouple_feature, decouple_objname, lat, lon, scale, nativescale);
                    break;
                }
                default:
                    break;
                }
            }
        }
    }
}


bool PlugInManager::UpdatePlugIns()
{
    bool bret = false;

    for(unsigned int i = 0 ; i < plugin_array.GetCount() ; i++)
    {
        PlugInContainer *pic = plugin_array.Item(i);

        if(pic->m_bEnabled && !pic->m_bInitState)
        {
            wxString msg(_T("PlugInManager: Initializing PlugIn: "));
            msg += pic->m_plugin_file;
            wxLogMessage(msg);

            pic->m_cap_flag = pic->m_pplugin->Init();
            pic->m_pplugin->SetDefaults();
            pic->m_bInitState = true;
            pic->m_short_description = pic->m_pplugin->GetShortDescription();
            pic->m_long_description = pic->m_pplugin->GetLongDescription();
            pic->m_version_major = pic->m_pplugin->GetPlugInVersionMajor();
            pic->m_version_minor = pic->m_pplugin->GetPlugInVersionMinor();
            pic->m_bitmap = pic->m_pplugin->GetPlugInBitmap();
            bret = true;
        }
        else if(!pic->m_bEnabled && pic->m_bInitState)
        {
            bret = DeactivatePlugIn(pic);

        }
    }

    UpDateChartDataTypes();

    return bret;
}


bool PlugInManager::UpDateChartDataTypes(void)
{
    bool bret = false;
    if(NULL == ChartData)
        return bret;

    for(unsigned int i = 0 ; i < plugin_array.GetCount() ; i++)
    {
        PlugInContainer *pic = plugin_array.Item(i);

        if((pic->m_cap_flag & INSTALLS_PLUGIN_CHART) || (pic->m_cap_flag & INSTALLS_PLUGIN_CHART_GL))
            bret = true;
    }

    if(bret)
        ChartData->UpdateChartClassDescriptorArray();

    return bret;
}


bool PlugInManager::DeactivatePlugIn(PlugInContainer *pic)
{
    bool bret = false;

    if(pic)
    {
        wxString msg(_T("PlugInManager: Deactivating PlugIn: "));
        msg += pic->m_plugin_file;
        wxLogMessage(msg);

        pic->m_pplugin->DeInit();

        //    Deactivate (Remove) any ToolbarTools added by this PlugIn
        for(unsigned int i=0; i < m_PlugInToolbarTools.GetCount(); i++)
        {
            PlugInToolbarToolContainer *pttc = m_PlugInToolbarTools.Item(i);

            if(pttc->m_pplugin == pic->m_pplugin)
            {
                m_PlugInToolbarTools.Remove(pttc);
                delete pttc;
            }
        }

        //    Deactivate (Remove) any ContextMenu items addded by this PlugIn
        for(unsigned int i=0; i < m_PlugInMenuItems.GetCount(); i++)
        {
            PlugInMenuItemContainer *pimis = m_PlugInMenuItems.Item(i);
            if(pimis->m_pplugin == pic->m_pplugin)
            {
                m_PlugInMenuItems.Remove(pimis);
                delete pimis;
            }
        }

        pic->m_bInitState = false;
        bret = true;
    }

    return bret;
}





bool PlugInManager::UpdateConfig()
{
    pConfig->SetPath(_T("/"));
//      if(pConfig->HasGroup( _T ( "PlugIns" )))
//               pConfig->DeleteGroup( _T ( "PlugIns" ) );


    for(unsigned int i = 0 ; i < plugin_array.GetCount() ; i++)
    {
        PlugInContainer *pic = plugin_array.Item(i);

        wxString config_section = ( _T ( "/PlugIns/" ) );
        config_section += pic->m_plugin_filename;
        pConfig->SetPath ( config_section );
        pConfig->Write ( _T ( "bEnabled" ), pic->m_bEnabled );
    }

    return true;
}

bool PlugInManager::UnLoadAllPlugIns()
{
    for(unsigned int i = 0 ; i < plugin_array.GetCount() ; i++)
    {
        PlugInContainer *pic = plugin_array.Item(i);
        wxString msg(_T("PlugInManager: UnLoading PlugIn: "));
        msg += pic->m_plugin_file;
        wxLogMessage(msg);

        pic->m_destroy_fn(pic->m_pplugin);

        delete pic->m_plibrary;            // This will unload the PlugIn

        pic->m_bInitState = false;

        delete pic;
    }
    return true;
}

bool PlugInManager::DeactivateAllPlugIns()
{
    for(unsigned int i = 0 ; i < plugin_array.GetCount() ; i++)
    {
        PlugInContainer *pic = plugin_array.Item(i);
        if(pic && pic->m_bEnabled && pic->m_bInitState)
            DeactivatePlugIn(pic);
    }
    return true;
}

#ifdef __WXMSW__
/*Convert Virtual Address to File Offset */
DWORD Rva2Offset(DWORD rva, PIMAGE_SECTION_HEADER psh, PIMAGE_NT_HEADERS pnt)
{
    size_t i = 0;
    PIMAGE_SECTION_HEADER pSeh;
    if (rva == 0)
    {
        return (rva);
    }
    pSeh = psh;
    for (i = 0; i < pnt->FileHeader.NumberOfSections; i++)
    {
        if (rva >= pSeh->VirtualAddress && rva < pSeh->VirtualAddress +
            pSeh->Misc.VirtualSize)
        {
            break;
        }
        pSeh++;
    }
    return (rva - pSeh->VirtualAddress + pSeh->PointerToRawData);
}
#endif

bool PlugInManager::CheckPluginCompatibility(wxString plugin_file)
{
    bool b_compat = true;

#ifdef __WXMSW__
    char strver[22]; //Enough space even for very big integers...
    sprintf(strver, "%i%i", wxMAJOR_VERSION, wxMINOR_VERSION);
    LPCWSTR fNmae = plugin_file.wc_str();
    HANDLE handle = CreateFile(fNmae, GENERIC_READ, 0, 0, OPEN_EXISTING, FILE_ATTRIBUTE_NORMAL, 0);
    DWORD byteread, size = GetFileSize(handle, NULL);
    PVOID virtualpointer = VirtualAlloc(NULL, size, MEM_COMMIT, PAGE_READWRITE);
    ReadFile(handle, virtualpointer, size, &byteread, NULL);
    CloseHandle(handle);
    // Get pointer to NT header
    PIMAGE_NT_HEADERS           ntheaders = (PIMAGE_NT_HEADERS)(PCHAR(virtualpointer) + PIMAGE_DOS_HEADER(virtualpointer)->e_lfanew);
    PIMAGE_SECTION_HEADER       pSech = IMAGE_FIRST_SECTION(ntheaders);//Pointer to first section header
    PIMAGE_IMPORT_DESCRIPTOR    pImportDescriptor; //Pointer to import descriptor 
    if (ntheaders->OptionalHeader.DataDirectory[IMAGE_DIRECTORY_ENTRY_IMPORT].Size != 0)/*if size of the table is 0 - Import Table does not exist */
    {
        pImportDescriptor = (PIMAGE_IMPORT_DESCRIPTOR)((DWORD_PTR)virtualpointer + \
            Rva2Offset(ntheaders->OptionalHeader.DataDirectory[IMAGE_DIRECTORY_ENTRY_IMPORT].VirtualAddress, pSech, ntheaders));
        LPSTR libname[256];
        size_t i = 0;
        // Walk until you reached an empty IMAGE_IMPORT_DESCRIPTOR
        while (pImportDescriptor->Name != NULL)
        {
            //Get the name of each DLL
            libname[i] = (PCHAR)((DWORD_PTR)virtualpointer + Rva2Offset(pImportDescriptor->Name, pSech, ntheaders));
            //wxMessageBox(wxString::Format(_T("%s"), libname[i]));
            if (strstr(libname[i], "wx") != NULL)
            {
                if (strstr(libname[i], strver) == NULL)
                    b_compat = false;
                break;
            }
            pImportDescriptor++; //advance to next IMAGE_IMPORT_DESCRIPTOR
            i++;
        }
    }
    else
    {
        wxLogMessage(wxString::Format(_T("No Import Table! in %s"), plugin_file.c_str()));
    }
    if (virtualpointer)
        VirtualFree(virtualpointer, size, MEM_DECOMMIT);
#endif
#ifdef __WXGTK__
    wxString cmd = _T("ldd ") + plugin_file;
    FILE *ldd = popen( cmd.mb_str(), "r" );
    if (ldd != NULL)
    {
        char buf[1024];
        
        char strver[22]; //Enough space even for very big integers...
        sprintf( strver, "%i.%i", wxMAJOR_VERSION, wxMINOR_VERSION );

        while( fscanf(ldd, "%s", buf) != EOF )
        {
            if( strstr(buf, "libwx") != NULL )
            {
                if(  strstr(buf, strver) == NULL )
                    b_compat = false;
                break;
            }
        }
        fclose(ldd);
    }
#endif // __WXGTK__

    return b_compat;
}

void PlugInManager::ShowDeferredBlacklistMessages()
{
    for( unsigned int i=0 ; i < m_deferred_blacklist_messages.GetCount() ; i++){
        OCPNMessageBox ( NULL, m_deferred_blacklist_messages.Item(i), wxString( _("OpenCPN Info") ), wxICON_INFORMATION | wxOK, 5 );  // 5 second timeout
    }
        
}

bool PlugInManager::CheckBlacklistedPlugin(opencpn_plugin* plugin)
{
    int len = sizeof(PluginBlacklist) / sizeof(BlackListedPlugin);
    int major = plugin->GetPlugInVersionMajor();
    int minor = plugin->GetPlugInVersionMinor();
    
#ifdef __WXMSW__
    wxString name = wxString::FromAscii(typeid(*plugin).name());
    name.Replace(_T("class "), wxEmptyString);
#else
    const std::type_info &ti = typeid(*plugin);
    int status;
    char *realname = abi::__cxa_demangle(ti.name(), 0, 0, &status);
    wxString name = wxString::FromAscii(realname);
    free(realname);
#endif // __WXMSW__
    for (int i = 0; i < len; i++) {
        if( ( PluginBlacklist[i].all_lower && name == PluginBlacklist[i].name && PluginBlacklist[i].version_major >= major && PluginBlacklist[i].version_minor >= minor ) ||
            ( !PluginBlacklist[i].all_lower && name == PluginBlacklist[i].name && PluginBlacklist[i].version_major == major && PluginBlacklist[i].version_minor == minor ) )
        {
            wxString msg;
            wxString msg1;
            if ( PluginBlacklist[i].hard ){
                msg = wxString::Format(_("PlugIn %s (%s), version %i.%i was detected.\n This version is known to be unstable and will not be loaded.\n Please update this PlugIn at the opencpn.org website."),
                                              PluginBlacklist[i].name.c_str(), plugin->GetCommonName().c_str(), major, minor), _("Blacklisted plugin detected...");
                msg1= wxString::Format(_T("    PlugIn %s (%s), version %i.%i was detected. Hard blacklisted. Not loaded."),
                                              PluginBlacklist[i].name.c_str(), plugin->GetCommonName().c_str(), major, minor);
            }
            else{
                msg = wxString::Format(_("PlugIn %s (%s), version %i.%i was detected.\n This version is known to be unstable.\n Please update this PlugIn at the opencpn.org website."),
                                              PluginBlacklist[i].name.c_str(), plugin->GetCommonName().c_str(), major, minor), _("Blacklisted plugin detected...");
                msg1= wxString::Format(_T("    PlugIn %s (%s), version %i.%i was detected. Soft blacklisted. Loaded."),
                                              PluginBlacklist[i].name.c_str(), plugin->GetCommonName().c_str(), major, minor);
            }
            
            wxLogMessage(msg1);
            if(m_benable_blackdialog)
                OCPNMessageBox ( NULL, msg, wxString( _("OpenCPN Info") ), wxICON_INFORMATION | wxOK, 5 );  // 5 second timeout
            else
                m_deferred_blacklist_messages.Add(msg);
            
            return PluginBlacklist[i].hard;
        }
    }
    return false;
}

PlugInContainer *PlugInManager::LoadPlugIn(wxString plugin_file)
{
    wxString msg(_T("PlugInManager: Loading PlugIn: "));
    msg += plugin_file;
    wxLogMessage(msg);

    PlugInContainer *pic = new PlugInContainer;
    pic->m_plugin_file = plugin_file;

    // load the library
    wxDynamicLibrary *plugin = new wxDynamicLibrary(plugin_file);
    pic->m_plibrary = plugin;     // Save a pointer to the wxDynamicLibrary for later deletion
    
    if( !wxIsReadable(plugin_file) )
    {
        msg = _("Unreadable PlugIn library detected, check the file permissions:\n");
        msg += plugin_file;
        msg += _T("\n\n");
        OCPNMessageBox ( NULL, msg, wxString( _("OpenCPN Info") ), wxICON_INFORMATION | wxOK, 10 );  // 10 second timeout
    }
    else if(!plugin->IsLoaded())
    {
        //  Look in the Blacklist, try to match a filename, to give some kind of message
        //  extract the probable plugin name
        wxFileName fn( plugin_file );
        wxString prob_pi_name;
        wxString name = fn.GetName();
        prob_pi_name = name;
        
#ifdef __WXGTK__
        prob_pi_name = name.Mid(3);     // lop off "lib"
#endif        
#ifdef __WXOSX__
        prob_pi_name = name.Mid(3);     // lop off "lib"
#endif        
        
        int len = sizeof(PluginBlacklist) / sizeof(BlackListedPlugin);
        for (int i = 0; i < len; i++) {
            wxString candidate = PluginBlacklist[i].name.Lower();
            if( prob_pi_name.Lower().EndsWith(candidate)){
                wxString msg = _("Incompatible PlugIn detected:\n");
                msg += plugin_file;
                msg += _T("\n\n");
                
                wxString msg1;
                msg1 = wxString::Format(_("PlugIn [ %s ] version %i.%i"),
                                        PluginBlacklist[i].name.c_str(),
                                        PluginBlacklist[i].version_major, PluginBlacklist[i].version_minor);
                msg += msg1;
                if(PluginBlacklist[i].all_lower)
                    msg += _(", and all previous versions,");
                msg += _(" is incompatible with this version of OpenCPN."),
                                        
                OCPNMessageBox ( NULL, msg, wxString( _("OpenCPN Info") ), wxICON_INFORMATION | wxOK, 10 );  // 10 second timeout
                break;
            }
        }
        
        
        
        wxString msg(_T("   PlugInManager: Cannot load library: "));
        msg += plugin_file;
        msg += _T(" ");
        wxLogMessage(msg);
        delete plugin;
        delete pic;
        return NULL;
    }


    // load the factory symbols
    create_t* create_plugin = (create_t*)plugin->GetSymbol(_T("create_pi"));
    if (NULL == create_plugin)
    {
        wxString msg(_T("   PlugInManager: Cannot load symbol create_pi: "));
        msg += plugin_file;
        wxLogMessage(msg);
        delete plugin;
        delete pic;
        return NULL;
    }

    destroy_t* destroy_plugin = (destroy_t*) plugin->GetSymbol(_T("destroy_pi"));
    pic->m_destroy_fn = destroy_plugin;
    if (NULL == destroy_plugin) {
        wxString msg(_T("   PlugInManager: Cannot load symbol destroy_pi: "));
        msg += plugin_file;
        wxLogMessage(msg);
        delete plugin;
        delete pic;
        return NULL;
    }


    // create an instance of the plugin class
    opencpn_plugin* plug_in = create_plugin(this);

    int api_major = plug_in->GetAPIVersionMajor();
    int api_minor = plug_in->GetAPIVersionMinor();
    int ver = (api_major * 100) + api_minor;
    pic->m_api_version = ver;

    int pi_major = plug_in->GetPlugInVersionMajor();
    int pi_minor = plug_in->GetPlugInVersionMinor();
    int pi_ver = (pi_major * 100) + pi_minor;
    
    if ( CheckBlacklistedPlugin(plug_in) ) {
        delete plugin;
        delete pic;
        return NULL;
    }

    switch(ver)
    {
    case 105:
        pic->m_pplugin = dynamic_cast<opencpn_plugin*>(plug_in);
        break;

    case 106:
        pic->m_pplugin = dynamic_cast<opencpn_plugin_16*>(plug_in);
        break;

    case 107:
        pic->m_pplugin = dynamic_cast<opencpn_plugin_17*>(plug_in);
        break;

    case 108:
        pic->m_pplugin = dynamic_cast<opencpn_plugin_18*>(plug_in);
        break;

    case 109:
        pic->m_pplugin = dynamic_cast<opencpn_plugin_19*>(plug_in);
        break;

    case 110:
        pic->m_pplugin = dynamic_cast<opencpn_plugin_110*>(plug_in);
        break;
        
    case 111:
        pic->m_pplugin = dynamic_cast<opencpn_plugin_111*>(plug_in);
        break;
        
    case 112:
        pic->m_pplugin = dynamic_cast<opencpn_plugin_112*>(plug_in);
        break;

    case 113:
        pic->m_pplugin = dynamic_cast<opencpn_plugin_113*>(plug_in);
        break;
        
    default:
        break;
    }

    if(pic->m_pplugin)
    {
        msg = _T("  ");
        msg += plugin_file;
        wxString msg1;
        msg1.Printf(_T("\n              API Version detected: %d"), ver);
        msg += msg1;
        msg1.Printf(_T("\n              PlugIn Version detected: %d"), pi_ver);
        msg += msg1;
        wxLogMessage(msg);
    }
    else
    {
        msg = _T("    ");
        msg += plugin_file;
        wxString msg1 = _T(" cannot be loaded");
        msg += msg1;
        wxLogMessage(msg);
    }

    return pic;
}

bool PlugInManager::RenderAllCanvasOverlayPlugIns( ocpnDC &dc, const ViewPort &vp)
{
    for(unsigned int i = 0 ; i < plugin_array.GetCount() ; i++)
    {
        PlugInContainer *pic = plugin_array.Item(i);
        if(pic->m_bEnabled && pic->m_bInitState)
        {
            if(pic->m_cap_flag & WANTS_OVERLAY_CALLBACK)
            {
                PlugIn_ViewPort pivp = CreatePlugInViewport( vp );

                wxDC *pdc = dc.GetDC();
                if(pdc)                       // not in OpenGL mode
                {
                    switch(pic->m_api_version)
                    {
                    case 106:
                    {
                        opencpn_plugin_16 *ppi = dynamic_cast<opencpn_plugin_16 *>(pic->m_pplugin);
                        if(ppi)
                            ppi->RenderOverlay(*pdc, &pivp);
                        break;
                    }
                    case 107:
                    {
                        opencpn_plugin_17 *ppi = dynamic_cast<opencpn_plugin_17 *>(pic->m_pplugin);
                        if(ppi)
                            ppi->RenderOverlay(*pdc, &pivp);
                        break;
                    }
                    case 108:
                    case 109:
                    case 110:
                    case 111:
                    case 112:
                    case 113:
                    {
                        opencpn_plugin_18 *ppi = dynamic_cast<opencpn_plugin_18 *>(pic->m_pplugin);
                        if(ppi)
                            ppi->RenderOverlay(*pdc, &pivp);
                        break;
                    }

                    default:
                        break;
                    }
                }
                else
                {
                    //    If in OpenGL mode, and the PlugIn has requested OpenGL render callbacks,
                    //    then there is no need to render by wxDC here.
                    if(pic->m_cap_flag & WANTS_OPENGL_OVERLAY_CALLBACK)
                        continue;


                    if((m_cached_overlay_bm.GetWidth() != vp.pix_width) || (m_cached_overlay_bm.GetHeight() != vp.pix_height))
                        m_cached_overlay_bm.Create(vp.pix_width, vp.pix_height, -1);

                    wxMemoryDC mdc;
                    mdc.SelectObject ( m_cached_overlay_bm );
                    mdc.SetBackground ( *wxBLACK_BRUSH );
                    mdc.Clear();


                    bool b_rendered = false;

                    switch(pic->m_api_version)
                    {
                    case 106:
                    {
                        opencpn_plugin_16 *ppi = dynamic_cast<opencpn_plugin_16 *>(pic->m_pplugin);
                        if(ppi)
                            b_rendered = ppi->RenderOverlay(mdc, &pivp);
                        break;
                    }
                    case 107:
                    {
                        opencpn_plugin_17 *ppi = dynamic_cast<opencpn_plugin_17 *>(pic->m_pplugin);
                        if(ppi)
                            b_rendered = ppi->RenderOverlay(mdc, &pivp);
                        break;
                    }
                    case 108:
                    case 109:
                    case 110:
                    case 111:
                    case 112:
                    case 113:
                    {
                        opencpn_plugin_18 *ppi = dynamic_cast<opencpn_plugin_18 *>(pic->m_pplugin);
                        if(ppi)
                            b_rendered = ppi->RenderOverlay(mdc, &pivp);
                        break;
                    }

                    default:
                    {
                        b_rendered = pic->m_pplugin->RenderOverlay(&mdc, &pivp);
                        break;
                    }
                    }

                    mdc.SelectObject(wxNullBitmap);

                    if(b_rendered)
                    {
                        wxMask *p_msk = new wxMask(m_cached_overlay_bm, wxColour(0,0,0));
                        m_cached_overlay_bm.SetMask(p_msk);

                        dc.DrawBitmap(m_cached_overlay_bm, 0, 0, true);
                    }
                }
            }
            else if(pic->m_cap_flag & WANTS_OPENGL_OVERLAY_CALLBACK)
            {
            }

        }
    }

    return true;
}

bool PlugInManager::RenderAllGLCanvasOverlayPlugIns( wxGLContext *pcontext, const ViewPort &vp)
{
    for(unsigned int i = 0 ; i < plugin_array.GetCount() ; i++)
    {
        PlugInContainer *pic = plugin_array.Item(i);
        if(pic->m_bEnabled && pic->m_bInitState)
        {
            if(pic->m_cap_flag & WANTS_OPENGL_OVERLAY_CALLBACK)
            {
                PlugIn_ViewPort pivp = CreatePlugInViewport( vp );

                switch(pic->m_api_version)
                {
                case 107:
                {
                    opencpn_plugin_17 *ppi = dynamic_cast<opencpn_plugin_17 *>(pic->m_pplugin);
                    if(ppi)
                        ppi->RenderGLOverlay(pcontext, &pivp);
                    break;
                }

                case 108:
                case 109:
                case 110:
                case 111:
                case 112:
                case 113:
                {
                    opencpn_plugin_18 *ppi = dynamic_cast<opencpn_plugin_18 *>(pic->m_pplugin);
                    if(ppi)
                        ppi->RenderGLOverlay(pcontext, &pivp);
                    break;
                }
                default:
                    break;
                }
            }
        }
    }

    return true;
}

bool PlugInManager::SendMouseEventToPlugins( wxMouseEvent &event)
{
    bool bret = false;
    for(unsigned int i = 0 ; i < plugin_array.GetCount() ; i++)
    {
        PlugInContainer *pic = plugin_array.Item(i);
        if(pic->m_bEnabled && pic->m_bInitState)
        {
            if(pic->m_cap_flag & WANTS_MOUSE_EVENTS){
            {
                switch(pic->m_api_version)
                {
                    case 112:
                    case 113:
                    {
                        opencpn_plugin_112 *ppi = dynamic_cast<opencpn_plugin_112*>(pic->m_pplugin);
                            if(ppi)
                                if(ppi->MouseEventHook( event ))
                                    bret = true;
                            break;
                        }
                        
                        default:
                            break;
                    }
                }
            }
        }
    }
    
    return bret;;
}

bool PlugInManager::SendKeyEventToPlugins( wxKeyEvent &event)
{
    bool bret = false;
    for(unsigned int i = 0 ; i < plugin_array.GetCount() ; i++)
    {
        PlugInContainer *pic = plugin_array.Item(i);
        if(pic->m_bEnabled && pic->m_bInitState)
        {
            if(pic->m_cap_flag & WANTS_KEYBOARD_EVENTS){
                {
                    switch(pic->m_api_version)
                    {
                        case 113:
                        {
                            opencpn_plugin_113 *ppi = dynamic_cast<opencpn_plugin_113*>(pic->m_pplugin);
                            if(ppi)
                                if(ppi->KeyboardEventHook( event ))
                                    bret = true;
                                break;
                        }
                        
                        default:
                            break;
                    }
                }
            }
        }
    }
    
    return bret;;
}


void PlugInManager::SendViewPortToRequestingPlugIns( ViewPort &vp )
{
    for(unsigned int i = 0 ; i < plugin_array.GetCount() ; i++)
    {
        PlugInContainer *pic = plugin_array.Item(i);
        if(pic->m_bEnabled && pic->m_bInitState)
        {
            if(pic->m_cap_flag & WANTS_ONPAINT_VIEWPORT)
            {
                PlugIn_ViewPort pivp = CreatePlugInViewport( vp );
                pic->m_pplugin->SetCurrentViewPort(pivp);
            }
        }
    }
}

void PlugInManager::SendCursorLatLonToAllPlugIns( double lat, double lon)
{
    for(unsigned int i = 0 ; i < plugin_array.GetCount() ; i++)
    {
        PlugInContainer *pic = plugin_array.Item(i);
        if(pic->m_bEnabled && pic->m_bInitState)
        {
            if(pic->m_cap_flag & WANTS_CURSOR_LATLON)
                pic->m_pplugin->SetCursorLatLon(lat, lon);
        }
    }
}

void NotifySetupOptionsPlugin( PlugInContainer *pic )
{
    if(pic->m_bEnabled && pic->m_bInitState)
    {
        if(pic->m_cap_flag & INSTALLS_TOOLBOX_PAGE)
        {
            switch(pic->m_api_version)
            {
            case 109:
            case 110:
            case 111:
            case 112:
            case 113:
            {
                opencpn_plugin_19 *ppi = dynamic_cast<opencpn_plugin_19 *>(pic->m_pplugin);
                if(ppi) {
                    ppi->OnSetupOptions();
                    pic->m_bToolboxPanel = true;
                }
                break;
            }
            default:
                break;
            }
        }
    }
}

void PlugInManager::NotifySetupOptions()
{
    for(unsigned int i = 0 ; i < plugin_array.GetCount() ; i++)
    {
        PlugInContainer *pic = plugin_array.Item(i);
        NotifySetupOptionsPlugin( pic );
    }
}

void PlugInManager::CloseAllPlugInPanels( int ok_apply_cancel)
{
    for(unsigned int i = 0 ; i < plugin_array.GetCount() ; i++)
    {
        PlugInContainer *pic = plugin_array.Item(i);
        if(pic->m_bEnabled && pic->m_bInitState)
        {
            if((pic->m_cap_flag & INSTALLS_TOOLBOX_PAGE) && ( pic->m_bToolboxPanel))
            {
                pic->m_pplugin->OnCloseToolboxPanel(0, ok_apply_cancel);
                pic->m_bToolboxPanel = false;
            }
        }
    }

}

int PlugInManager::AddCanvasContextMenuItem(wxMenuItem *pitem, opencpn_plugin *pplugin )
{
    PlugInMenuItemContainer *pmic = new PlugInMenuItemContainer;
    pmic->pmenu_item = pitem;
    pmic->m_pplugin = pplugin;
    pmic->id = pitem->GetId()==wxID_SEPARATOR?wxID_SEPARATOR:m_plugin_menu_item_id_next;
    pmic->b_viz = true;
    pmic->b_grey = false;

    m_PlugInMenuItems.Add(pmic);

    m_plugin_menu_item_id_next++;

    return pmic->id;
}




void PlugInManager::RemoveCanvasContextMenuItem(int item)
{
    for(unsigned int i=0; i < m_PlugInMenuItems.GetCount(); i++)
    {
        PlugInMenuItemContainer *pimis = m_PlugInMenuItems.Item(i);
        {
            if(pimis->id == item)
            {
                m_PlugInMenuItems.Remove(pimis);
                delete pimis;
                break;
            }
        }
    }
}

void PlugInManager::SetCanvasContextMenuItemViz(int item, bool viz)
{
    for(unsigned int i=0; i < m_PlugInMenuItems.GetCount(); i++)
    {
        PlugInMenuItemContainer *pimis = m_PlugInMenuItems.Item(i);
        {
            if(pimis->id == item)
            {
                pimis->b_viz = viz;
                break;
            }
        }
    }
}

void PlugInManager::SetCanvasContextMenuItemGrey(int item, bool grey)
{
    for(unsigned int i=0; i < m_PlugInMenuItems.GetCount(); i++)
    {
        PlugInMenuItemContainer *pimis = m_PlugInMenuItems.Item(i);
        {
            if(pimis->id == item)
            {
                pimis->b_grey = grey;
                break;
            }
        }
    }
}

void PlugInManager::SendNMEASentenceToAllPlugIns(const wxString &sentence)
{
    wxString decouple_sentence(sentence); // decouples 'const wxString &' and 'wxString &' to keep bin compat for plugins
    for(unsigned int i = 0 ; i < plugin_array.GetCount() ; i++)
    {
        PlugInContainer *pic = plugin_array.Item(i);
        if(pic->m_bEnabled && pic->m_bInitState)
        {
            if(pic->m_cap_flag & WANTS_NMEA_SENTENCES)
                pic->m_pplugin->SetNMEASentence(decouple_sentence);
        }
    }
}

void PlugInManager::SendJSONMessageToAllPlugins(const wxString &message_id, wxJSONValue v)
{
    wxJSONWriter w;
    wxString out;
    w.Write(v, out);
    SendMessageToAllPlugins(message_id,out);
//   wxLogMessage(message_id);
//   wxLogMessage(out);
}

void PlugInManager::SendMessageToAllPlugins(const wxString &message_id, const wxString &message_body)
{
    wxString decouple_message_id(message_id); // decouples 'const wxString &' and 'wxString &' to keep bin compat for plugins
    wxString decouple_message_body(message_body); // decouples 'const wxString &' and 'wxString &' to keep bin compat for plugins
    for(unsigned int i = 0 ; i < plugin_array.GetCount() ; i++)
    {
        PlugInContainer *pic = plugin_array.Item(i);
        if(pic->m_bEnabled && pic->m_bInitState)
        {
            if(pic->m_cap_flag & WANTS_PLUGIN_MESSAGING)
            {
                switch(pic->m_api_version)
                {
                case 106:
                {
                    opencpn_plugin_16 *ppi = dynamic_cast<opencpn_plugin_16 *>(pic->m_pplugin);
                    if(ppi)
                        ppi->SetPluginMessage(decouple_message_id, decouple_message_body);
                    break;
                }
                case 107:
                {
                    opencpn_plugin_17 *ppi = dynamic_cast<opencpn_plugin_17 *>(pic->m_pplugin);
                    if(ppi)
                        ppi->SetPluginMessage(decouple_message_id, decouple_message_body);
                    break;
                }
                case 108:
                case 109:
                case 110:
                case 111:
                case 112:
                case 113:
                {
                    opencpn_plugin_18 *ppi = dynamic_cast<opencpn_plugin_18 *>(pic->m_pplugin);
                    if(ppi)
                        ppi->SetPluginMessage(decouple_message_id, decouple_message_body);
                    break;
                }
                default:
                    break;
                }
            }
        }
    }
}


void PlugInManager::SendAISSentenceToAllPlugIns(const wxString &sentence)
{
    wxString decouple_sentence(sentence); // decouples 'const wxString &' and 'wxString &' to keep bin compat for plugins
    for(unsigned int i = 0 ; i < plugin_array.GetCount() ; i++)
    {
        PlugInContainer *pic = plugin_array.Item(i);
        if(pic->m_bEnabled && pic->m_bInitState)
        {
            if(pic->m_cap_flag & WANTS_AIS_SENTENCES)
                pic->m_pplugin->SetAISSentence(decouple_sentence);
        }
    }
}

void PlugInManager::SendPositionFixToAllPlugIns(GenericPosDatEx *ppos)
{
    //    Send basic position fix
    PlugIn_Position_Fix pfix;
    pfix.Lat = ppos->kLat;
    pfix.Lon = ppos->kLon;
    pfix.Cog = ppos->kCog;
    pfix.Sog = ppos->kSog;
    pfix.Var = ppos->kVar;
    pfix.FixTime = ppos->FixTime;
    pfix.nSats = ppos->nSats;

    for(unsigned int i = 0 ; i < plugin_array.GetCount() ; i++)
    {
        PlugInContainer *pic = plugin_array.Item(i);
        if(pic->m_bEnabled && pic->m_bInitState)
        {
            if(pic->m_cap_flag & WANTS_NMEA_EVENTS)
                pic->m_pplugin->SetPositionFix(pfix);
        }
    }

    //    Send extended position fix to PlugIns at API 108 and later
    PlugIn_Position_Fix_Ex pfix_ex;
    pfix_ex.Lat = ppos->kLat;
    pfix_ex.Lon = ppos->kLon;
    pfix_ex.Cog = ppos->kCog;
    pfix_ex.Sog = ppos->kSog;
    pfix_ex.Var = ppos->kVar;
    pfix_ex.FixTime = ppos->FixTime;
    pfix_ex.nSats = ppos->nSats;
    pfix_ex.Hdt = ppos->kHdt;
    pfix_ex.Hdm = ppos->kHdm;

    for(unsigned int i = 0 ; i < plugin_array.GetCount() ; i++)
    {
        PlugInContainer *pic = plugin_array.Item(i);
        if(pic->m_bEnabled && pic->m_bInitState)
        {
            if(pic->m_cap_flag & WANTS_NMEA_EVENTS)
            {
                switch(pic->m_api_version)
                {
                case 108:
                case 109:
                case 110:
                case 111:
                case 112:
                case 113:
                {
                    opencpn_plugin_18 *ppi = dynamic_cast<opencpn_plugin_18 *>(pic->m_pplugin);
                    if(ppi)
                        ppi->SetPositionFixEx(pfix_ex);
                    break;
                }

                default:
                    break;
                }
            }
        }
    }
}

void PlugInManager::SendResizeEventToAllPlugIns(int x, int y)
{
    for(unsigned int i = 0 ; i < plugin_array.GetCount() ; i++)
    {
        PlugInContainer *pic = plugin_array.Item(i);
        if(pic->m_bEnabled && pic->m_bInitState)
            pic->m_pplugin->ProcessParentResize(x, y);
    }
}

void PlugInManager::SetColorSchemeForAllPlugIns(ColorScheme cs)
{
    for(unsigned int i = 0 ; i < plugin_array.GetCount() ; i++)
    {
        PlugInContainer *pic = plugin_array.Item(i);
        if(pic->m_bEnabled && pic->m_bInitState)
            pic->m_pplugin->SetColorScheme((PI_ColorScheme)cs);
    }
}

void PlugInManager::NotifyAuiPlugIns(void)
{
    for(unsigned int i = 0 ; i < plugin_array.GetCount() ; i++)
    {
        PlugInContainer *pic = plugin_array.Item(i);
        if(pic->m_bEnabled && pic->m_bInitState && (pic->m_cap_flag & USES_AUI_MANAGER))
            pic->m_pplugin->UpdateAuiStatus();
    }
}

int PlugInManager::AddToolbarTool(wxString label, wxBitmap *bitmap, wxBitmap *bmpDisabled, wxItemKind kind,
                                  wxString shortHelp, wxString longHelp, wxObject *clientData, int position,
                                  int tool_sel, opencpn_plugin *pplugin )
{
    PlugInToolbarToolContainer *pttc = new PlugInToolbarToolContainer;
    pttc->label = label;

    if( !bitmap->IsOk() ) {
        ocpnStyle::Style*style = g_StyleManager->GetCurrentStyle();
        pttc->bitmap_day = new wxBitmap( style->GetIcon( _T("default_pi") ));
    } else {
        //  Force a non-reference copy of the bitmap from the PlugIn
        pttc->bitmap_day = new wxBitmap(*bitmap);
        pttc->bitmap_day->UnShare();
    }

    pttc->bitmap_Rollover = new wxBitmap(*pttc->bitmap_day);
    pttc->bitmap_Rollover->UnShare();

    pttc->bitmap_dusk = BuildDimmedToolBitmap(pttc->bitmap_day, 128);
    pttc->bitmap_night = BuildDimmedToolBitmap(pttc->bitmap_day, 32);
    
    pttc->kind = kind;
    pttc->shortHelp = shortHelp;
    pttc->longHelp = longHelp;
    pttc->clientData = clientData;
    pttc->position = position;
    pttc->m_pplugin = pplugin;
    pttc->tool_sel = tool_sel;
    pttc->b_viz = true;
    pttc->b_toggle = false;
    pttc->id = m_plugin_tool_id_next;



    m_PlugInToolbarTools.Add(pttc);

    m_plugin_tool_id_next++;

    return pttc->id;
}

void PlugInManager::RemoveToolbarTool(int tool_id)
{
    for(unsigned int i=0; i < m_PlugInToolbarTools.GetCount(); i++)
    {
        PlugInToolbarToolContainer *pttc = m_PlugInToolbarTools.Item(i);
        {
            if(pttc->id == tool_id)
            {
                m_PlugInToolbarTools.Remove(pttc);
                delete pttc;
                break;
            }
        }
    }

    pParent->RequestNewToolbar();
}

void PlugInManager::SetToolbarToolViz(int item, bool viz)
{
    for(unsigned int i=0; i < m_PlugInToolbarTools.GetCount(); i++)
    {
        PlugInToolbarToolContainer *pttc = m_PlugInToolbarTools.Item(i);
        {
            if(pttc->id == item)
            {
                pttc->b_viz = viz;
                
                //      Apply the change      
                pParent->RequestNewToolbar();
                
                break;
            }
        }
    }
}

void PlugInManager::SetToolbarItemState(int item, bool toggle)
{
    for(unsigned int i=0; i < m_PlugInToolbarTools.GetCount(); i++)
    {
        PlugInToolbarToolContainer *pttc = m_PlugInToolbarTools.Item(i);
        {
            if(pttc->id == item)
            {
                pttc->b_toggle = toggle;
                pParent->SetToolbarItemState(item, toggle);
                break;
            }
        }
    }
}

void PlugInManager::SetToolbarItemBitmaps(int item, wxBitmap *bitmap, wxBitmap *bmpRollover)
{
    for(unsigned int i=0; i < m_PlugInToolbarTools.GetCount(); i++)
    {
        PlugInToolbarToolContainer *pttc = m_PlugInToolbarTools.Item(i);
        {
            if(pttc->id == item)
            {
                delete pttc->bitmap_day;
                delete pttc->bitmap_dusk;
                delete pttc->bitmap_night;
                delete pttc->bitmap_Rollover;

                if( !bitmap->IsOk() ) {
                    ocpnStyle::Style*style = g_StyleManager->GetCurrentStyle();
                    pttc->bitmap_day = new wxBitmap( style->GetIcon( _T("default_pi") ));
                } else {
                    //  Force a non-reference copy of the bitmap from the PlugIn
                    pttc->bitmap_day = new wxBitmap(*bitmap);
                    pttc->bitmap_day->UnShare();
                }

                if( !bmpRollover->IsOk() ) {
                    ocpnStyle::Style*style = g_StyleManager->GetCurrentStyle();
                    pttc->bitmap_Rollover = new wxBitmap( style->GetIcon( _T("default_pi") ));
                } else {
                    //  Force a non-reference copy of the bitmap from the PlugIn
                    pttc->bitmap_Rollover = new wxBitmap(*bmpRollover);
                    pttc->bitmap_Rollover->UnShare();
                }
                
                pttc->bitmap_dusk = BuildDimmedToolBitmap(pttc->bitmap_day, 128);
                pttc->bitmap_night = BuildDimmedToolBitmap(pttc->bitmap_day, 32);

                pParent->SetToolbarItemBitmaps(item, pttc->bitmap_day, pttc->bitmap_Rollover);
                break;
            }
        }
    }

}

opencpn_plugin *PlugInManager::FindToolOwner(const int id)
{
    for(unsigned int i = 0 ; i < m_PlugInToolbarTools.GetCount() ; i++) {
        PlugInToolbarToolContainer *pc = m_PlugInToolbarTools.Item(i);
        if(id == pc->id)
            return pc->m_pplugin;
    }

    return NULL;
}

wxString PlugInManager::GetToolOwnerCommonName(const int id)
{
    opencpn_plugin *ppi = FindToolOwner(id);
    if(ppi) {
        for(unsigned int i = 0 ; i < plugin_array.GetCount() ; i++) {
            PlugInContainer *pic = plugin_array.Item(i);
            if(pic && (pic->m_pplugin == ppi)) return pic->m_common_name;
        }
    }

    return wxEmptyString;
}




wxString PlugInManager::GetLastError()
{
    return m_last_error_string;
}

wxBitmap *PlugInManager::BuildDimmedToolBitmap(wxBitmap *pbmp_normal, unsigned char dim_ratio)
{
    wxImage img_dup = pbmp_normal->ConvertToImage();

    if( !img_dup.IsOk() ) return NULL;

    if(dim_ratio < 200)
    {
        //  Create a dimmed version of the image/bitmap
        int gimg_width = img_dup.GetWidth();
        int gimg_height = img_dup.GetHeight();

        double factor = (double)(dim_ratio) / 256.0;

        for(int iy=0 ; iy < gimg_height ; iy++)
        {
            for(int ix=0 ; ix < gimg_width ; ix++)
            {
                if(!img_dup.IsTransparent(ix, iy))
                {
                    wxImage::RGBValue rgb(img_dup.GetRed(ix, iy), img_dup.GetGreen(ix, iy), img_dup.GetBlue(ix, iy));
                    wxImage::HSVValue hsv = wxImage::RGBtoHSV(rgb);
                    hsv.value = hsv.value * factor;
                    wxImage::RGBValue nrgb = wxImage::HSVtoRGB(hsv);
                    img_dup.SetRGB(ix, iy, nrgb.red, nrgb.green, nrgb.blue);
                }
            }
        }
    }

    //  Make a bitmap
    wxBitmap *ptoolBarBitmap;

#ifdef __WXMSW__
    wxBitmap tbmp(img_dup.GetWidth(),img_dup.GetHeight(),-1);
    wxMemoryDC dwxdc;
    dwxdc.SelectObject(tbmp);

    ptoolBarBitmap = new wxBitmap(img_dup, (wxDC &)dwxdc);
#else
    ptoolBarBitmap = new wxBitmap(img_dup);
#endif

    // store it
    return ptoolBarBitmap;
}


wxArrayString PlugInManager::GetPlugInChartClassNameArray(void)
{
    wxArrayString array;
    for(unsigned int i = 0 ; i < plugin_array.GetCount() ; i++)
    {
        PlugInContainer *pic = plugin_array.Item(i);
        if(pic->m_bEnabled && pic->m_bInitState &&
            ((pic->m_cap_flag & INSTALLS_PLUGIN_CHART) || (pic->m_cap_flag & INSTALLS_PLUGIN_CHART_GL)) )
        {
            wxArrayString carray = pic->m_pplugin->GetDynamicChartClassNameArray();

            for(unsigned int j = 0 ; j < carray.GetCount() ; j++)
                array.Add(carray.Item(j));

        }
    }

    //    Scrub the list for duplicates
    //    Corrects a flaw in BSB4 and NVC PlugIns
    unsigned int j=0;
    while(j < array.GetCount())
    {
        wxString test = array.Item(j);
        unsigned int k = j+1;
        while(k < array.GetCount())
        {
            if(test == array.Item(k))
            {
                array.RemoveAt(k);
                j = -1;
                break;
            }
            else
                k++;
        }

        j++;
    }


    return array;
}



//----------------------------------------------------------------------------------------------------------
//    The PlugIn CallBack API Implementation
//    The definitions of this API are found in ocpn_plugin.h
//----------------------------------------------------------------------------------------------------------


int InsertPlugInTool(wxString label, wxBitmap *bitmap, wxBitmap *bmpDisabled, wxItemKind kind,
                     wxString shortHelp, wxString longHelp, wxObject *clientData, int position,
                     int tool_sel, opencpn_plugin *pplugin)
{
    if(s_ppim)
        return s_ppim->AddToolbarTool(label, bitmap, bmpDisabled, kind,
                                      shortHelp, longHelp, clientData, position,
                                      tool_sel, pplugin );
    else
        return -1;
}


void  RemovePlugInTool(int tool_id)
{
    if(s_ppim)
        s_ppim->RemoveToolbarTool(tool_id);
}

void SetToolbarToolViz(int item, bool viz)
{
    if(s_ppim)
        s_ppim->SetToolbarToolViz(item, viz);
}

void SetToolbarItemState(int item, bool toggle)
{
    if(s_ppim)
        s_ppim->SetToolbarItemState(item, toggle);
}

void SetToolbarToolBitmaps(int item, wxBitmap *bitmap, wxBitmap *bmprollover)
{
    if(s_ppim)
        s_ppim->SetToolbarItemBitmaps(item, bitmap, bmprollover);
}

int AddCanvasContextMenuItem(wxMenuItem *pitem, opencpn_plugin *pplugin )
{
    if(s_ppim)
        return s_ppim->AddCanvasContextMenuItem(pitem, pplugin );
    else
        return -1;
}


void SetCanvasContextMenuItemViz(int item, bool viz)
{
    if(s_ppim)
        s_ppim->SetCanvasContextMenuItemViz(item, viz);
}

void SetCanvasContextMenuItemGrey(int item, bool grey)
{
    if(s_ppim)
        s_ppim->SetCanvasContextMenuItemGrey(item, grey);
}


void RemoveCanvasContextMenuItem(int item)
{
    if(s_ppim)
        s_ppim->RemoveCanvasContextMenuItem(item);
}




wxFileConfig *GetOCPNConfigObject(void)
{
    if(s_ppim)
        return pConfig;         // return the global application config object
    else
        return NULL;
}

wxWindow *GetOCPNCanvasWindow()
{
    wxWindow *pret = NULL;
    if(s_ppim)
    {
        MyFrame *pFrame = s_ppim->GetParentFrame();
        pret = (wxWindow *)pFrame->GetCanvasWindow();
    }
    return pret;
}

void RequestRefresh(wxWindow *win)
{
    if(win)
        win->Refresh();
}

void GetCanvasPixLL(PlugIn_ViewPort *vp, wxPoint *pp, double lat, double lon)
{
    //    Make enough of an application viewport to run its method....
    ViewPort ocpn_vp;
    ocpn_vp.clat = vp->clat;
    ocpn_vp.clon = vp->clon;
    ocpn_vp.m_projection_type = vp->m_projection_type;
    ocpn_vp.view_scale_ppm = vp->view_scale_ppm;
    ocpn_vp.skew = vp->skew;
    ocpn_vp.rotation = vp->rotation;
    ocpn_vp.pix_width = vp->pix_width;
    ocpn_vp.pix_height = vp->pix_height;

    wxPoint ret = ocpn_vp.GetPixFromLL(lat, lon);
    pp->x = ret.x;
    pp->y = ret.y;
}

void GetDoubleCanvasPixLL(PlugIn_ViewPort *vp, wxPoint2DDouble *pp, double lat, double lon)
{
    //    Make enough of an application viewport to run its method....
    ViewPort ocpn_vp;
    ocpn_vp.clat = vp->clat;
    ocpn_vp.clon = vp->clon;
    ocpn_vp.m_projection_type = vp->m_projection_type;
    ocpn_vp.view_scale_ppm = vp->view_scale_ppm;
    ocpn_vp.skew = vp->skew;
    ocpn_vp.rotation = vp->rotation;
    ocpn_vp.pix_width = vp->pix_width;
    ocpn_vp.pix_height = vp->pix_height;

    *pp = ocpn_vp.GetDoublePixFromLL(lat, lon);
}

void GetCanvasLLPix( PlugIn_ViewPort *vp, wxPoint p, double *plat, double *plon)
{
    //    Make enough of an application viewport to run its method....
    ViewPort ocpn_vp;
    ocpn_vp.clat = vp->clat;
    ocpn_vp.clon = vp->clon;
    ocpn_vp.m_projection_type = vp->m_projection_type;
    ocpn_vp.view_scale_ppm = vp->view_scale_ppm;
    ocpn_vp.skew = vp->skew;
    ocpn_vp.rotation = vp->rotation;
    ocpn_vp.pix_width = vp->pix_width;
    ocpn_vp.pix_height = vp->pix_height;

    return ocpn_vp.GetLLFromPix( p, plat, plon);
}

bool GetGlobalColor(wxString colorName, wxColour *pcolour)
{
    wxColour c = GetGlobalColor(colorName);
    *pcolour = c;

    return true;
}

wxFont *OCPNGetFont(wxString TextElement, int default_size)
{
    return FontMgr::Get().GetFont(TextElement, default_size);
}

wxString *GetpSharedDataLocation(void)
{
    return g_Platform->GetSharedDataDirPtr();
}

wxString *GetpPrivateApplicationDataLocation(void)
{
    return g_Platform->GetPrivateDataDirPtr();
}



ArrayOfPlugIn_AIS_Targets *GetAISTargetArray(void)
{
    if ( !g_pAIS )
        return NULL;


    ArrayOfPlugIn_AIS_Targets *pret = new ArrayOfPlugIn_AIS_Targets;

    //      Iterate over the AIS Target Hashmap
    AIS_Target_Hash::iterator it;

    AIS_Target_Hash *current_targets = g_pAIS->GetTargetList();

    for ( it = ( *current_targets ).begin(); it != ( *current_targets ).end(); ++it )
    {
        AIS_Target_Data *td = it->second;
        PlugIn_AIS_Target *ptarget = Create_PI_AIS_Target(td);
        pret->Add(ptarget);
    }

//  Test one alarm target
#if 0
    AIS_Target_Data td;
    td.n_alarm_state = AIS_ALARM_SET;
    PlugIn_AIS_Target *ptarget = Create_PI_AIS_Target(&td);
    pret->Add(ptarget);
#endif
    return pret;
}


wxAuiManager *GetFrameAuiManager(void)
{
    return g_pauimgr;
}

bool AddLocaleCatalog( wxString catalog )
{
#if wxUSE_XLOCALE || !wxCHECK_VERSION(3,0,0)
    
    if(plocale_def_lang){
        // Add this catalog to the persistent catalog array
        g_locale_catalog_array.Add(catalog);
        
        //  And then reload all catalogs.
        return ReloadLocale(); // plocale_def_lang->AddCatalog( catalog );
    }
    else
#endif        
        return false;
}

void PushNMEABuffer( wxString buf )
{
    OCPN_DataStreamEvent event( wxEVT_OCPN_DATASTREAM, 0 );
    std::string s = std::string( buf.mb_str() );
    event.SetNMEAString( s );
    event.SetStream( NULL );

    g_pMUX->AddPendingEvent( event );
}

wxXmlDocument GetChartDatabaseEntryXML(int dbIndex, bool b_getGeom)
{

    wxXmlDocument doc = ChartData->GetXMLDescription(dbIndex, b_getGeom);

    return doc;
}

bool UpdateChartDBInplace(wxArrayString dir_array,
                          bool b_force_update,
                          bool b_ProgressDialog)
{
    //    Make an array of CDI
    ArrayOfCDI ChartDirArray;
    for(unsigned int i=0 ; i < dir_array.GetCount(); i++)
    {
        wxString dirname = dir_array.Item(i);
        ChartDirInfo cdi;
        cdi.fullpath = dirname;
        cdi.magic_number = _T("");
        ChartDirArray.Add ( cdi );
    }

    bool b_ret =gFrame->UpdateChartDatabaseInplace(ChartDirArray,
                b_force_update, b_ProgressDialog,
                ChartData->GetDBFileName());

    ViewPort vp;
    gFrame->ChartsRefresh(-1, vp);

    return b_ret;
}

wxArrayString GetChartDBDirArrayString()
{
    return ChartData->GetChartDirArrayString();
}

int AddChartToDBInPlace( wxString &full_path, bool b_RefreshCanvas )
{
    // extract the path from the chart name
    wxFileName fn(full_path);
    wxString fdir = fn.GetPath();
    
    bool bret = false;
    if(ChartData){
        
        bret = ChartData->AddSingleChart( full_path );
        
        if(bret){
            // Save to disk
            pConfig->UpdateChartDirs( ChartData->GetChartDirArray() );
            ChartData->SaveBinary(ChartListFileName);
            

            //  Completely reload the chart database, for a fresh start
            ArrayOfCDI XnewChartDirArray;
            pConfig->LoadChartDirArray( XnewChartDirArray );
            delete ChartData;
            ChartData = new ChartDB( gFrame );
            ChartData->LoadBinary(ChartListFileName, XnewChartDirArray);

            if(g_boptionsactive){
                g_options->UpdateDisplayedChartDirList(ChartData->GetChartDirArray());
            }
            
            
            if(b_RefreshCanvas || !cc1->GetQuiltMode()) {
                ViewPort vp;
                gFrame->ChartsRefresh(-1, vp);
            }
        }
    }
    return bret;
    
}

int RemoveChartFromDBInPlace( wxString &full_path )
{
    bool bret = false;
    if(ChartData){
        bret = ChartData->RemoveSingleChart( full_path );
        
    // Save to disk
        pConfig->UpdateChartDirs( ChartData->GetChartDirArray() );
        ChartData->SaveBinary(ChartListFileName);
    
    
    //  Completely reload the chart database, for a fresh start
        ArrayOfCDI XnewChartDirArray;
        pConfig->LoadChartDirArray( XnewChartDirArray );
        delete ChartData;
        ChartData = new ChartDB( gFrame );
        ChartData->LoadBinary(ChartListFileName, XnewChartDirArray);
    
        if(g_boptionsactive){
            g_options->UpdateDisplayedChartDirList(ChartData->GetChartDirArray());
        }
        
        ViewPort vp;
        gFrame->ChartsRefresh(-1, vp);
    }
    
    return bret;
}


void SendPluginMessage( wxString message_id, wxString message_body )
{
    s_ppim->SendMessageToAllPlugins(message_id, message_body);

    //  We will send an event to the main application frame (gFrame)
    //  for informational purposes.
    //  Of course, gFrame is encouraged to use any or all the
    //  data flying by if judged useful and dependable....

    OCPN_MsgEvent Nevent(wxEVT_OCPN_MSG, 0);
    Nevent.SetID(message_id);
    Nevent.SetJSONText(message_body);
    gFrame->GetEventHandler()->AddPendingEvent( Nevent );

}

void DimeWindow(wxWindow *win)
{
    DimeControl(win);
}

void JumpToPosition(double lat, double lon, double scale)
{
    gFrame->JumpToPosition(lat, lon, scale);
}

/* API 1.9 */
wxScrolledWindow *AddOptionsPage( OptionsParentPI parent, wxString title )
{
    if (! g_pOptions) return NULL;

    size_t parentid;
    switch (parent) {
    case PI_OPTIONS_PARENT_DISPLAY:
        parentid = g_pOptions->m_pageDisplay;
    break;
    case PI_OPTIONS_PARENT_CONNECTIONS:
        parentid = g_pOptions->m_pageConnections;
    break;
    case PI_OPTIONS_PARENT_CHARTS:
        parentid = g_pOptions->m_pageCharts;
    break;
    case PI_OPTIONS_PARENT_SHIPS:
        parentid = g_pOptions->m_pageShips;
    break;
    case PI_OPTIONS_PARENT_UI:
        parentid = g_pOptions->m_pageUI;
    break;
    case PI_OPTIONS_PARENT_PLUGINS:
        parentid = g_pOptions->m_pagePlugins;
    break;
    default:
        wxLogMessage( _T("Error in PluginManager::AddOptionsPage: Unknown parent") );
        return NULL;
    break;
    }

    return g_pOptions->AddPage( parentid, title );
}

bool DeleteOptionsPage( wxScrolledWindow* page )
{
    if (! g_pOptions) return false;
    return g_pOptions->DeletePage( page );
}

bool DecodeSingleVDOMessage( const wxString& str, PlugIn_Position_Fix_Ex *pos, wxString *accumulator )
{
    if(!pos)
        return false;

    GenericPosDatEx gpd;
    AIS_Error nerr = AIS_GENERIC_ERROR;
    if(g_pAIS)
        nerr = g_pAIS->DecodeSingleVDO(str, &gpd, accumulator);
    if(nerr == AIS_NoError){
        pos->Lat = gpd.kLat;
        pos->Lon = gpd.kLon;
        pos->Cog = gpd.kCog;
        pos->Sog = gpd.kSog;
        pos->Hdt = gpd.kHdt;

        //  Fill in the dummy values
        pos->FixTime = 0;
        pos->Hdm = 1000;
        pos->Var = 1000;
        pos->nSats = 0;

        return true;
    }

    return false;
}

int GetChartbarHeight( void )
{
    if( stats && stats->IsShown() ){
        wxSize s = stats->GetSize();
        return s.GetHeight();
    }
    else
        return 0;
}


bool GetRoutepointGPX( RoutePoint *pRoutePoint, char *buffer, unsigned int buffer_length)
{
    bool ret = false;
    
    NavObjectCollection1 *pgpx = new NavObjectCollection1;
    pgpx->AddGPXWaypoint( pRoutePoint);
    wxString gpxfilename = wxFileName::CreateTempFileName(wxT("gpx"));
    pgpx->SaveFile(gpxfilename);
    delete pgpx;
    
    wxFFile gpxfile( gpxfilename );
    wxString s;
    if( gpxfile.ReadAll( &s ) ) {
        if(s.Length() < buffer_length) {
            strncpy(buffer, (const char*)s.mb_str(wxConvUTF8), buffer_length -1);
            ret = true;
        }
    }

    gpxfile.Close();
    ::wxRemoveFile(gpxfilename);

    return ret;
}

bool GetActiveRoutepointGPX( char *buffer, unsigned int buffer_length )
{
    if( g_pRouteMan->IsAnyRouteActive() )
        return GetRoutepointGPX( g_pRouteMan->GetpActivePoint(), buffer, buffer_length);
    else
        return false;
}

void PositionBearingDistanceMercator_Plugin(double lat, double lon,
                                            double brg, double dist,
                                            double *dlat, double *dlon)
{
    PositionBearingDistanceMercator(lat, lon, brg, dist, dlat, dlon);
}

void DistanceBearingMercator_Plugin(double lat0, double lon0, double lat1, double lon1, double *brg, double *dist)
{
    DistanceBearingMercator( lat0, lon0, lat1, lon1, brg, dist);
}

double DistGreatCircle_Plugin(double slat, double slon, double dlat, double dlon)
{
    return DistGreatCircle(slat, slon, dlat, dlon);
}

void toTM_Plugin(float lat, float lon, float lat0, float lon0, double *x, double *y)
{
    toTM(lat, lon, lat0, lon0, x, y);
}

void fromTM_Plugin(double x, double y, double lat0, double lon0, double *lat, double *lon)
{
    fromTM(x, y, lat0, lon0, lat, lon);
}

void toSM_Plugin(double lat, double lon, double lat0, double lon0, double *x, double *y)
{
    toSM(lat, lon, lat0, lon0, x, y);
}

void fromSM_Plugin(double x, double y, double lat0, double lon0, double *lat, double *lon)
{
    fromSM(x, y, lat0, lon0, lat, lon);
}

void toSM_ECC_Plugin(double lat, double lon, double lat0, double lon0, double *x, double *y)
{
    toSM_ECC(lat, lon, lat0, lon0, x, y);
}

void fromSM_ECC_Plugin(double x, double y, double lat0, double lon0, double *lat, double *lon)
{
    fromSM_ECC(x, y, lat0, lon0, lat, lon);
}

double toUsrDistance_Plugin( double nm_distance, int unit )
{
    return toUsrDistance( nm_distance, unit );
}

double fromUsrDistance_Plugin( double usr_distance, int unit )
{
    return fromUsrDistance( usr_distance, unit );
}

double toUsrSpeed_Plugin( double kts_speed, int unit )
{
    return toUsrSpeed( kts_speed, unit );
}

double fromUsrSpeed_Plugin( double usr_speed, int unit )
{
    return fromUsrSpeed( usr_speed, unit );
}

wxString getUsrDistanceUnit_Plugin( int unit )
{
    return getUsrDistanceUnit( unit );
}

wxString getUsrSpeedUnit_Plugin( int unit )
{
    return getUsrSpeedUnit( unit );
}

bool PlugIn_GSHHS_CrossesLand(double lat1, double lon1, double lat2, double lon2)
{
    static bool loaded = false;
    if(!loaded) {
        gshhsCrossesLandInit();
        loaded = true;
    }

    return gshhsCrossesLand(lat1, lon1, lat2, lon2);
}


void PlugInPlaySound( wxString &sound_file )
{
    if(g_pi_manager) {
        g_pi_manager->m_plugin_sound.Stop();
        g_pi_manager->m_plugin_sound.UnLoad();

        g_pi_manager->m_plugin_sound.Create( sound_file );

        if( g_pi_manager->m_plugin_sound.IsOk() )
            g_pi_manager->m_plugin_sound.Play();
    }
}

// API 1.10 Route and Waypoint Support
//wxBitmap *FindSystemWaypointIcon( wxString& icon_name );

//      PlugInWaypoint implementation
PlugIn_Waypoint::PlugIn_Waypoint()
{
    m_HyperlinkList = NULL;
}

PlugIn_Waypoint::PlugIn_Waypoint(double lat, double lon,
                const wxString& icon_ident, const wxString& wp_name,
                const wxString& GUID )
{
    wxDateTime now = wxDateTime::Now();
    m_CreateTime = now.ToUTC();
    m_HyperlinkList = NULL;

    m_lat = lat;
    m_lon = lon;
    m_IconName = icon_ident;
    m_MarkName = wp_name;
    m_GUID = GUID;
}

PlugIn_Waypoint::~PlugIn_Waypoint()
{
}

//      PlugInRoute implementation
PlugIn_Route::PlugIn_Route(void )
{
    pWaypointList = new Plugin_WaypointList;
}

PlugIn_Route::~PlugIn_Route(void )
{
    pWaypointList->DeleteContents( false );            // do not delete Waypoints
    pWaypointList->Clear();

    delete pWaypointList;
}

//      PlugInTrack implementation
PlugIn_Track::PlugIn_Track(void )
{
    pWaypointList = new Plugin_WaypointList;
}

PlugIn_Track::~PlugIn_Track(void )
{
    pWaypointList->DeleteContents( false );            // do not delete Waypoints
    pWaypointList->Clear();

    delete pWaypointList;
}



wxString GetNewGUID( void )
{
    return GpxDocument::GetUUID();
}

bool AddCustomWaypointIcon( wxBitmap *pimage, wxString key, wxString description )
{
    pWayPointMan->ProcessIcon( *pimage, key, description );
    return true;
}


bool AddSingleWaypoint( PlugIn_Waypoint *pwaypoint, bool b_permanent)
{
    //  Validate the waypoint parameters a little bit

    //  GUID
    //  Make sure that this GUID is indeed unique in the Routepoint list
    bool b_unique = true;
    wxRoutePointListNode *prpnode = pWayPointMan->GetWaypointList()->GetFirst();
    while( prpnode ) {
        RoutePoint *prp = prpnode->GetData();

        if( prp->m_GUID == pwaypoint->m_GUID ) {
            b_unique = false;
            break;
        }
        prpnode = prpnode->GetNext(); //RoutePoint
    }

    if( !b_unique )
        return false;

    RoutePoint *pWP = new RoutePoint( pwaypoint->m_lat, pwaypoint->m_lon,
                                      pwaypoint->m_IconName, pwaypoint->m_MarkName,
                                      pwaypoint->m_GUID );

    pWP->m_bIsolatedMark = true;                      // This is an isolated mark


    //  Transcribe (clone) the html HyperLink List, if present
    if( pwaypoint->m_HyperlinkList ) {
        if( pwaypoint->m_HyperlinkList->GetCount() > 0 ) {
            wxPlugin_HyperlinkListNode *linknode = pwaypoint->m_HyperlinkList->GetFirst();
            while( linknode ) {
                Plugin_Hyperlink *link = linknode->GetData();

                Hyperlink* h = new Hyperlink();
                h->DescrText = link->DescrText;
                h->Link = link->Link;
                h->LType = link->Type;
            
                pWP->m_HyperlinkList->Append( h );

                linknode = linknode->GetNext();
            }
        }
    }

    pWP->m_MarkDescription = pwaypoint->m_MarkDescription;
    pWP->m_btemp = (b_permanent == false);

    pSelect->AddSelectableRoutePoint( pwaypoint->m_lat, pwaypoint->m_lon, pWP );
    if(b_permanent)
        pConfig->AddNewWayPoint( pWP, -1 );

    if( pRouteManagerDialog && pRouteManagerDialog->IsShown() )
        pRouteManagerDialog->UpdateWptListCtrl();

    return true;
}

bool DeleteSingleWaypoint( wxString &GUID )
{
    //  Find the RoutePoint
    bool b_found = false;
    RoutePoint *prp = pWayPointMan->FindRoutePointByGUID( GUID );

    if(prp)
        b_found = true;

    if( b_found ) {
        pWayPointMan->DestroyWaypoint( prp );
        if( pRouteManagerDialog && pRouteManagerDialog->IsShown() )
            pRouteManagerDialog->UpdateWptListCtrl();
    }

    return b_found;
}


bool UpdateSingleWaypoint( PlugIn_Waypoint *pwaypoint )
{
    //  Find the RoutePoint
    bool b_found = false;
    RoutePoint *prp = pWayPointMan->FindRoutePointByGUID( pwaypoint->m_GUID );

    if(prp)
        b_found = true;

    if( b_found ) {
        double lat_save = prp->m_lat;
        double lon_save = prp->m_lon;

        prp->m_lat = pwaypoint->m_lat;
        prp->m_lon = pwaypoint->m_lon;
        prp->SetIconName( pwaypoint->m_IconName );
        prp->SetName( pwaypoint->m_MarkName );
        prp->m_MarkDescription = pwaypoint->m_MarkDescription;

        //  Transcribe (clone) the html HyperLink List, if present

        if( pwaypoint->m_HyperlinkList ) {
            prp->m_HyperlinkList->Clear();
            if( pwaypoint->m_HyperlinkList->GetCount() > 0 ) {
                wxPlugin_HyperlinkListNode *linknode = pwaypoint->m_HyperlinkList->GetFirst();
                while( linknode ) {
                    Plugin_Hyperlink *link = linknode->GetData();

                    Hyperlink* h = new Hyperlink();
                    h->DescrText = link->DescrText;
                    h->Link = link->Link;
                    h->LType = link->Type;
                    
                    prp->m_HyperlinkList->Append( h );

                    linknode = linknode->GetNext();
                }
            }
        }

        SelectItem *pFind = pSelect->FindSelection( lat_save, lon_save, SELTYPE_ROUTEPOINT );
        if( pFind ) {
            pFind->m_slat = pwaypoint->m_lat;             // update the SelectList entry
            pFind->m_slon = pwaypoint->m_lon;
        }

        if(!prp->m_btemp)
            pConfig->UpdateWayPoint( prp );

        if( pRouteManagerDialog && pRouteManagerDialog->IsShown() )
            pRouteManagerDialog->UpdateWptListCtrl();
    }

    return b_found;
}

bool GetSingleWaypoint( wxString &GUID, PlugIn_Waypoint *pwaypoint )
{
    //  Find the RoutePoint
    bool b_found = false;
    RoutePoint *prp = pWayPointMan->FindRoutePointByGUID( GUID );

    if(!prp)
        return false;

    pwaypoint->m_lat = prp->m_lat;
    pwaypoint->m_lon = prp->m_lon;
    pwaypoint->m_IconName = prp->GetIconName();
    pwaypoint->m_MarkName = prp->GetName(  );
    pwaypoint->m_MarkDescription = prp->m_MarkDescription;

    //  Transcribe (clone) the html HyperLink List, if present

    if( prp->m_HyperlinkList ) {
        delete pwaypoint->m_HyperlinkList;
        pwaypoint->m_HyperlinkList = NULL;

        if( prp->m_HyperlinkList->GetCount() > 0 ) {
            pwaypoint->m_HyperlinkList = new Plugin_HyperlinkList;

            wxHyperlinkListNode *linknode = prp->m_HyperlinkList->GetFirst();
            while( linknode ) {
                Hyperlink *link = linknode->GetData();
                
                Plugin_Hyperlink* h = new Plugin_Hyperlink();
                h->DescrText = link->DescrText;
                h->Link = link->Link;
                h->Type = link->LType;
                    
                pwaypoint->m_HyperlinkList->Append( h );
                
                linknode = linknode->GetNext();
            }
        }
    }

    return true;
}

bool AddPlugInRoute( PlugIn_Route *proute, bool b_permanent )
{
    Route *route = new Route();

    PlugIn_Waypoint *pwp;
    RoutePoint *pWP_src;
    int ip = 0;

    wxPlugin_WaypointListNode *pwpnode = proute->pWaypointList->GetFirst();
    while( pwpnode ) {
        pwp = pwpnode->GetData();

        RoutePoint *pWP = new RoutePoint( pwp->m_lat, pwp->m_lon,
                                          pwp->m_IconName, pwp->m_MarkName,
                                          pwp->m_GUID );

        //  Transcribe (clone) the html HyperLink List, if present
        if( pwp->m_HyperlinkList ) {
            if( pwp->m_HyperlinkList->GetCount() > 0 ) {
                wxPlugin_HyperlinkListNode *linknode = pwp->m_HyperlinkList->GetFirst();
                while( linknode ) {
                    Plugin_Hyperlink *link = linknode->GetData();

                    Hyperlink* h = new Hyperlink();
                    h->DescrText = link->DescrText;
                    h->Link = link->Link;
                    h->LType = link->Type;
                    
                    pWP->m_HyperlinkList->Append( h );

                    linknode = linknode->GetNext();
                }
            }
        }

        pWP->m_MarkDescription = pwp->m_MarkDescription;
        pWP->m_bShowName = false;
        pWP->SetCreateTime(pwp->m_CreateTime);
        
        route->AddPoint( pWP );


        pSelect->AddSelectableRoutePoint( pWP->m_lat, pWP->m_lon, pWP );

        if(ip > 0)
            pSelect->AddSelectableRouteSegment( pWP_src->m_lat, pWP_src->m_lon, pWP->m_lat,
                                            pWP->m_lon, pWP_src, pWP, route );
        ip++;
        pWP_src = pWP;

        pwpnode = pwpnode->GetNext(); //PlugInWaypoint
    }

    route->m_RouteNameString = proute->m_NameString;
    route->m_RouteStartString = proute->m_StartString;
    route->m_RouteEndString = proute->m_EndString;
    route->m_GUID = proute->m_GUID;
    route->m_btemp = (b_permanent == false);

    pRouteList->Append( route );

    if(b_permanent)
        pConfig->AddNewRoute( route );

    if( pRouteManagerDialog && pRouteManagerDialog->IsShown() )
        pRouteManagerDialog->UpdateRouteListCtrl();

    return true;
}



bool DeletePlugInRoute( wxString& GUID )
{
    bool b_found = false;

    //  Find the Route
    Route *pRoute = g_pRouteMan->FindRouteByGUID( GUID );
    if(pRoute) {
        g_pRouteMan->DeleteRoute( pRoute );
        b_found = true;
    }
    return b_found;
}

bool UpdatePlugInRoute ( PlugIn_Route *proute )
{
    bool b_found = false;

    //  Find the Route
    Route *pRoute = g_pRouteMan->FindRouteByGUID( proute->m_GUID );
    if(pRoute)
        b_found = true;

    if(b_found) {
        bool b_permanent = (pRoute->m_btemp == false);
        g_pRouteMan->DeleteRoute( pRoute );

        b_found = AddPlugInRoute( proute, b_permanent );
    }

    return b_found;
}


bool AddPlugInTrack( PlugIn_Track *ptrack, bool b_permanent )
{
    Track *track = new Track();

    PlugIn_Waypoint *pwp;
    RoutePoint *pWP_src;
    int ip = 0;

    wxPlugin_WaypointListNode *pwpnode = ptrack->pWaypointList->GetFirst();
    while( pwpnode ) {
        pwp = pwpnode->GetData();

        RoutePoint *pWP = new RoutePoint( pwp->m_lat, pwp->m_lon,
                                          pwp->m_IconName, pwp->m_MarkName,
                                          pwp->m_GUID );


        pWP->m_MarkDescription = pwp->m_MarkDescription;
        pWP->m_bShowName = false;
        pWP->SetCreateTime( pwp->m_CreateTime );
        
        track->AddPoint( pWP );

        pSelect->AddSelectableRoutePoint( pWP->m_lat, pWP->m_lon, pWP );

        if(ip > 0)
            pSelect->AddSelectableRouteSegment( pWP_src->m_lat, pWP_src->m_lon, pWP->m_lat,
                                                pWP->m_lon, pWP_src, pWP, track );
        ip++;
        pWP_src = pWP;

        pwpnode = pwpnode->GetNext(); //PlugInWaypoint
    }

    track->m_RouteNameString = ptrack->m_NameString;
    track->m_RouteStartString = ptrack->m_StartString;
    track->m_RouteEndString = ptrack->m_EndString;
    track->m_GUID = ptrack->m_GUID;
    track->m_btemp = (b_permanent == false);

    pRouteList->Append( track );

    if(b_permanent)
        pConfig->AddNewRoute( track );

    if( pRouteManagerDialog && pRouteManagerDialog->IsShown() )
        pRouteManagerDialog->UpdateTrkListCtrl();

    return true;
}



bool DeletePluginTrack( wxString& GUID )
{
    bool b_found = false;

    //  Find the Route
    Route *pRoute = g_pRouteMan->FindRouteByGUID( GUID );
    if(pRoute) {
        g_pRouteMan->DeleteTrack( (Track *)pRoute );
        b_found = true;
    }

    if( pRouteManagerDialog && pRouteManagerDialog->IsShown() )
        pRouteManagerDialog->UpdateRouteListCtrl();

    return b_found;
 }

bool UpdatePlugInTrack ( PlugIn_Track *ptrack )
{
    bool b_found = false;

    //  Find the Track
    Route *pRoute = g_pRouteMan->FindRouteByGUID( ptrack->m_GUID );
    if(pRoute)
        b_found = true;

    if(b_found) {
        bool b_permanent = (pRoute->m_btemp == false);
        g_pRouteMan->DeleteTrack( (Track *)pRoute );

        b_found = AddPlugInTrack( ptrack, b_permanent );
    }

    return b_found;
}

void PlugInMultMatrixViewport ( PlugIn_ViewPort *vp )
{
#ifdef ocpnUSE_GL
    wxPoint point;
    GetCanvasPixLL(vp, &point, 0, 0);
    glTranslatef(point.x, point.y, 0);
    glScalef(vp->view_scale_ppm, vp->view_scale_ppm, 1);
    glRotatef(vp->rotation, 0, 0, 1);
#endif
}

void PlugInNormalizeViewport ( PlugIn_ViewPort *vp )
{
#ifdef ocpnUSE_GL
    vp->clat = vp->clon = 0;
    vp->view_scale_ppm = 1;
    vp->pix_width = vp->pix_height = 0;
    vp->rotation = vp->skew = 0;
#endif
}


//-----------------------------------------------------------------------------------------
//    The opencpn_plugin base class implementation
//-----------------------------------------------------------------------------------------

opencpn_plugin::~opencpn_plugin()
{}

int opencpn_plugin::Init(void)
{
    return 0;
}


bool opencpn_plugin::DeInit(void)
{
    return true;
}

int opencpn_plugin::GetAPIVersionMajor()
{
    return 1;
}

int opencpn_plugin::GetAPIVersionMinor()
{
    return 2;
}

int opencpn_plugin::GetPlugInVersionMajor()
{
    return 1;
}

int opencpn_plugin::GetPlugInVersionMinor()
{
    return 0;
}

wxBitmap *opencpn_plugin::GetPlugInBitmap()
{
    ocpnStyle::Style* style = g_StyleManager->GetCurrentStyle();
    return new wxBitmap(style->GetIcon( _T("default_pi") ) );
}

wxString opencpn_plugin::GetCommonName()
{
    return _T("BaseClassCommonName");
}

wxString opencpn_plugin::GetShortDescription()
{
    return _T("OpenCPN PlugIn Base Class");
}

wxString opencpn_plugin::GetLongDescription()
{
    return _T("OpenCPN PlugIn Base Class\n\
PlugInManager created this base class");
}



void opencpn_plugin::SetPositionFix(PlugIn_Position_Fix &pfix)
{}

void opencpn_plugin::SetNMEASentence(wxString &sentence)
{}

void opencpn_plugin::SetAISSentence(wxString &sentence)
{}

int opencpn_plugin::GetToolbarToolCount(void)
{
    return 0;
}

int opencpn_plugin::GetToolboxPanelCount(void)
{
    return 0;
}

void opencpn_plugin::SetupToolboxPanel(int page_sel, wxNotebook* pnotebook)
{}

void opencpn_plugin::OnCloseToolboxPanel(int page_sel, int ok_apply_cancel)
{}

void opencpn_plugin::ShowPreferencesDialog( wxWindow* parent )
{}

void opencpn_plugin::OnToolbarToolCallback(int id)
{}

void opencpn_plugin::OnContextMenuItemCallback(int id)
{}

bool opencpn_plugin::RenderOverlay(wxMemoryDC *dc, PlugIn_ViewPort *vp)
{
    return false;
}

void opencpn_plugin::SetCursorLatLon(double lat, double lon)
{}

void opencpn_plugin::SetCurrentViewPort(PlugIn_ViewPort &vp)
{}

void opencpn_plugin::SetDefaults(void)
{}

void opencpn_plugin::ProcessParentResize(int x, int y)
{}

void opencpn_plugin::SetColorScheme(PI_ColorScheme cs)
{}

void opencpn_plugin::UpdateAuiStatus(void)
{}


wxArrayString opencpn_plugin::GetDynamicChartClassNameArray()
{
    wxArrayString array;
    return array;
}


//    Opencpn_Plugin_16 Implementation
opencpn_plugin_16::opencpn_plugin_16(void *pmgr)
    : opencpn_plugin(pmgr)
{
}

opencpn_plugin_16::~opencpn_plugin_16(void)
{}

bool opencpn_plugin_16::RenderOverlay(wxDC &dc, PlugIn_ViewPort *vp)
{
    return false;
}

void opencpn_plugin_16::SetPluginMessage(wxString &message_id, wxString &message_body)
{}

//    Opencpn_Plugin_17 Implementation
opencpn_plugin_17::opencpn_plugin_17(void *pmgr)
    : opencpn_plugin(pmgr)
{
}

opencpn_plugin_17::~opencpn_plugin_17(void)
{}


bool opencpn_plugin_17::RenderOverlay(wxDC &dc, PlugIn_ViewPort *vp)
{
    return false;
}

bool opencpn_plugin_17::RenderGLOverlay(wxGLContext *pcontext, PlugIn_ViewPort *vp)
{
    return false;
}

void opencpn_plugin_17::SetPluginMessage(wxString &message_id, wxString &message_body)
{}


//    Opencpn_Plugin_18 Implementation
opencpn_plugin_18::opencpn_plugin_18(void *pmgr)
    : opencpn_plugin(pmgr)
{
}

opencpn_plugin_18::~opencpn_plugin_18(void)
{}


bool opencpn_plugin_18::RenderOverlay(wxDC &dc, PlugIn_ViewPort *vp)
{
    return false;
}

bool opencpn_plugin_18::RenderGLOverlay(wxGLContext *pcontext, PlugIn_ViewPort *vp)
{
    return false;
}

void opencpn_plugin_18::SetPluginMessage(wxString &message_id, wxString &message_body)
{}

void opencpn_plugin_18::SetPositionFixEx(PlugIn_Position_Fix_Ex &pfix)
{}


//    Opencpn_Plugin_19 Implementation
opencpn_plugin_19::opencpn_plugin_19(void *pmgr)
    : opencpn_plugin_18(pmgr)
{
}

opencpn_plugin_19::~opencpn_plugin_19(void)
{
}

void opencpn_plugin_19::OnSetupOptions(void)
{
}

//    Opencpn_Plugin_110 Implementation
opencpn_plugin_110::opencpn_plugin_110(void *pmgr)
: opencpn_plugin_19(pmgr)
{
}

opencpn_plugin_110::~opencpn_plugin_110(void)
{
}

void opencpn_plugin_110::LateInit(void)
{
}

//    Opencpn_Plugin_111 Implementation
opencpn_plugin_111::opencpn_plugin_111(void *pmgr)
: opencpn_plugin_110(pmgr)
{
}

opencpn_plugin_111::~opencpn_plugin_111(void)
{
}


//    Opencpn_Plugin_112 Implementation
opencpn_plugin_112::opencpn_plugin_112(void *pmgr)
: opencpn_plugin_111(pmgr)
{
}

opencpn_plugin_112::~opencpn_plugin_112(void)
{
}

bool opencpn_plugin_112::MouseEventHook( wxMouseEvent &event )
{
    return false;
}

void opencpn_plugin_112::SendVectorChartObjectInfo(wxString &chart, wxString &feature, wxString &objname, double lat, double lon, double scale, int nativescale)
{
}

//    Opencpn_Plugin_113 Implementation
opencpn_plugin_113::opencpn_plugin_113(void *pmgr)
: opencpn_plugin_112(pmgr)
{
}

opencpn_plugin_113::~opencpn_plugin_113(void)
{
}

bool opencpn_plugin_113::KeyboardEventHook( wxKeyEvent &event )
{
    return false;
}

void opencpn_plugin_113::OnToolbarToolDownCallback(int id) {}
void opencpn_plugin_113::OnToolbarToolUpCallback(int id) {}

//          Helper and interface classes

//-------------------------------------------------------------------------------
//    PlugIn_AIS_Target Implementation
//-------------------------------------------------------------------------------

PlugIn_AIS_Target *Create_PI_AIS_Target(AIS_Target_Data *ptarget)
{
    PlugIn_AIS_Target *pret = new PlugIn_AIS_Target;

    pret->MMSI =            ptarget->MMSI;
    pret->Class =           ptarget->Class;
    pret->NavStatus =       ptarget->NavStatus;
    pret->SOG =             ptarget->SOG;
    pret->COG =             ptarget->COG;
    pret->HDG =             ptarget->HDG;
    pret->Lon =             ptarget->Lon;
    pret->Lat =             ptarget->Lat;
    pret->ROTAIS =          ptarget->ROTAIS;
    pret->ShipType =        ptarget->ShipType;
    pret->IMO =             ptarget->IMO;

    pret->Range_NM =        ptarget->Range_NM;
    pret->Brg =             ptarget->Brg;

    //      Per target collision parameters
    pret->bCPA_Valid =      ptarget->bCPA_Valid;
    pret->TCPA =            ptarget->TCPA;                     // Minutes
    pret->CPA =             ptarget->CPA;                      // Nautical Miles

    pret->alarm_state =     (plugin_ais_alarm_type)ptarget->n_alert_state;

    strncpy(pret->CallSign, ptarget->CallSign, sizeof(ptarget->CallSign));
    strncpy(pret->ShipName, ptarget->ShipName, sizeof(ptarget->ShipName));

    return pret;
}

//-------------------------------------------------------------------------------
//    PluginListPanel & PluginPanel Implementation
//-------------------------------------------------------------------------------

PluginListPanel::PluginListPanel( wxWindow *parent, wxWindowID id, const wxPoint &pos, const wxSize &size, ArrayOfPlugIns *pPluginArray )
//      :wxPanel( parent, id, pos, size, wxSUNKEN_BORDER|wxTAB_TRAVERSAL )
    :wxScrolledWindow( parent, id, pos, size, wxTAB_TRAVERSAL|wxVSCROLL )

{
    Hide();
    m_pPluginArray = pPluginArray;
    m_PluginSelected = NULL;

    wxBoxSizer* itemBoxSizer01 = new wxBoxSizer( wxVERTICAL );
    SetSizer( itemBoxSizer01 );

    int max_dy = 0;

    for( unsigned int i=0 ; i < pPluginArray->GetCount() ; i++ )
    {
        PluginPanel *pPluginPanel = new PluginPanel( this, wxID_ANY, wxDefaultPosition, wxDefaultSize, pPluginArray->Item(i) );
        itemBoxSizer01->Add( pPluginPanel, 0, wxEXPAND|wxALL, 0 );
        m_PluginItems.Add( pPluginPanel );

        wxStaticLine* itemStaticLine = new wxStaticLine( this, wxID_ANY, wxDefaultPosition, wxDefaultSize, wxLI_HORIZONTAL );
        itemBoxSizer01->Add( itemStaticLine, 0, wxEXPAND|wxALL, 0 );

        //    When a child Panel is selected, its size grows to include "Preferences" and Enable" buttons.
        //    As a consequence, the vertical size of the ListPanel grows as well.
        //    Calculate and add a spacer to bottom of ListPanel so that initial ListPanel
        //    minimum size calculations account for selected Panel size growth.

        pPluginPanel->SetSelected( false );       // start unselected
        itemBoxSizer01->Layout();
        wxSize nsel_size = pPluginPanel->GetSize();

        pPluginPanel->SetSelected( true );        // switch to selected, a bit bigger
        itemBoxSizer01->Layout();
        wxSize sel_size = pPluginPanel->GetSize();

        pPluginPanel->SetSelected( false );       // reset to unselected
        itemBoxSizer01->Layout();

        int dy = sel_size.y - nsel_size.y;
        dy += 10;                                 // fluff
        max_dy = wxMax(dy, max_dy);
    }

    itemBoxSizer01->AddSpacer(max_dy);
    
    Show();
}

PluginListPanel::~PluginListPanel()
{
}

void PluginListPanel::UpdateSelections()
{
    for(unsigned int i=0 ; i < m_PluginItems.GetCount() ; i++) {
        PluginPanel *pPluginPanel = m_PluginItems.Item(i);
        if( pPluginPanel ){
            pPluginPanel->SetSelected( pPluginPanel->GetSelected() );
        }
    }
}
    
void PluginListPanel::SelectPlugin( PluginPanel *pi )
{
    if (m_PluginSelected == pi)
        return;

    if (m_PluginSelected)
        m_PluginSelected->SetSelected(false);

    m_PluginSelected = pi;
    Layout();
    Refresh(false);
}

PluginPanel::PluginPanel(PluginListPanel *parent, wxWindowID id, const wxPoint &pos, const wxSize &size, PlugInContainer *p_plugin)
    :wxPanel(parent, id, pos, size, wxBORDER_NONE)
{
    m_PluginListPanel = parent;
    m_pPlugin = p_plugin;
    m_bSelected = false;

    wxBoxSizer* itemBoxSizer01 = new wxBoxSizer(wxHORIZONTAL);
    SetSizer(itemBoxSizer01);
    Connect(wxEVT_LEFT_DOWN, wxMouseEventHandler(PluginPanel::OnPluginSelected), NULL, this);

    wxStaticBitmap *itemStaticBitmap = new wxStaticBitmap( this, wxID_ANY,
                                                           wxBitmap(m_pPlugin->m_bitmap->ConvertToImage().Copy()));
    itemBoxSizer01->Add(itemStaticBitmap, 0, wxEXPAND|wxALL, 5);
    itemStaticBitmap->Connect(wxEVT_LEFT_DOWN, wxMouseEventHandler( PluginPanel::OnPluginSelected ), NULL, this);
    wxBoxSizer* itemBoxSizer02 = new wxBoxSizer(wxVERTICAL);
    itemBoxSizer01->Add(itemBoxSizer02, 1, wxEXPAND|wxALL, 0);
    wxBoxSizer* itemBoxSizer03 = new wxBoxSizer(wxHORIZONTAL);
    itemBoxSizer02->Add(itemBoxSizer03);
    m_pName = new wxStaticText( this, wxID_ANY, m_pPlugin->m_common_name );
    m_pName->Connect(wxEVT_LEFT_DOWN, wxMouseEventHandler( PluginPanel::OnPluginSelected ), NULL, this);
    wxFont font = *wxNORMAL_FONT;
    font.SetWeight(wxFONTWEIGHT_BOLD);
    m_pName->SetFont(font);
    itemBoxSizer03->Add(m_pName, 0, wxEXPAND|wxALL, 5);
    m_pVersion = new wxStaticText( this, wxID_ANY,
                                   wxString::Format(_T("%d.%d"), m_pPlugin->m_version_major, m_pPlugin->m_version_minor) );
    itemBoxSizer03->Add(m_pVersion, 0, wxEXPAND|wxALL, 5);
    m_pVersion->Connect(wxEVT_LEFT_DOWN, wxMouseEventHandler( PluginPanel::OnPluginSelected ), NULL, this);
    m_pDescription = new wxStaticText( this, wxID_ANY, m_pPlugin->m_short_description );
    itemBoxSizer02->Add( m_pDescription, 0, wxEXPAND|wxALL, 5 );
    m_pDescription->Connect(wxEVT_LEFT_DOWN, wxMouseEventHandler( PluginPanel::OnPluginSelected ), NULL, this);

    m_pButtons = new wxFlexGridSizer(2);
    m_pButtons->AddGrowableCol(1);

//      m_pButtons = new wxBoxSizer(wxHORIZONTAL);
    itemBoxSizer02->Add( m_pButtons, 1, wxEXPAND|wxALL, 0 );
    m_pButtonPreferences = new wxButton( this, wxID_ANY, _("Preferences"), wxDefaultPosition, wxDefaultSize, 0 );
    m_pButtons->Add( m_pButtonPreferences, 0, wxALIGN_LEFT|wxALL, 2);
    m_pButtonEnable = new wxButton( this, wxID_ANY, _T(""), wxDefaultPosition, wxDefaultSize, 0 );
    m_pButtons->Add(m_pButtonEnable, 0, wxALIGN_RIGHT|wxALL, 2);
    m_pButtonPreferences->Connect(wxEVT_COMMAND_BUTTON_CLICKED, wxCommandEventHandler(PluginPanel::OnPluginPreferences), NULL, this);
    m_pButtonEnable->Connect(wxEVT_COMMAND_BUTTON_CLICKED, wxCommandEventHandler(PluginPanel::OnPluginEnable), NULL, this);

    SetSelected( m_bSelected );
}

PluginPanel::~PluginPanel()
{
}

void PluginPanel::OnPluginSelected( wxMouseEvent &event )
{
    SetSelected( true );
    m_PluginListPanel->SelectPlugin( this );
}

void PluginPanel::SetSelected( bool selected )
{
    m_bSelected = selected;
    if (selected)
    {
        SetBackgroundColour(GetGlobalColor(_T("DILG1")));
        m_pDescription->SetLabel( m_pPlugin->m_long_description );
        m_pButtons->Show(true);
        Layout();
        //FitInside();
    }
    else
    {
        SetBackgroundColour(GetGlobalColor(_T("DILG0")));
        m_pDescription->SetLabel( m_pPlugin->m_short_description );
        m_pButtons->Show(false);
        Layout();
        //FitInside();
    }
    // StaticText color change upon selection
    SetEnabled( m_pPlugin->m_bEnabled );
}

void PluginPanel::OnPluginPreferences( wxCommandEvent& event )
{
    if (m_pPlugin->m_bEnabled && m_pPlugin->m_bInitState && (m_pPlugin->m_cap_flag & WANTS_PREFERENCES) )
    {
        m_pPlugin->m_pplugin->ShowPreferencesDialog( this );
    }
}

void PluginPanel::OnPluginEnable( wxCommandEvent& event )
{
    SetEnabled(!m_pPlugin->m_bEnabled);
}

void PluginPanel::SetEnabled( bool enabled )
{
    if (m_pPlugin->m_bEnabled != enabled)
    {
        m_pPlugin->m_bEnabled = enabled;
        if(s_ppim)
            s_ppim->UpdatePlugIns();
        NotifySetupOptionsPlugin( m_pPlugin );
    }
    if (!enabled && !m_bSelected)
    {
        m_pName->SetForegroundColour(*wxLIGHT_GREY);
        m_pVersion->SetForegroundColour(*wxLIGHT_GREY);
        m_pDescription->SetForegroundColour(*wxLIGHT_GREY);
        m_pButtonEnable->SetLabel(_("Enable"));
    }
    else
    {
        m_pName->SetForegroundColour(*wxBLACK);
        m_pVersion->SetForegroundColour(*wxBLACK);
        m_pDescription->SetForegroundColour(*wxBLACK);
        if ( enabled )
            m_pButtonEnable->SetLabel(_("Disable"));
        else
            m_pButtonEnable->SetLabel(_("Enable"));
    }
    m_pButtonPreferences->Enable( enabled && (m_pPlugin->m_cap_flag & WANTS_PREFERENCES) );
}



// ----------------------------------------------------------------------------
// PlugInChartBase Implmentation
//  This class is the base class for Plug-able chart types
// ----------------------------------------------------------------------------

PlugInChartBase::PlugInChartBase()
{}

PlugInChartBase::~PlugInChartBase()
{}

wxString PlugInChartBase::GetFileSearchMask(void)
{
    return _T("");
}

int PlugInChartBase::Init( const wxString& name, int init_flags )
{
    return 0;
}

//    Accessors

double PlugInChartBase::GetNormalScaleMin(double canvas_scale_factor, bool b_allow_overzoom)
{
    return 1.0;
}

double PlugInChartBase::GetNormalScaleMax(double canvas_scale_factor, int canvas_width)
{
    return 2.0e7;
}

bool PlugInChartBase::GetChartExtent(ExtentPI *pext)
{
    return false;
}


wxBitmap& PlugInChartBase::RenderRegionView(const PlugIn_ViewPort& VPoint,
        const wxRegion &Region)
{
    return wxNullBitmap;
}


bool PlugInChartBase::AdjustVP(PlugIn_ViewPort &vp_last, PlugIn_ViewPort &vp_proposed)
{
    return false;
}

void PlugInChartBase::GetValidCanvasRegion(const PlugIn_ViewPort& VPoint, wxRegion *pValidRegion)
{}

void PlugInChartBase::SetColorScheme(int cs, bool bApplyImmediate)
{}

double PlugInChartBase::GetNearestPreferredScalePPM(double target_scale_ppm)
{
    return 1.0;
}

wxBitmap *PlugInChartBase::GetThumbnail(int tnx, int tny, int cs)
{
    return NULL;
}

void PlugInChartBase::ComputeSourceRectangle(const PlugIn_ViewPort &vp, wxRect *pSourceRect)
{}

double PlugInChartBase::GetRasterScaleFactor()
{
    return 1.0;
}

bool PlugInChartBase::GetChartBits( wxRect& source, unsigned char *pPix, int sub_samp )
{
    return false;
}

int PlugInChartBase::GetSize_X()
{
    return 1;
}

int PlugInChartBase::GetSize_Y()
{
    return 1;
}

void PlugInChartBase::latlong_to_chartpix(double lat, double lon, double &pixx, double &pixy)
{}


// ----------------------------------------------------------------------------
// PlugInChartBaseGL Implementation
//  
// ----------------------------------------------------------------------------

PlugInChartBaseGL::PlugInChartBaseGL()
{}

PlugInChartBaseGL::~PlugInChartBaseGL()
{}

int PlugInChartBaseGL::RenderRegionViewOnGL( const wxGLContext &glc, const PlugIn_ViewPort& VPoint,
                                  const wxRegion &Region, bool b_use_stencil )
{
    return 0;
}

ListOfPI_S57Obj *PlugInChartBaseGL::GetObjRuleListAtLatLon(float lat, float lon, float select_radius,
                                                           PlugIn_ViewPort *VPoint)
{
    return NULL;
}

wxString PlugInChartBaseGL::CreateObjDescriptions( ListOfPI_S57Obj* obj_list )
{
    return _T("");
}

int PlugInChartBaseGL::GetNoCOVREntries()
{
    return 0;
}

int PlugInChartBaseGL::GetNoCOVRTablePoints(int iTable)
{
    return 0;
}

int  PlugInChartBaseGL::GetNoCOVRTablenPoints(int iTable)
{
    return 0;
}

float *PlugInChartBaseGL::GetNoCOVRTableHead(int iTable)
{ 
    return 0;
}


// ----------------------------------------------------------------------------
// ChartPlugInWrapper Implementation
//    This class is a wrapper/interface to PlugIn charts(PlugInChartBase)
// ----------------------------------------------------------------------------


ChartPlugInWrapper::ChartPlugInWrapper()
{}

ChartPlugInWrapper::ChartPlugInWrapper(const wxString &chart_class)
{
    m_ppo = ::wxCreateDynamicObject(chart_class);
    m_ppicb = wxDynamicCast(m_ppo, PlugInChartBase);
}

ChartPlugInWrapper::~ChartPlugInWrapper()
{
    if(m_ppicb)
        delete m_ppicb;
}

wxString ChartPlugInWrapper::GetFileSearchMask(void)
{
    if(m_ppicb)
        return m_ppicb->GetFileSearchMask();
    else
        return _T("");
}

InitReturn ChartPlugInWrapper::Init( const wxString& name, ChartInitFlag init_flags )
{
    if(m_ppicb)
    {
        InitReturn ret_val = (InitReturn)m_ppicb->Init(name, (int)init_flags);

        //    Here we transcribe all the required wrapped member elements up into the chartbase object which is the parent of this class
        if(ret_val == INIT_OK)
        {
            m_FullPath = m_ppicb->GetFullPath();
            m_ChartType = (ChartTypeEnum)m_ppicb->GetChartType();
            m_ChartFamily = (ChartFamilyEnum)m_ppicb->GetChartFamily();
            m_projection = (OcpnProjType)m_ppicb->GetChartProjection();
            m_EdDate = m_ppicb->GetEditionDate();
            m_Name = m_ppicb->GetName();
            m_ID = m_ppicb->GetID();
            m_DepthUnits = m_ppicb->GetDepthUnits();
            m_SoundingsDatum = m_ppicb->GetSoundingsDatum();
            m_datum_str = m_ppicb->GetDatumString();
            m_SE = m_ppicb->GetSE();
            m_EdDate = m_ppicb->GetEditionDate();
            m_ExtraInfo = m_ppicb->GetExtraInfo();
            Chart_Error_Factor = m_ppicb->GetChartErrorFactor();
            m_depth_unit_id = (ChartDepthUnitType)m_ppicb->GetDepthUnitId();
            m_Chart_Skew = m_ppicb->GetChartSkew();
            m_Chart_Scale = m_ppicb->GetNativeScale();

            bReadyToRender = m_ppicb->IsReadyToRender();

        }


        //  PlugIn may invoke wxExecute(), which steals the keyboard focus
        //  So take it back
        if(cc1)
            cc1->SetFocus();
        
        return ret_val;
    }
    else
        return INIT_FAIL_REMOVE;
}


//    Accessors
int ChartPlugInWrapper::GetCOVREntries()
{
    if(m_ppicb)
        return m_ppicb->GetCOVREntries();
    else
        return 0;
}

int ChartPlugInWrapper::GetCOVRTablePoints(int iTable)
{
    if(m_ppicb)
        return m_ppicb->GetCOVRTablePoints(iTable);
    else
        return 0;
}

int  ChartPlugInWrapper::GetCOVRTablenPoints(int iTable)
{
    if(m_ppicb)
        return m_ppicb->GetCOVRTablenPoints(iTable);
    else
        return 0;
}

float *ChartPlugInWrapper::GetCOVRTableHead(int iTable)
{
    if(m_ppicb)
        return m_ppicb->GetCOVRTableHead(iTable);
    else
        return 0;
}

//      TODO
//      PlugIn chart types do not properly support NoCovr Regions
//      Proper fix is to update PlugIn Chart Type API
//      Derive an extended PlugIn chart class from existing class,
//      and use some kind of RTTI to figure out which class to call.
int ChartPlugInWrapper::GetNoCOVREntries()
{
    if(m_ppicb) {
        PlugInChartBaseGL *ppicbgl = dynamic_cast<PlugInChartBaseGL *>(m_ppicb);
        if(ppicbgl){
            return ppicbgl->GetNoCOVREntries();
        }
    }
    return 0;
}

int ChartPlugInWrapper::GetNoCOVRTablePoints(int iTable)
{
    if(m_ppicb) {
        PlugInChartBaseGL *ppicbgl = dynamic_cast<PlugInChartBaseGL *>(m_ppicb);
        if(ppicbgl){
            return ppicbgl->GetNoCOVRTablePoints(iTable);
        }
    }
    return 0;
}

int  ChartPlugInWrapper::GetNoCOVRTablenPoints(int iTable)
{
    if(m_ppicb) {
        PlugInChartBaseGL *ppicbgl = dynamic_cast<PlugInChartBaseGL *>(m_ppicb);
        if(ppicbgl){
            return ppicbgl->GetNoCOVRTablenPoints(iTable);
        }
    }
    return 0;
}

float *ChartPlugInWrapper::GetNoCOVRTableHead(int iTable)
{
    if(m_ppicb) {
        PlugInChartBaseGL *ppicbgl = dynamic_cast<PlugInChartBaseGL *>(m_ppicb);
        if(ppicbgl){
            return ppicbgl->GetNoCOVRTableHead(iTable);
        }
    }
    return 0;
}

bool ChartPlugInWrapper::GetChartExtent(Extent *pext)
{
    if(m_ppicb)
    {
        ExtentPI xpi;
        if(m_ppicb->GetChartExtent(&xpi))
        {
            pext->NLAT = xpi.NLAT;
            pext->SLAT = xpi.SLAT;
            pext->ELON = xpi.ELON;
            pext->WLON = xpi.WLON;

            return true;
        }
        else
            return false;
    }
    else
        return false;
}

ThumbData *ChartPlugInWrapper::GetThumbData(int tnx, int tny, float lat, float lon)
{
    if(m_ppicb)
    {

//    Create the bitmap if needed, doing a deep copy from the Bitmap owned by the PlugIn Chart
        if(!pThumbData->pDIBThumb)
        {
            wxBitmap *pBMPOwnedByChart = m_ppicb->GetThumbnail(tnx, tny, m_global_color_scheme);
            if( pBMPOwnedByChart ) {
                wxImage img = pBMPOwnedByChart->ConvertToImage();
                pThumbData->pDIBThumb = new wxBitmap(img);
            }
            else
                pThumbData->pDIBThumb = NULL;
            
        }

        pThumbData->Thumb_Size_X = tnx;
        pThumbData->Thumb_Size_Y = tny;

        /*
        //    Plot the supplied Lat/Lon on the thumbnail
                    int divx = m_ppicb->Size_X / tnx;
                    int divy = m_ppicb->Size_Y / tny;

                    int div_factor = __min(divx, divy);

                    int pixx, pixy;


              //    Using a temporary synthetic ViewPort and source rectangle,
              //    calculate the ships position on the thumbnail
                    ViewPort tvp;
                    tvp.pix_width = tnx;
                    tvp.pix_height = tny;
                    tvp.view_scale_ppm = GetPPM() / div_factor;
                    wxRect trex = Rsrc;
                    Rsrc.x = 0;
                    Rsrc.y = 0;
                    latlong_to_pix_vp(lat, lon, pixx, pixy, tvp);
                    Rsrc = trex;

                    pThumbData->ShipX = pixx;// / div_factor;
                    pThumbData->ShipY = pixy;// / div_factor;
        */
        pThumbData->ShipX = 0;
        pThumbData->ShipY = 0;

        return pThumbData;
    }
    else
        return NULL;
}

ThumbData *ChartPlugInWrapper::GetThumbData()
{
    return pThumbData;
}

bool ChartPlugInWrapper::UpdateThumbData(double lat, double lon)
{
    return true;
}

double ChartPlugInWrapper::GetNormalScaleMin(double canvas_scale_factor, bool b_allow_overzoom)
{
    if(m_ppicb)
        return m_ppicb->GetNormalScaleMin(canvas_scale_factor, b_allow_overzoom);
    else
        return 1.0;
}

double ChartPlugInWrapper::GetNormalScaleMax(double canvas_scale_factor, int canvas_width)
{
    if(m_ppicb)
        return m_ppicb->GetNormalScaleMax(canvas_scale_factor, canvas_width);
    else
        return 2.0e7;
}

bool ChartPlugInWrapper::RenderRegionViewOnGL(const wxGLContext &glc, const ViewPort& VPoint, const OCPNRegion &Region)
{
#ifdef ocpnUSE_GL
    if(m_ppicb)
    {
        gs_plib_flags = 0;               // reset the CAPs flag
        PlugIn_ViewPort pivp = CreatePlugInViewport( VPoint);
        OCPNRegion rg = Region;
        if(rg.IsOk())
        {
            wxRegion r = rg.ConvertTowxRegion();
            PlugInChartBaseGL *ppicb_gl = dynamic_cast<PlugInChartBaseGL*>(m_ppicb);
            if(ppicb_gl){
                ppicb_gl->RenderRegionViewOnGL( glc, pivp, r, glChartCanvas::s_b_useStencil);
            }
            return true;
        }
    }
    else
        return false;
#endif    
    return true;
}


bool ChartPlugInWrapper::RenderRegionViewOnDC(wxMemoryDC& dc, const ViewPort& VPoint,
        const OCPNRegion &Region)
{
    if(m_ppicb)
    {
        gs_plib_flags = 0;               // reset the CAPs flag
        PlugIn_ViewPort pivp = CreatePlugInViewport( VPoint);
        OCPNRegion rg = Region;
        if(rg.IsOk())
        {
            wxRegion r = rg.ConvertTowxRegion();
            dc.SelectObject(m_ppicb->RenderRegionView( pivp, r));
            return true;
        }
        else
            return false;
    }
    else
        return false;
}

bool ChartPlugInWrapper::AdjustVP(ViewPort &vp_last, ViewPort &vp_proposed)
{
    if(m_ppicb)
    {
        PlugIn_ViewPort pivp_last = CreatePlugInViewport( vp_last);
        PlugIn_ViewPort pivp_proposed = CreatePlugInViewport( vp_proposed);
        return m_ppicb->AdjustVP(pivp_last, pivp_proposed);
    }
    else
        return false;
}

void ChartPlugInWrapper::GetValidCanvasRegion(const ViewPort& VPoint, OCPNRegion *pValidRegion)
{
    if(m_ppicb)
    {
        PlugIn_ViewPort pivp = CreatePlugInViewport( VPoint);
        // currently convert using wxRegion,
        // this should be changed as wxRegion is proven unstable/buggy on various platforms
        wxRegion region;
        m_ppicb->GetValidCanvasRegion(pivp, &region);
        *pValidRegion = OCPNRegion(region);
    }

    return;
}


void ChartPlugInWrapper::SetColorScheme(ColorScheme cs, bool bApplyImmediate)
{
    if(m_ppicb)
        m_ppicb->SetColorScheme(cs, bApplyImmediate);
}


double ChartPlugInWrapper::GetNearestPreferredScalePPM(double target_scale_ppm)
{
    if(m_ppicb)
        return m_ppicb->GetNearestPreferredScalePPM(target_scale_ppm);
    else
        return 1.0;
}


void ChartPlugInWrapper::ComputeSourceRectangle(const ViewPort &VPoint, wxRect *pSourceRect)
{
    if(m_ppicb)
    {
        PlugIn_ViewPort pivp = CreatePlugInViewport( VPoint);
        m_ppicb->ComputeSourceRectangle(pivp, pSourceRect);
    }
}

double ChartPlugInWrapper::GetRasterScaleFactor()
{
    if(m_ppicb)
        return m_ppicb->GetRasterScaleFactor();
    else
        return 1.0;
}

bool ChartPlugInWrapper::GetChartBits( wxRect& source, unsigned char *pPix, int sub_samp )
{
    wxCriticalSectionLocker locker(m_critSect);
    
    if(m_ppicb)

        return m_ppicb->GetChartBits( source, pPix, sub_samp );
    else
        return false;
}

int ChartPlugInWrapper::GetSize_X()
{
    if(m_ppicb)
        return m_ppicb->GetSize_X();
    else
        return 1;
}

int ChartPlugInWrapper::GetSize_Y()
{
    if(m_ppicb)
        return m_ppicb->GetSize_Y();
    else
        return 1;
}

void ChartPlugInWrapper::latlong_to_chartpix(double lat, double lon, double &pixx, double &pixy)
{
    if(m_ppicb)
        m_ppicb->latlong_to_chartpix(lat, lon, pixx, pixy);
}


/* API 1.11  */

/* API 1.11  adds some more common functions to avoid unnecessary code duplication */

wxString toSDMM_PlugIn(int NEflag, double a, bool hi_precision)
{
    return toSDMM(NEflag, a, hi_precision);
}

wxColour GetBaseGlobalColor(wxString colorName)
{
    return GetGlobalColor( colorName );
}


int OCPNMessageBox_PlugIn(wxWindow *parent,
                          const wxString& message,
                          const wxString& caption,
                          int style, int x, int y)
{
    return OCPNMessageBox( parent, message, caption, style, 100, x, y );
}

wxString GetOCPN_ExePath( void )
{
    return g_Platform->GetExePath();
}

wxString *GetpPlugInLocation()
{
    return g_Platform->GetPluginDirPtr();
}

wxString GetPlugInPath(opencpn_plugin *pplugin)
{
    wxString ret_val;
    ArrayOfPlugIns *pi_array = g_pi_manager->GetPlugInArray();
    for(unsigned int i = 0 ; i < pi_array->GetCount() ; i++)
    {
        PlugInContainer *pic = pi_array->Item(i);
        if(pic->m_pplugin == pplugin )
        {
            ret_val =pic->m_plugin_file;
            break;
        }
    }
    
    return ret_val;
}

//      API 1.11 Access to Vector PlugIn charts

ListOfPI_S57Obj *PlugInManager::GetPlugInObjRuleListAtLatLon( ChartPlugInWrapper *target, float zlat, float zlon,
                                                 float SelectRadius, const ViewPort& vp )
{
    if(target) {
        PlugInChartBaseGL *picbgl = dynamic_cast <PlugInChartBaseGL *>(target->GetPlugInChart());
        if(picbgl){
            PlugIn_ViewPort pi_vp = CreatePlugInViewport( vp );
            ListOfPI_S57Obj *piol = picbgl->GetObjRuleListAtLatLon(zlat, zlon, SelectRadius, &pi_vp);

            return piol;
        }
        else
            return NULL;
    }
    else
        return NULL;
}

wxString PlugInManager::CreateObjDescriptions( ChartPlugInWrapper *target, ListOfPI_S57Obj *rule_list )
{
    wxString ret_str;
    if(target) {
        PlugInChartBaseGL *picbgl = dynamic_cast <PlugInChartBaseGL *>(target->GetPlugInChart());
        if(picbgl){
            ret_str = picbgl->CreateObjDescriptions( rule_list );
        }
    }
    
    return ret_str;
}



//      API 1.11 Access to S52 PLIB
wxString PI_GetPLIBColorScheme()
{
    return _T("");           //ps52plib->GetPLIBColorScheme()
}

int PI_GetPLIBDepthUnitInt()
{
    if(ps52plib)
        return ps52plib->m_nDepthUnitDisplay;
    else
        return 0; 
}

int PI_GetPLIBSymbolStyle()
{
    if(ps52plib)
        return ps52plib->m_nSymbolStyle;
    else
        return 0;  
}

int PI_GetPLIBBoundaryStyle()
{
    if(ps52plib)
        return ps52plib->m_nBoundaryStyle;
    else        
        return 0;
}

bool PI_PLIBObjectRenderCheck( PI_S57Obj *pObj, PlugIn_ViewPort *vp )
{ 
    if(ps52plib) {
        //  Create and populate a compatible s57 Object
        S57Obj cobj;
        chart_context ctx;
        CreateCompatibleS57Object( pObj, &cobj, &ctx );

        ViewPort cvp = CreateCompatibleViewport( *vp );
        
        S52PLIB_Context *pContext = (S52PLIB_Context *)pObj->S52_Context;
        
        //  Create and populate a minimally compatible object container
        ObjRazRules rzRules;
        rzRules.obj = &cobj;
        rzRules.LUP = pContext->LUP;
        rzRules.sm_transform_parms = 0;
        rzRules.child = NULL;
        rzRules.next = NULL;
        
        if(pContext->LUP)
            return ps52plib->ObjectRenderCheck( &rzRules, &cvp );
        else
            return false;
    }
    else
        return false;
    
}

int PI_GetPLIBStateHash()
{
    if(ps52plib)
        return ps52plib->GetStateHash();
    else
        return 0;
}

void CreateCompatibleS57Object( PI_S57Obj *pObj, S57Obj *cobj, chart_context *pctx )
{
    strncpy(cobj->FeatureName, pObj->FeatureName, 8);
    cobj->Primitive_type = (GeoPrim_t)pObj->Primitive_type;
    cobj->att_array = pObj->att_array;
    cobj->attVal = pObj->attVal;
    cobj->n_attr = pObj->n_attr;    
    
    cobj->x = pObj->x;
    cobj->y = pObj->y;
    cobj->z = pObj->z;
    cobj->npt = pObj->npt;
    
    cobj->iOBJL = pObj->iOBJL;
    cobj->Index = pObj->Index;
    
    cobj->geoPt = (pt *)pObj->geoPt;
    cobj->geoPtz = pObj->geoPtz;
    cobj->geoPtMulti = pObj->geoPtMulti;
    
    cobj->m_lat = pObj->m_lat;
    cobj->m_lon = pObj->m_lon;
    
    cobj->m_DisplayCat = (DisCat)pObj->m_DisplayCat;
    cobj->x_rate = pObj->x_rate;
    cobj->y_rate = pObj->y_rate;
    cobj->x_origin = pObj->x_origin;
    cobj->y_origin = pObj->y_origin;
    
    cobj->Scamin = pObj->Scamin;
    cobj->nRef = pObj->nRef;
    cobj->bIsAton = pObj->bIsAton;
    cobj->bIsAssociable = pObj->bIsAssociable;
    
    cobj->m_n_lsindex = pObj->m_n_lsindex;
    cobj->m_lsindex_array = pObj->m_lsindex_array;
    cobj->m_n_edge_max_points = pObj->m_n_edge_max_points;
    
    if(gs_plib_flags & PLIB_CAPS_OBJSEGLIST)
        cobj->m_ls_list = (line_segment_element *)pObj->m_ls_list;          // note the cast, assumes in-sync layout
    else   
        cobj->m_ls_list = 0;
        
    if(gs_plib_flags & PLIB_CAPS_OBJCATMUTATE)
        cobj->m_bcategory_mutable = pObj->m_bcategory_mutable;
    else
        cobj->m_bcategory_mutable = true;                       // assume all objects are mutable

    cobj->m_DPRI = -1;                              // default is unassigned, fixed at render time
    if(gs_plib_flags & PLIB_CAPS_OBJCATMUTATE){
        if(pObj->m_DPRI == -1){
            S52PLIB_Context *pCtx = (S52PLIB_Context *)pObj->S52_Context;
            if(pCtx->LUP)
                cobj->m_DPRI = pCtx->LUP->DPRI - '0';
        }
        else
            cobj->m_DPRI = pObj->m_DPRI;
    }
    
        
 
    cobj->pPolyTessGeo = ( PolyTessGeo* )pObj->pPolyTessGeo;
    cobj->m_chart_context = (chart_context *)pObj->m_chart_context;
    cobj->auxParm0 = 0;
    cobj->auxParm1 = 0;
    cobj->auxParm2 = 0;
    cobj->auxParm3 = 0;
    
    S52PLIB_Context *pContext = (S52PLIB_Context *)pObj->S52_Context;
    
    cobj->bBBObj_valid = pContext->bBBObj_valid;
    if( pContext->bBBObj_valid )
        cobj->BBObj = pContext->BBObj;
    
    cobj->CSrules = pContext->CSrules;
    cobj->bCS_Added = pContext->bCS_Added;
    
    cobj->FText = pContext->FText;
    cobj->bFText_Added = pContext->bFText_Added;
    cobj->rText = pContext->rText;
    
    cobj->bIsClone = true;              // Protect cloned object pointers in S57Obj dtor

    if(pctx){
        cobj->m_chart_context = pctx;
        chart_context *ppctx = (chart_context *)pObj->m_chart_context;
        
        if( ppctx ){
            cobj->m_chart_context->m_pvc_hash = ppctx->m_pvc_hash;
            cobj->m_chart_context->m_pve_hash = ppctx->m_pve_hash;
            cobj->m_chart_context->ref_lat = ppctx->ref_lat;
            cobj->m_chart_context->ref_lon = ppctx->ref_lon;
            cobj->m_chart_context->pFloatingATONArray = ppctx->pFloatingATONArray;
            cobj->m_chart_context->pRigidATONArray = ppctx->pRigidATONArray;
            cobj->m_chart_context->safety_contour = ppctx->safety_contour;
            cobj->m_chart_context->vertex_buffer = ppctx->vertex_buffer;
        }
        cobj->m_chart_context->chart = 0;           // note bene, this is always NULL for a PlugIn chart
    }
}


bool PI_PLIBSetContext( PI_S57Obj *pObj )
{
    S52PLIB_Context *ctx;
    if( !pObj->S52_Context ){
        ctx = new S52PLIB_Context;
        pObj->S52_Context = ctx;
    }
    
    ctx = (S52PLIB_Context *)pObj->S52_Context;
        
    S57Obj cobj;
    CreateCompatibleS57Object( pObj, &cobj, NULL );
 
    LUPname LUP_Name = PAPER_CHART;

    //      Force a re-evaluation of CS rules
    ctx->CSrules = NULL;
    ctx->bCS_Added = false;

    //      Clear the rendered text cache
    if( ctx->bFText_Added ) {
        ctx->bFText_Added = false;
        delete ctx->FText;
        ctx->FText = NULL;
    }
    
    //  Reset object selection box
    ctx->bBBObj_valid = true;
    ctx->BBObj.SetMin( pObj->lon_min, pObj->lat_min );
    ctx->BBObj.SetMax( pObj->lon_max, pObj->lat_max );
    
    
        //      This is where Simplified or Paper-Type point features are selected
    switch( cobj.Primitive_type ){
            case GEO_POINT:
            case GEO_META:
            case GEO_PRIM:
                
                if( PAPER_CHART == ps52plib->m_nSymbolStyle )
                    LUP_Name = PAPER_CHART;
                else
                    LUP_Name = SIMPLIFIED;
                
                break;
                
            case GEO_LINE:
                LUP_Name = LINES;
                break;
                
            case GEO_AREA:
                if( PLAIN_BOUNDARIES == ps52plib->m_nBoundaryStyle )
                    LUP_Name = PLAIN_BOUNDARIES;
                else
                    LUP_Name = SYMBOLIZED_BOUNDARIES;
                
                break;
    }
        
    LUPrec *lup = ps52plib->S52_LUPLookup( LUP_Name, cobj.FeatureName, &cobj );
    ctx->LUP = lup;
        
        //              Convert LUP to rules set
    ps52plib->_LUP2rules( lup, &cobj );
    
    ctx->MPSRulesList = NULL;
    
    return true;
}
    
void PI_UpdateContext(PI_S57Obj *pObj)
{
    S52PLIB_Context *pContext = (S52PLIB_Context *)pObj->S52_Context;
    if(pContext){
        pContext->bBBObj_valid = true;
        pContext->BBObj.SetMin( pObj->lon_min, pObj->lat_min );
        pContext->BBObj.SetMax( pObj->lon_max, pObj->lat_max );
    }
}

    
void UpdatePIObjectPlibContext( PI_S57Obj *pObj, S57Obj *cobj, ObjRazRules *rzRules )
{
    //  Update the PLIB context after the render operation
    S52PLIB_Context *pContext = (S52PLIB_Context *)pObj->S52_Context;
    
    pContext->CSrules = cobj->CSrules;
    pContext->bCS_Added = cobj->bCS_Added;
    
    pContext->FText = cobj->FText;
    pContext->bFText_Added = cobj->bFText_Added;
    pContext->rText = cobj->rText;
    
    if(cobj->bBBObj_valid)
        pContext->BBObj = cobj->BBObj;
    pContext->bBBObj_valid = cobj->bBBObj_valid;

    //  Render operation may have promoted the object's display category (e.g.WRECKS)
    pObj->m_DisplayCat = (PI_DisCat)cobj->m_DisplayCat;
    
    if(gs_plib_flags & PLIB_CAPS_OBJCATMUTATE)
        pObj->m_DPRI = cobj->m_DPRI;
    
    pContext->ChildRazRules = rzRules->child;
    pContext->MPSRulesList = rzRules->mps;
    
}

bool PI_GetObjectRenderBox( PI_S57Obj *pObj, double *lat_min, double *lat_max, double *lon_min, double *lon_max)
{
    S52PLIB_Context *pContext = (S52PLIB_Context *)pObj->S52_Context;
    if(pContext){
        if(lat_min) *lat_min = pContext->BBObj.GetMinY();
        if(lat_max) *lat_max = pContext->BBObj.GetMaxY();
        if(lon_min) *lon_min = pContext->BBObj.GetMinX();
        if(lon_max) *lon_max = pContext->BBObj.GetMaxX();
        return pContext->bBBObj_valid;
    }
    else
        return false;
}
    
PI_LUPname PI_GetObjectLUPName( PI_S57Obj *pObj )
{
    S52PLIB_Context *pContext = (S52PLIB_Context *)pObj->S52_Context;
    if( pContext ) {
        LUPrec *lup = pContext->LUP;
        if( lup )
            return (PI_LUPname)(lup->TNAM);
    }
    return (PI_LUPname)(-1);
    
}

PI_DisPrio PI_GetObjectDisplayPriority( PI_S57Obj *pObj )
{
    S52PLIB_Context *pContext = (S52PLIB_Context *)pObj->S52_Context;
    if( pContext ) {
        LUPrec *lup = pContext->LUP;
        if( lup )
            return (PI_DisPrio)(lup->DPRI);
    }
    
    return (PI_DisPrio)(-1);
        
}

PI_DisCat PI_GetObjectDisplayCategory( PI_S57Obj *pObj )
{
    S52PLIB_Context *pContext = (S52PLIB_Context *)pObj->S52_Context;
    if( pContext ) {
        LUPrec *lup = pContext->LUP;
        if( lup )
            return (PI_DisCat)(lup->DISC);
    }
    return (PI_DisCat)(-1);
    
}
double PI_GetPLIBMarinerSafetyContour()
{
    return S52_getMarinerParam(S52_MAR_SAFETY_CONTOUR);
}


void PI_PLIBSetLineFeaturePriority( PI_S57Obj *pObj, int prio )
{
    //  Create and populate a compatible s57 Object
    S57Obj cobj;
    chart_context ctx;
    CreateCompatibleS57Object( pObj, &cobj, &ctx );
        
    S52PLIB_Context *pContext = (S52PLIB_Context *)pObj->S52_Context;
    
    //  Create and populate a minimally compatible object container
    ObjRazRules rzRules;
    rzRules.obj = &cobj;
    rzRules.LUP = pContext->LUP;
    rzRules.sm_transform_parms = 0;
    rzRules.child = NULL;
    rzRules.next = NULL;
    rzRules.mps = pContext->MPSRulesList;
    
    if(pContext->LUP){
        ps52plib->SetLineFeaturePriority( &rzRules, prio );

    //  Update the PLIB context after the render operation
        UpdatePIObjectPlibContext( pObj, &cobj, &rzRules );
    }

}

void PI_PLIBPrepareForNewRender( void )
{
    if(ps52plib){
        ps52plib->PrepareForRender();
        ps52plib->ClearTextList();
        
        if(gs_plib_flags & PLIB_CAPS_LINE_BUFFER)
            ps52plib->EnableGLLS(true);    // Newer PlugIns can use GLLS
        else
            ps52plib->EnableGLLS(false);   // Older cannot
    }
}

void PI_PLIBSetRenderCaps( unsigned int flags )
{
    gs_plib_flags = flags;
}

void PI_PLIBFreeContext( void *pContext )
{

    S52PLIB_Context *pctx = (S52PLIB_Context *)pContext;
    
    if( pctx->ChildRazRules ){
        ObjRazRules *ctop = pctx->ChildRazRules;
        while( ctop ) {
            delete ctop->obj;
            
            if( ps52plib )
                ps52plib->DestroyLUP( ctop->LUP );
            delete ctop->LUP;
            
            ObjRazRules *cnxx = ctop->next;
            delete ctop;
            ctop = cnxx;
        }
    }

    if(pctx->MPSRulesList){
        
        if( ps52plib && pctx->MPSRulesList->cs_rules ){
            for(unsigned int i=0 ; i < pctx->MPSRulesList->cs_rules->GetCount() ; i++){
                Rules *top = pctx->MPSRulesList->cs_rules->Item(i);
                ps52plib->DestroyRulesChain( top );
            }
            delete pctx->MPSRulesList->cs_rules; 
        }
        free( pctx->MPSRulesList );
        
    }
    
    delete pctx->FText;
    
    delete pctx;
}

int PI_PLIBRenderObjectToDC( wxDC *pdc, PI_S57Obj *pObj, PlugIn_ViewPort *vp )
{
    //  Create and populate a compatible s57 Object
    S57Obj cobj;
    chart_context ctx;
    CreateCompatibleS57Object( pObj, &cobj, &ctx );
    
    S52PLIB_Context *pContext = (S52PLIB_Context *)pObj->S52_Context;
    
    //  Set up object SM rendering constants
    sm_parms transform;
    toSM( vp->clat, vp->clon, pObj->chart_ref_lat, pObj->chart_ref_lon, &transform.easting_vp_center, &transform.northing_vp_center );
    
    //  Create and populate a minimally compatible object container
    ObjRazRules rzRules;
    rzRules.obj = &cobj;
    rzRules.LUP = pContext->LUP;
    rzRules.sm_transform_parms = &transform;
    rzRules.child = pContext->ChildRazRules;
    rzRules.next = NULL;
    rzRules.mps = pContext->MPSRulesList;
    
    if(pContext->LUP){
        ViewPort cvp = CreateCompatibleViewport( *vp );
    
    //  Do the render
        ps52plib->RenderObjectToDC( pdc, &rzRules, &cvp );
    
    //  Update the PLIB context after the render operation
        UpdatePIObjectPlibContext( pObj, &cobj, &rzRules );
    }

    return 1;
}

int PI_PLIBRenderAreaToDC( wxDC *pdc, PI_S57Obj *pObj, PlugIn_ViewPort *vp, wxRect rect, unsigned char *pixbuf )
{
    //  Create a compatible render canvas
    render_canvas_parms pb_spec;
    
    pb_spec.depth = BPP;
    pb_spec.pb_pitch = ( ( rect.width * pb_spec.depth / 8 ) );
    pb_spec.lclip = rect.x;
    pb_spec.rclip = rect.x + rect.width - 1;
    pb_spec.pix_buff = pixbuf;          // the passed buffer
    pb_spec.width = rect.width;
    pb_spec.height = rect.height;
    pb_spec.x = rect.x;
    pb_spec.y = rect.y;
#ifdef ocpnUSE_ocpnBitmap
    pb_spec.b_revrgb = true;
#else
    pb_spec.b_revrgb = false;
#endif
    
    pb_spec.b_revrgb = false;
 
    //  Create and populate a compatible s57 Object
    S57Obj cobj;
    chart_context ctx;
    CreateCompatibleS57Object( pObj, &cobj, &ctx );

    S52PLIB_Context *pContext = (S52PLIB_Context *)pObj->S52_Context;

    //  Set up object SM rendering constants
    sm_parms transform;
    toSM( vp->clat, vp->clon, pObj->chart_ref_lat, pObj->chart_ref_lon, &transform.easting_vp_center, &transform.northing_vp_center );
    
    //  Create and populate a minimally compatible object container
    ObjRazRules rzRules;
    rzRules.obj = &cobj;
    rzRules.LUP = pContext->LUP;
    rzRules.sm_transform_parms = &transform;
    rzRules.child = pContext->ChildRazRules;
    rzRules.next = NULL;
    rzRules.mps = pContext->MPSRulesList;
    
    ViewPort cvp = CreateCompatibleViewport( *vp );

    //  If the PlugIn does not support it nativiely, build a fully described Geomoetry
    if( !(gs_plib_flags & PLIB_CAPS_SINGLEGEO_BUFFER) ){
        if(!pObj->geoPtMulti){          // do this only once
            PolyTessGeo *tess = (PolyTessGeo *)pObj->pPolyTessGeo;
        
            if(!tess)
                return 1;                       // bail on empty data
                
            PolyTriGroup *ptg = new PolyTriGroup;
            ptg->tri_prim_head = tess->Get_PolyTriGroup_head()->tri_prim_head; //tph;
            ptg->bsingle_alloc = false;
            ptg->data_type = DATA_TYPE_DOUBLE;
            tess->Set_PolyTriGroup_head(ptg);
        
            double *pd = (double *)malloc(sizeof(double));
            pObj->geoPtMulti = pd;  //Hack hack
        
        }
    }
    
    if(pContext->LUP){
    //  Do the render
        ps52plib->RenderAreaToDC( pdc, &rzRules, &cvp, &pb_spec );

    //  Update the PLIB context after the render operation
        UpdatePIObjectPlibContext( pObj, &cobj, &rzRules );
    }
    
    return 1;
}

int PI_PLIBRenderAreaToGL( const wxGLContext &glcc, PI_S57Obj *pObj, PlugIn_ViewPort *vp, wxRect &render_rect )
{
#ifdef ocpnUSE_GL
    //  Create and populate a compatible s57 Object
    S57Obj cobj;
    chart_context ctx;
    CreateCompatibleS57Object( pObj, &cobj, &ctx );

//    chart_context *pct = (chart_context *)pObj->m_chart_context;

    //  If the PlugIn does not support it nativiely, build a fully described Geomoetry
    
    if( !(gs_plib_flags & PLIB_CAPS_SINGLEGEO_BUFFER) ){
       if(!pObj->geoPtMulti ){                          // only do this once
            PolyTessGeo *tess = (PolyTessGeo *)pObj->pPolyTessGeo;
        
            if(!tess)
                return 1;                       // bail on empty data
                
            PolyTriGroup *ptg = new PolyTriGroup;       // this will leak a little, but is POD
            ptg->tri_prim_head = tess->Get_PolyTriGroup_head()->tri_prim_head; 
            ptg->bsingle_alloc = false;
            ptg->data_type = DATA_TYPE_DOUBLE;
            tess->Set_PolyTriGroup_head(ptg);

            //  Mark this object using geoPtMulti
            //  The malloc will get free'ed when the object is deleted.
            double *pd = (double *)malloc(sizeof(double));
            pObj->geoPtMulti = pd;  //Hack hack
        }            
        cobj.auxParm0 = -6;         // signal that this object render cannot use VBO
        cobj.auxParm1 = -1;         // signal that this object render cannot have single buffer conversion done
    }            
    else {              // it is a newer PLugIn, so can do single buffer conversion and VBOs
        cobj.auxParm0 = -5;         // signal that this object render must use a temporary VBO
    }
    

    S52PLIB_Context *pContext = (S52PLIB_Context *)pObj->S52_Context;
    
    //  Set up object SM rendering constants
    sm_parms transform;
    toSM( vp->clat, vp->clon, pObj->chart_ref_lat, pObj->chart_ref_lon, &transform.easting_vp_center, &transform.northing_vp_center );
    
    //  Create and populate a minimally compatible object container
    ObjRazRules rzRules;
    rzRules.obj = &cobj;
    rzRules.LUP = pContext->LUP;
    rzRules.sm_transform_parms = &transform;
    rzRules.child = pContext->ChildRazRules;
    rzRules.next = NULL;
    rzRules.mps = pContext->MPSRulesList;
    
    if(pContext->LUP){
        ViewPort cvp = CreateCompatibleViewport( *vp );
    
    //  Do the render
        ps52plib->RenderAreaToGL( glcc, &rzRules, &cvp, render_rect );
    
    
    //  Update the PLIB context after the render operation
        UpdatePIObjectPlibContext( pObj, &cobj, &rzRules );
    }
    
#endif    
    return 1;
    
}

int PI_PLIBRenderObjectToGL( const wxGLContext &glcc, PI_S57Obj *pObj,
                                      PlugIn_ViewPort *vp, wxRect &render_rect )
{
    //  Create and populate a compatible s57 Object
    S57Obj cobj;
    chart_context ctx;
    CreateCompatibleS57Object( pObj, &cobj, &ctx );
    
    S52PLIB_Context *pContext = (S52PLIB_Context *)pObj->S52_Context;
    
    //  Set up object SM rendering constants
    sm_parms transform;
    toSM( vp->clat, vp->clon, pObj->chart_ref_lat, pObj->chart_ref_lon, &transform.easting_vp_center, &transform.northing_vp_center );
    
    //  Create and populate a minimally compatible object container
    ObjRazRules rzRules;
    rzRules.obj = &cobj;
    rzRules.LUP = pContext->LUP;
    rzRules.sm_transform_parms = &transform;
    rzRules.child = pContext->ChildRazRules;
    rzRules.next = NULL;
    rzRules.mps = pContext->MPSRulesList;
    
    if(pContext->LUP){
        ViewPort cvp = CreateCompatibleViewport( *vp );
    
    //  Do the render
        ps52plib->RenderObjectToGL( glcc, &rzRules, &cvp, render_rect );
    
    //  Update the PLIB context after the render operation
        UpdatePIObjectPlibContext( pObj, &cobj, &rzRules );
    }
    
    return 1;
    
}

/* API 1.13  */

/* API 1.13  adds some more common functions to avoid unnecessary code duplication */

double fromDMM_Plugin( wxString sdms )
{
    return fromDMM( sdms );
}

void SetCanvasRotation(double rotation)
{
    cc1->DoRotateCanvas( rotation );
}
<|MERGE_RESOLUTION|>--- conflicted
+++ resolved
@@ -320,19 +320,11 @@
             
         bool b_compat = CheckPluginCompatibility(file_name);
             
-<<<<<<< HEAD
-            if(!b_compat)
-            {
-                wxLogMessage(wxString::Format(_("    Incompatible PlugIn detected: %s"), file_name.c_str()));
-                wxMessageBox(wxString::Format(_("The plugin %s is not compatible with this version of OpenCPN, please get an updated version."), plugin_file.c_str()));
-            }
-=======
         if(!b_compat)
         {
             wxLogMessage(wxString::Format(_("    Incompatible PlugIn detected: %s"), file_name.c_str()));
             wxMessageBox(wxString::Format(_("The plugin %s is not compatible with this version of OpenCPN, please get an updated version."), plugin_file.c_str()));
         }
->>>>>>> e592f29a
             
         PlugInContainer *pic = NULL;
         if(b_compat)
