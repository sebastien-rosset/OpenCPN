/***************************************************************************
 *
 * Project:  OpenCPN
 * Purpose:  PlugIn Manager Object
 * Author:   David Register
 *
 ***************************************************************************
 *   Copyright (C) 2010 by David S. Register                               *
 *                                                                         *
 *   This program is free software; you can redistribute it and/or modify  *
 *   it under the terms of the GNU General Public License as published by  *
 *   the Free Software Foundation; either version 2 of the License, or     *
 *   (at your option) any later version.                                   *
 *                                                                         *
 *   This program is distributed in the hope that it will be useful,       *
 *   but WITHOUT ANY WARRANTY; without even the implied warranty of        *
 *   MERCHANTABILITY or FITNESS FOR A PARTICULAR PURPOSE.  See the         *
 *   GNU General Public License for more details.                          *
 *                                                                         *
 *   You should have received a copy of the GNU General Public License     *
 *   along with this program; if not, write to the                         *
 *   Free Software Foundation, Inc.,                                       *
 *   51 Franklin Street, Fifth Floor, Boston, MA 02110-1301,  USA.         *
 **************************************************************************/

#include <typeinfo>
#ifdef __linux__
#include <wordexp.h>
#endif
#include <wx/wx.h>
#include <wx/dir.h>
#include <wx/filename.h>
#include <wx/aui/aui.h>
#include <wx/statline.h>
#include <wx/tokenzr.h>
#include <wx/app.h>
#include <wx/hashset.h>
#include <wx/hashmap.h>
#ifndef __WXMSW__
#include <cxxabi.h>
#endif // __WXMSW__
#include <stdint.h>
#include <fcntl.h>
#include <errno.h>

#ifdef USE_LIBELF
#include <elf.h>
#include <libelf.h>
#include <gelf.h>
#endif

#include "dychart.h"
#include "pluginmanager.h"
#include "navutil.h"
#include "ais.h"
#include "chartbase.h"        // for ChartPlugInWrapper
#include "chartdb.h"
#include "chartdbs.h"
#include "ocpndc.h"
#include "styles.h"
#include "options.h"
#include "multiplexer.h"
#include "piano.h"
#include "routeman.h"
#include "FontMgr.h"
#include "AIS_Decoder.h"
#include "AIS_Target_Data.h"
#include "OCPN_DataStreamEvent.h"
#include "georef.h"
#include "routemanagerdialog.h"
#include "NavObjectCollection.h"
#include "OCPNRegion.h"
#include "s52plib.h"
#include "ocpn_pixel.h"
#include "s52utils.h"
#include "gshhs.h"
#include "mygeom.h"
#include "OCPNPlatform.h"
#include "version.h"
#include "toolbar.h"
#include "Track.h"
#include "Route.h"
#include "OCPN_AUIManager.h"
#include "chcanv.h"

#ifdef __OCPN__ANDROID__
#include "androidUTIL.h"
#endif

#ifdef ocpnUSE_GL
#include "glChartCanvas.h"
#endif

extern MyConfig        *pConfig;
extern AIS_Decoder     *g_pAIS;
extern OCPN_AUIManager  *g_pauimgr;
extern ocpnStyle::StyleManager* g_StyleManager;

#if wxUSE_XLOCALE || !wxCHECK_VERSION(3,0,0)
extern wxLocale        *plocale_def_lang;
#endif

extern OCPNPlatform     *g_Platform;
extern ChartDB         *ChartData;
extern MyFrame         *gFrame;
extern ocpnStyle::StyleManager* g_StyleManager;
extern options         *g_pOptions;
extern Multiplexer     *g_pMUX;
extern bool             g_bShowChartBar;
extern Piano           *g_Piano;
extern Routeman        *g_pRouteMan;
extern WayPointman     *pWayPointMan;
extern Select          *pSelect;
extern RouteManagerDialog *pRouteManagerDialog;
extern RouteList       *pRouteList;
extern TrackList       *pTrackList;
extern PlugInManager   *g_pi_manager;
extern s52plib         *ps52plib;
extern wxString         ChartListFileName;
extern wxString         gExe_path;
extern wxString         g_Plugin_Dir;
extern bool             g_boptionsactive;
extern options         *g_options;
extern ColorScheme      global_color_scheme;
extern wxArrayString    g_locale_catalog_array;
extern int              g_GUIScaleFactor;
extern int              g_ChartScaleFactor;
extern wxString         g_locale;
extern bool             g_btouch;
extern ocpnFloatingToolbarDialog *g_MainToolbar;

extern int              g_chart_zoom_modifier;
extern int              g_chart_zoom_modifier_vector;
extern double           g_display_size_mm;
extern bool             g_bopengl;

extern ChartGroupArray  *g_pGroupArray;

#ifdef __WXMSW__
static const char PATH_SEP = ';';
#else
static const char PATH_SEP = ':';
#endif

static const char* const DEFAULT_DATA_DIRS =
    "~/.local/share:/usr/local/share:/usr/share";

static const char* const DEFAULT_PLUGIN_DIRS =
    "~/.local/lib/opencpn:/usr/local/lib/opencpn:/usr/lib/opencpn";

unsigned int      gs_plib_flags;
wxString          g_lastPluginMessage;
extern ChartCanvas      *g_focusCanvas;
extern ChartCanvas      *g_overlayCanvas;

enum
{
    CurlThreadId = wxID_HIGHEST+1
};

#include <wx/listimpl.cpp>
WX_DEFINE_LIST(Plugin_WaypointList);
WX_DEFINE_LIST(Plugin_HyperlinkList);


static wxString ExpandWord(wxString word)
{
#ifdef __linux__
    wordexp_t we;
    wordexp(word.mb_str(), &we, 0);
    wxString tmp = wxString(we.we_wordv[0]);
    wordfree(&we);
    return tmp;
#else
    wxString tmp = wxExpandEnvVars(word);
    return tmp;
#endif
}

wxString GetPluginDataDir(const char* plugin_name)
{
    const char* const sharedDataLoc = *GetpSharedDataLocation();
#ifdef __linux__
    const char* const envdirs = getenv("XDG_DATA_DIRS");
    wxString datadirs(envdirs ? envdirs : DEFAULT_DATA_DIRS);
    if (envdirs == 0 && datadirs.Find(sharedDataLoc) == wxNOT_FOUND)
        datadirs.Append(wxString(PATH_SEP) + sharedDataLoc);
    wxLogMessage(_T("PlugInManager: Using data dirs from: ") + datadirs);
#else
    wxString datadirs(sharedDataLoc);
#endif
    static const wxString sep = wxFileName::GetPathSeparator();
    wxStringTokenizer dirs(datadirs, PATH_SEP);
    while (dirs.HasMoreTokens()) {
        wxString dir = ExpandWord(dirs.GetNextToken()) + sep;
	dir +=
            dir.EndsWith("opencpn") ? "plugins" : "opencpn" + sep + "plugins";
        wxFileName tryDirName(dir);
        wxDir tryDir;
        if (!tryDir.Open(tryDirName.GetFullPath()))
            continue;
        wxString next;
        bool more = tryDir.GetFirst(&next);
        while (more) {
            if (next == plugin_name) {
		next = next.Prepend(tryDirName.GetFullPath() + sep);
                wxLogMessage(_T("PlugInManager: using data dir: %s"), next);
                return next;
            }
            more = tryDir.GetNext(&next);
        }
    }
    wxLogMessage(_T("Warnińg: no data directory found, using \"\""));
    return "";
}


//    Some static helper funtions
//    Scope is local to this module

PlugIn_ViewPort CreatePlugInViewport( const ViewPort &vp)
{
    //    Create a PlugIn Viewport
    ViewPort tvp = vp;
    PlugIn_ViewPort pivp;

    pivp.clat =                   tvp.clat;                   // center point
    pivp.clon =                   tvp.clon;
    pivp.view_scale_ppm =         tvp.view_scale_ppm;
    pivp.skew =                   tvp.skew;
    pivp.rotation =               tvp.rotation;
    pivp.chart_scale =            tvp.chart_scale;
    pivp.pix_width =              tvp.pix_width;
    pivp.pix_height =             tvp.pix_height;
    pivp.rv_rect =                tvp.rv_rect;
    pivp.b_quilt =                tvp.b_quilt;
    pivp.m_projection_type =      tvp.m_projection_type;

    pivp.lat_min =                tvp.GetBBox().GetMinLat();
    pivp.lat_max =                tvp.GetBBox().GetMaxLat();
    pivp.lon_min =                tvp.GetBBox().GetMinLon();
    pivp.lon_max =                tvp.GetBBox().GetMaxLon();

    pivp.bValid =                 tvp.IsValid();                 // This VP is valid

    return pivp;
}

ViewPort CreateCompatibleViewport( const PlugIn_ViewPort &pivp)
{
    //    Create a system ViewPort
    ViewPort vp;
    
    vp.clat =                   pivp.clat;                   // center point
    vp.clon =                   pivp.clon;
    vp.view_scale_ppm =         pivp.view_scale_ppm;
    vp.skew =                   pivp.skew;
    vp.rotation =               pivp.rotation;
    vp.chart_scale =            pivp.chart_scale;
    vp.pix_width =              pivp.pix_width;
    vp.pix_height =             pivp.pix_height;
    vp.rv_rect =                pivp.rv_rect;
    vp.b_quilt =                pivp.b_quilt;
    vp.m_projection_type =      pivp.m_projection_type;
 
    if(gFrame->GetPrimaryCanvas())
        vp.ref_scale = gFrame->GetPrimaryCanvas()->GetVP().ref_scale;
    else
        vp.ref_scale = vp.chart_scale;
    
    vp.SetBoxes();
    vp.Validate();                 // This VP is valid
    
    return vp;
}


//------------------------------------------------------------------------------
//    NMEA Event Implementation
//    PlugIn Messaging scheme Event
//------------------------------------------------------------------------------

const wxEventType wxEVT_OCPN_MSG = wxNewEventType();

OCPN_MsgEvent::OCPN_MsgEvent( wxEventType commandType, int id )
:wxEvent(id, commandType)
{
}

OCPN_MsgEvent::~OCPN_MsgEvent( )
{
}

wxEvent* OCPN_MsgEvent::Clone() const
{
    OCPN_MsgEvent *newevent=new OCPN_MsgEvent(*this);
    newevent->m_MessageID=this->m_MessageID.c_str();  // this enforces a deep copy of the string data
    newevent->m_MessageText=this->m_MessageText.c_str();
    return newevent;
}

//------------------------------------------------------------------------------------------------
//
//          The PlugInToolbarToolContainer Implementation
//
//------------------------------------------------------------------------------------------------
PlugInToolbarToolContainer::PlugInToolbarToolContainer()
{
    bitmap_dusk = NULL;
    bitmap_night = NULL;
    bitmap_day = NULL;
    bitmap_Rollover_day = NULL;
    bitmap_Rollover_dusk = NULL;
    bitmap_Rollover_night = NULL;
    
}

PlugInToolbarToolContainer::~PlugInToolbarToolContainer()
{
    delete bitmap_dusk;
    delete bitmap_night;
    delete bitmap_day;
    delete bitmap_Rollover_day;
    delete bitmap_Rollover_dusk;
    delete bitmap_Rollover_night;
}

//-----------------------------------------------------------------------------------------------------
//
//          The PlugIn Manager Implementation
//
//-----------------------------------------------------------------------------------------------------
PlugInManager *s_ppim;

BEGIN_EVENT_TABLE( PlugInManager, wxEvtHandler )
#ifdef __OCPN_USE_CURL__
    EVT_CURL_END_PERFORM( CurlThreadId, PlugInManager::OnEndPerformCurlDownload )
    EVT_CURL_DOWNLOAD( CurlThreadId, PlugInManager::OnCurlDownload )
#endif    
END_EVENT_TABLE()

PlugInManager::PlugInManager(MyFrame *parent)
{
#ifndef __OCPN__ANDROID__
#ifdef __OCPN_USE_CURL__
    m_pCurlThread = NULL;
#endif    
#endif
    pParent = parent;
    s_ppim = this;

    MyFrame *pFrame = GetParentFrame();
    if(pFrame)
    {
        m_plugin_menu_item_id_next = pFrame->GetPrimaryCanvas()->GetNextContextMenuId();
        m_plugin_tool_id_next = pFrame->GetNextToolbarToolId();
    }
    #ifdef __OCPN_USE_CURL__
    #ifndef __OCPN__ANDROID__
    wxCurlBase::Init();
    #endif
    m_last_online = false;
    m_last_online_chk = -1;
    #endif
    
    m_benable_blackdialog_done = false;
}

PlugInManager::~PlugInManager()
{
#ifdef __OCPN_USE_CURL__
    #ifndef __OCPN__ANDROID__
    wxCurlBase::Shutdown();
    #endif
#endif    
}


bool PlugInManager::LoadAllPlugIns(const wxString &plugin_dir, bool load_enabled, bool b_enable_blackdialog)
{
#ifdef __linux__
    const char* const envdirs = getenv("OPENCPN_PLUGIN_DIRS");
    wxString dirs(envdirs ? envdirs : DEFAULT_PLUGIN_DIRS);
    if (envdirs == 0  && dirs.Find(plugin_dir) == wxNOT_FOUND)
        dirs = dirs.Append(wxString(PATH_SEP) + plugin_dir);
#else
    wxString dirs = plugin_dir;
#endif
    wxLogMessage( _T("PlugInManager: plugins loading from ") + dirs);
    bool any_dir_loaded = false;
    wxStringTokenizer tokens(dirs, PATH_SEP);
    while (tokens.HasMoreTokens()) {
        wxString dir = tokens.GetNextToken();
        dir = ExpandWord(dir);
        if (LoadPlugInDirectory(dir, load_enabled, b_enable_blackdialog))
            any_dir_loaded = true;
    }
    return any_dir_loaded;
}


// Static helper function: loads all plugins from a single directory
bool PlugInManager::LoadPlugInDirectory(const wxString &plugin_dir, bool load_enabled, bool b_enable_blackdialog)
{
    pConfig->SetPath( _T("/PlugIns/") );
    SetPluginOrder( pConfig->Read( _T("PluginOrder"), wxEmptyString ) );
    
    //  Enable the compatibility dialogs if requested, and has not been already done once.
    m_benable_blackdialog = b_enable_blackdialog && !m_benable_blackdialog_done;
    
    m_plugin_location = plugin_dir;

    wxString msg(_T("PlugInManager searching for PlugIns in location "));
    msg += m_plugin_location;
    wxLogMessage(msg);

#ifdef __WXMSW__
    wxString pispec = _T("*_pi.dll");
#else
#ifdef __WXOSX__
    wxString pispec = _T("*_pi.dylib");
#else
    wxString pispec = _T("*_pi.so");
#endif
#endif

    if(!::wxDirExists(m_plugin_location))
    {
        msg = m_plugin_location;
        msg.Prepend(_T("   Directory "));
        msg.Append(_T(" does not exist."));
        wxLogMessage(msg);
        return false;
    }

    if(!g_Platform->isPlatformCapable(PLATFORM_CAP_PLUGINS)) return false;
       
    wxArrayString file_list;
        
    int get_flags =  wxDIR_FILES | wxDIR_DIRS;
#ifdef __WXMSW__
#ifdef _DEBUG
    get_flags =  wxDIR_FILES;
#endif        
#endif        

#ifdef __OCPN__ANDROID__
    get_flags =  wxDIR_FILES;           // No subdirs, especially "/files" where PlugIns are initially placed in APK
#endif
    
    bool ret = false; // return true if at least one new plugins gets loaded/unloaded
    wxDir::GetAllFiles( m_plugin_location, &file_list, pispec, get_flags );
    
    for(unsigned int i=0 ; i < file_list.GetCount() ; i++) {
        wxString file_name = file_list[i];
        wxString plugin_file = wxFileName(file_name).GetFullName();
        wxDateTime plugin_modification = wxFileName(file_name).GetModificationTime();

        // this gets called every time we switch to the plugins tab.
        // this allows plugins to be installed and enabled without restarting opencpn.
        // For this reason we must check that we didn't already load this plugin
        bool loaded = false;
        for(unsigned int i = 0 ; i < plugin_array.GetCount() ; i++)
        {
            PlugInContainer *pic = plugin_array[i];
            
            // Checking for dynamically updated plugins
            if(pic->m_plugin_filename == plugin_file) {
                
                // Do not re-load same-name plugins from different directories.  Certain to crash...
                if(pic->m_plugin_file == file_name){ 
                    if(pic->m_plugin_modification != plugin_modification) {
                        // modification times don't match, reload plugin
                        plugin_array.Remove(pic);
                        i--;

                        DeactivatePlugIn(pic);
                        pic->m_destroy_fn(pic->m_pplugin);
                        
                        delete pic->m_plibrary;            // This will unload the PlugIn
                        delete pic;
                        ret = true;
                    } else {
                        loaded = true;
                        break;
                    }
                } else {
                    loaded = true;
                    break;
                }
            }
        }
        if(loaded)
            continue;

        //    Check the config file to see if this PlugIn is user-enabled
        wxString config_section = ( _T ( "/PlugIns/" ) );
        config_section += plugin_file;
        pConfig->SetPath ( config_section );
        bool enabled;
        pConfig->Read ( _T ( "bEnabled" ), &enabled, false );

        // only loading enabled plugins? check that it is enabled
        if(load_enabled && !enabled)
            continue;
            
        bool b_compat = CheckPluginCompatibility(file_name);
            
        if(m_benable_blackdialog && !b_compat)
        {
            wxLogMessage(wxString::Format(_T("    %s: %s"), _T("Incompatible plugin detected"), file_name.c_str()));
            OCPNMessageBox( NULL, wxString::Format(_("The plugin %s is not compatible with this version of OpenCPN, please get an updated version."), plugin_file.c_str()), wxString(_("OpenCPN Info")), wxICON_INFORMATION | wxOK, 10 );
        }
            
        PlugInContainer *pic = NULL;
        wxStopWatch sw;
        if(b_compat)
            pic = LoadPlugIn(file_name);

        if(pic)
        {
            if(pic->m_pplugin)
            {
                plugin_array.Add(pic);
                    
                //    The common name is available without initialization and startup of the PlugIn
                pic->m_common_name = pic->m_pplugin->GetCommonName();
                    
                pic->m_plugin_filename = plugin_file;
                pic->m_plugin_modification = plugin_modification;
                pic->m_bEnabled = enabled;
                if(pic->m_bEnabled)
                {
                    wxStopWatch sw;
                    pic->m_cap_flag = pic->m_pplugin->Init();
#ifdef __WXGTK__ // 10 milliseconds is very slow at least on linux
                    if(sw.Time() > 10)
                        wxLogMessage(_T("PlugInManager: ") + pic->m_common_name
                                     + _T(" has loaded very slowly: %ld ms"),
                                     sw.Time());
#endif
                    pic->m_bInitState = true;
                }
                    
                pic->m_short_description = pic->m_pplugin->GetShortDescription();
                pic->m_long_description = pic->m_pplugin->GetLongDescription();
                pic->m_version_major = pic->m_pplugin->GetPlugInVersionMajor();
                pic->m_version_minor = pic->m_pplugin->GetPlugInVersionMinor();
                pic->m_bitmap = pic->m_pplugin->GetPlugInBitmap();

                ret = true;
            }
            else        // not loaded
            {
                wxString msg;
                msg.Printf(_T("    PlugInManager: Unloading invalid PlugIn, API version %d "), pic->m_api_version );
                wxLogMessage(msg);
                    
                pic->m_destroy_fn(pic->m_pplugin);
                    
                delete pic->m_plibrary;            // This will unload the PlugIn
                delete pic;
            }
        }
    }
    
    std::map<int, PlugInContainer*> ap;
    for( unsigned int i = 0; i < plugin_array.GetCount(); i++ )
    {
        int index = m_plugin_order.Index( plugin_array[i]->m_common_name );
        if( index != wxNOT_FOUND )
        {
            ap[index] = plugin_array[i];
        }
        else
            ap[10000 + i] = plugin_array[i];
    }
    plugin_array.Empty();
    for (std::map<int, PlugInContainer*>::reverse_iterator iter = ap.rbegin(); iter != ap.rend(); ++iter)
    {
        plugin_array.Insert( iter->second, 0 );
    }
    ap.clear();
    
    UpDateChartDataTypes();

    // Inform plugins of the current color scheme
    SetColorSchemeForAllPlugIns( global_color_scheme );

    //  Only allow the PlugIn compatibility dialogs once per instance of application.
    if(b_enable_blackdialog)
        m_benable_blackdialog_done = true;

    // Tell all the PlugIns about the current OCPN configuration
    SendConfigToAllPlugIns();
    
    // Inform Plugins of OpenGL configuration, if enabled
    if(g_bopengl){
        if(gFrame->GetPrimaryCanvas()->GetglCanvas())
            gFrame->GetPrimaryCanvas()->GetglCanvas()->SendJSONConfigMessage();
    }
    
    //  And then reload all catalogs.
    ReloadLocale();

    return ret;
}

bool PlugInManager::CallLateInit(void)
{
    bool bret = true;

    for(unsigned int i = 0 ; i < plugin_array.GetCount() ; i++)
    {
        PlugInContainer *pic = plugin_array[i];

        switch(pic->m_api_version)
        {
            case 110:
            case 111:
            case 112:
            case 113:
            case 114:
            case 115:
            case 116:
                if(pic->m_cap_flag & WANTS_LATE_INIT) {
                    wxString msg(_T("PlugInManager: Calling LateInit PlugIn: "));
                    msg += pic->m_plugin_file;
                    wxLogMessage(msg);

                    opencpn_plugin_110* ppi = dynamic_cast<opencpn_plugin_110*>(pic->m_pplugin);
                    if (ppi)
                        ppi->LateInit();
                    }
                break;
        }
    }

    return bret;
}

void PlugInManager::SendVectorChartObjectInfo(const wxString &chart, const wxString &feature, const wxString &objname, double &lat, double &lon, double &scale, int &nativescale)
{
    wxString decouple_chart(chart);
    wxString decouple_feature(feature);
    wxString decouple_objname(objname);
    for(unsigned int i = 0 ; i < plugin_array.GetCount() ; i++)
    {
        PlugInContainer *pic = plugin_array[i];
        if(pic->m_bEnabled && pic->m_bInitState)
        {
            if(pic->m_cap_flag & WANTS_VECTOR_CHART_OBJECT_INFO)
            {
                switch(pic->m_api_version)
                {
                case 112:
                case 113:
                case 114:
		case 115:
                case 116:
                {
                    opencpn_plugin_112 *ppi = dynamic_cast<opencpn_plugin_112 *>(pic->m_pplugin);
                    if(ppi)
                        ppi->SendVectorChartObjectInfo(decouple_chart, decouple_feature, decouple_objname, lat, lon, scale, nativescale);
                    break;
                }
                default:
                    break;
                }
            }
        }
    }
}


bool PlugInManager::IsAnyPlugInChartEnabled()
{
    //  Is there a PlugIn installed and active that implements PlugIn Chart type(s)?
    for(unsigned int i = 0 ; i < plugin_array.GetCount() ; i++)
    {
        PlugInContainer *pic = plugin_array[i];
        if(pic->m_bEnabled && pic->m_bInitState)
        {
            if( (pic->m_cap_flag & INSTALLS_PLUGIN_CHART) || (pic->m_cap_flag & INSTALLS_PLUGIN_CHART_GL) )
                return true;
        }
    }
    return false;
}



bool PlugInManager::UpdatePlugIns()
{
    bool bret = false;

    for(unsigned int i = 0 ; i < plugin_array.GetCount() ; i++)
    {
        PlugInContainer *pic = plugin_array[i];

        if(pic->m_bEnabled && !pic->m_bInitState)
        {
            wxString msg(_T("PlugInManager: Initializing PlugIn: "));
            msg += pic->m_plugin_file;
            wxLogMessage(msg);

            pic->m_cap_flag = pic->m_pplugin->Init();
            pic->m_pplugin->SetDefaults();
            pic->m_bInitState = true;
            pic->m_short_description = pic->m_pplugin->GetShortDescription();
            pic->m_long_description = pic->m_pplugin->GetLongDescription();
            pic->m_version_major = pic->m_pplugin->GetPlugInVersionMajor();
            pic->m_version_minor = pic->m_pplugin->GetPlugInVersionMinor();
            pic->m_bitmap = pic->m_pplugin->GetPlugInBitmap();
            bret = true;
        }
        else if(!pic->m_bEnabled && pic->m_bInitState)
        {
            bret = DeactivatePlugIn(pic);

        }
    }

    UpDateChartDataTypes();

    return bret;
}


bool PlugInManager::UpDateChartDataTypes(void)
{
    bool bret = false;
    if(NULL == ChartData)
        return bret;

    for(unsigned int i = 0 ; i < plugin_array.GetCount() ; i++)
    {
        PlugInContainer *pic = plugin_array[i];

        if(pic->m_bInitState) {
          if((pic->m_cap_flag & INSTALLS_PLUGIN_CHART) || (pic->m_cap_flag & INSTALLS_PLUGIN_CHART_GL))
              bret = true;
        }
    }

    if(bret)
        ChartData->UpdateChartClassDescriptorArray();

    return bret;
}


bool PlugInManager::DeactivatePlugIn(PlugInContainer *pic)
{
    bool bret = false;

    if(pic)
    {
        wxString msg(_T("PlugInManager: Deactivating PlugIn: "));
        msg += pic->m_plugin_file;
        wxLogMessage(msg);

        if(pic->m_bInitState)
            pic->m_pplugin->DeInit();

        //    Deactivate (Remove) any ToolbarTools added by this PlugIn
        for(unsigned int i=0; i < m_PlugInToolbarTools.GetCount(); i++)
        {
            PlugInToolbarToolContainer *pttc = m_PlugInToolbarTools[i];

            if(pttc->m_pplugin == pic->m_pplugin)
            {
                m_PlugInToolbarTools.Remove(pttc);
                delete pttc;
            }
        }

        //    Deactivate (Remove) any ContextMenu items addded by this PlugIn
        for(unsigned int i=0; i < m_PlugInMenuItems.GetCount(); i++)
        {
            PlugInMenuItemContainer *pimis = m_PlugInMenuItems[i];
            if(pimis->m_pplugin == pic->m_pplugin)
            {
                m_PlugInMenuItems.Remove(pimis);
                delete pimis;
            }
        }

        pic->m_bInitState = false;
        bret = true;
    }

    return bret;
}

void PlugInManager::SetPluginOrder( wxString serialized_names )
{
    m_plugin_order.Empty();
    wxStringTokenizer tokenizer( serialized_names, _T(";") );
    while( tokenizer.HasMoreTokens() )
    {
        m_plugin_order.Add( tokenizer.GetNextToken() );
    }
}

wxString PlugInManager::GetPluginOrder()
{
    wxString plugins = wxEmptyString;
    for( unsigned int i = 0; i < plugin_array.GetCount(); i++ )
    {
        plugins.Append( plugin_array[i]->m_common_name );
        if( i < plugin_array.GetCount() - 1 )
            plugins.Append(';');
    }
    return plugins;
}

bool PlugInManager::UpdateConfig()
{
    pConfig->SetPath( _T("/PlugIns/") );
    pConfig->Write( _T("PluginOrder"), GetPluginOrder() );

    for(unsigned int i = 0 ; i < plugin_array.GetCount() ; i++)
    {
        PlugInContainer *pic = plugin_array[i];

        wxString config_section = ( _T ( "/PlugIns/" ) );
        config_section += pic->m_plugin_filename;
        pConfig->SetPath ( config_section );
        pConfig->Write ( _T ( "bEnabled" ), pic->m_bEnabled );
    }

    return true;
}

bool PlugInManager::UnLoadAllPlugIns()
{
    for(unsigned int i = 0 ; i < plugin_array.GetCount() ; i++)
    {
        PlugInContainer *pic = plugin_array[i];

        DeactivatePlugIn( pic );
        
        pic->m_destroy_fn(pic->m_pplugin);

        delete pic->m_plibrary;            // This will unload the PlugIn

        pic->m_bInitState = false;

        delete pic;
    }
    
    plugin_array.Empty();
    
    return true;
}

bool PlugInManager::DeactivateAllPlugIns()
{
    for(unsigned int i = 0 ; i < plugin_array.GetCount() ; i++)
    {
        PlugInContainer *pic = plugin_array[i];
        if(pic && pic->m_bEnabled && pic->m_bInitState)
            DeactivatePlugIn(pic);
    }
    return true;
}

#ifdef __WXMSW__
/*Convert Virtual Address to File Offset */
DWORD Rva2Offset(DWORD rva, PIMAGE_SECTION_HEADER psh, PIMAGE_NT_HEADERS pnt)
{
    size_t i = 0;
    PIMAGE_SECTION_HEADER pSeh;
    if (rva == 0)
    {
        return (rva);
    }
    pSeh = psh;
    for (i = 0; i < pnt->FileHeader.NumberOfSections; i++)
    {
        if (rva >= pSeh->VirtualAddress && rva < pSeh->VirtualAddress +
            pSeh->Misc.VirtualSize)
        {
            break;
        }
        pSeh++;
    }
    return (rva - pSeh->VirtualAddress + pSeh->PointerToRawData);
}
#endif

class ModuleInfo
{
public:
    WX_DECLARE_HASH_SET( wxString, wxStringHash, wxStringEqual, DependencySet );
    WX_DECLARE_HASH_MAP( wxString, wxString, wxStringHash, wxStringEqual, DependencyMap );

    uint64_t type_magic;
    DependencyMap dependencies;
};

#ifdef USE_LIBELF
bool ReadModuleInfoFromELF( const wxString& file, const ModuleInfo::DependencySet& dependencies, ModuleInfo& info )
{

    static bool b_libelf_initialized = false;
    static bool b_libelf_usable = false;

    if ( b_libelf_usable )
    {
        // Nothing to do.
    }
    else if ( b_libelf_initialized )
    {
        return false;
    }
    else if( elf_version(EV_CURRENT) == EV_NONE ) {
        b_libelf_initialized = true;
        b_libelf_usable = false;
        wxLogError( _T("LibELF is outdated.") );
        return false;
    }
    else
    {
        b_libelf_initialized = true;
        b_libelf_usable = true;
    }

    int file_handle;
    Elf *elf_handle = NULL;
    GElf_Ehdr elf_file_header;
    Elf_Scn *elf_section_handle = NULL;

    file_handle = open( file, O_RDONLY );
    if( file_handle == -1 )
    {
        wxLogError( wxString::Format( _T("Could not open file \"%s\" for reading with errno = %i."), file, errno ) );
        goto FailureEpilogue;
    }

    elf_handle = elf_begin( file_handle, ELF_C_READ, NULL );
    if( elf_handle == NULL )
    {
        wxLogError( wxString::Format( _T("Could not get %s %s from \"%s\"."), _T("ELF"), _T("structures"), file ) );
        goto FailureEpilogue;
    }

    if( gelf_getehdr( elf_handle, &elf_file_header ) != &elf_file_header )
    {
        wxLogError( wxString::Format( _T("Could not get %s %s from \"%s\"."), _T("ELF"), _T("file header"), file ) );
        goto FailureEpilogue;
    }

    switch( elf_file_header.e_type )
    {
        case ET_EXEC:
        case ET_DYN:
            break;
        default:
            wxLogError( wxString::Format( _T("Module \"%s\" is not an executable or shared library."), file ) );
            goto FailureEpilogue;
    }

    info.type_magic =
        ( static_cast< uint64_t >( elf_file_header.e_ident[EI_CLASS] ) << 0 ) |         // ELF class (32/64).
        ( static_cast< uint64_t >( elf_file_header.e_ident[EI_DATA] ) << 8 ) |          // Endianness.
        ( static_cast< uint64_t >( elf_file_header.e_ident[EI_OSABI] ) << 16 ) |        // OS ABI (Linux, FreeBSD, etc.).
        ( static_cast< uint64_t >( elf_file_header.e_ident[EI_ABIVERSION] ) << 24 ) |   // OS ABI version.
        ( static_cast< uint64_t >( elf_file_header.e_machine) << 32 ) |                 // Instruction set.
        0;

    while( ( elf_section_handle = elf_nextscn( elf_handle, elf_section_handle ) ) != NULL )
    {
        GElf_Shdr elf_section_header;
        Elf_Data *elf_section_data = NULL;
        size_t elf_section_entry_count = 0;

        if( gelf_getshdr( elf_section_handle, &elf_section_header ) != &elf_section_header )
        {
            wxLogError( wxString::Format( _T("Could not get %s %s from \"%s\"."), _T("ELF"), _T("section header"), file ) );
            goto FailureEpilogue;
        }
        else if( elf_section_header.sh_type != SHT_DYNAMIC )
        {
            continue;
        }

        elf_section_data = elf_getdata( elf_section_handle, NULL );
        if( elf_section_data == NULL )
        {
            wxLogError( wxString::Format( _T("Could not get %s %s from \"%s\"."), _T("ELF"), _T("section data"), file ) );
            goto FailureEpilogue;
        }

        if( ( elf_section_data->d_size == 0 ) || ( elf_section_header.sh_entsize == 0 ) )
        {
            wxLogError( wxString::Format( _T("Got malformed %s %s from \"%s\"."), _T("ELF"), _T("section metadata"), file ) );
            goto FailureEpilogue;
        }

        elf_section_entry_count = elf_section_data->d_size / elf_section_header.sh_entsize;
        for( size_t elf_section_entry_index = 0; elf_section_entry_index < elf_section_entry_count; ++elf_section_entry_index )
        {
            GElf_Dyn elf_dynamic_entry;
            const char *elf_dynamic_entry_name = NULL;
            if( gelf_getdyn( elf_section_data, elf_section_entry_index, &elf_dynamic_entry ) != &elf_dynamic_entry )
            {
                wxLogError( wxString::Format( _T("Could not get %s %s from \"%s\"."), _T("ELF"), _T("dynamic section entry"), file ) );
                goto FailureEpilogue;
            }
            else if( elf_dynamic_entry.d_tag != DT_NEEDED )
            {
                continue;
            }
            elf_dynamic_entry_name = elf_strptr( elf_handle, elf_section_header.sh_link, elf_dynamic_entry.d_un.d_val );
            if( elf_dynamic_entry_name == NULL )
            {
                wxLogError( wxString::Format( _T("Could not get %s %s from \"%s\"."), _T("ELF"), _T("string entry"), file ) );
                goto FailureEpilogue;
            }
            wxString name_full( elf_dynamic_entry_name );
            wxString name_part( elf_dynamic_entry_name, strcspn( elf_dynamic_entry_name, "-." ) );
            if( dependencies.find( name_part ) != dependencies.end() )
            {
                info.dependencies.insert( ModuleInfo::DependencyMap::value_type( name_part, name_full ) );
            }
        }
    };

    goto SuccessEpilogue;

SuccessEpilogue:
    elf_end( elf_handle );
    close( file_handle );
    return true;

FailureEpilogue:
    if( elf_handle != NULL )
        elf_end( elf_handle );
    if( file_handle >= 0 )
        close( file_handle );
    return false;
}
#endif  // USE_LIBELF

bool PlugInManager::CheckPluginCompatibility(wxString plugin_file)
{
    bool b_compat = true;

#ifdef __WXMSW__
    char strver[22]; //Enough space even for very big integers...
    sprintf(strver, "%i%i", wxMAJOR_VERSION, wxMINOR_VERSION);
    LPCWSTR fNmae = plugin_file.wc_str();
    HANDLE handle = CreateFile(fNmae, GENERIC_READ, 0, 0, OPEN_EXISTING, FILE_ATTRIBUTE_NORMAL, 0);
    DWORD byteread, size = GetFileSize(handle, NULL);
    PVOID virtualpointer = VirtualAlloc(NULL, size, MEM_COMMIT, PAGE_READWRITE);
    ReadFile(handle, virtualpointer, size, &byteread, NULL);
    CloseHandle(handle);
    // Get pointer to NT header
    PIMAGE_NT_HEADERS           ntheaders = (PIMAGE_NT_HEADERS)(PCHAR(virtualpointer) + PIMAGE_DOS_HEADER(virtualpointer)->e_lfanew);
    PIMAGE_SECTION_HEADER       pSech = IMAGE_FIRST_SECTION(ntheaders);//Pointer to first section header
    PIMAGE_IMPORT_DESCRIPTOR    pImportDescriptor; //Pointer to import descriptor 
    if (ntheaders->OptionalHeader.DataDirectory[IMAGE_DIRECTORY_ENTRY_IMPORT].Size != 0)/*if size of the table is 0 - Import Table does not exist */
    {
        pImportDescriptor = (PIMAGE_IMPORT_DESCRIPTOR)((DWORD_PTR)virtualpointer + \
            Rva2Offset(ntheaders->OptionalHeader.DataDirectory[IMAGE_DIRECTORY_ENTRY_IMPORT].VirtualAddress, pSech, ntheaders));
        LPSTR libname[256];
        size_t i = 0;
        // Walk until you reached an empty IMAGE_IMPORT_DESCRIPTOR
        while (pImportDescriptor->Name != NULL)
        {
            //Get the name of each DLL
            libname[i] = (PCHAR)((DWORD_PTR)virtualpointer + Rva2Offset(pImportDescriptor->Name, pSech, ntheaders));
            //wxMessageBox(wxString::Format(_T("%s"), libname[i]));
            if (strstr(libname[i], "wx") != NULL)
            {
                if (strstr(libname[i], strver) == NULL)
                    b_compat = false;
                break;
            }
            pImportDescriptor++; //advance to next IMAGE_IMPORT_DESCRIPTOR
            i++;
        }
    }
    else
    {
        wxLogMessage(wxString::Format(_T("No Import Table! in %s"), plugin_file.c_str()));
    }
    if (virtualpointer)
        VirtualFree(virtualpointer, size, MEM_DECOMMIT);
#endif
#if defined(__WXGTK__) || defined(__WXQT__)
#if 0
    wxString cmd = _T("ldd ") + plugin_file + _T(" 2>&1");
    FILE *ldd = popen( cmd.mb_str(), "r" );
    if (ldd != NULL)
    {
        char buf[1024];
        
        char strver[22]; //Enough space even for very big integers...
        sprintf( strver, "%i.%i", wxMAJOR_VERSION, wxMINOR_VERSION );

        while( fscanf(ldd, "%s", buf) != EOF )
        {
            if( strstr(buf, "libwx") != NULL )
            {
                if(  strstr(buf, strver) == NULL )
                    b_compat = false;
                break;
            }
        }
        fclose(ldd);
    }
#elif defined(USE_LIBELF)

    static bool b_own_info_queried = false;
    static bool b_own_info_usable = false;
    static ModuleInfo own_info;
    static ModuleInfo::DependencySet dependencies;

    if( !b_own_info_queried )
    {
        dependencies.insert( _T("libwx_baseu") );
        const wxApp& app = *wxTheApp;
        if( app.argc && !app.argv[0].IsEmpty())
        {
            wxString app_path( app.argv[0] );
#if defined(USE_LIBELF)
            b_own_info_usable = ReadModuleInfoFromELF( app_path, dependencies, own_info );
#else
#error No support for other executable formats is implemented.
#endif
        }
        else
        {
            wxLogError( _T("Cannot get own executable path.") );
        }
        b_own_info_queried = true;
    }

    if( b_own_info_usable )
    {
        bool b_pi_info_usable = false;
        ModuleInfo pi_info;
#if defined(USE_LIBELF)
        b_pi_info_usable = ReadModuleInfoFromELF( plugin_file, dependencies, pi_info );
#else
#error No support for other executable formats is implemented.
#endif
        if( b_pi_info_usable )
        {
            b_compat = ( pi_info.type_magic == own_info.type_magic );
            if( !b_compat )
            {
                pi_info.dependencies.clear();
                wxLogError( wxString::Format( _T("    Plugin \"%s\" is of another binary flavor than the main module."), plugin_file ) );
            }
            for( ModuleInfo::DependencyMap::const_iterator own_dependency = own_info.dependencies.begin(); own_dependency != own_info.dependencies.end(); ++own_dependency )
            {
                ModuleInfo::DependencyMap::const_iterator pi_dependency = pi_info.dependencies.find( own_dependency->first );
                if( ( pi_dependency != pi_info.dependencies.end() ) && ( pi_dependency->second != own_dependency->second ) )
                {
                    b_compat = false;
                    wxLogError( wxString::Format( _T("    Plugin \"%s\" depends on library \"%s\", but the main module was built for \"%s\"."), plugin_file, pi_dependency->second, own_dependency->second ) );
                    break;
                }
            }
        }
        else
        {
            b_compat = false;
            wxLogMessage( wxString::Format( _T("    Plugin \"%s\" could not be reliably checked for compatibility."), plugin_file ) );
        }
    }
    else
    {
        // Allow any plugin when own info is not available.
        b_compat = true;
    }

#else
    // this is 3x faster than the other method
    FILE *f = fopen(plugin_file, "r");
    char strver[26]; //Enough space even for very big integers...

    sprintf( strver,
#if defined(__WXGTK20__)
             "libwx_gtk2u_core-%i.%i"
#elif defined(__WXGTK3__)
             "libwx_gtk3u_core-%i.%i"
#elif defined(__WXQT__)
             "libwx_qtu_core-%i.%i"
#else
             #error undefined plugin platform
#endif    
             , wxMAJOR_VERSION, wxMINOR_VERSION );
    b_compat = false;
    
    int pos = 0, len = strlen(strver), c;
    while((c = fgetc(f)) != EOF) {
        if(c == strver[pos]) {
            if(++pos == len) {
                b_compat = true;
                break;
            }
        } else
            pos = 0;
    }
    fclose(f);
#endif
#endif // __WXGTK__

    return b_compat;
}

void PlugInManager::ShowDeferredBlacklistMessages()
{
    for( unsigned int i=0 ; i < m_deferred_blacklist_messages.GetCount() ; i++){
        OCPNMessageBox ( NULL, m_deferred_blacklist_messages[i], wxString( _("OpenCPN Info") ), wxICON_INFORMATION | wxOK, 5 );  // 5 second timeout
    }
        
}

bool PlugInManager::CheckBlacklistedPlugin(opencpn_plugin* plugin)
{
    int len = sizeof(PluginBlacklist) / sizeof(BlackListedPlugin);
    int major = plugin->GetPlugInVersionMajor();
    int minor = plugin->GetPlugInVersionMinor();
    
#ifdef __WXMSW__
    wxString name = wxString::FromAscii(typeid(*plugin).name());
    name.Replace(_T("class "), wxEmptyString);
#else
    const std::type_info &ti = typeid(*plugin);
    int status;
    char *realname = abi::__cxa_demangle(ti.name(), 0, 0, &status);
    wxString name = wxString::FromAscii(realname);
    free(realname);
#endif // __WXMSW__
    for (int i = 0; i < len; i++) {
        if( ( PluginBlacklist[i].all_lower && name == PluginBlacklist[i].name && PluginBlacklist[i].version_major >= major && PluginBlacklist[i].version_minor >= minor ) ||
            ( !PluginBlacklist[i].all_lower && name == PluginBlacklist[i].name && PluginBlacklist[i].version_major == major && PluginBlacklist[i].version_minor == minor ) )
        {
            wxString msg;
            wxString msg1;
            if ( PluginBlacklist[i].hard ){
                msg = wxString::Format(_("PlugIn %s (%s), version %i.%i was detected.\n This version is known to be unstable and will not be loaded.\n Please update this PlugIn at the opencpn.org website."),
                                              PluginBlacklist[i].name.c_str(), plugin->GetCommonName().c_str(), major, minor), _("Blacklisted plugin detected...");
                msg1= wxString::Format(_T("    PlugIn %s (%s), version %i.%i was detected. Hard blacklisted. Not loaded."),
                                              PluginBlacklist[i].name.c_str(), plugin->GetCommonName().c_str(), major, minor);
            }
            else{
                msg = wxString::Format(_("PlugIn %s (%s), version %i.%i was detected.\n This version is known to be unstable.\n Please update this PlugIn at the opencpn.org website."),
                                              PluginBlacklist[i].name.c_str(), plugin->GetCommonName().c_str(), major, minor), _("Blacklisted plugin detected...");
                msg1= wxString::Format(_T("    PlugIn %s (%s), version %i.%i was detected. Soft blacklisted. Loaded."),
                                              PluginBlacklist[i].name.c_str(), plugin->GetCommonName().c_str(), major, minor);
            }
            
            wxLogMessage(msg1);
            if(m_benable_blackdialog)
                OCPNMessageBox ( NULL, msg, wxString( _("OpenCPN Info") ), wxICON_INFORMATION | wxOK, 5 );  // 5 second timeout
            else
                m_deferred_blacklist_messages.Add(msg);
            
            return PluginBlacklist[i].hard;
        }
    }
    return false;
}

PlugInContainer *PlugInManager::LoadPlugIn(wxString plugin_file)
{
    wxString msg(_T("PlugInManager: Loading PlugIn: "));
    msg += plugin_file;
    wxLogMessage(msg);

    PlugInContainer *pic = new PlugInContainer;
    pic->m_plugin_file = plugin_file;

    // load the library
    wxDynamicLibrary *plugin = new wxDynamicLibrary(plugin_file);
    pic->m_plibrary = plugin;     // Save a pointer to the wxDynamicLibrary for later deletion
    
    if( m_benable_blackdialog && !wxIsReadable(plugin_file) )
    {
        msg = _("Unreadable PlugIn library detected, check the file permissions:\n");
        msg += plugin_file;
        msg += _T("\n\n");
        OCPNMessageBox ( NULL, msg, wxString( _("OpenCPN Info") ), wxICON_INFORMATION | wxOK, 10 );  // 10 second timeout
    }
    else if(!plugin->IsLoaded())
    {
        if( m_benable_blackdialog ){
        //  Look in the Blacklist, try to match a filename, to give some kind of message
        //  extract the probable plugin name
            wxFileName fn( plugin_file );
            wxString prob_pi_name;
            wxString name = fn.GetName();
            prob_pi_name = name;
            
    #ifdef __WXGTK__
            prob_pi_name = name.Mid(3);     // lop off "lib"
    #endif        
    #ifdef __WXOSX__
            prob_pi_name = name.Mid(3);     // lop off "lib"
    #endif        
            
            int len = sizeof(PluginBlacklist) / sizeof(BlackListedPlugin);
            for (int i = 0; i < len; i++) {
                wxString candidate = PluginBlacklist[i].name.Lower();
                if( prob_pi_name.Lower().EndsWith(candidate)){
                    wxString msg( wxString::Format( _T("%s:\n%s\n\n"), _("Incompatible plugin detected"), plugin_file ) );
                    
                    wxString msg1;
                    msg1 = wxString::Format(_("PlugIn [ %s ] version %i.%i"),
                                            PluginBlacklist[i].name.c_str(),
                                            PluginBlacklist[i].version_major, PluginBlacklist[i].version_minor);
                    msg += msg1;
                    if(PluginBlacklist[i].all_lower)
                        msg += _(", and all previous versions,");
                    msg += _(" is incompatible with this version of OpenCPN."),
                                            
                    OCPNMessageBox ( NULL, msg, wxString( _("OpenCPN Info") ), wxICON_INFORMATION | wxOK, 10 );  // 10 second timeout
                    break;
                }
            }
        }
        
        
        wxString msg(_T("   PlugInManager: Cannot load library: "));
        msg += plugin_file;
        msg += _T(" ");
        wxLogMessage(msg);
        delete plugin;
        delete pic;
        return NULL;
    }


    // load the factory symbols
    create_t* create_plugin = (create_t*)plugin->GetSymbol(_T("create_pi"));
    if (NULL == create_plugin)
    {
        wxString msg(_T("   PlugInManager: Cannot load symbol create_pi: "));
        msg += plugin_file;
        wxLogMessage(msg);
        delete plugin;
        delete pic;
        return NULL;
    }

    destroy_t* destroy_plugin = (destroy_t*) plugin->GetSymbol(_T("destroy_pi"));
    pic->m_destroy_fn = destroy_plugin;
    if (NULL == destroy_plugin) {
        wxString msg(_T("   PlugInManager: Cannot load symbol destroy_pi: "));
        msg += plugin_file;
        wxLogMessage(msg);
        delete plugin;
        delete pic;
        return NULL;
    }


    // create an instance of the plugin class
    opencpn_plugin* plug_in = create_plugin(this);

    int api_major = plug_in->GetAPIVersionMajor();
    int api_minor = plug_in->GetAPIVersionMinor();
    int api_ver = (api_major * 100) + api_minor;
    pic->m_api_version = api_ver;

    int pi_major = plug_in->GetPlugInVersionMajor();
    int pi_minor = plug_in->GetPlugInVersionMinor();
    int pi_ver = (pi_major * 100) + pi_minor;
    
    if ( CheckBlacklistedPlugin(plug_in) ) {
        delete plugin;
        delete pic;
        return NULL;
    }

    switch(api_ver)
    {
    case 105:
        pic->m_pplugin = dynamic_cast<opencpn_plugin*>(plug_in);
        break;

    case 106:
        pic->m_pplugin = dynamic_cast<opencpn_plugin_16*>(plug_in);
        break;

    case 107:
        pic->m_pplugin = dynamic_cast<opencpn_plugin_17*>(plug_in);
        break;

    case 108:
        pic->m_pplugin = dynamic_cast<opencpn_plugin_18*>(plug_in);
        break;

    case 109:
        pic->m_pplugin = dynamic_cast<opencpn_plugin_19*>(plug_in);
        break;

    case 110:
        pic->m_pplugin = dynamic_cast<opencpn_plugin_110*>(plug_in);
        break;
        
    case 111:
        pic->m_pplugin = dynamic_cast<opencpn_plugin_111*>(plug_in);
        break;
        
    case 112:
        pic->m_pplugin = dynamic_cast<opencpn_plugin_112*>(plug_in);
        break;

    case 113:
        pic->m_pplugin = dynamic_cast<opencpn_plugin_113*>(plug_in);
        break;

    case 114:
        pic->m_pplugin = dynamic_cast<opencpn_plugin_114*>(plug_in);
        break;
    case 115:
        pic->m_pplugin = dynamic_cast<opencpn_plugin_115*>(plug_in);
        break;
        
    case 116:
        pic->m_pplugin = dynamic_cast<opencpn_plugin_116*>(plug_in);
        break;
        
    default:
        break;
    }

    if(pic->m_pplugin)
    {
        msg = _T("PlugInManager:  ");
        msg += plugin_file;
        wxString msg1;
        msg1.Printf(_T("\n              API Version detected: %d"), api_ver);
        msg += msg1;
        msg1.Printf(_T("\n              PlugIn Version detected: %d"), pi_ver);
        msg += msg1;
        wxLogMessage(msg);
    }
    else
    {
        msg = _T("    ");
        msg += plugin_file;
        wxString msg1 = _T(" cannot be loaded");
        msg += msg1;
        wxLogMessage(msg);
    }

    return pic;
}

bool PlugInManager::RenderAllCanvasOverlayPlugIns( ocpnDC &dc, const ViewPort &vp)
{
    for(unsigned int i = 0; i < plugin_array.GetCount(); i++)
    {
        PlugInContainer *pic = plugin_array[i];
        if(pic->m_bEnabled && pic->m_bInitState)
        {
            if(pic->m_cap_flag & WANTS_OVERLAY_CALLBACK)
            {
                PlugIn_ViewPort pivp = CreatePlugInViewport( vp );

                wxDC *pdc = dc.GetDC();
                if(pdc)                       // not in OpenGL mode
                {
                    switch(pic->m_api_version)
                    {
                    case 106:
                    {
                        opencpn_plugin_16 *ppi = dynamic_cast<opencpn_plugin_16 *>(pic->m_pplugin);
                        if(ppi)
                            ppi->RenderOverlay(*pdc, &pivp);
                        break;
                    }
                    case 107:
                    {
                        opencpn_plugin_17 *ppi = dynamic_cast<opencpn_plugin_17 *>(pic->m_pplugin);
                        if(ppi)
                            ppi->RenderOverlay(*pdc, &pivp);
                        break;
                    }
                    case 108:
                    case 109:
                    case 110:
                    case 111:
                    case 112:
                    case 113:
                    case 114:
		    case 115:
                    case 116:
                    {
                        opencpn_plugin_18 *ppi = dynamic_cast<opencpn_plugin_18 *>(pic->m_pplugin);
                        if(ppi)
                            ppi->RenderOverlay(*pdc, &pivp);
                        break;
                    }
                    default:
                        break;
                    }
                }
                else
                {
                    //    If in OpenGL mode, and the PlugIn has requested OpenGL render callbacks,
                    //    then there is no need to render by wxDC here.
                    if(pic->m_cap_flag & WANTS_OPENGL_OVERLAY_CALLBACK)
                        continue;


                    if((m_cached_overlay_bm.GetWidth() != vp.pix_width) || (m_cached_overlay_bm.GetHeight() != vp.pix_height))
                        m_cached_overlay_bm.Create(vp.pix_width, vp.pix_height, -1);

                    wxMemoryDC mdc;
                    mdc.SelectObject ( m_cached_overlay_bm );
                    mdc.SetBackground ( *wxBLACK_BRUSH );
                    mdc.Clear();


                    bool b_rendered = false;

                    switch(pic->m_api_version)
                    {
                    case 106:
                    {
                        opencpn_plugin_16 *ppi = dynamic_cast<opencpn_plugin_16 *>(pic->m_pplugin);
                        if(ppi)
                            b_rendered = ppi->RenderOverlay(mdc, &pivp);
                        break;
                    }
                    case 107:
                    {
                        opencpn_plugin_17 *ppi = dynamic_cast<opencpn_plugin_17 *>(pic->m_pplugin);
                        if(ppi)
                            b_rendered = ppi->RenderOverlay(mdc, &pivp);
                        break;
                    }
                    case 108:
                    case 109:
                    case 110:
                    case 111:
                    case 112:
                    case 113:
                    case 114:
                    case 115:
                    case 116:    
                    {
                        opencpn_plugin_18 *ppi = dynamic_cast<opencpn_plugin_18 *>(pic->m_pplugin);
                        if(ppi)
                            b_rendered = ppi->RenderOverlay(mdc, &pivp);
                        break;
                    }
                    default:
                    {
                        b_rendered = pic->m_pplugin->RenderOverlay(&mdc, &pivp);
                        break;
                    }
                    }

                    mdc.SelectObject(wxNullBitmap);

                    if(b_rendered)
                    {
                        wxMask *p_msk = new wxMask(m_cached_overlay_bm, wxColour(0,0,0));
                        m_cached_overlay_bm.SetMask(p_msk);

                        dc.DrawBitmap(m_cached_overlay_bm, 0, 0, true);
                    }
                }
            }
            else if(pic->m_cap_flag & WANTS_OPENGL_OVERLAY_CALLBACK)
            {
            }

        }
    }

    return true;
}

bool PlugInManager::RenderAllGLCanvasOverlayPlugIns( wxGLContext *pcontext, const ViewPort &vp)
{
    for(unsigned int i = 0; i < plugin_array.GetCount(); i++)
    {
        PlugInContainer *pic = plugin_array[i];
        if(pic->m_bEnabled && pic->m_bInitState)
        {
            if(pic->m_cap_flag & WANTS_OPENGL_OVERLAY_CALLBACK)
            {
                PlugIn_ViewPort pivp = CreatePlugInViewport( vp );

                switch(pic->m_api_version)
                {
                case 107:
                {
                    opencpn_plugin_17 *ppi = dynamic_cast<opencpn_plugin_17 *>(pic->m_pplugin);
                    if(ppi)
                        ppi->RenderGLOverlay(pcontext, &pivp);
                    break;
                }

                case 108:
                case 109:
                case 110:
                case 111:
                case 112:
                case 113:
                case 114:
                case 115:
                case 116:    
                {
                    opencpn_plugin_18 *ppi = dynamic_cast<opencpn_plugin_18 *>(pic->m_pplugin);
                    if(ppi)
                        ppi->RenderGLOverlay(pcontext, &pivp);
                    break;
                }
                default:
                    break;
                }
            }
        }
    }

    return true;
}

bool PlugInManager::SendMouseEventToPlugins( wxMouseEvent &event)
{
    bool bret = false;
    for(unsigned int i = 0 ; i < plugin_array.GetCount() ; i++)
    {
        PlugInContainer *pic = plugin_array[i];
        if(pic->m_bEnabled && pic->m_bInitState)
        {
            if(pic->m_cap_flag & WANTS_MOUSE_EVENTS)
            {
                switch(pic->m_api_version)
                {
                    case 112:
                    case 113:
                    case 114:
                    case 115:
                    case 116:    
                    {
                        opencpn_plugin_112 *ppi = dynamic_cast<opencpn_plugin_112*>(pic->m_pplugin);
                        if(ppi)
                            if(ppi->MouseEventHook( event ))
                                bret = true;
                        break;
                    }
                    default:
                        break;
                }
            }
        }
    }
    
    return bret;;
}

bool PlugInManager::SendKeyEventToPlugins( wxKeyEvent &event)
{
    bool bret = false;
    for(unsigned int i = 0 ; i < plugin_array.GetCount() ; i++)
    {
        PlugInContainer *pic = plugin_array[i];
        if(pic->m_bEnabled && pic->m_bInitState)
        {
            if(pic->m_cap_flag & WANTS_KEYBOARD_EVENTS){
                {
                    switch(pic->m_api_version)
                    {
                        case 113:
                        case 114:
                        case 115:
                        case 116:    
                        {
                            opencpn_plugin_113 *ppi = dynamic_cast<opencpn_plugin_113*>(pic->m_pplugin);
                            if(ppi && ppi->KeyboardEventHook( event ))
                                bret = true;
                            break;
                        }
                        default:
                            break;
                    }
                }
            }
        }
    }
    
    return bret;;
}


void PlugInManager::SendViewPortToRequestingPlugIns( ViewPort &vp )
{
    for(unsigned int i = 0 ; i < plugin_array.GetCount() ; i++)
    {
        PlugInContainer *pic = plugin_array[i];
        if(pic->m_bEnabled && pic->m_bInitState)
        {
            if(pic->m_cap_flag & WANTS_ONPAINT_VIEWPORT)
            {
                PlugIn_ViewPort pivp = CreatePlugInViewport( vp );
                pic->m_pplugin->SetCurrentViewPort(pivp);
            }
        }
    }
}

void PlugInManager::SendCursorLatLonToAllPlugIns( double lat, double lon)
{
    for(unsigned int i = 0 ; i < plugin_array.GetCount() ; i++)
    {
        PlugInContainer *pic = plugin_array[i];
        if(pic->m_bEnabled && pic->m_bInitState)
        {
            if(pic->m_cap_flag & WANTS_CURSOR_LATLON)
                pic->m_pplugin->SetCursorLatLon(lat, lon);
        }
    }
}

void NotifySetupOptionsPlugin( PlugInContainer *pic )
{
    if(pic->m_bEnabled && pic->m_bInitState)
    {
        if(pic->m_cap_flag & INSTALLS_TOOLBOX_PAGE)
        {
            switch(pic->m_api_version)
            {
            case 109:
            case 110:
            case 111:
            case 112:
            case 113:
            case 114:
            case 115:
            case 116:    
            {
                opencpn_plugin_19 *ppi = dynamic_cast<opencpn_plugin_19 *>(pic->m_pplugin);
                if(ppi) {
                    ppi->OnSetupOptions();
                    pic->m_bToolboxPanel = true;
                }
                break;
            }
            default:
                break;
            }
        }
    }
}

void PlugInManager::NotifySetupOptions()
{
    for(unsigned int i = 0 ; i < plugin_array.GetCount() ; i++)
    {
        PlugInContainer *pic = plugin_array[i];
        NotifySetupOptionsPlugin( pic );
    }
}

void PlugInManager::CloseAllPlugInPanels( int ok_apply_cancel)
{
    for(unsigned int i = 0 ; i < plugin_array.GetCount() ; i++)
    {
        PlugInContainer *pic = plugin_array[i];
        if(pic->m_bEnabled && pic->m_bInitState)
        {
            if((pic->m_cap_flag & INSTALLS_TOOLBOX_PAGE)/* && ( pic->m_bToolboxPanel)*/)
            {
                pic->m_pplugin->OnCloseToolboxPanel(0, ok_apply_cancel);
                pic->m_bToolboxPanel = false;
            }
        }
    }

}

int PlugInManager::AddCanvasContextMenuItem(wxMenuItem *pitem, opencpn_plugin *pplugin )
{
    PlugInMenuItemContainer *pmic = new PlugInMenuItemContainer;
    pmic->pmenu_item = pitem;
    pmic->m_pplugin = pplugin;
    pmic->id = pitem->GetId()==wxID_SEPARATOR?wxID_SEPARATOR:m_plugin_menu_item_id_next;
    pmic->b_viz = true;
    pmic->b_grey = false;

    m_PlugInMenuItems.Add(pmic);

    m_plugin_menu_item_id_next++;

    return pmic->id;
}




void PlugInManager::RemoveCanvasContextMenuItem(int item)
{
    for(unsigned int i=0; i < m_PlugInMenuItems.GetCount(); i++)
    {
        PlugInMenuItemContainer *pimis = m_PlugInMenuItems[i];
        {
            if(pimis->id == item)
            {
                m_PlugInMenuItems.Remove(pimis);
                delete pimis;
                break;
            }
        }
    }
}

void PlugInManager::SetCanvasContextMenuItemViz(int item, bool viz)
{
    for(unsigned int i=0; i < m_PlugInMenuItems.GetCount(); i++)
    {
        PlugInMenuItemContainer *pimis = m_PlugInMenuItems[i];
        {
            if(pimis->id == item)
            {
                pimis->b_viz = viz;
                break;
            }
        }
    }
}

void PlugInManager::SetCanvasContextMenuItemGrey(int item, bool grey)
{
    for(unsigned int i=0; i < m_PlugInMenuItems.GetCount(); i++)
    {
        PlugInMenuItemContainer *pimis = m_PlugInMenuItems[i];
        {
            if(pimis->id == item)
            {
                pimis->b_grey = grey;
                break;
            }
        }
    }
}

void PlugInManager::SendNMEASentenceToAllPlugIns(const wxString &sentence)
{
    wxString decouple_sentence(sentence); // decouples 'const wxString &' and 'wxString &' to keep bin compat for plugins
    for(unsigned int i = 0 ; i < plugin_array.GetCount() ; i++)
    {
        PlugInContainer *pic = plugin_array[i];
        if(pic->m_bEnabled && pic->m_bInitState)
        {
            if(pic->m_cap_flag & WANTS_NMEA_SENTENCES)
                pic->m_pplugin->SetNMEASentence(decouple_sentence);
        }
    }
}

int PlugInManager::GetJSONMessageTargetCount()
{
    int rv = 0;
    for(unsigned int i = 0 ; i < plugin_array.GetCount() ; i++)
    {
        PlugInContainer *pic = plugin_array[i];
        if(pic->m_bEnabled && pic->m_bInitState && (pic->m_cap_flag & WANTS_PLUGIN_MESSAGING) )
                rv++;
    }
    return rv;
}

void PlugInManager::SendJSONMessageToAllPlugins(const wxString &message_id, wxJSONValue v)
{
    wxJSONWriter w;
    wxString out;
    w.Write(v, out);
    SendMessageToAllPlugins(message_id,out);
//   wxLogMessage(message_id);
//   wxLogMessage(out);
}

void PlugInManager::SendMessageToAllPlugins(const wxString &message_id, const wxString &message_body)
{
    g_lastPluginMessage = message_body;
    
    wxString decouple_message_id(message_id); // decouples 'const wxString &' and 'wxString &' to keep bin compat for plugins
    wxString decouple_message_body(message_body); // decouples 'const wxString &' and 'wxString &' to keep bin compat for plugins
    for(unsigned int i = 0 ; i < plugin_array.GetCount() ; i++)
    {
        PlugInContainer *pic = plugin_array[i];
        if(pic->m_bEnabled && pic->m_bInitState)
        {
            if(pic->m_cap_flag & WANTS_PLUGIN_MESSAGING)
            {
                switch(pic->m_api_version)
                {
                case 106:
                {
                    opencpn_plugin_16 *ppi = dynamic_cast<opencpn_plugin_16 *>(pic->m_pplugin);
                    if(ppi)
                        ppi->SetPluginMessage(decouple_message_id, decouple_message_body);
                    break;
                }
                case 107:
                {
                    opencpn_plugin_17 *ppi = dynamic_cast<opencpn_plugin_17 *>(pic->m_pplugin);
                    if(ppi)
                        ppi->SetPluginMessage(decouple_message_id, decouple_message_body);
                    break;
                }
                case 108:
                case 109:
                case 110:
                case 111:
                case 112:
                case 113:
                case 114:
                case 115:
                case 116:
                {
                    opencpn_plugin_18 *ppi = dynamic_cast<opencpn_plugin_18 *>(pic->m_pplugin);
                    if(ppi)
                        ppi->SetPluginMessage(decouple_message_id, decouple_message_body);
                    break;
                }
                default:
                    break;
                }
            }
        }
    }
}


void PlugInManager::SendAISSentenceToAllPlugIns(const wxString &sentence)
{
    wxString decouple_sentence(sentence); // decouples 'const wxString &' and 'wxString &' to keep bin compat for plugins
    for(unsigned int i = 0 ; i < plugin_array.GetCount() ; i++)
    {
        PlugInContainer *pic = plugin_array[i];
        if(pic->m_bEnabled && pic->m_bInitState)
        {
            if(pic->m_cap_flag & WANTS_AIS_SENTENCES)
                pic->m_pplugin->SetAISSentence(decouple_sentence);
        }
    }
}

void PlugInManager::SendPositionFixToAllPlugIns(GenericPosDatEx *ppos)
{
    //    Send basic position fix
    PlugIn_Position_Fix pfix;
    pfix.Lat = ppos->kLat;
    pfix.Lon = ppos->kLon;
    pfix.Cog = ppos->kCog;
    pfix.Sog = ppos->kSog;
    pfix.Var = ppos->kVar;
    pfix.FixTime = ppos->FixTime;
    pfix.nSats = ppos->nSats;

    for(unsigned int i = 0 ; i < plugin_array.GetCount() ; i++)
    {
        PlugInContainer *pic = plugin_array[i];
        if(pic->m_bEnabled && pic->m_bInitState)
        {
            if(pic->m_cap_flag & WANTS_NMEA_EVENTS)
                pic->m_pplugin->SetPositionFix(pfix);
        }
    }

    //    Send extended position fix to PlugIns at API 108 and later
    PlugIn_Position_Fix_Ex pfix_ex;
    pfix_ex.Lat = ppos->kLat;
    pfix_ex.Lon = ppos->kLon;
    pfix_ex.Cog = ppos->kCog;
    pfix_ex.Sog = ppos->kSog;
    pfix_ex.Var = ppos->kVar;
    pfix_ex.FixTime = ppos->FixTime;
    pfix_ex.nSats = ppos->nSats;
    pfix_ex.Hdt = ppos->kHdt;
    pfix_ex.Hdm = ppos->kHdm;

    for(unsigned int i = 0 ; i < plugin_array.GetCount() ; i++)
    {
        PlugInContainer *pic = plugin_array[i];
        if(pic->m_bEnabled && pic->m_bInitState)
        {
            if(pic->m_cap_flag & WANTS_NMEA_EVENTS)
            {
                switch(pic->m_api_version)
                {
                case 108:
                case 109:
                case 110:
                case 111:
                case 112:
                case 113:
                case 114:
                case 115:
                case 116:
                {
                    opencpn_plugin_18 *ppi = dynamic_cast<opencpn_plugin_18 *>(pic->m_pplugin);
                    if(ppi)
                        ppi->SetPositionFixEx(pfix_ex);
                    break;
                }
                default:
                    break;
                }
            }
        }
    }
}

void PlugInManager::SendResizeEventToAllPlugIns(int x, int y)
{
    for(unsigned int i = 0 ; i < plugin_array.GetCount() ; i++)
    {
        PlugInContainer *pic = plugin_array[i];
        if(pic->m_bEnabled && pic->m_bInitState)
            pic->m_pplugin->ProcessParentResize(x, y);
    }
}

void PlugInManager::SetColorSchemeForAllPlugIns(ColorScheme cs)
{
    for(unsigned int i = 0 ; i < plugin_array.GetCount() ; i++)
    {
        PlugInContainer *pic = plugin_array[i];
        if(pic->m_bEnabled && pic->m_bInitState)
            pic->m_pplugin->SetColorScheme((PI_ColorScheme)cs);
    }
}

void PlugInManager::SendConfigToAllPlugIns()
{
    // Send the current run-time configuration to all PlugIns
    wxJSONValue v;
    v[_T("OpenCPN Version Major")] = VERSION_MAJOR;
    v[_T("OpenCPN Version Minor")] = VERSION_MINOR;
    v[_T("OpenCPN Version Patch")] = VERSION_PATCH;
    v[_T("OpenCPN Version Date")] = VERSION_DATE;
    
    //  S52PLIB state
    if(ps52plib){
        v[_T("OpenCPN S52PLIB ShowText")] = ps52plib->GetShowS57Text();
        v[_T("OpenCPN S52PLIB ShowSoundings")] = ps52plib->GetShowSoundings();
        v[_T("OpenCPN S52PLIB ShowLights")] = !ps52plib->GetLightsOff();
        v[_T("OpenCPN S52PLIB ShowAnchorConditions")] = ps52plib->GetAnchorOn();
        v[_T("OpenCPN S52PLIB ShowQualityOfData")] = ps52plib->GetQualityOfData();
        v[_T("OpenCPN S52PLIB DisplayCategory")] = ps52plib->GetDisplayCategory();
        v[_T("OpenCPN S52PLIB MetaDisplay")] = ps52plib->m_bShowMeta;
        v[_T("OpenCPN S52PLIB DeclutterText")] = ps52plib->m_bDeClutterText;
        v[_T("OpenCPN S52PLIB ShowNationalText")] = ps52plib->m_bShowNationalTexts;
        v[_T("OpenCPN S52PLIB ShowImpartantTextOnly")] = ps52plib->m_bShowS57ImportantTextOnly;
        v[_T("OpenCPN S52PLIB UseSCAMIN")] = ps52plib->m_bUseSCAMIN;
        v[_T("OpenCPN S52PLIB SymbolStyle")] = ps52plib->m_nSymbolStyle;
        v[_T("OpenCPN S52PLIB BoundaryStyle")] = ps52plib->m_nBoundaryStyle;
        v[_T("OpenCPN S52PLIB ColorShades")] = S52_getMarinerParam( S52_MAR_TWO_SHADES );
    }
    
    
    // Some useful display metrics
    if(g_MainToolbar){
        v[_T("OpenCPN Toolbar Width")] = g_MainToolbar->GetSize().x;
        v[_T("OpenCPN Toolbar Height")] = g_MainToolbar->GetSize().y;
        v[_T("OpenCPN Toolbar PosnX")] = g_MainToolbar->GetPosition().x;
        v[_T("OpenCPN Toolbar PosnY")] = g_MainToolbar->GetPosition().y;
    }    
  
    // Some rendering parameters
    v[_T("OpenCPN Zoom Mod Vector")] = g_chart_zoom_modifier_vector;
    v[_T("OpenCPN Zoom Mod Other")] = g_chart_zoom_modifier;
    v[_T("OpenCPN Display Width")] = (int)g_display_size_mm;
    
    wxJSONWriter w;
    wxString out;
    w.Write(v, out);
    SendMessageToAllPlugins(wxString(_T("OpenCPN Config")), out);
}

void PlugInManager::NotifyAuiPlugIns(void)
{
    for(unsigned int i = 0 ; i < plugin_array.GetCount() ; i++)
    {
        PlugInContainer *pic = plugin_array[i];
        if(pic->m_bEnabled && pic->m_bInitState && (pic->m_cap_flag & USES_AUI_MANAGER))
            pic->m_pplugin->UpdateAuiStatus();
    }
}

int PlugInManager::AddToolbarTool(wxString label, wxBitmap *bitmap, wxBitmap *bmpRollover, wxItemKind kind,
                                  wxString shortHelp, wxString longHelp, wxObject *clientData, int position,
                                  int tool_sel, opencpn_plugin *pplugin )
{
    PlugInToolbarToolContainer *pttc = new PlugInToolbarToolContainer;
    pttc->label = label;

    if( !bitmap->IsOk() ) {
        ocpnStyle::Style*style = g_StyleManager->GetCurrentStyle();
        pttc->bitmap_day = new wxBitmap( style->GetIcon( _T("default_pi") ));
    } else {
        //  Force a non-reference copy of the bitmap from the PlugIn
        pttc->bitmap_day = new wxBitmap(*bitmap);
        pttc->bitmap_day->UnShare();
    }

    if( !bmpRollover->IsOk() ) {
        ocpnStyle::Style*style = g_StyleManager->GetCurrentStyle();
        pttc->bitmap_Rollover_day = new wxBitmap( style->GetIcon( _T("default_pi") ));
    } else {
        //  Force a non-reference copy of the bitmap from the PlugIn
        pttc->bitmap_Rollover_day = new wxBitmap(*bmpRollover);
        pttc->bitmap_Rollover_day->UnShare();
    }
    
    pttc->bitmap_dusk = BuildDimmedToolBitmap(pttc->bitmap_day, 128);
    pttc->bitmap_night = BuildDimmedToolBitmap(pttc->bitmap_day, 32);
    pttc->bitmap_Rollover_dusk = BuildDimmedToolBitmap(pttc->bitmap_Rollover_day, 128);
    pttc->bitmap_Rollover_night = BuildDimmedToolBitmap(pttc->bitmap_Rollover_day, 32);
    
    pttc->kind = kind;
    pttc->shortHelp = shortHelp;
    pttc->longHelp = longHelp;
    pttc->clientData = clientData;
    pttc->position = position;
    pttc->m_pplugin = pplugin;
    pttc->tool_sel = tool_sel;
    pttc->b_viz = true;
    pttc->b_toggle = false;
    pttc->id = m_plugin_tool_id_next;



    m_PlugInToolbarTools.Add(pttc);

    m_plugin_tool_id_next++;

    return pttc->id;
}

int PlugInManager::AddToolbarTool(wxString label, wxString SVGfile, wxString SVGRolloverfile, wxString SVGToggledfile,
                                  wxItemKind kind, wxString shortHelp, wxString longHelp,
                                  wxObject *clientData, int position, int tool_sel, opencpn_plugin *pplugin )
{
    PlugInToolbarToolContainer *pttc = new PlugInToolbarToolContainer;
    pttc->label = label;
    
    pttc->pluginNormalIconSVG = SVGfile;
    pttc->pluginRolloverIconSVG = SVGRolloverfile;
    pttc->pluginToggledIconSVG = SVGToggledfile;
    
    // Build a set of bitmaps based on the generic "puzzle piece" icon,
    // In case there is some problem with the SVG file(s) specified.
    ocpnStyle::Style*style = g_StyleManager->GetCurrentStyle();
    pttc->bitmap_day = new wxBitmap( style->GetIcon( _T("default_pi") ));
    pttc->bitmap_Rollover_day = new wxBitmap( style->GetIcon( _T("default_pi") ));

    pttc->bitmap_dusk = BuildDimmedToolBitmap(pttc->bitmap_day, 128);
    pttc->bitmap_night = BuildDimmedToolBitmap(pttc->bitmap_day, 32);
    pttc->bitmap_Rollover_day = new wxBitmap(*pttc->bitmap_day);
    pttc->bitmap_Rollover_dusk = BuildDimmedToolBitmap(pttc->bitmap_Rollover_day, 128);
    pttc->bitmap_Rollover_night = BuildDimmedToolBitmap(pttc->bitmap_Rollover_day, 32);
    
    pttc->kind = kind;
    pttc->shortHelp = shortHelp;
    pttc->longHelp = longHelp;
    pttc->clientData = clientData;
    pttc->position = position;
    pttc->m_pplugin = pplugin;
    pttc->tool_sel = tool_sel;
    pttc->b_viz = true;
    pttc->b_toggle = false;
    pttc->id = m_plugin_tool_id_next;
    
    
    
    m_PlugInToolbarTools.Add(pttc);
    
    m_plugin_tool_id_next++;
    
    return pttc->id;
}

void PlugInManager::RemoveToolbarTool(int tool_id)
{
    for(unsigned int i=0; i < m_PlugInToolbarTools.GetCount(); i++)
    {
        PlugInToolbarToolContainer *pttc = m_PlugInToolbarTools[i];
        {
            if(pttc->id == tool_id)
            {
                m_PlugInToolbarTools.Remove(pttc);
                delete pttc;
                break;
            }
        }
    }

    pParent->RequestNewToolbars();
}

void PlugInManager::SetToolbarToolViz(int item, bool viz)
{
    for(unsigned int i=0; i < m_PlugInToolbarTools.GetCount(); i++)
    {
        PlugInToolbarToolContainer *pttc = m_PlugInToolbarTools[i];
        {
            if(pttc->id == item)
            {
                pttc->b_viz = viz;
                
                //      Apply the change      
                pParent->RequestNewToolbars();
                
                break;
            }
        }
    }
}

void PlugInManager::SetToolbarItemState(int item, bool toggle)
{
    for(unsigned int i=0; i < m_PlugInToolbarTools.GetCount(); i++)
    {
        PlugInToolbarToolContainer *pttc = m_PlugInToolbarTools[i];
        {
            if(pttc->id == item)
            {
                pttc->b_toggle = toggle;
                pParent->SetMasterToolbarItemState( item, toggle);
                break;
            }
        }
    }
}

void PlugInManager::SetToolbarItemBitmaps(int item, wxBitmap *bitmap, wxBitmap *bmpRollover)
{
    for(unsigned int i=0; i < m_PlugInToolbarTools.GetCount(); i++)
    {
        PlugInToolbarToolContainer *pttc = m_PlugInToolbarTools[i];
        {
            if(pttc->id == item)
            {
                delete pttc->bitmap_day;
                delete pttc->bitmap_dusk;
                delete pttc->bitmap_night;
                delete pttc->bitmap_Rollover_day;

                if( !bitmap->IsOk() ) {
                    ocpnStyle::Style*style = g_StyleManager->GetCurrentStyle();
                    pttc->bitmap_day = new wxBitmap( style->GetIcon( _T("default_pi") ));
                } else {
                    //  Force a non-reference copy of the bitmap from the PlugIn
                    pttc->bitmap_day = new wxBitmap(*bitmap);
                    pttc->bitmap_day->UnShare();
                }

                if( !bmpRollover->IsOk() ) {
                    ocpnStyle::Style*style = g_StyleManager->GetCurrentStyle();
                    pttc->bitmap_Rollover_day = new wxBitmap( style->GetIcon( _T("default_pi") ));
                } else {
                    //  Force a non-reference copy of the bitmap from the PlugIn
                    pttc->bitmap_Rollover_day = new wxBitmap(*bmpRollover);
                    pttc->bitmap_Rollover_day->UnShare();
                }
                
                pttc->bitmap_dusk = BuildDimmedToolBitmap(pttc->bitmap_day, 128);
                pttc->bitmap_night = BuildDimmedToolBitmap(pttc->bitmap_day, 32);

                pParent->SetToolbarItemBitmaps(item, pttc->bitmap_day, pttc->bitmap_Rollover_day);
                break;
            }
        }
    }

}

void PlugInManager::SetToolbarItemBitmaps(int item, wxString SVGfile, wxString SVGfileRollover, wxString SVGfileToggled)
{
    for(unsigned int i=0; i < m_PlugInToolbarTools.GetCount(); i++)
    {
        PlugInToolbarToolContainer *pttc = m_PlugInToolbarTools[i];
        {
            if(pttc->id == item)
            {
                pttc->pluginNormalIconSVG = SVGfile;
                pttc->pluginRolloverIconSVG = SVGfileRollover;
                pttc->pluginToggledIconSVG = SVGfileToggled;
                pParent->SetToolbarItemSVG(item, pttc->pluginNormalIconSVG,
                                           pttc->pluginRolloverIconSVG,
                                           pttc->pluginToggledIconSVG);
                break;
            }
        }
    }
    
}


opencpn_plugin *PlugInManager::FindToolOwner(const int id)
{
    for(unsigned int i = 0 ; i < m_PlugInToolbarTools.GetCount() ; i++) {
        PlugInToolbarToolContainer *pc = m_PlugInToolbarTools[i];
        if(id == pc->id)
            return pc->m_pplugin;
    }

    return NULL;
}

wxString PlugInManager::GetToolOwnerCommonName(const int id)
{
    opencpn_plugin *ppi = FindToolOwner(id);
    if(ppi) {
        for(unsigned int i = 0 ; i < plugin_array.GetCount() ; i++) {
            PlugInContainer *pic = plugin_array[i];
            if(pic && (pic->m_pplugin == ppi)) return pic->m_common_name;
        }
    }

    return wxEmptyString;
}




wxString PlugInManager::GetLastError()
{
    return m_last_error_string;
}

wxBitmap *PlugInManager::BuildDimmedToolBitmap(wxBitmap *pbmp_normal, unsigned char dim_ratio)
{
    wxImage img_dup = pbmp_normal->ConvertToImage();

    if( !img_dup.IsOk() ) return NULL;

    if(dim_ratio < 200)
    {
        //  Create a dimmed version of the image/bitmap
        int gimg_width = img_dup.GetWidth();
        int gimg_height = img_dup.GetHeight();

        double factor = (double)(dim_ratio) / 256.0;

        for(int iy=0 ; iy < gimg_height ; iy++)
        {
            for(int ix=0 ; ix < gimg_width ; ix++)
            {
                if(!img_dup.IsTransparent(ix, iy))
                {
                    wxImage::RGBValue rgb(img_dup.GetRed(ix, iy), img_dup.GetGreen(ix, iy), img_dup.GetBlue(ix, iy));
                    wxImage::HSVValue hsv = wxImage::RGBtoHSV(rgb);
                    hsv.value = hsv.value * factor;
                    wxImage::RGBValue nrgb = wxImage::HSVtoRGB(hsv);
                    img_dup.SetRGB(ix, iy, nrgb.red, nrgb.green, nrgb.blue);
                }
            }
        }
    }

    //  Make a bitmap
    wxBitmap *ptoolBarBitmap;

#ifdef __WXMSW__
    wxBitmap tbmp(img_dup.GetWidth(),img_dup.GetHeight(),-1);
    wxMemoryDC dwxdc;
    dwxdc.SelectObject(tbmp);

    ptoolBarBitmap = new wxBitmap(img_dup, (wxDC &)dwxdc);
#else
    ptoolBarBitmap = new wxBitmap(img_dup);
#endif

    // store it
    return ptoolBarBitmap;
}


wxArrayString PlugInManager::GetPlugInChartClassNameArray(void)
{
    wxArrayString array;
    for(unsigned int i = 0 ; i < plugin_array.GetCount() ; i++)
    {
        PlugInContainer *pic = plugin_array[i];
        if(pic->m_bEnabled && pic->m_bInitState &&
            ((pic->m_cap_flag & INSTALLS_PLUGIN_CHART) || (pic->m_cap_flag & INSTALLS_PLUGIN_CHART_GL)) )
        {
            wxArrayString carray = pic->m_pplugin->GetDynamicChartClassNameArray();

            for(unsigned int j = 0 ; j < carray.GetCount() ; j++)
                array.Add(carray[j]);

        }
    }

    //    Scrub the list for duplicates
    //    Corrects a flaw in BSB4 and NVC PlugIns
    unsigned int j=0;
    while(j < array.GetCount())
    {
        wxString test = array[j];
        unsigned int k = j+1;
        while(k < array.GetCount())
        {
            if(test == array[k])
            {
                array.RemoveAt(k);
                j = -1;
                break;
            }
            else
                k++;
        }

        j++;
    }


    return array;
}

bool PlugInManager::IsPlugInAvailable(wxString commonName)
{
    for(unsigned int i = 0 ; i < plugin_array.GetCount() ; i++) {
        PlugInContainer *pic = plugin_array[i];
        if(pic && pic->m_bEnabled && (pic->m_common_name == commonName) )
            return true;
    }
    
    return false;
}



//----------------------------------------------------------------------------------------------------------
//    The PlugIn CallBack API Implementation
//    The definitions of this API are found in ocpn_plugin.h
//----------------------------------------------------------------------------------------------------------


int InsertPlugInTool(wxString label, wxBitmap *bitmap, wxBitmap *bmpRollover, wxItemKind kind,
                     wxString shortHelp, wxString longHelp, wxObject *clientData, int position,
                     int tool_sel, opencpn_plugin *pplugin)
{
    if(s_ppim)
        return s_ppim->AddToolbarTool(label, bitmap, bmpRollover, kind,
                                      shortHelp, longHelp, clientData, position,
                                      tool_sel, pplugin );
    else
        return -1;
}


void  RemovePlugInTool(int tool_id)
{
    if(s_ppim)
        s_ppim->RemoveToolbarTool(tool_id);
}

void SetToolbarToolViz(int item, bool viz)
{
    if(s_ppim)
        s_ppim->SetToolbarToolViz(item, viz);
}

void SetToolbarItemState(int item, bool toggle)
{
    if(s_ppim)
        s_ppim->SetToolbarItemState(item, toggle);
}

void SetToolbarToolBitmaps(int item, wxBitmap *bitmap, wxBitmap *bmpRollover)
{
    if(s_ppim)
        s_ppim->SetToolbarItemBitmaps(item, bitmap, bmpRollover);
}

int InsertPlugInToolSVG(wxString label, wxString SVGfile, wxString SVGfileRollover, wxString SVGfileToggled,
                        wxItemKind kind, wxString shortHelp, wxString longHelp,
                        wxObject *clientData, int position, int tool_sel, opencpn_plugin *pplugin)
{
    if(s_ppim)
        return s_ppim->AddToolbarTool(label, SVGfile, SVGfileRollover, SVGfileToggled, kind,
                                      shortHelp, longHelp, clientData, position,
                                      tool_sel, pplugin );
    else
        return -1;
}

void SetToolbarToolBitmapsSVG(int item, wxString SVGfile, wxString SVGfileRollover, wxString SVGfileToggled)
{
    if(s_ppim)
        s_ppim->SetToolbarItemBitmaps(item, SVGfile, SVGfileRollover, SVGfileToggled);
}



int AddCanvasContextMenuItem(wxMenuItem *pitem, opencpn_plugin *pplugin )
{
    if(s_ppim)
        return s_ppim->AddCanvasContextMenuItem(pitem, pplugin );
    else
        return -1;
}


void SetCanvasContextMenuItemViz(int item, bool viz)
{
    if(s_ppim)
        s_ppim->SetCanvasContextMenuItemViz(item, viz);
}

void SetCanvasContextMenuItemGrey(int item, bool grey)
{
    if(s_ppim)
        s_ppim->SetCanvasContextMenuItemGrey(item, grey);
}


void RemoveCanvasContextMenuItem(int item)
{
    if(s_ppim)
        s_ppim->RemoveCanvasContextMenuItem(item);
}




wxFileConfig *GetOCPNConfigObject(void)
{
    if(s_ppim)
        return pConfig;         // return the global application config object
    else
        return NULL;
}

wxWindow *GetOCPNCanvasWindow()
{
    wxWindow *pret = NULL;
    if(s_ppim)
    {
        MyFrame *pFrame = s_ppim->GetParentFrame();
        pret = (wxWindow *)pFrame->GetPrimaryCanvas();
    }
    return pret;
}

void RequestRefresh(wxWindow *win)
{
    if(win)
      win->Refresh();
}

void GetCanvasPixLL(PlugIn_ViewPort *vp, wxPoint *pp, double lat, double lon)
{
    //    Make enough of an application viewport to run its method....
    ViewPort ocpn_vp;
    ocpn_vp.clat = vp->clat;
    ocpn_vp.clon = vp->clon;
    ocpn_vp.m_projection_type = vp->m_projection_type;
    ocpn_vp.view_scale_ppm = vp->view_scale_ppm;
    ocpn_vp.skew = vp->skew;
    ocpn_vp.rotation = vp->rotation;
    ocpn_vp.pix_width = vp->pix_width;
    ocpn_vp.pix_height = vp->pix_height;

    wxPoint ret = ocpn_vp.GetPixFromLL(lat, lon);
    pp->x = ret.x;
    pp->y = ret.y;
}

void GetDoubleCanvasPixLL(PlugIn_ViewPort *vp, wxPoint2DDouble *pp, double lat, double lon)
{
    //    Make enough of an application viewport to run its method....
    ViewPort ocpn_vp;
    ocpn_vp.clat = vp->clat;
    ocpn_vp.clon = vp->clon;
    ocpn_vp.m_projection_type = vp->m_projection_type;
    ocpn_vp.view_scale_ppm = vp->view_scale_ppm;
    ocpn_vp.skew = vp->skew;
    ocpn_vp.rotation = vp->rotation;
    ocpn_vp.pix_width = vp->pix_width;
    ocpn_vp.pix_height = vp->pix_height;

    *pp = ocpn_vp.GetDoublePixFromLL(lat, lon);
}

void GetCanvasLLPix( PlugIn_ViewPort *vp, wxPoint p, double *plat, double *plon)
{
    //    Make enough of an application viewport to run its method....
    ViewPort ocpn_vp;
    ocpn_vp.clat = vp->clat;
    ocpn_vp.clon = vp->clon;
    ocpn_vp.m_projection_type = vp->m_projection_type;
    ocpn_vp.view_scale_ppm = vp->view_scale_ppm;
    ocpn_vp.skew = vp->skew;
    ocpn_vp.rotation = vp->rotation;
    ocpn_vp.pix_width = vp->pix_width;
    ocpn_vp.pix_height = vp->pix_height;

    return ocpn_vp.GetLLFromPix( p, plat, plon);
}

bool GetGlobalColor(wxString colorName, wxColour *pcolour)
{
    wxColour c = GetGlobalColor(colorName);
    *pcolour = c;

    return true;
}

wxFont *OCPNGetFont(wxString TextElement, int default_size)
{
    return FontMgr::Get().GetFont(TextElement, default_size);
}

wxFont *GetOCPNScaledFont_PlugIn(wxString TextElement, int default_size)
{
    return GetOCPNScaledFont( TextElement, default_size );
}

double GetOCPNGUIToolScaleFactor_PlugIn(int GUIScaleFactor)
{
    return g_Platform->GetToolbarScaleFactor(GUIScaleFactor);
}

double GetOCPNGUIToolScaleFactor_PlugIn()
{
    return g_Platform->GetToolbarScaleFactor(g_GUIScaleFactor);
}

float GetOCPNChartScaleFactor_Plugin()
{
    return g_Platform->getChartScaleFactorExp( g_ChartScaleFactor );
}

wxFont GetOCPNGUIScaledFont_PlugIn(wxString item)
{
    return GetOCPNGUIScaledFont( item );
}

bool AddPersistentFontKey(wxString TextElement)
{
    return FontMgr::Get().AddAuxKey( TextElement );
}

wxString GetActiveStyleName()
{
    if(g_StyleManager)
        return g_StyleManager->GetCurrentStyle()->name;
    else
        return _T("");
}

wxBitmap GetBitmapFromSVGFile(wxString filename, unsigned int width, unsigned int height)
{
#ifdef ocpnUSE_SVG
    wxSVGDocument svgDoc;
    if ( (width > 0) && (height > 0) && svgDoc.Load(filename))
        return wxBitmap(svgDoc.Render(width, height, NULL, false, true));
    else
        return wxBitmap();
    
#else        
        return wxBitmap();
#endif // ocpnUSE_SVG   
}

bool IsTouchInterface_PlugIn(void)
{
    return g_btouch;
}

wxColour GetFontColour_PlugIn(wxString TextElement)
{
    return FontMgr::Get().GetFontColor( TextElement );
}

wxString *GetpSharedDataLocation(void)
{
    return g_Platform->GetSharedDataDirPtr();
}

wxString *GetpPrivateApplicationDataLocation(void)
{
    return g_Platform->GetPrivateDataDirPtr();
}



ArrayOfPlugIn_AIS_Targets *GetAISTargetArray(void)
{
    if ( !g_pAIS )
        return NULL;


    ArrayOfPlugIn_AIS_Targets *pret = new ArrayOfPlugIn_AIS_Targets;

    //      Iterate over the AIS Target Hashmap
    AIS_Target_Hash::iterator it;

    AIS_Target_Hash *current_targets = g_pAIS->GetTargetList();

    for ( it = ( *current_targets ).begin(); it != ( *current_targets ).end(); ++it )
    {
        AIS_Target_Data *td = it->second;
        PlugIn_AIS_Target *ptarget = Create_PI_AIS_Target(td);
        pret->Add(ptarget);
    }

//  Test one alarm target
#if 0
    AIS_Target_Data td;
    td.n_alarm_state = AIS_ALARM_SET;
    PlugIn_AIS_Target *ptarget = Create_PI_AIS_Target(&td);
    pret->Add(ptarget);
#endif
    return pret;
}


wxAuiManager *GetFrameAuiManager(void)
{
    return g_pauimgr;
}

bool AddLocaleCatalog( wxString catalog )
{
#if wxUSE_XLOCALE || !wxCHECK_VERSION(3,0,0)
    
    if(plocale_def_lang){
        // Add this catalog to the persistent catalog array
        g_locale_catalog_array.Add(catalog);
        
        return plocale_def_lang->AddCatalog( catalog );
    }
    else
#endif        
        return false;
}

void PushNMEABuffer( wxString buf )
{
    OCPN_DataStreamEvent event( wxEVT_OCPN_DATASTREAM, 0 );
    std::string s = std::string( buf.mb_str() );
    event.SetNMEAString( s );
    event.SetStream( NULL );

    g_pMUX->AddPendingEvent( event );
}

wxXmlDocument GetChartDatabaseEntryXML(int dbIndex, bool b_getGeom)
{

    wxXmlDocument doc = ChartData->GetXMLDescription(dbIndex, b_getGeom);

    return doc;
}

bool UpdateChartDBInplace(wxArrayString dir_array,
                          bool b_force_update,
                          bool b_ProgressDialog)
{
    //    Make an array of CDI
    ArrayOfCDI ChartDirArray;
    for(unsigned int i=0 ; i < dir_array.GetCount(); i++)
    {
        wxString dirname = dir_array[i];
        ChartDirInfo cdi;
        cdi.fullpath = dirname;
        cdi.magic_number = _T("");
        ChartDirArray.Add ( cdi );
    }

    bool b_ret =gFrame->UpdateChartDatabaseInplace(ChartDirArray,
                b_force_update, b_ProgressDialog,
                ChartData->GetDBFileName());

    gFrame->ChartsRefresh();

    return b_ret;
}

wxArrayString GetChartDBDirArrayString()
{
    return ChartData->GetChartDirArrayString();
}

int AddChartToDBInPlace( wxString &full_path, bool b_RefreshCanvas )
{
    // extract the path from the chart name
    wxFileName fn(full_path);
    wxString fdir = fn.GetPath();
    
    bool bret = false;
    if(ChartData){
        
        bret = ChartData->AddSingleChart( full_path );
        
        if(bret){
            // Save to disk
            pConfig->UpdateChartDirs( ChartData->GetChartDirArray() );
            ChartData->SaveBinary(ChartListFileName);
            

            //  Completely reload the chart database, for a fresh start
            ArrayOfCDI XnewChartDirArray;
            pConfig->LoadChartDirArray( XnewChartDirArray );
            delete ChartData;
            ChartData = new ChartDB();
            ChartData->LoadBinary(ChartListFileName, XnewChartDirArray);
            
            // Update group contents
            if(g_pGroupArray)
                ChartData->ApplyGroupArray(g_pGroupArray);
            
            
            if(g_boptionsactive){
                g_options->UpdateDisplayedChartDirList(ChartData->GetChartDirArray());
            }
            
            
            if(b_RefreshCanvas || !gFrame->GetPrimaryCanvas()->GetQuiltMode()) {
                gFrame->ChartsRefresh();
            }
        }
    }
    return bret;
    
}

int RemoveChartFromDBInPlace( wxString &full_path )
{
    bool bret = false;
    if(ChartData){
        bret = ChartData->RemoveSingleChart( full_path );
        
    // Save to disk
        pConfig->UpdateChartDirs( ChartData->GetChartDirArray() );
        ChartData->SaveBinary(ChartListFileName);
    
    
    //  Completely reload the chart database, for a fresh start
        ArrayOfCDI XnewChartDirArray;
        pConfig->LoadChartDirArray( XnewChartDirArray );
        delete ChartData;
        ChartData = new ChartDB();
        ChartData->LoadBinary(ChartListFileName, XnewChartDirArray);

        // Update group contents
        if(g_pGroupArray)
            ChartData->ApplyGroupArray(g_pGroupArray);
        
        if(g_boptionsactive){
            g_options->UpdateDisplayedChartDirList(ChartData->GetChartDirArray());
        }
        
        gFrame->ChartsRefresh();
    }
    
    return bret;
}

wxString GetLocaleCanonicalName()
{
    return g_locale;
}


void SendPluginMessage( wxString message_id, wxString message_body )
{
    s_ppim->SendMessageToAllPlugins(message_id, message_body);

    //  We will send an event to the main application frame (gFrame)
    //  for informational purposes.
    //  Of course, gFrame is encouraged to use any or all the
    //  data flying by if judged useful and dependable....

    OCPN_MsgEvent Nevent(wxEVT_OCPN_MSG, 0);
    Nevent.SetID(message_id);
    Nevent.SetJSONText(message_body);
    gFrame->GetEventHandler()->AddPendingEvent( Nevent );

}

void DimeWindow(wxWindow *win)
{
    DimeControl(win);
}

void JumpToPosition(double lat, double lon, double scale)
{
    gFrame->JumpToPosition(gFrame->GetFocusCanvas(), lat, lon, scale);
}

/* API 1.9 */
wxScrolledWindow *AddOptionsPage( OptionsParentPI parent, wxString title )
{
    if (! g_pOptions) return NULL;

    size_t parentid;
    switch (parent) {
    case PI_OPTIONS_PARENT_DISPLAY:
        parentid = g_pOptions->m_pageDisplay;
    break;
    case PI_OPTIONS_PARENT_CONNECTIONS:
        parentid = g_pOptions->m_pageConnections;
    break;
    case PI_OPTIONS_PARENT_CHARTS:
        parentid = g_pOptions->m_pageCharts;
    break;
    case PI_OPTIONS_PARENT_SHIPS:
        parentid = g_pOptions->m_pageShips;
    break;
    case PI_OPTIONS_PARENT_UI:
        parentid = g_pOptions->m_pageUI;
    break;
    case PI_OPTIONS_PARENT_PLUGINS:
        parentid = g_pOptions->m_pagePlugins;
    break;
    default:
        wxLogMessage( _T("Error in PluginManager::AddOptionsPage: Unknown parent") );
        return NULL;
    break;
    }

    return g_pOptions->AddPage( parentid, title );
}

bool DeleteOptionsPage( wxScrolledWindow* page )
{
    if (! g_pOptions) return false;
    return g_pOptions->DeletePluginPage( page );
}

bool DecodeSingleVDOMessage( const wxString& str, PlugIn_Position_Fix_Ex *pos, wxString *accumulator )
{
    if(!pos)
        return false;

    GenericPosDatEx gpd;
    AIS_Error nerr = AIS_GENERIC_ERROR;
    if(g_pAIS)
        nerr = g_pAIS->DecodeSingleVDO(str, &gpd, accumulator);
    if(nerr == AIS_NoError){
        pos->Lat = gpd.kLat;
        pos->Lon = gpd.kLon;
        pos->Cog = gpd.kCog;
        pos->Sog = gpd.kSog;
        pos->Hdt = gpd.kHdt;

        //  Fill in the dummy values
        pos->FixTime = 0;
        pos->Hdm = 1000;
        pos->Var = 1000;
        pos->nSats = 0;

        return true;
    }

    return false;
}

int GetChartbarHeight( void )
{
    int val = 0;
    if(g_bShowChartBar){
        ChartCanvas *cc = gFrame->GetPrimaryCanvas();
        if(cc && cc->GetPiano()){
            val = cc->GetPiano()->GetHeight();
        }
    }
    return val;
}


bool GetRoutepointGPX( RoutePoint *pRoutePoint, char *buffer, unsigned int buffer_length)
{
    bool ret = false;
    
    NavObjectCollection1 *pgpx = new NavObjectCollection1;
    pgpx->AddGPXWaypoint( pRoutePoint);
    wxString gpxfilename = wxFileName::CreateTempFileName(wxT("gpx"));
    pgpx->SaveFile(gpxfilename);
    delete pgpx;
    
    wxFFile gpxfile( gpxfilename );
    wxString s;
    if( gpxfile.ReadAll( &s ) ) {
        if(s.Length() < buffer_length) {
            strncpy(buffer, (const char*)s.mb_str(wxConvUTF8), buffer_length -1);
            ret = true;
        }
    }

    gpxfile.Close();
    ::wxRemoveFile(gpxfilename);

    return ret;
}

bool GetActiveRoutepointGPX( char *buffer, unsigned int buffer_length )
{
    if( g_pRouteMan->IsAnyRouteActive() )
        return GetRoutepointGPX( g_pRouteMan->GetpActivePoint(), buffer, buffer_length);
    else
        return false;
}

void PositionBearingDistanceMercator_Plugin(double lat, double lon,
                                            double brg, double dist,
                                            double *dlat, double *dlon)
{
    PositionBearingDistanceMercator(lat, lon, brg, dist, dlat, dlon);
}

void DistanceBearingMercator_Plugin(double lat0, double lon0, double lat1, double lon1, double *brg, double *dist)
{
    DistanceBearingMercator( lat0, lon0, lat1, lon1, brg, dist);
}

double DistGreatCircle_Plugin(double slat, double slon, double dlat, double dlon)
{
    return DistGreatCircle(slat, slon, dlat, dlon);
}

void toTM_Plugin(float lat, float lon, float lat0, float lon0, double *x, double *y)
{
    toTM(lat, lon, lat0, lon0, x, y);
}

void fromTM_Plugin(double x, double y, double lat0, double lon0, double *lat, double *lon)
{
    fromTM(x, y, lat0, lon0, lat, lon);
}

void toSM_Plugin(double lat, double lon, double lat0, double lon0, double *x, double *y)
{
    toSM(lat, lon, lat0, lon0, x, y);
}

void fromSM_Plugin(double x, double y, double lat0, double lon0, double *lat, double *lon)
{
    fromSM(x, y, lat0, lon0, lat, lon);
}

void toSM_ECC_Plugin(double lat, double lon, double lat0, double lon0, double *x, double *y)
{
    toSM_ECC(lat, lon, lat0, lon0, x, y);
}

void fromSM_ECC_Plugin(double x, double y, double lat0, double lon0, double *lat, double *lon)
{
    fromSM_ECC(x, y, lat0, lon0, lat, lon);
}

double toUsrDistance_Plugin( double nm_distance, int unit )
{
    return toUsrDistance( nm_distance, unit );
}

double fromUsrDistance_Plugin( double usr_distance, int unit )
{
    return fromUsrDistance( usr_distance, unit );
}

double toUsrSpeed_Plugin( double kts_speed, int unit )
{
    return toUsrSpeed( kts_speed, unit );
}

double fromUsrSpeed_Plugin( double usr_speed, int unit )
{
    return fromUsrSpeed( usr_speed, unit );
}

wxString getUsrDistanceUnit_Plugin( int unit )
{
    return getUsrDistanceUnit( unit );
}

wxString getUsrSpeedUnit_Plugin( int unit )
{
    return getUsrSpeedUnit( unit );
}

bool PlugIn_GSHHS_CrossesLand(double lat1, double lon1, double lat2, double lon2)
{
    static bool loaded = false;
    if(!loaded) {
        gshhsCrossesLandInit();
        loaded = true;
    }

    return gshhsCrossesLand(lat1, lon1, lat2, lon2);
}


void PlugInPlaySound( wxString &sound_file )
{
    if(g_pi_manager) {
        g_pi_manager->m_plugin_sound.Stop();
        g_pi_manager->m_plugin_sound.UnLoad();

        g_pi_manager->m_plugin_sound.Create( sound_file );

        if( g_pi_manager->m_plugin_sound.IsOk() )
            g_pi_manager->m_plugin_sound.Play();
    }
}

// API 1.10 Route and Waypoint Support
//wxBitmap *FindSystemWaypointIcon( wxString& icon_name );

//      PlugInWaypoint implementation
PlugIn_Waypoint::PlugIn_Waypoint()
{
    m_HyperlinkList = NULL;
}

PlugIn_Waypoint::PlugIn_Waypoint(double lat, double lon,
                const wxString& icon_ident, const wxString& wp_name,
                const wxString& GUID )
{
    wxDateTime now = wxDateTime::Now();
    m_CreateTime = now.ToUTC();
    m_HyperlinkList = NULL;

    m_lat = lat;
    m_lon = lon;
    m_IconName = icon_ident;
    m_MarkName = wp_name;
    m_GUID = GUID;
}

PlugIn_Waypoint::~PlugIn_Waypoint()
{
}

//      PlugInRoute implementation
PlugIn_Route::PlugIn_Route(void )
{
    pWaypointList = new Plugin_WaypointList;
}

PlugIn_Route::~PlugIn_Route(void )
{
    pWaypointList->DeleteContents( false );            // do not delete Waypoints
    pWaypointList->Clear();

    delete pWaypointList;
}

//      PlugInTrack implementation
PlugIn_Track::PlugIn_Track(void )
{
    pWaypointList = new Plugin_WaypointList;
}

PlugIn_Track::~PlugIn_Track(void )
{
    pWaypointList->DeleteContents( false );            // do not delete Waypoints
    pWaypointList->Clear();

    delete pWaypointList;
}



wxString GetNewGUID( void )
{
    return GpxDocument::GetUUID();
}

bool AddCustomWaypointIcon( wxBitmap *pimage, wxString key, wxString description )
{
    pWayPointMan->ProcessIcon( *pimage, key, description );
    return true;
}


bool AddSingleWaypoint( PlugIn_Waypoint *pwaypoint, bool b_permanent)
{
    //  Validate the waypoint parameters a little bit

    //  GUID
    //  Make sure that this GUID is indeed unique in the Routepoint list
    bool b_unique = true;
    wxRoutePointListNode *prpnode = pWayPointMan->GetWaypointList()->GetFirst();
    while( prpnode ) {
        RoutePoint *prp = prpnode->GetData();

        if( prp->m_GUID == pwaypoint->m_GUID ) {
            b_unique = false;
            break;
        }
        prpnode = prpnode->GetNext(); //RoutePoint
    }

    if( !b_unique )
        return false;

    RoutePoint *pWP = new RoutePoint( pwaypoint->m_lat, pwaypoint->m_lon,
                                      pwaypoint->m_IconName, pwaypoint->m_MarkName,
                                      pwaypoint->m_GUID );

    pWP->m_bIsolatedMark = true;                      // This is an isolated mark


    //  Transcribe (clone) the html HyperLink List, if present
    if( pwaypoint->m_HyperlinkList ) {
        if( pwaypoint->m_HyperlinkList->GetCount() > 0 ) {
            wxPlugin_HyperlinkListNode *linknode = pwaypoint->m_HyperlinkList->GetFirst();
            while( linknode ) {
                Plugin_Hyperlink *link = linknode->GetData();

                Hyperlink* h = new Hyperlink();
                h->DescrText = link->DescrText;
                h->Link = link->Link;
                h->LType = link->Type;
            
                pWP->m_HyperlinkList->Append( h );

                linknode = linknode->GetNext();
            }
        }
    }

    pWP->m_MarkDescription = pwaypoint->m_MarkDescription;
	pWP->SetCreateTime(pwaypoint->m_CreateTime);
	pWP->m_btemp = (b_permanent == false);

    pSelect->AddSelectableRoutePoint( pwaypoint->m_lat, pwaypoint->m_lon, pWP );
    if(b_permanent)
        pConfig->AddNewWayPoint( pWP, -1 );

    if( pRouteManagerDialog && pRouteManagerDialog->IsShown() )
        pRouteManagerDialog->UpdateWptListCtrl();

    return true;
}

bool DeleteSingleWaypoint( wxString &GUID )
{
    //  Find the RoutePoint
    bool b_found = false;
    RoutePoint *prp = pWayPointMan->FindRoutePointByGUID( GUID );

    if(prp)
        b_found = true;

    if( b_found ) {
        pWayPointMan->DestroyWaypoint( prp );
        if( pRouteManagerDialog && pRouteManagerDialog->IsShown() )
            pRouteManagerDialog->UpdateWptListCtrl();
    }

    return b_found;
}


bool UpdateSingleWaypoint( PlugIn_Waypoint *pwaypoint )
{
    //  Find the RoutePoint
    bool b_found = false;
    RoutePoint *prp = pWayPointMan->FindRoutePointByGUID( pwaypoint->m_GUID );

    if(prp)
        b_found = true;

    if( b_found ) {
        double lat_save = prp->m_lat;
        double lon_save = prp->m_lon;

        prp->m_lat = pwaypoint->m_lat;
        prp->m_lon = pwaypoint->m_lon;
        prp->SetIconName( pwaypoint->m_IconName );
        prp->SetName( pwaypoint->m_MarkName );
        prp->m_MarkDescription = pwaypoint->m_MarkDescription;
		prp->SetVisible(pwaypoint->m_IsVisible);
		prp->SetCreateTime(pwaypoint->m_CreateTime);

        //  Transcribe (clone) the html HyperLink List, if present

        if( pwaypoint->m_HyperlinkList ) {
            prp->m_HyperlinkList->Clear();
            if( pwaypoint->m_HyperlinkList->GetCount() > 0 ) {
                wxPlugin_HyperlinkListNode *linknode = pwaypoint->m_HyperlinkList->GetFirst();
                while( linknode ) {
                    Plugin_Hyperlink *link = linknode->GetData();

                    Hyperlink* h = new Hyperlink();
                    h->DescrText = link->DescrText;
                    h->Link = link->Link;
                    h->LType = link->Type;
                    
                    prp->m_HyperlinkList->Append( h );

                    linknode = linknode->GetNext();
                }
            }
        }

        SelectItem *pFind = pSelect->FindSelection( gFrame->GetPrimaryCanvas(), lat_save, lon_save, SELTYPE_ROUTEPOINT );
        if( pFind ) {
            pFind->m_slat = pwaypoint->m_lat;             // update the SelectList entry
            pFind->m_slon = pwaypoint->m_lon;
        }

        if(!prp->m_btemp)
            pConfig->UpdateWayPoint( prp );

        if( pRouteManagerDialog && pRouteManagerDialog->IsShown() )
            pRouteManagerDialog->UpdateWptListCtrl();
    }

    return b_found;
}

bool GetSingleWaypoint(wxString GUID, PlugIn_Waypoint *pwaypoint)
{
    //  Find the RoutePoint
    bool b_found = false;
    RoutePoint *prp = pWayPointMan->FindRoutePointByGUID( GUID );

    if(!prp)
        return false;

    pwaypoint->m_lat = prp->m_lat;
    pwaypoint->m_lon = prp->m_lon;
    pwaypoint->m_IconName = prp->GetIconName();
    pwaypoint->m_MarkName = prp->GetName(  );
    pwaypoint->m_MarkDescription = prp->m_MarkDescription;
	pwaypoint->m_IsVisible = prp->IsVisible();
	pwaypoint->m_CreateTime = prp->GetCreateTime();

    //  Transcribe (clone) the html HyperLink List, if present

    if( prp->m_HyperlinkList ) {
        delete pwaypoint->m_HyperlinkList;
        pwaypoint->m_HyperlinkList = NULL;

        if( prp->m_HyperlinkList->GetCount() > 0 ) {
            pwaypoint->m_HyperlinkList = new Plugin_HyperlinkList;

            wxHyperlinkListNode *linknode = prp->m_HyperlinkList->GetFirst();
            while( linknode ) {
                Hyperlink *link = linknode->GetData();
                
                Plugin_Hyperlink* h = new Plugin_Hyperlink();
                h->DescrText = link->DescrText;
                h->Link = link->Link;
                h->Type = link->LType;
                    
                pwaypoint->m_HyperlinkList->Append( h );
                
                linknode = linknode->GetNext();
            }
        }
    }

    return true;
}

wxArrayString GetWaypointGUIDArray( void )
{
    wxArrayString result;
    RoutePointList *list = pWayPointMan->GetWaypointList();
    
    wxRoutePointListNode *prpnode = list->GetFirst();
    while( prpnode ) {
        RoutePoint *prp = prpnode->GetData();
        result.Add(prp->m_GUID);
        
        prpnode = prpnode->GetNext(); //RoutePoint
    }
    
    return result;
}

wxArrayString GetIconNameArray(void)
{
	wxArrayString result;

	for (int i = 0; i < pWayPointMan->GetNumIcons(); i++) {
		wxString *ps = pWayPointMan->GetIconKey(i);
		result.Add(*ps);
	}
	return result;
}

bool AddPlugInRoute( PlugIn_Route *proute, bool b_permanent )
{
    Route *route = new Route();

    PlugIn_Waypoint *pwp;
    RoutePoint *pWP_src;
    int ip = 0;

    wxPlugin_WaypointListNode *pwpnode = proute->pWaypointList->GetFirst();
    while( pwpnode ) {
        pwp = pwpnode->GetData();

        RoutePoint *pWP = new RoutePoint( pwp->m_lat, pwp->m_lon,
                                          pwp->m_IconName, pwp->m_MarkName,
                                          pwp->m_GUID );

        //  Transcribe (clone) the html HyperLink List, if present
        if( pwp->m_HyperlinkList ) {
            if( pwp->m_HyperlinkList->GetCount() > 0 ) {
                wxPlugin_HyperlinkListNode *linknode = pwp->m_HyperlinkList->GetFirst();
                while( linknode ) {
                    Plugin_Hyperlink *link = linknode->GetData();

                    Hyperlink* h = new Hyperlink();
                    h->DescrText = link->DescrText;
                    h->Link = link->Link;
                    h->LType = link->Type;
                    
                    pWP->m_HyperlinkList->Append( h );

                    linknode = linknode->GetNext();
                }
            }
        }

        pWP->m_MarkDescription = pwp->m_MarkDescription;
        pWP->m_bShowName = false;
        pWP->SetCreateTime(pwp->m_CreateTime);
        
        route->AddPoint( pWP );


        pSelect->AddSelectableRoutePoint( pWP->m_lat, pWP->m_lon, pWP );

        if(ip > 0)
            pSelect->AddSelectableRouteSegment( pWP_src->m_lat, pWP_src->m_lon, pWP->m_lat,
                                            pWP->m_lon, pWP_src, pWP, route );
        ip++;
        pWP_src = pWP;

        pwpnode = pwpnode->GetNext(); //PlugInWaypoint
    }

    route->m_RouteNameString = proute->m_NameString;
    route->m_RouteStartString = proute->m_StartString;
    route->m_RouteEndString = proute->m_EndString;
    route->m_GUID = proute->m_GUID;
    route->m_btemp = (b_permanent == false);

    pRouteList->Append( route );

    if(b_permanent)
        pConfig->AddNewRoute( route );

    if( pRouteManagerDialog && pRouteManagerDialog->IsShown() )
        pRouteManagerDialog->UpdateRouteListCtrl();

    return true;
}



bool DeletePlugInRoute( wxString& GUID )
{
    bool b_found = false;

    //  Find the Route
    Route *pRoute = g_pRouteMan->FindRouteByGUID( GUID );
    if(pRoute) {
        g_pRouteMan->DeleteRoute( pRoute );
        b_found = true;
    }
    return b_found;
}

bool UpdatePlugInRoute ( PlugIn_Route *proute )
{
    bool b_found = false;

    //  Find the Route
    Route *pRoute = g_pRouteMan->FindRouteByGUID( proute->m_GUID );
    if(pRoute)
        b_found = true;

    if(b_found) {
        bool b_permanent = (pRoute->m_btemp == false);
        g_pRouteMan->DeleteRoute( pRoute );

        b_found = AddPlugInRoute( proute, b_permanent );
    }

    return b_found;
}


bool AddPlugInTrack( PlugIn_Track *ptrack, bool b_permanent )
{
    Track *track = new Track();

    PlugIn_Waypoint *pwp;
    TrackPoint *pWP_src;
    int ip = 0;

    wxPlugin_WaypointListNode *pwpnode = ptrack->pWaypointList->GetFirst();
    while( pwpnode ) {
        pwp = pwpnode->GetData();

        TrackPoint *pWP = new TrackPoint( pwp->m_lat, pwp->m_lon );
        pWP->SetCreateTime( pwp->m_CreateTime );
        
        track->AddPoint( pWP );

        if(ip > 0)
            pSelect->AddSelectableTrackSegment( pWP_src->m_lat, pWP_src->m_lon, pWP->m_lat,
                                                pWP->m_lon, pWP_src, pWP, track );
        ip++;
        pWP_src = pWP;

        pwpnode = pwpnode->GetNext(); //PlugInWaypoint
    }

    track->SetName(ptrack->m_NameString);
    track->m_TrackStartString = ptrack->m_StartString;
    track->m_TrackEndString = ptrack->m_EndString;
    track->m_GUID = ptrack->m_GUID;
    track->m_btemp = (b_permanent == false);

    pTrackList->Append( track );

    if(b_permanent)
        pConfig->AddNewTrack( track );

    if( pRouteManagerDialog && pRouteManagerDialog->IsShown() )
        pRouteManagerDialog->UpdateTrkListCtrl();

    return true;
}



bool DeletePluginTrack( wxString& GUID )
{
    bool b_found = false;

    //  Find the Route
    Track *pTrack = g_pRouteMan->FindTrackByGUID( GUID );
    if(pTrack) {
        g_pRouteMan->DeleteTrack( pTrack );
        b_found = true;
    }

    if( pRouteManagerDialog && pRouteManagerDialog->IsShown() )
        pRouteManagerDialog->UpdateTrkListCtrl();

    return b_found;
 }

bool UpdatePlugInTrack ( PlugIn_Track *ptrack )
{
    bool b_found = false;

    //  Find the Track
    Track *pTrack = g_pRouteMan->FindTrackByGUID( ptrack->m_GUID );
    if(pTrack)
        b_found = true;

    if(b_found) {
        bool b_permanent = (pTrack->m_btemp == false);
        g_pRouteMan->DeleteTrack( pTrack );

        b_found = AddPlugInTrack( ptrack, b_permanent );
    }

    return b_found;
}

bool PlugInHasNormalizedViewPort( PlugIn_ViewPort *vp )
{
#ifdef ocpnUSE_GL     
    ViewPort ocpn_vp;
    ocpn_vp.m_projection_type = vp->m_projection_type;

    return glChartCanvas::HasNormalizedViewPort(ocpn_vp);
#else
    return false;
#endif    
}

void PlugInMultMatrixViewport ( PlugIn_ViewPort *vp, float lat, float lon )
{
#ifdef ocpnUSE_GL
    ViewPort ocpn_vp;
    ocpn_vp.clat = vp->clat;
    ocpn_vp.clon = vp->clon;
    ocpn_vp.m_projection_type = vp->m_projection_type;
    ocpn_vp.view_scale_ppm = vp->view_scale_ppm;
    ocpn_vp.skew = vp->skew;
    ocpn_vp.rotation = vp->rotation;
    ocpn_vp.pix_width = vp->pix_width;
    ocpn_vp.pix_height = vp->pix_height;

//TODO fix for multicanvas    glChartCanvas::MultMatrixViewPort(ocpn_vp, lat, lon);
#endif
}

void PlugInNormalizeViewport ( PlugIn_ViewPort *vp, float lat, float lon )
{
#ifdef ocpnUSE_GL
    ViewPort ocpn_vp;
    glChartCanvas::NormalizedViewPort(ocpn_vp, lat, lon);

    vp->clat = ocpn_vp.clat;
    vp->clon = ocpn_vp.clon;
    vp->view_scale_ppm = ocpn_vp.view_scale_ppm;
    vp->rotation = ocpn_vp.rotation;
    vp->skew = ocpn_vp.skew;
#endif    
}


//-----------------------------------------------------------------------------------------
//    The opencpn_plugin base class implementation
//-----------------------------------------------------------------------------------------

opencpn_plugin::~opencpn_plugin()
{}

int opencpn_plugin::Init(void)
{
    return 0;
}


bool opencpn_plugin::DeInit(void)
{
    return true;
}

int opencpn_plugin::GetAPIVersionMajor()
{
    return 1;
}

int opencpn_plugin::GetAPIVersionMinor()
{
    return 2;
}

int opencpn_plugin::GetPlugInVersionMajor()
{
    return 1;
}

int opencpn_plugin::GetPlugInVersionMinor()
{
    return 0;
}

wxBitmap *opencpn_plugin::GetPlugInBitmap()
{
    ocpnStyle::Style* style = g_StyleManager->GetCurrentStyle();
    return new wxBitmap(style->GetIcon( _T("default_pi") ) );
}

wxString opencpn_plugin::GetCommonName()
{
    return _T("BaseClassCommonName");
}

wxString opencpn_plugin::GetShortDescription()
{
    return _T("OpenCPN PlugIn Base Class");
}

wxString opencpn_plugin::GetLongDescription()
{
    return _T("OpenCPN PlugIn Base Class\n\
PlugInManager created this base class");
}



void opencpn_plugin::SetPositionFix(PlugIn_Position_Fix &pfix)
{}

void opencpn_plugin::SetNMEASentence(wxString &sentence)
{}

void opencpn_plugin::SetAISSentence(wxString &sentence)
{}

int opencpn_plugin::GetToolbarToolCount(void)
{
    return 0;
}

int opencpn_plugin::GetToolboxPanelCount(void)
{
    return 0;
}

void opencpn_plugin::SetupToolboxPanel(int page_sel, wxNotebook* pnotebook)
{}

void opencpn_plugin::OnCloseToolboxPanel(int page_sel, int ok_apply_cancel)
{}

void opencpn_plugin::ShowPreferencesDialog( wxWindow* parent )
{}

void opencpn_plugin::OnToolbarToolCallback(int id)
{}

void opencpn_plugin::OnContextMenuItemCallback(int id)
{}

bool opencpn_plugin::RenderOverlay(wxMemoryDC *dc, PlugIn_ViewPort *vp)
{
    return false;
}

void opencpn_plugin::SetCursorLatLon(double lat, double lon)
{}

void opencpn_plugin::SetCurrentViewPort(PlugIn_ViewPort &vp)
{}

void opencpn_plugin::SetDefaults(void)
{}

void opencpn_plugin::ProcessParentResize(int x, int y)
{}

void opencpn_plugin::SetColorScheme(PI_ColorScheme cs)
{}

void opencpn_plugin::UpdateAuiStatus(void)
{}


wxArrayString opencpn_plugin::GetDynamicChartClassNameArray()
{
    wxArrayString array;
    return array;
}


//    Opencpn_Plugin_16 Implementation
opencpn_plugin_16::opencpn_plugin_16(void *pmgr)
    : opencpn_plugin(pmgr)
{
}

opencpn_plugin_16::~opencpn_plugin_16(void)
{}

bool opencpn_plugin_16::RenderOverlay(wxDC &dc, PlugIn_ViewPort *vp)
{
    return false;
}

void opencpn_plugin_16::SetPluginMessage(wxString &message_id, wxString &message_body)
{}

//    Opencpn_Plugin_17 Implementation
opencpn_plugin_17::opencpn_plugin_17(void *pmgr)
    : opencpn_plugin(pmgr)
{
}

opencpn_plugin_17::~opencpn_plugin_17(void)
{}


bool opencpn_plugin_17::RenderOverlay(wxDC &dc, PlugIn_ViewPort *vp)
{
    return false;
}

bool opencpn_plugin_17::RenderGLOverlay(wxGLContext *pcontext, PlugIn_ViewPort *vp)
{
    return false;
}

void opencpn_plugin_17::SetPluginMessage(wxString &message_id, wxString &message_body)
{}


//    Opencpn_Plugin_18 Implementation
opencpn_plugin_18::opencpn_plugin_18(void *pmgr)
    : opencpn_plugin(pmgr)
{
}

opencpn_plugin_18::~opencpn_plugin_18(void)
{}


bool opencpn_plugin_18::RenderOverlay(wxDC &dc, PlugIn_ViewPort *vp)
{
    return false;
}

bool opencpn_plugin_18::RenderGLOverlay(wxGLContext *pcontext, PlugIn_ViewPort *vp)
{
    return false;
}

void opencpn_plugin_18::SetPluginMessage(wxString &message_id, wxString &message_body)
{}

void opencpn_plugin_18::SetPositionFixEx(PlugIn_Position_Fix_Ex &pfix)
{}


//    Opencpn_Plugin_19 Implementation
opencpn_plugin_19::opencpn_plugin_19(void *pmgr)
    : opencpn_plugin_18(pmgr)
{
}

opencpn_plugin_19::~opencpn_plugin_19(void)
{
}

void opencpn_plugin_19::OnSetupOptions(void)
{
}

//    Opencpn_Plugin_110 Implementation
opencpn_plugin_110::opencpn_plugin_110(void *pmgr)
: opencpn_plugin_19(pmgr)
{
}

opencpn_plugin_110::~opencpn_plugin_110(void)
{
}

void opencpn_plugin_110::LateInit(void)
{
}

//    Opencpn_Plugin_111 Implementation
opencpn_plugin_111::opencpn_plugin_111(void *pmgr)
: opencpn_plugin_110(pmgr)
{
}

opencpn_plugin_111::~opencpn_plugin_111(void)
{
}


//    Opencpn_Plugin_112 Implementation
opencpn_plugin_112::opencpn_plugin_112(void *pmgr)
: opencpn_plugin_111(pmgr)
{
}

opencpn_plugin_112::~opencpn_plugin_112(void)
{
}

bool opencpn_plugin_112::MouseEventHook( wxMouseEvent &event )
{
    return false;
}

void opencpn_plugin_112::SendVectorChartObjectInfo(wxString &chart, wxString &feature, wxString &objname, double lat, double lon, double scale, int nativescale)
{
}

//    Opencpn_Plugin_113 Implementation
opencpn_plugin_113::opencpn_plugin_113(void *pmgr)
: opencpn_plugin_112(pmgr)
{
}

opencpn_plugin_113::~opencpn_plugin_113(void)
{
}

bool opencpn_plugin_113::KeyboardEventHook( wxKeyEvent &event )
{
    return false;
}

void opencpn_plugin_113::OnToolbarToolDownCallback(int id) {}
void opencpn_plugin_113::OnToolbarToolUpCallback(int id) {}


//    Opencpn_Plugin_114 Implementation
opencpn_plugin_114::opencpn_plugin_114(void *pmgr)
: opencpn_plugin_113(pmgr)
{
}

opencpn_plugin_114::~opencpn_plugin_114(void)
{
}

//    Opencpn_Plugin_115 Implementation
opencpn_plugin_115::opencpn_plugin_115(void *pmgr)
: opencpn_plugin_114(pmgr)
{
}

opencpn_plugin_115::~opencpn_plugin_115(void)
{
}

//    Opencpn_Plugin_116 Implementation
opencpn_plugin_116::opencpn_plugin_116(void *pmgr)
: opencpn_plugin_115(pmgr)
{
}

opencpn_plugin_116::~opencpn_plugin_116(void)
{
}

//          Helper and interface classes

//-------------------------------------------------------------------------------
//    PlugIn_AIS_Target Implementation
//-------------------------------------------------------------------------------

PlugIn_AIS_Target *Create_PI_AIS_Target(AIS_Target_Data *ptarget)
{
    PlugIn_AIS_Target *pret = new PlugIn_AIS_Target;

    pret->MMSI =            ptarget->MMSI;
    pret->Class =           ptarget->Class;
    pret->NavStatus =       ptarget->NavStatus;
    pret->SOG =             ptarget->SOG;
    pret->COG =             ptarget->COG;
    pret->HDG =             ptarget->HDG;
    pret->Lon =             ptarget->Lon;
    pret->Lat =             ptarget->Lat;
    pret->ROTAIS =          ptarget->ROTAIS;
    pret->ShipType =        ptarget->ShipType;
    pret->IMO =             ptarget->IMO;

    pret->Range_NM =        ptarget->Range_NM;
    pret->Brg =             ptarget->Brg;

    //      Per target collision parameters
    pret->bCPA_Valid =      ptarget->bCPA_Valid;
    pret->TCPA =            ptarget->TCPA;                     // Minutes
    pret->CPA =             ptarget->CPA;                      // Nautical Miles

    pret->alarm_state =     (plugin_ais_alarm_type)ptarget->n_alert_state;

    strncpy(pret->CallSign, ptarget->CallSign, sizeof(ptarget->CallSign));
    strncpy(pret->ShipName, ptarget->ShipName, sizeof(ptarget->ShipName));

    return pret;
}

//-------------------------------------------------------------------------------
//    PluginListPanel & PluginPanel Implementation
//-------------------------------------------------------------------------------

PluginListPanel::PluginListPanel( wxWindow *parent, wxWindowID id, const wxPoint &pos, const wxSize &size, ArrayOfPlugIns *pPluginArray )
//      :wxPanel( parent, id, pos, size, wxSUNKEN_BORDER|wxTAB_TRAVERSAL )
    :wxScrolledWindow( parent, id, pos, size, wxTAB_TRAVERSAL|wxVSCROLL )

{
    Hide();
    m_pPluginArray = pPluginArray;
    m_PluginSelected = NULL;

    m_pitemBoxSizer01 = new wxBoxSizer( wxVERTICAL );
    SetSizer( m_pitemBoxSizer01 );

    int max_dy = 0;

    for( unsigned int i = 0; i < pPluginArray->GetCount() ; i++ )
    {
        PluginPanel *pPluginPanel = new PluginPanel( this, wxID_ANY, wxDefaultPosition, wxDefaultSize, pPluginArray->Item( pPluginArray->GetCount() - i -1 ) );
        m_pitemBoxSizer01->Add( pPluginPanel, 0, wxEXPAND|wxALL, 0 );
        m_PluginItems.Add( pPluginPanel );

        wxStaticLine* itemStaticLine = new wxStaticLine( this, wxID_ANY, wxDefaultPosition, wxDefaultSize, wxLI_HORIZONTAL );
        m_pitemBoxSizer01->Add( itemStaticLine, 0, wxEXPAND|wxALL, 0 );

        //    When a child Panel is selected, its size grows to include "Preferences" and Enable" buttons.
        //    As a consequence, the vertical size of the ListPanel grows as well.
        //    Calculate and add a spacer to bottom of ListPanel so that initial ListPanel
        //    minimum size calculations account for selected Panel size growth.
        //    Sadly, this does not work right on wxQt.  So, just punt for now...

        pPluginPanel->SetSelected( false );       // start unselected
        m_pitemBoxSizer01->Layout();
        wxSize nsel_size = pPluginPanel->GetSize();

        pPluginPanel->SetSelected( true );        // switch to selected, a bit bigger
        m_pitemBoxSizer01->Layout();
        wxSize sel_size = pPluginPanel->GetSize();

#ifndef __WXQT__        
        pPluginPanel->SetSelected( false );       // reset to unselected
        m_pitemBoxSizer01->Layout();
#endif
        
        int dy = sel_size.y - nsel_size.y;
        dy += 10;                                 // fluff
        max_dy = wxMax(dy, max_dy);
    }

    m_pitemBoxSizer01->AddSpacer(max_dy);
    
    Show();
}

void PluginListPanel::UpdatePluginsOrder()
{
    m_pPluginArray->Clear();
    for( unsigned int i = 0 ; i < m_PluginItems.GetCount() ; i++ )
    {
        m_pPluginArray->Insert(m_PluginItems[i]->GetPluginPtr(), 0);
    }
}

PluginListPanel::~PluginListPanel()
{
}

void PluginListPanel::UpdateSelections()
{
    for(unsigned int i=0 ; i < m_PluginItems.GetCount() ; i++) {
        PluginPanel *pPluginPanel = m_PluginItems[i];
        if( pPluginPanel ){
            pPluginPanel->SetSelected( pPluginPanel->GetSelected() );
        }
    }
}
    
void PluginListPanel::SelectPlugin( PluginPanel *pi )
{
    if (m_PluginSelected == pi)
        return;

    if (m_PluginSelected)
        m_PluginSelected->SetSelected(false);

    m_PluginSelected = pi;
    m_parent->Layout();
    Refresh(false);
}

void PluginListPanel::MoveUp( PluginPanel *pi )
{
    int pos = m_PluginItems.Index( pi );
    if( pos == 0 ) //The first one can't be moved further up
        return;
    m_PluginItems.RemoveAt(pos);
    m_pitemBoxSizer01->Remove( pos * 2 + 1 );
    m_pitemBoxSizer01->Remove( pos * 2 );
    m_PluginItems.Insert( pi, pos - 1 );
    wxStaticLine* itemStaticLine = new wxStaticLine( this, wxID_ANY, wxDefaultPosition, wxDefaultSize, wxLI_HORIZONTAL );
    m_pitemBoxSizer01->Insert( (pos - 1) * 2, itemStaticLine, 0, wxEXPAND|wxALL, 0 );
    m_pitemBoxSizer01->Insert( (pos - 1) * 2, pi, 0, wxEXPAND|wxALL, 0 );

    m_PluginSelected = pi;

    m_parent->Layout();
    Refresh(true);
}

void PluginListPanel::MoveDown( PluginPanel *pi )
{
    int pos = m_PluginItems.Index( pi );
    if( pos == (int)m_PluginItems.Count() - 1 ) //The last one can't be moved further down
        return;
    m_PluginItems.RemoveAt(pos);
    m_pitemBoxSizer01->Remove( pos * 2 + 1 );
    m_pitemBoxSizer01->Remove( pos * 2 );
    m_PluginItems.Insert( pi, pos + 1 );
    wxStaticLine* itemStaticLine = new wxStaticLine( this, wxID_ANY, wxDefaultPosition, wxDefaultSize, wxLI_HORIZONTAL );
    m_pitemBoxSizer01->Insert( (pos + 1) * 2 - 1, itemStaticLine, 0, wxEXPAND|wxALL, 0 );
    m_pitemBoxSizer01->Insert( (pos + 1) * 2, pi, 0, wxEXPAND|wxALL, 0 );

    m_PluginSelected = pi;

    m_parent->Layout();
    Refresh(false);
}

PluginPanel::PluginPanel(PluginListPanel *parent, wxWindowID id, const wxPoint &pos, const wxSize &size, PlugInContainer *p_plugin)
    :wxPanel(parent, id, pos, size, wxBORDER_NONE)
{
    m_PluginListPanel = parent;
    m_pPlugin = p_plugin;
    m_bSelected = false;

    wxBoxSizer* itemBoxSizer01 = new wxBoxSizer(wxHORIZONTAL);
    SetSizer(itemBoxSizer01);
    Connect(wxEVT_LEFT_DOWN, wxMouseEventHandler(PluginPanel::OnPluginSelected), NULL, this);

    wxStaticBitmap *itemStaticBitmap;
    wxImage plugin_icon = m_pPlugin->m_bitmap->ConvertToImage();
    if(plugin_icon.IsOk()){
        itemStaticBitmap = new wxStaticBitmap( this, wxID_ANY, wxBitmap(plugin_icon.Copy()));
    }
    else{
        ocpnStyle::Style *style = g_StyleManager->GetCurrentStyle();
        itemStaticBitmap = new wxStaticBitmap( this, wxID_ANY,  wxBitmap(style->GetIcon( _T("default_pi"))));
    }
        
    itemBoxSizer01->Add(itemStaticBitmap, 0, wxEXPAND|wxALL, 5);
    itemStaticBitmap->Connect(wxEVT_LEFT_DOWN, wxMouseEventHandler( PluginPanel::OnPluginSelected ), NULL, this);
    wxBoxSizer* itemBoxSizer02 = new wxBoxSizer(wxVERTICAL);
    itemBoxSizer01->Add(itemBoxSizer02, 1, wxEXPAND|wxALL, 0);
    wxBoxSizer* itemBoxSizer03 = new wxBoxSizer(wxHORIZONTAL);
    itemBoxSizer02->Add(itemBoxSizer03);
    m_pName = new wxStaticText( this, wxID_ANY, m_pPlugin->m_common_name );
    m_pName->Connect(wxEVT_LEFT_DOWN, wxMouseEventHandler( PluginPanel::OnPluginSelected ), NULL, this);
    wxFont font = *wxNORMAL_FONT;
    font.SetWeight(wxFONTWEIGHT_BOLD);
    m_pName->SetFont(font);
    itemBoxSizer03->Add(m_pName, 0, wxEXPAND|wxALL, 5);
    m_pVersion = new wxStaticText( this, wxID_ANY,
                                   wxString::Format(_T("%d.%d"), m_pPlugin->m_version_major, m_pPlugin->m_version_minor) );
    itemBoxSizer03->Add(m_pVersion, 0, wxEXPAND|wxALL, 5);
    m_pVersion->Connect(wxEVT_LEFT_DOWN, wxMouseEventHandler( PluginPanel::OnPluginSelected ), NULL, this);
    m_pDescription = new wxStaticText( this, wxID_ANY, m_pPlugin->m_short_description );
    itemBoxSizer02->Add( m_pDescription, 0, wxEXPAND|wxALL, 5 );
    m_pDescription->Connect(wxEVT_LEFT_DOWN, wxMouseEventHandler( PluginPanel::OnPluginSelected ), NULL, this);

    m_pButtons = new wxFlexGridSizer(2);
    m_pButtons->AddGrowableCol(1);

//      m_pButtons = new wxBoxSizer(wxHORIZONTAL);
    itemBoxSizer02->Add( m_pButtons, 1, wxEXPAND|wxALL, 0 );
    m_pButtonPreferences = new wxButton( this, wxID_ANY, _("Preferences"), wxDefaultPosition, wxDefaultSize, 0 );
    m_pButtons->Add( m_pButtonPreferences, 0, wxALIGN_LEFT|wxALL, 2);
    m_pButtonEnable = new wxButton( this, wxID_ANY, _("Disable"), wxDefaultPosition, wxDefaultSize, 0 );
    m_pButtons->Add(m_pButtonEnable, 0, wxALIGN_RIGHT|wxALL, 2);
    m_pButtonPreferences->Connect(wxEVT_COMMAND_BUTTON_CLICKED, wxCommandEventHandler(PluginPanel::OnPluginPreferences), NULL, this);
    m_pButtonEnable->Connect(wxEVT_COMMAND_BUTTON_CLICKED, wxCommandEventHandler(PluginPanel::OnPluginEnable), NULL, this);

    ocpnStyle::Style* style = g_StyleManager->GetCurrentStyle();
    m_pButtonsUpDown = new wxBoxSizer(wxVERTICAL);
    m_pButtonUp = new wxBitmapButton( this, wxID_ANY, style->GetIcon( _T("up") ), wxDefaultPosition, wxDefaultSize, wxBU_AUTODRAW );
    m_pButtonsUpDown->Add( m_pButtonUp, 0, wxALIGN_RIGHT|wxALL, 2);
    m_pButtonDown = new wxBitmapButton( this, wxID_ANY, style->GetIcon( _T("down") ), wxDefaultPosition, wxDefaultSize, wxBU_AUTODRAW );
    m_pButtonsUpDown->Add( m_pButtonDown, 0, wxALIGN_RIGHT|wxALL, 2);
    m_pButtonUp->Connect(wxEVT_COMMAND_BUTTON_CLICKED, wxCommandEventHandler(PluginPanel::OnPluginUp), NULL, this);
    m_pButtonDown->Connect(wxEVT_COMMAND_BUTTON_CLICKED, wxCommandEventHandler(PluginPanel::OnPluginDown), NULL, this);
    itemBoxSizer01->Add(m_pButtonsUpDown, 0, wxALL, 0);
    
    SetSelected( m_bSelected );
}

PluginPanel::~PluginPanel()
{
}

void PluginPanel::OnPluginSelected( wxMouseEvent &event )
{
    SetSelected( true );
    m_PluginListPanel->SelectPlugin( this );
}

void PluginPanel::SetSelected( bool selected )
{
    m_bSelected = selected;
    if (selected)
    {
        SetBackgroundColour(GetGlobalColor(_T("DILG1")));
        m_pDescription->SetLabel( m_pPlugin->m_long_description );
        m_pButtons->Show(true);
        m_pButtonsUpDown->Show(true);
        Layout();
        //FitInside();
    }
    else
    {
        SetBackgroundColour(GetGlobalColor(_T("DILG0")));
        m_pDescription->SetLabel( m_pPlugin->m_short_description );
        m_pButtons->Show(false);
        m_pButtonsUpDown->Show(false);
        Layout();
        //FitInside();
    }
    // StaticText color change upon selection
    SetEnabled( m_pPlugin->m_bEnabled );
}

void PluginPanel::OnPluginPreferences( wxCommandEvent& event )
{
    if (m_pPlugin->m_bEnabled && m_pPlugin->m_bInitState && (m_pPlugin->m_cap_flag & WANTS_PREFERENCES) )
    {
        m_pPlugin->m_pplugin->ShowPreferencesDialog( this );
    }
}

void PluginPanel::OnPluginEnable( wxCommandEvent& event )
{
    SetEnabled(!m_pPlugin->m_bEnabled);
}

void PluginPanel::SetEnabled( bool enabled )
{
    if (m_pPlugin->m_bEnabled != enabled)
    {
        m_pPlugin->m_bEnabled = enabled;
        if(s_ppim)
            s_ppim->UpdatePlugIns();
        NotifySetupOptionsPlugin( m_pPlugin );
    }
    if (!enabled && !m_bSelected)
    {
        m_pName->SetForegroundColour(*wxLIGHT_GREY);
        m_pVersion->SetForegroundColour(*wxLIGHT_GREY);
        m_pDescription->SetForegroundColour(*wxLIGHT_GREY);
        m_pDescription->SetLabel( m_pPlugin->m_short_description );  //Pick up translation, if any
        m_pButtonEnable->SetLabel(_("Enable"));
    }
    else
    {
        m_pName->SetForegroundColour(*wxBLACK);
        m_pVersion->SetForegroundColour(*wxBLACK);
        m_pDescription->SetForegroundColour(*wxBLACK);
        m_pDescription->SetLabel( m_pPlugin->m_short_description ); //Pick up translation, if any
        if ( enabled )
            m_pButtonEnable->SetLabel(_("Disable"));
        else
            m_pButtonEnable->SetLabel(_("Enable"));
    }
    
    if(m_bSelected)
        m_pDescription->SetLabel( m_pPlugin->m_long_description ); //Pick up translation, if any
        
    m_pButtonPreferences->Enable( enabled && (m_pPlugin->m_cap_flag & WANTS_PREFERENCES) );
    
}

void PluginPanel::OnPluginUp( wxCommandEvent& event )
{
    m_PluginListPanel->MoveUp( this );
}

void PluginPanel::OnPluginDown( wxCommandEvent& event )
{
    m_PluginListPanel->MoveDown( this );
}



// ----------------------------------------------------------------------------
// PlugInChartBase Implmentation
//  This class is the base class for Plug-able chart types
// ----------------------------------------------------------------------------

PlugInChartBase::PlugInChartBase()
{
    m_Chart_Error_Factor = 0.;
}

PlugInChartBase::~PlugInChartBase()
{}

wxString PlugInChartBase::GetFileSearchMask(void)
{
    return _T("");
}

int PlugInChartBase::Init( const wxString& name, int init_flags )
{
    return 0;
}

//    Accessors

double PlugInChartBase::GetNormalScaleMin(double canvas_scale_factor, bool b_allow_overzoom)
{
    return 1.0;
}

double PlugInChartBase::GetNormalScaleMax(double canvas_scale_factor, int canvas_width)
{
    return 2.0e7;
}

bool PlugInChartBase::GetChartExtent(ExtentPI *pext)
{
    return false;
}


wxBitmap& PlugInChartBase::RenderRegionView(const PlugIn_ViewPort& VPoint,
        const wxRegion &Region)
{
    return wxNullBitmap;
}


bool PlugInChartBase::AdjustVP(PlugIn_ViewPort &vp_last, PlugIn_ViewPort &vp_proposed)
{
    return false;
}

void PlugInChartBase::GetValidCanvasRegion(const PlugIn_ViewPort& VPoint, wxRegion *pValidRegion)
{}

void PlugInChartBase::SetColorScheme(int cs, bool bApplyImmediate)
{}

double PlugInChartBase::GetNearestPreferredScalePPM(double target_scale_ppm)
{
    return 1.0;
}

wxBitmap *PlugInChartBase::GetThumbnail(int tnx, int tny, int cs)
{
    return NULL;
}

void PlugInChartBase::ComputeSourceRectangle(const PlugIn_ViewPort &vp, wxRect *pSourceRect)
{}

double PlugInChartBase::GetRasterScaleFactor()
{
    return 1.0;
}

bool PlugInChartBase::GetChartBits( wxRect& source, unsigned char *pPix, int sub_samp )
{
    return false;
}

int PlugInChartBase::GetSize_X()
{
    return 1;
}

int PlugInChartBase::GetSize_Y()
{
    return 1;
}

void PlugInChartBase::latlong_to_chartpix(double lat, double lon, double &pixx, double &pixy)
{}

void PlugInChartBase::chartpix_to_latlong(double pixx, double pixy, double *plat, double *plon)
{}


// ----------------------------------------------------------------------------
// PlugInChartBaseGL Implementation
//  
// ----------------------------------------------------------------------------

PlugInChartBaseGL::PlugInChartBaseGL()
{}

PlugInChartBaseGL::~PlugInChartBaseGL()
{}

int PlugInChartBaseGL::RenderRegionViewOnGL( const wxGLContext &glc, const PlugIn_ViewPort& VPoint,
                                             const wxRegion &Region, bool b_use_stencil )
{
    return 0;
}

ListOfPI_S57Obj *PlugInChartBaseGL::GetObjRuleListAtLatLon(float lat, float lon, float select_radius,
                                                           PlugIn_ViewPort *VPoint)
{
    return NULL;
}

wxString PlugInChartBaseGL::CreateObjDescriptions( ListOfPI_S57Obj* obj_list )
{
    return _T("");
}

int PlugInChartBaseGL::GetNoCOVREntries()
{
    return 0;
}

int PlugInChartBaseGL::GetNoCOVRTablePoints(int iTable)
{
    return 0;
}

int  PlugInChartBaseGL::GetNoCOVRTablenPoints(int iTable)
{
    return 0;
}

float *PlugInChartBaseGL::GetNoCOVRTableHead(int iTable)
{ 
    return 0;
}


// ----------------------------------------------------------------------------
// PlugInChartBaseExtended Implementation
//  
// ----------------------------------------------------------------------------

PlugInChartBaseExtended::PlugInChartBaseExtended()
{}

PlugInChartBaseExtended::~PlugInChartBaseExtended()
{}

int PlugInChartBaseExtended::RenderRegionViewOnGL( const wxGLContext &glc, const PlugIn_ViewPort& VPoint,
                                             const wxRegion &Region, bool b_use_stencil )
{
    return 0;
}

int PlugInChartBaseExtended::RenderRegionViewOnGLNoText( const wxGLContext &glc, const PlugIn_ViewPort& VPoint,
                                                   const wxRegion &Region, bool b_use_stencil )
{
    return 0;
}

int PlugInChartBaseExtended::RenderRegionViewOnGLTextOnly( const wxGLContext &glc, const PlugIn_ViewPort& VPoint,
                                                   const wxRegion &Region, bool b_use_stencil )
{
    return 0;
}


wxBitmap &PlugInChartBaseExtended::RenderRegionViewOnDCNoText(const PlugIn_ViewPort& VPoint, const wxRegion &Region)
{
    return wxNullBitmap;
}

bool PlugInChartBaseExtended::RenderRegionViewOnDCTextOnly(wxMemoryDC& dc, const PlugIn_ViewPort& VPoint, const wxRegion &Region)
{
    return false;
}

ListOfPI_S57Obj *PlugInChartBaseExtended::GetObjRuleListAtLatLon(float lat, float lon, float select_radius,
                                                           PlugIn_ViewPort *VPoint)
{
    return NULL;
}

wxString PlugInChartBaseExtended::CreateObjDescriptions( ListOfPI_S57Obj* obj_list )
{
    return _T("");
}

int PlugInChartBaseExtended::GetNoCOVREntries()
{
    return 0;
}

int PlugInChartBaseExtended::GetNoCOVRTablePoints(int iTable)
{
    return 0;
}

int  PlugInChartBaseExtended::GetNoCOVRTablenPoints(int iTable)
{
    return 0;
}

float *PlugInChartBaseExtended::GetNoCOVRTableHead(int iTable)
{ 
    return 0;
}

void PlugInChartBaseExtended::ClearPLIBTextList()
{
}

// ----------------------------------------------------------------------------
// ChartPlugInWrapper Implementation
//    This class is a wrapper/interface to PlugIn charts(PlugInChartBase)
// ----------------------------------------------------------------------------


ChartPlugInWrapper::ChartPlugInWrapper()
{}

ChartPlugInWrapper::ChartPlugInWrapper(const wxString &chart_class)
{
    m_ppo = ::wxCreateDynamicObject(chart_class);
    m_ppicb = wxDynamicCast(m_ppo, PlugInChartBase);
}

ChartPlugInWrapper::~ChartPlugInWrapper()
{
    if(m_ppicb)
        delete m_ppicb;
}

wxString ChartPlugInWrapper::GetFileSearchMask(void)
{
    if(m_ppicb)
        return m_ppicb->GetFileSearchMask();
    else
        return _T("");
}

InitReturn ChartPlugInWrapper::Init( const wxString& name, ChartInitFlag init_flags )
{
    if(m_ppicb)
    {
        wxWindow *pa = wxWindow::FindFocus();
        
        InitReturn ret_val = (InitReturn)m_ppicb->Init(name, (int)init_flags);

        //    Here we transcribe all the required wrapped member elements up into the chartbase object which is the parent of this class
        if(ret_val == INIT_OK)
        {
            m_FullPath = m_ppicb->GetFullPath();
            m_ChartType = (ChartTypeEnum)m_ppicb->GetChartType();
            m_ChartFamily = (ChartFamilyEnum)m_ppicb->GetChartFamily();
            m_projection = (OcpnProjType)m_ppicb->GetChartProjection();
            m_EdDate = m_ppicb->GetEditionDate();
            m_Name = m_ppicb->GetName();
            m_ID = m_ppicb->GetID();
            m_DepthUnits = m_ppicb->GetDepthUnits();
            m_SoundingsDatum = m_ppicb->GetSoundingsDatum();
            m_datum_str = m_ppicb->GetDatumString();
            m_SE = m_ppicb->GetSE();
            m_EdDate = m_ppicb->GetEditionDate();
            m_ExtraInfo = m_ppicb->GetExtraInfo();
            Chart_Error_Factor = m_ppicb->GetChartErrorFactor();
            m_depth_unit_id = (ChartDepthUnitType)m_ppicb->GetDepthUnitId();
            m_Chart_Skew = m_ppicb->GetChartSkew();
            m_Chart_Scale = m_ppicb->GetNativeScale();
            
            // We estimate ppm_avg as needed by raster texture cache logic...
            // This number works for average BSB charts, scanned with average resolution
            m_ppm_avg = 10000./m_ppicb->GetNativeScale();               // fallback value
            
            // Calcuculate a "better" ppm from the chart geo extent and raster size.
            if( (fabs(m_Chart_Skew) < .01) && (CHART_FAMILY_RASTER == m_ChartFamily) ){
                Extent extent;
                if( GetChartExtent(&extent) ){
                    double lon_range = extent.ELON - extent.WLON;
                    if( (lon_range > 0) && (lon_range < 90.0) )              // Be safe about IDL crossing and huge charts
                        m_ppm_avg = GetSize_X() / (lon_range * 1852 * 60);
                }
            }
            
            m_overlayENC = false;
            if(m_ChartFamily == (ChartFamilyEnum)PI_CHART_FAMILY_VECTOR){
                wxCharBuffer buf = m_FullPath.ToUTF8();
                m_overlayENC = s57chart::IsCellOverlayType( buf.data() );
            }
                
            bReadyToRender = m_ppicb->IsReadyToRender();

        }


        //  PlugIn may invoke wxExecute(), which steals the keyboard focus
        //  So take it back
        ChartCanvas *pc = wxDynamicCast(pa, ChartCanvas);
        if(pc)
            pc->SetFocus();
        
        return ret_val;
    }
    else
        return INIT_FAIL_REMOVE;
}


//    Accessors
int ChartPlugInWrapper::GetCOVREntries()
{
    if(m_ppicb)
        return m_ppicb->GetCOVREntries();
    else
        return 0;
}

int ChartPlugInWrapper::GetCOVRTablePoints(int iTable)
{
    if(m_ppicb)
        return m_ppicb->GetCOVRTablePoints(iTable);
    else
        return 0;
}

int  ChartPlugInWrapper::GetCOVRTablenPoints(int iTable)
{
    if(m_ppicb)
        return m_ppicb->GetCOVRTablenPoints(iTable);
    else
        return 0;
}

float *ChartPlugInWrapper::GetCOVRTableHead(int iTable)
{
    if(m_ppicb)
        return m_ppicb->GetCOVRTableHead(iTable);
    else
        return 0;
}

//      TODO
//      PlugIn chart types do not properly support NoCovr Regions
//      Proper fix is to update PlugIn Chart Type API
//      Derive an extended PlugIn chart class from existing class,
//      and use some kind of RTTI to figure out which class to call.
int ChartPlugInWrapper::GetNoCOVREntries()
{
    if(m_ppicb) {
        PlugInChartBaseGL *ppicbgl = dynamic_cast<PlugInChartBaseGL *>(m_ppicb);
        if(ppicbgl){
            return ppicbgl->GetNoCOVREntries();
        }
    }
    return 0;
}

int ChartPlugInWrapper::GetNoCOVRTablePoints(int iTable)
{
    if(m_ppicb) {
        PlugInChartBaseGL *ppicbgl = dynamic_cast<PlugInChartBaseGL *>(m_ppicb);
        if(ppicbgl){
            return ppicbgl->GetNoCOVRTablePoints(iTable);
        }
    }
    return 0;
}

int  ChartPlugInWrapper::GetNoCOVRTablenPoints(int iTable)
{
    if(m_ppicb) {
        PlugInChartBaseGL *ppicbgl = dynamic_cast<PlugInChartBaseGL *>(m_ppicb);
        if(ppicbgl){
            return ppicbgl->GetNoCOVRTablenPoints(iTable);
        }
    }
    return 0;
}

float *ChartPlugInWrapper::GetNoCOVRTableHead(int iTable)
{
    if(m_ppicb) {
        PlugInChartBaseGL *ppicbgl = dynamic_cast<PlugInChartBaseGL *>(m_ppicb);
        if(ppicbgl){
            return ppicbgl->GetNoCOVRTableHead(iTable);
        }
    }
    return 0;
}

bool ChartPlugInWrapper::GetChartExtent(Extent *pext)
{
    if(m_ppicb)
    {
        ExtentPI xpi;
        if(m_ppicb->GetChartExtent(&xpi))
        {
            pext->NLAT = xpi.NLAT;
            pext->SLAT = xpi.SLAT;
            pext->ELON = xpi.ELON;
            pext->WLON = xpi.WLON;

            return true;
        }
        else
            return false;
    }
    else
        return false;
}

ThumbData *ChartPlugInWrapper::GetThumbData(int tnx, int tny, float lat, float lon)
{
    if(m_ppicb)
    {

//    Create the bitmap if needed, doing a deep copy from the Bitmap owned by the PlugIn Chart
        if(!pThumbData->pDIBThumb)
        {
            wxBitmap *pBMPOwnedByChart = m_ppicb->GetThumbnail(tnx, tny, m_global_color_scheme);
            if( pBMPOwnedByChart ) {
                wxImage img = pBMPOwnedByChart->ConvertToImage();
                pThumbData->pDIBThumb = new wxBitmap(img);
            }
            else
                pThumbData->pDIBThumb = NULL;
            
        }

        pThumbData->Thumb_Size_X = tnx;
        pThumbData->Thumb_Size_Y = tny;

        /*
        //    Plot the supplied Lat/Lon on the thumbnail
                    int divx = m_ppicb->Size_X / tnx;
                    int divy = m_ppicb->Size_Y / tny;

                    int div_factor = __min(divx, divy);

                    int pixx, pixy;


              //    Using a temporary synthetic ViewPort and source rectangle,
              //    calculate the ships position on the thumbnail
                    ViewPort tvp;
                    tvp.pix_width = tnx;
                    tvp.pix_height = tny;
                    tvp.view_scale_ppm = GetPPM() / div_factor;
                    wxRect trex = Rsrc;
                    Rsrc.x = 0;
                    Rsrc.y = 0;
                    latlong_to_pix_vp(lat, lon, pixx, pixy, tvp);
                    Rsrc = trex;

                    pThumbData->ShipX = pixx;// / div_factor;
                    pThumbData->ShipY = pixy;// / div_factor;
        */
        pThumbData->ShipX = 0;
        pThumbData->ShipY = 0;

        return pThumbData;
    }
    else
        return NULL;
}

ThumbData *ChartPlugInWrapper::GetThumbData()
{
    return pThumbData;
}

bool ChartPlugInWrapper::UpdateThumbData(double lat, double lon)
{
    return true;
}

double ChartPlugInWrapper::GetNormalScaleMin(double canvas_scale_factor, bool b_allow_overzoom)
{
    if(m_ppicb)
        return m_ppicb->GetNormalScaleMin(canvas_scale_factor, b_allow_overzoom);
    else
        return 1.0;
}

double ChartPlugInWrapper::GetNormalScaleMax(double canvas_scale_factor, int canvas_width)
{
    if(m_ppicb)
        return m_ppicb->GetNormalScaleMax(canvas_scale_factor, canvas_width);
    else
        return 2.0e7;
}


/*              RectRegion:
 *                      This is the Screen region desired to be updated.  Will be either 1 rectangle(full screen)
 *                      or two rectangles (panning with FBO accelerated pan logic)
 * 
 *              Region:
 *                      This is the LLRegion describing the quilt active region for this chart.
 * 
 *              So, Actual rendering area onscreen should be clipped to the intersection of the two regions.
 */

bool ChartPlugInWrapper::RenderRegionViewOnGL(const wxGLContext &glc, const ViewPort& VPoint,
                                              const OCPNRegion &RectRegion, const LLRegion &Region)
{
#ifdef ocpnUSE_GL
    if(m_ppicb)
    {
        ViewPort vp = VPoint;           // non-const copy
        
        gs_plib_flags = 0;               // reset the CAPs flag
        PlugInChartBaseGL *ppicb_gl = dynamic_cast<PlugInChartBaseGL*>(m_ppicb);
        PlugInChartBaseExtended *ppicb_x = dynamic_cast<PlugInChartBaseExtended*>(m_ppicb);
        if(!Region.Empty() && (ppicb_gl || ppicb_x))
        {
            wxRegion *r = RectRegion.GetNew_wxRegion();
            for(OCPNRegionIterator upd ( RectRegion ); upd.HaveRects(); upd.NextRect()) {
                LLRegion chart_region = vp.GetLLRegion(upd.GetRect());
                chart_region.Intersect(Region);
                
                if(!chart_region.Empty()) {
                    ViewPort cvp = glChartCanvas::ClippedViewport(VPoint, chart_region);
                    
                    glChartCanvas::SetClipRect(cvp, upd.GetRect(), false);

#ifdef USE_S57
                    ps52plib->m_last_clip_rect = upd.GetRect();
#endif                    
                    glPushMatrix(); //    Adjust for rotation
                    glChartCanvas::RotateToViewPort(VPoint);

                    PlugIn_ViewPort pivp = CreatePlugInViewport( cvp );
                    if(ppicb_x)
                        ppicb_x->RenderRegionViewOnGL( glc, pivp, *r, glChartCanvas::s_b_useStencil);
                    else if(ppicb_gl)
                        ppicb_gl->RenderRegionViewOnGL( glc, pivp, *r, glChartCanvas::s_b_useStencil);
                    
                    glPopMatrix();
                    glChartCanvas::DisableClipRegion();
                    
                    
                }  //!empty
            } //for
            delete r;
        }
    }
    else
        return false;
#endif    
    return true;
}

//int indexrr;

bool ChartPlugInWrapper::RenderRegionViewOnGLNoText(const wxGLContext &glc, const ViewPort& VPoint,
                                              const OCPNRegion &RectRegion, const LLRegion &Region)
{
    #ifdef ocpnUSE_GL
    if(m_ppicb)
    {
//        printf("\nCPIW::RRVOGLNT  %d %d \n", indexrr++, m_Chart_Scale);
        
        gs_plib_flags = 0;               // reset the CAPs flag
        PlugInChartBaseExtended *ppicb_x = dynamic_cast<PlugInChartBaseExtended*>(m_ppicb);
        PlugInChartBaseGL *ppicb = dynamic_cast<PlugInChartBaseGL*>(m_ppicb);
        if(!Region.Empty() && ppicb_x)
        {
            
            glPushMatrix(); //    Adjust for rotation
            
            // Start with a clean slate
            glChartCanvas::SetClipRect(VPoint, VPoint.rv_rect, false);
            glChartCanvas::DisableClipRegion();
            
            glChartCanvas::RotateToViewPort(VPoint);
            
            PlugIn_ViewPort pivp = CreatePlugInViewport( VPoint );
            wxRegion *r = RectRegion.GetNew_wxRegion();
            
            ppicb_x->RenderRegionViewOnGLNoText( glc, pivp, *r, glChartCanvas::s_b_useStencil);

            glPopMatrix();
            delete r;
            
        }
        
        else if(!Region.Empty() && ppicb ) // Legacy Vector GL Plugin chart (e.g.S63)
        {
            ViewPort vp = VPoint;           // non-const copy
            wxRegion *r = RectRegion.GetNew_wxRegion();
            for(OCPNRegionIterator upd ( RectRegion ); upd.HaveRects(); upd.NextRect()) {
                LLRegion chart_region = vp.GetLLRegion(upd.GetRect());
                chart_region.Intersect(Region);
                
                if(!chart_region.Empty()) {
                    ViewPort cvp = glChartCanvas::ClippedViewport(VPoint, chart_region);
                    
                    glChartCanvas::SetClipRect(cvp, upd.GetRect(), false);
                    
 #ifdef USE_S57
                    ps52plib->m_last_clip_rect = upd.GetRect();
 #endif                    
                    glPushMatrix(); //    Adjust for rotation
                    glChartCanvas::RotateToViewPort(VPoint);
                    
                    PlugIn_ViewPort pivp = CreatePlugInViewport( cvp );
                    ppicb->RenderRegionViewOnGL( glc, pivp, *r, glChartCanvas::s_b_useStencil);
                    
                    glPopMatrix();
                    glChartCanvas::DisableClipRegion();
                    
                    
                }  //!empty
            } //for
            delete r;
        }
        
    }
    else
        return false;
    #endif    
        return true;
}

bool ChartPlugInWrapper::RenderRegionViewOnGLTextOnly( const wxGLContext &glc, const ViewPort& VPoint,
                                           const OCPNRegion &Region )
{
#ifdef ocpnUSE_GL
    if(m_ppicb)
    {
        gs_plib_flags = 0;               // reset the CAPs flag
        PlugInChartBaseExtended *ppicb_x = dynamic_cast<PlugInChartBaseExtended*>(m_ppicb);
        if(!Region.Empty() && ppicb_x)
        {
            wxRegion *r = Region.GetNew_wxRegion();
            for(OCPNRegionIterator upd ( Region ); upd.HaveRects(); upd.NextRect()) {
                
                glPushMatrix(); //    Adjust for rotation
                glChartCanvas::RotateToViewPort(VPoint);
                    
                PlugIn_ViewPort pivp = CreatePlugInViewport( VPoint );
                ppicb_x->RenderRegionViewOnGLTextOnly( glc, pivp, *r, glChartCanvas::s_b_useStencil);
                    
                glPopMatrix();
                    
                    
            } //for
            delete r;
        }
    }
    else
        return false;
#endif    
    return true;

}


bool ChartPlugInWrapper::RenderRegionViewOnDC(wxMemoryDC& dc, const ViewPort& VPoint,
        const OCPNRegion &Region)
{
    if(m_ppicb)
    {
        gs_plib_flags = 0;               // reset the CAPs flag
        PlugIn_ViewPort pivp = CreatePlugInViewport( VPoint);
        if(Region.IsOk())
        {
            wxRegion *r = Region.GetNew_wxRegion();
            if(!m_overlayENC)
                dc.SelectObject(m_ppicb->RenderRegionView( pivp, *r));
            else{
                wxBitmap &obmp = m_ppicb->RenderRegionView( pivp, *r);
                
                //    Create a mask to remove the NODTA areas from overlay cells.
                wxColour nodat = GetGlobalColor( _T ( "NODTA" ) );
                wxColour nodat_sub = nodat;
            
#ifdef ocpnUSE_ocpnBitmap
                nodat_sub = wxColour( nodat.Blue(), nodat.Green(), nodat.Red() );
#endif
                m_pMask = new wxMask( obmp, nodat_sub );
                obmp.SetMask( m_pMask );
                
                dc.SelectObject(obmp);
            }
            
            delete r;
            return true;
        }
        else
            return false;
    }
    else
        return false;
}

bool ChartPlugInWrapper::RenderRegionViewOnDCNoText(wxMemoryDC& dc, const ViewPort& VPoint,
                                              const OCPNRegion &Region)
{
    if(m_ppicb)
    {
        gs_plib_flags = 0;               // reset the CAPs flag
        PlugIn_ViewPort pivp = CreatePlugInViewport( VPoint);
        
        PlugInChartBaseExtended *pCBx = dynamic_cast<PlugInChartBaseExtended*>( m_ppicb );
        PlugInChartBase *ppicb = dynamic_cast<PlugInChartBase*>(m_ppicb);
            
        if(Region.IsOk() && (pCBx || ppicb))
        {
            wxRegion *r = Region.GetNew_wxRegion();
            
            if(pCBx)
                dc.SelectObject(pCBx->RenderRegionViewOnDCNoText( pivp, *r));
            else if(ppicb)
                dc.SelectObject(ppicb->RenderRegionView( pivp, *r));

            delete r;
            return true;
        }
        else
            return false;
    }
    else
        return false;
}

bool ChartPlugInWrapper::RenderRegionViewOnDCTextOnly(wxMemoryDC& dc, const ViewPort& VPoint,
                                                    const OCPNRegion &Region)
{
    if(m_ppicb)
    {
        bool ret_val = false;
        gs_plib_flags = 0;               // reset the CAPs flag
        PlugIn_ViewPort pivp = CreatePlugInViewport( VPoint);
        if(Region.IsOk())
        {
            wxRegion *r = Region.GetNew_wxRegion();
 
            PlugInChartBaseExtended *pCBx = dynamic_cast<PlugInChartBaseExtended*>( m_ppicb );
            if(pCBx)
                ret_val = pCBx->RenderRegionViewOnDCTextOnly( dc, pivp, *r);
            
            delete r;
            return ret_val;
        }
        else
            return false;
    }
    else
        return false;
}

void ChartPlugInWrapper::ClearPLIBTextList()
{
    if(m_ppicb)
    {
        PlugInChartBaseExtended *pCBx = dynamic_cast<PlugInChartBaseExtended*>( m_ppicb );
        if(pCBx)
            pCBx->ClearPLIBTextList();
    }
}

bool ChartPlugInWrapper::AdjustVP(ViewPort &vp_last, ViewPort &vp_proposed)
{
    if(m_ppicb)
    {
        PlugIn_ViewPort pivp_last = CreatePlugInViewport( vp_last);
        PlugIn_ViewPort pivp_proposed = CreatePlugInViewport( vp_proposed);
        return m_ppicb->AdjustVP(pivp_last, pivp_proposed);
    }
    else
        return false;
}

void ChartPlugInWrapper::GetValidCanvasRegion(const ViewPort& VPoint, OCPNRegion *pValidRegion)
{
    if(m_ppicb)
    {
        PlugIn_ViewPort pivp = CreatePlugInViewport( VPoint);
        // currently convert using wxRegion,
        // this should be changed as wxRegion is proven unstable/buggy on various platforms
        wxRegion region;
        m_ppicb->GetValidCanvasRegion(pivp, &region);
        *pValidRegion = OCPNRegion(region);
    }

    return;
}


void ChartPlugInWrapper::SetColorScheme(ColorScheme cs, bool bApplyImmediate)
{
    if(m_ppicb) {
        m_ppicb->SetColorScheme(cs, bApplyImmediate);
    }
    m_global_color_scheme = cs;
    //      Force a new thumbnail
    if(pThumbData)
        pThumbData->pDIBThumb = NULL;
}


double ChartPlugInWrapper::GetNearestPreferredScalePPM(double target_scale_ppm)
{
    if(m_ppicb)
        return m_ppicb->GetNearestPreferredScalePPM(target_scale_ppm);
    else
        return 1.0;
}


void ChartPlugInWrapper::ComputeSourceRectangle(const ViewPort &VPoint, wxRect *pSourceRect)
{
    if(m_ppicb)
    {
        PlugIn_ViewPort pivp = CreatePlugInViewport( VPoint);
        m_ppicb->ComputeSourceRectangle(pivp, pSourceRect);
    }
}

double ChartPlugInWrapper::GetRasterScaleFactor(const ViewPort &vp)
{
    if(m_ppicb){
        return  (wxRound(100000 * GetPPM() / vp.view_scale_ppm)) / 100000.;
     }
    else
        return 1.0;
}

bool ChartPlugInWrapper::GetChartBits( wxRect& source, unsigned char *pPix, int sub_samp )
{
    wxCriticalSectionLocker locker(m_critSect);
    
    if(m_ppicb)

        return m_ppicb->GetChartBits( source, pPix, sub_samp );
    else
        return false;
}

int ChartPlugInWrapper::GetSize_X()
{
    if(m_ppicb)
        return m_ppicb->GetSize_X();
    else
        return 1;
}

int ChartPlugInWrapper::GetSize_Y()
{
    if(m_ppicb)
        return m_ppicb->GetSize_Y();
    else
        return 1;
}

void ChartPlugInWrapper::latlong_to_chartpix(double lat, double lon, double &pixx, double &pixy)
{
    if(m_ppicb)
        m_ppicb->latlong_to_chartpix(lat, lon, pixx, pixy);
}


void ChartPlugInWrapper::chartpix_to_latlong(double pixx, double pixy, double *plat, double *plon)
{
    if(m_ppicb)
        m_ppicb->chartpix_to_latlong(pixx, pixy, plat, plon);
}


/* API 1.11  */

/* API 1.11  adds some more common functions to avoid unnecessary code duplication */

wxString toSDMM_PlugIn(int NEflag, double a, bool hi_precision)
{
    return toSDMM(NEflag, a, hi_precision);
}

wxColour GetBaseGlobalColor(wxString colorName)
{
    return GetGlobalColor( colorName );
}


int OCPNMessageBox_PlugIn(wxWindow *parent,
                          const wxString& message,
                          const wxString& caption,
                          int style, int x, int y)
{
    return OCPNMessageBox( parent, message, caption, style, 100, x, y );
}

wxString GetOCPN_ExePath( void )
{
    return g_Platform->GetExePath();
}

wxString *GetpPlugInLocation()
{
    return g_Platform->GetPluginDirPtr();
}

wxString GetWritableDocumentsDir( void )
{
    return g_Platform->GetWritableDocumentsDir();
}


wxString GetPlugInPath(opencpn_plugin *pplugin)
{
    wxString ret_val;
    ArrayOfPlugIns *pi_array = g_pi_manager->GetPlugInArray();
    for(unsigned int i = 0 ; i < pi_array->GetCount() ; i++)
    {
        PlugInContainer *pic = pi_array->Item(i);
        if(pic->m_pplugin == pplugin )
        {
            ret_val =pic->m_plugin_file;
            break;
        }
    }
    
    return ret_val;
}

//      API 1.11 Access to Vector PlugIn charts

ListOfPI_S57Obj *PlugInManager::GetPlugInObjRuleListAtLatLon( ChartPlugInWrapper *target, float zlat, float zlon,
                                                 float SelectRadius, const ViewPort& vp )
{
    ListOfPI_S57Obj *list = NULL;
    if(target) {
        PlugInChartBaseGL *picbgl = dynamic_cast <PlugInChartBaseGL *>(target->GetPlugInChart());
        if(picbgl){
            PlugIn_ViewPort pi_vp = CreatePlugInViewport( vp );
            list = picbgl->GetObjRuleListAtLatLon(zlat, zlon, SelectRadius, &pi_vp);

            return list;
        }
        PlugInChartBaseExtended *picbx = dynamic_cast <PlugInChartBaseExtended *>(target->GetPlugInChart());
        if(picbx){
            PlugIn_ViewPort pi_vp = CreatePlugInViewport( vp );
            list = picbx->GetObjRuleListAtLatLon(zlat, zlon, SelectRadius, &pi_vp);
            
            return list;
        }
        else
            return list;
    }
    else
        return list;
}

wxString PlugInManager::CreateObjDescriptions( ChartPlugInWrapper *target, ListOfPI_S57Obj *rule_list )
{
    wxString ret_str;
    if(target) {
        PlugInChartBaseGL *picbgl = dynamic_cast <PlugInChartBaseGL *>(target->GetPlugInChart());
        if(picbgl){
            ret_str = picbgl->CreateObjDescriptions( rule_list );
        }
        else{
            PlugInChartBaseExtended *picbx = dynamic_cast <PlugInChartBaseExtended *>(target->GetPlugInChart());
            if(picbx){
                ret_str = picbx->CreateObjDescriptions( rule_list );
            }
        }
    }
    return ret_str;
}


#ifdef USE_S57
//      API 1.11 Access to S52 PLIB
wxString PI_GetPLIBColorScheme()
{
    return _T("");           //ps52plib->GetPLIBColorScheme()
}

int PI_GetPLIBDepthUnitInt()
{
    if(ps52plib)
        return ps52plib->m_nDepthUnitDisplay;
    else
        return 0; 
}

int PI_GetPLIBSymbolStyle()
{
    if(ps52plib)
        return ps52plib->m_nSymbolStyle;
    else
        return 0;  
}

int PI_GetPLIBBoundaryStyle()
{
    if(ps52plib)
        return ps52plib->m_nBoundaryStyle;
    else        
        return 0;
}

bool PI_PLIBObjectRenderCheck( PI_S57Obj *pObj, PlugIn_ViewPort *vp )
{ 
    if(ps52plib) {
        //  Create and populate a compatible s57 Object
        S57Obj cobj;
        chart_context ctx;
        CreateCompatibleS57Object( pObj, &cobj, &ctx );

        ViewPort cvp = CreateCompatibleViewport( *vp );
        
        S52PLIB_Context *pContext = (S52PLIB_Context *)pObj->S52_Context;
        
        //  Create and populate a minimally compatible object container
        ObjRazRules rzRules;
        rzRules.obj = &cobj;
        rzRules.LUP = pContext->LUP;
        rzRules.sm_transform_parms = 0;
        rzRules.child = NULL;
        rzRules.next = NULL;
        
        if(pContext->LUP)
            return ps52plib->ObjectRenderCheck( &rzRules, &cvp );
        else
            return false;
    }
    else
        return false;
    
}

int PI_GetPLIBStateHash()
{
    if(ps52plib)
        return ps52plib->GetStateHash();
    else
        return 0;
}

void CreateCompatibleS57Object( PI_S57Obj *pObj, S57Obj *cobj, chart_context *pctx )
{
    strncpy(cobj->FeatureName, pObj->FeatureName, 8);
    cobj->Primitive_type = (GeoPrim_t)pObj->Primitive_type;
    cobj->att_array = pObj->att_array;
    cobj->attVal = pObj->attVal;
    cobj->n_attr = pObj->n_attr;    
    
    cobj->x = pObj->x;
    cobj->y = pObj->y;
    cobj->z = pObj->z;
    cobj->npt = pObj->npt;
    
    cobj->iOBJL = pObj->iOBJL;
    cobj->Index = pObj->Index;
    
    cobj->geoPt = (pt *)pObj->geoPt;
    cobj->geoPtz = pObj->geoPtz;
    cobj->geoPtMulti = pObj->geoPtMulti;
    
    cobj->m_lat = pObj->m_lat;
    cobj->m_lon = pObj->m_lon;
    
    cobj->m_DisplayCat = (DisCat)pObj->m_DisplayCat;
    cobj->x_rate = pObj->x_rate;
    cobj->y_rate = pObj->y_rate;
    cobj->x_origin = pObj->x_origin;
    cobj->y_origin = pObj->y_origin;
    
    cobj->Scamin = pObj->Scamin;
    cobj->nRef = pObj->nRef;
    cobj->bIsAton = pObj->bIsAton;
    cobj->bIsAssociable = pObj->bIsAssociable;
    
    cobj->m_n_lsindex = pObj->m_n_lsindex;
    cobj->m_lsindex_array = pObj->m_lsindex_array;
    cobj->m_n_edge_max_points = pObj->m_n_edge_max_points;
    
    if(gs_plib_flags & PLIB_CAPS_OBJSEGLIST){
        cobj->m_ls_list_legacy = (PI_line_segment_element *)pObj->m_ls_list;          // note the cast, assumes in-sync layout
    }
    else   
        cobj->m_ls_list_legacy = 0;
    cobj->m_ls_list = 0;
        
    if(gs_plib_flags & PLIB_CAPS_OBJCATMUTATE)
        cobj->m_bcategory_mutable = pObj->m_bcategory_mutable;
    else
        cobj->m_bcategory_mutable = true;                       // assume all objects are mutable

    cobj->m_DPRI = -1;                              // default is unassigned, fixed at render time
    if(gs_plib_flags & PLIB_CAPS_OBJCATMUTATE){
        if(pObj->m_DPRI == -1){
            S52PLIB_Context *pCtx = (S52PLIB_Context *)pObj->S52_Context;
            if(pCtx->LUP)
                cobj->m_DPRI = pCtx->LUP->DPRI - '0';
        }
        else
            cobj->m_DPRI = pObj->m_DPRI;
    }
    
        
 
    cobj->pPolyTessGeo = ( PolyTessGeo* )pObj->pPolyTessGeo;
    cobj->m_chart_context = (chart_context *)pObj->m_chart_context;
    
    if(pObj->auxParm3 != 1234){
        pObj->auxParm3 = 1234;
        pObj->auxParm0 = -99;
    }
        
    cobj->auxParm0 = pObj->auxParm0;
    cobj->auxParm1 = 0;
    cobj->auxParm2 = 0;
    cobj->auxParm3 = 0;
    
    S52PLIB_Context *pContext = (S52PLIB_Context *)pObj->S52_Context;
    
    if( pContext->bBBObj_valid )
        // this is ugly because plugins still use wxBoundingBox
        cobj->BBObj.Set(pContext->BBObj.GetMinY(), pContext->BBObj.GetMinX(),
                        pContext->BBObj.GetMaxY(), pContext->BBObj.GetMaxX());
    
    cobj->CSrules = pContext->CSrules;
    cobj->bCS_Added = pContext->bCS_Added;
    
    cobj->FText = pContext->FText;
    cobj->bFText_Added = pContext->bFText_Added;
    cobj->rText = pContext->rText;
    
    cobj->bIsClone = true;              // Protect cloned object pointers in S57Obj dtor

    if(pctx){
        cobj->m_chart_context = pctx;
        chart_context *ppctx = (chart_context *)pObj->m_chart_context;
        
        if( ppctx ){
            cobj->m_chart_context->m_pvc_hash = ppctx->m_pvc_hash;
            cobj->m_chart_context->m_pve_hash = ppctx->m_pve_hash;
            cobj->m_chart_context->ref_lat = ppctx->ref_lat;
            cobj->m_chart_context->ref_lon = ppctx->ref_lon;
            cobj->m_chart_context->pFloatingATONArray = ppctx->pFloatingATONArray;
            cobj->m_chart_context->pRigidATONArray = ppctx->pRigidATONArray;
            cobj->m_chart_context->safety_contour = ppctx->safety_contour;
            cobj->m_chart_context->vertex_buffer = ppctx->vertex_buffer;
        }
        cobj->m_chart_context->chart = 0;           // note bene, this is always NULL for a PlugIn chart
    }
}


bool PI_PLIBSetContext( PI_S57Obj *pObj )
{
    S52PLIB_Context *ctx;
    if( !pObj->S52_Context ){
        ctx = new S52PLIB_Context;
        pObj->S52_Context = ctx;
    }
    
    ctx = (S52PLIB_Context *)pObj->S52_Context;
        
    S57Obj cobj;
    CreateCompatibleS57Object( pObj, &cobj, NULL );
 
    LUPname LUP_Name = PAPER_CHART;

    //      Force a re-evaluation of CS rules
    ctx->CSrules = NULL;
    ctx->bCS_Added = false;

    //      Clear the rendered text cache
    if( ctx->bFText_Added ) {
        ctx->bFText_Added = false;
        delete ctx->FText;
        ctx->FText = NULL;
    }
    
    //  Reset object selection box
    ctx->bBBObj_valid = true;
    ctx->BBObj.SetMin( pObj->lon_min, pObj->lat_min );
    ctx->BBObj.SetMax( pObj->lon_max, pObj->lat_max );
    
    
        //      This is where Simplified or Paper-Type point features are selected
    switch( cobj.Primitive_type ){
            case GEO_POINT:
            case GEO_META:
            case GEO_PRIM:
                
                if( PAPER_CHART == ps52plib->m_nSymbolStyle )
                    LUP_Name = PAPER_CHART;
                else
                    LUP_Name = SIMPLIFIED;
                
                break;
                
            case GEO_LINE:
                LUP_Name = LINES;
                break;
                
            case GEO_AREA:
                if( PLAIN_BOUNDARIES == ps52plib->m_nBoundaryStyle )
                    LUP_Name = PLAIN_BOUNDARIES;
                else
                    LUP_Name = SYMBOLIZED_BOUNDARIES;
                
                break;
    }
        
    LUPrec *lup = ps52plib->S52_LUPLookup( LUP_Name, cobj.FeatureName, &cobj );
    ctx->LUP = lup;
        
        //              Convert LUP to rules set
    ps52plib->_LUP2rules( lup, &cobj );
    
    ctx->MPSRulesList = NULL;
    
    return true;
}
    
void PI_UpdateContext(PI_S57Obj *pObj)
{
    S52PLIB_Context *pContext = (S52PLIB_Context *)pObj->S52_Context;
    if(pContext){
        pContext->bBBObj_valid = true;
        pContext->BBObj.SetMin( pObj->lon_min, pObj->lat_min );
        pContext->BBObj.SetMax( pObj->lon_max, pObj->lat_max );
    }
}

    
void UpdatePIObjectPlibContext( PI_S57Obj *pObj, S57Obj *cobj, ObjRazRules *rzRules )
{
    //  Update the PLIB context after the render operation
    S52PLIB_Context *pContext = (S52PLIB_Context *)pObj->S52_Context;
    
    pContext->CSrules = cobj->CSrules;
    pContext->bCS_Added = cobj->bCS_Added;
    
    pContext->FText = cobj->FText;
    pContext->bFText_Added = cobj->bFText_Added;
    pContext->rText = cobj->rText;
    
    if(cobj->BBObj.GetValid()) {
        // ugly as plugins still use wxBoundingBox
        pContext->BBObj = wxBoundingBox(cobj->BBObj.GetMinLon(), cobj->BBObj.GetMinLat(),
                                        cobj->BBObj.GetMaxLon(), cobj->BBObj.GetMaxLat());
        pContext->bBBObj_valid = true;
    }

    //  Render operation may have promoted the object's display category (e.g.WRECKS)
    pObj->m_DisplayCat = (PI_DisCat)cobj->m_DisplayCat;
    
    if(gs_plib_flags & PLIB_CAPS_OBJCATMUTATE)
        pObj->m_DPRI = cobj->m_DPRI;
    
    pContext->ChildRazRules = rzRules->child;
    pContext->MPSRulesList = rzRules->mps;
    
    pObj->auxParm0 = cobj->auxParm0;
    
    
}

bool PI_GetObjectRenderBox( PI_S57Obj *pObj, double *lat_min, double *lat_max, double *lon_min, double *lon_max)
{
    S52PLIB_Context *pContext = (S52PLIB_Context *)pObj->S52_Context;
    if(pContext){
        if(lat_min) *lat_min = pContext->BBObj.GetMinY();
        if(lat_max) *lat_max = pContext->BBObj.GetMaxY();
        if(lon_min) *lon_min = pContext->BBObj.GetMinX();
        if(lon_max) *lon_max = pContext->BBObj.GetMaxX();
        return pContext->bBBObj_valid;
    }
    else
        return false;
}
    
PI_LUPname PI_GetObjectLUPName( PI_S57Obj *pObj )
{
    S52PLIB_Context *pContext = (S52PLIB_Context *)pObj->S52_Context;
    if( pContext ) {
        LUPrec *lup = pContext->LUP;
        if( lup )
            return (PI_LUPname)(lup->TNAM);
    }
    return (PI_LUPname)(-1);
    
}

PI_DisPrio PI_GetObjectDisplayPriority( PI_S57Obj *pObj )
{
    S52PLIB_Context *pContext = (S52PLIB_Context *)pObj->S52_Context;
    if( pContext ) {
        LUPrec *lup = pContext->LUP;
        if( lup )
            return (PI_DisPrio)(lup->DPRI);
    }
    
    return (PI_DisPrio)(-1);
        
}

PI_DisCat PI_GetObjectDisplayCategory( PI_S57Obj *pObj )
{
    S52PLIB_Context *pContext = (S52PLIB_Context *)pObj->S52_Context;
    if( pContext ) {
        LUPrec *lup = pContext->LUP;
        if( lup )
            return (PI_DisCat)(lup->DISC);
    }
    return (PI_DisCat)(-1);
    
}
double PI_GetPLIBMarinerSafetyContour()
{
    return S52_getMarinerParam(S52_MAR_SAFETY_CONTOUR);
}


void PI_PLIBSetLineFeaturePriority( PI_S57Obj *pObj, int prio )
{
    //  Create and populate a compatible s57 Object
    S57Obj cobj;
    chart_context ctx;
    CreateCompatibleS57Object( pObj, &cobj, &ctx );
        
    S52PLIB_Context *pContext = (S52PLIB_Context *)pObj->S52_Context;
    
    //  Create and populate a minimally compatible object container
    ObjRazRules rzRules;
    rzRules.obj = &cobj;
    rzRules.LUP = pContext->LUP;
    rzRules.sm_transform_parms = 0;
    rzRules.child = NULL;
    rzRules.next = NULL;
    rzRules.mps = pContext->MPSRulesList;
    
    if(pContext->LUP){
        ps52plib->SetLineFeaturePriority( &rzRules, prio );

    //  Update the PLIB context after the render operation
        UpdatePIObjectPlibContext( pObj, &cobj, &rzRules );
    }

}

void PI_PLIBPrepareForNewRender( void )
{
    if(ps52plib){
        ps52plib->PrepareForRender();
        ps52plib->ClearTextList();
        
        if(gs_plib_flags & PLIB_CAPS_LINE_BUFFER)
            ps52plib->EnableGLLS(true);    // Newer PlugIns can use GLLS
        else
            ps52plib->EnableGLLS(false);   // Older cannot
    }
}

void PI_PLIBSetRenderCaps( unsigned int flags )
{
    gs_plib_flags = flags;
}

void PI_PLIBFreeContext( void *pContext )
{

    S52PLIB_Context *pctx = (S52PLIB_Context *)pContext;
    
    if( pctx->ChildRazRules ){
        ObjRazRules *ctop = pctx->ChildRazRules;
        while( ctop ) {
            delete ctop->obj;
            
            if( ps52plib )
                ps52plib->DestroyLUP( ctop->LUP );
            delete ctop->LUP;
            
            ObjRazRules *cnxx = ctop->next;
            delete ctop;
            ctop = cnxx;
        }
    }

    if(pctx->MPSRulesList){
        
        if( ps52plib && pctx->MPSRulesList->cs_rules ){
            for(unsigned int i=0 ; i < pctx->MPSRulesList->cs_rules->GetCount() ; i++){
                Rules *top = pctx->MPSRulesList->cs_rules->Item(i);
                ps52plib->DestroyRulesChain( top );
            }
            delete pctx->MPSRulesList->cs_rules; 
        }
        free( pctx->MPSRulesList );
        
    }
    
    delete pctx->FText;
    
    delete pctx;
}

int PI_PLIBRenderObjectToDC( wxDC *pdc, PI_S57Obj *pObj, PlugIn_ViewPort *vp )
{
    //  Create and populate a compatible s57 Object
    S57Obj cobj;
    chart_context ctx;
    CreateCompatibleS57Object( pObj, &cobj, &ctx );
    
    S52PLIB_Context *pContext = (S52PLIB_Context *)pObj->S52_Context;
    
    //  Set up object SM rendering constants
    sm_parms transform;
    toSM( vp->clat, vp->clon, pObj->chart_ref_lat, pObj->chart_ref_lon, &transform.easting_vp_center, &transform.northing_vp_center );
    
    //  Create and populate a minimally compatible object container
    ObjRazRules rzRules;
    rzRules.obj = &cobj;
    rzRules.LUP = pContext->LUP;
    rzRules.sm_transform_parms = &transform;
    rzRules.child = pContext->ChildRazRules;
    rzRules.next = NULL;
    rzRules.mps = pContext->MPSRulesList;
    
    if(pContext->LUP){
        ViewPort cvp = CreateCompatibleViewport( *vp );
    
    //  Do the render
        ps52plib->RenderObjectToDC( pdc, &rzRules, &cvp );
    
    //  Update the PLIB context after the render operation
        UpdatePIObjectPlibContext( pObj, &cobj, &rzRules );
    }

    return 1;
}

int PI_PLIBRenderAreaToDC( wxDC *pdc, PI_S57Obj *pObj, PlugIn_ViewPort *vp, wxRect rect, unsigned char *pixbuf )
{
    //  Create a compatible render canvas
    render_canvas_parms pb_spec;
    
    pb_spec.depth = BPP;
    pb_spec.pb_pitch = ( ( rect.width * pb_spec.depth / 8 ) );
    pb_spec.lclip = rect.x;
    pb_spec.rclip = rect.x + rect.width - 1;
    pb_spec.pix_buff = pixbuf;          // the passed buffer
    pb_spec.width = rect.width;
    pb_spec.height = rect.height;
    pb_spec.x = rect.x;
    pb_spec.y = rect.y;
#ifdef ocpnUSE_ocpnBitmap
    pb_spec.b_revrgb = true;
#else
    pb_spec.b_revrgb = false;
#endif
    
    pb_spec.b_revrgb = false;
 
    //  Create and populate a compatible s57 Object
    S57Obj cobj;
    chart_context ctx;
    CreateCompatibleS57Object( pObj, &cobj, &ctx );

    S52PLIB_Context *pContext = (S52PLIB_Context *)pObj->S52_Context;

    //  Set up object SM rendering constants
    sm_parms transform;
    toSM( vp->clat, vp->clon, pObj->chart_ref_lat, pObj->chart_ref_lon, &transform.easting_vp_center, &transform.northing_vp_center );
    
    //  Create and populate a minimally compatible object container
    ObjRazRules rzRules;
    rzRules.obj = &cobj;
    rzRules.LUP = pContext->LUP;
    rzRules.sm_transform_parms = &transform;
    rzRules.child = pContext->ChildRazRules;
    rzRules.next = NULL;
    rzRules.mps = pContext->MPSRulesList;
    
    ViewPort cvp = CreateCompatibleViewport( *vp );

    //  If the PlugIn does not support it nativiely, build a fully described Geomoetry
    if( !(gs_plib_flags & PLIB_CAPS_SINGLEGEO_BUFFER) ){
        if(!pObj->geoPtMulti){          // do this only once
            PolyTessGeo *tess = (PolyTessGeo *)pObj->pPolyTessGeo;
        
            if(!tess)
                return 1;                       // bail on empty data
                
            PolyTriGroup *ptg = new PolyTriGroup;
            ptg->tri_prim_head = tess->Get_PolyTriGroup_head()->tri_prim_head; //tph;
            ptg->bsingle_alloc = false;
            ptg->data_type = DATA_TYPE_DOUBLE;
            tess->Set_PolyTriGroup_head(ptg);
        
            double *pd = (double *)malloc(sizeof(double));
            pObj->geoPtMulti = pd;  //Hack hack
        
        }
    }
    
    if(pContext->LUP){
    //  Do the render
        ps52plib->RenderAreaToDC( pdc, &rzRules, &cvp, &pb_spec );

    //  Update the PLIB context after the render operation
        UpdatePIObjectPlibContext( pObj, &cobj, &rzRules );
    }
    
    return 1;
}

int PI_PLIBRenderAreaToGL( const wxGLContext &glcc, PI_S57Obj *pObj, PlugIn_ViewPort *vp, wxRect &render_rect )
{
#ifdef ocpnUSE_GL
    //  Create and populate a compatible s57 Object
    S57Obj cobj;
    chart_context ctx;
    CreateCompatibleS57Object( pObj, &cobj, &ctx );

//    chart_context *pct = (chart_context *)pObj->m_chart_context;

    //  If the PlugIn does not support it nativiely, build a fully described Geomoetry
    
    if( !(gs_plib_flags & PLIB_CAPS_SINGLEGEO_BUFFER) ){
       if(!pObj->geoPtMulti ){                          // only do this once
            PolyTessGeo *tess = (PolyTessGeo *)pObj->pPolyTessGeo;
        
            if(!tess)
                return 1;                       // bail on empty data
                
            PolyTriGroup *ptg = new PolyTriGroup;       // this will leak a little, but is POD
            ptg->tri_prim_head = tess->Get_PolyTriGroup_head()->tri_prim_head; 
            ptg->bsingle_alloc = false;
            ptg->data_type = DATA_TYPE_DOUBLE;
            tess->Set_PolyTriGroup_head(ptg);

            //  Mark this object using geoPtMulti
            //  The malloc will get free'ed when the object is deleted.
            double *pd = (double *)malloc(sizeof(double));
            pObj->geoPtMulti = pd;  //Hack hack
        }            
        cobj.auxParm0 = -6;         // signal that this object render cannot use VBO
        cobj.auxParm1 = -1;         // signal that this object render cannot have single buffer conversion done
    }            
    else {              // it is a newer PLugIn, so can do single buffer conversion and VBOs
        if(pObj->auxParm0 < 1)
            cobj.auxParm0 = -7;         // signal that this object render can use a persistent VBO for area triangle vertices
    }
    

    S52PLIB_Context *pContext = (S52PLIB_Context *)pObj->S52_Context;
    
    //  Set up object SM rendering constants
    sm_parms transform;
    toSM( vp->clat, vp->clon, pObj->chart_ref_lat, pObj->chart_ref_lon, &transform.easting_vp_center, &transform.northing_vp_center );
    
    //  Create and populate a minimally compatible object container
    ObjRazRules rzRules;
    rzRules.obj = &cobj;
    rzRules.LUP = pContext->LUP;
    rzRules.sm_transform_parms = &transform;
    rzRules.child = pContext->ChildRazRules;
    rzRules.next = NULL;
    rzRules.mps = pContext->MPSRulesList;
    
    if(pContext->LUP){
        ViewPort cvp = CreateCompatibleViewport( *vp );
    
    //  Do the render
        ps52plib->RenderAreaToGL( glcc, &rzRules, &cvp );
    
    
    //  Update the PLIB context after the render operation
        UpdatePIObjectPlibContext( pObj, &cobj, &rzRules );
    }
    
#endif    
    return 1;
    
}

int PI_PLIBRenderObjectToGL( const wxGLContext &glcc, PI_S57Obj *pObj,
                                      PlugIn_ViewPort *vp, wxRect &render_rect )
{
    //  Create and populate a compatible s57 Object
    S57Obj cobj;
    chart_context ctx;
    CreateCompatibleS57Object( pObj, &cobj, &ctx );
    
    S52PLIB_Context *pContext = (S52PLIB_Context *)pObj->S52_Context;
    
    //  Set up object SM rendering constants
    sm_parms transform;
    toSM( vp->clat, vp->clon, pObj->chart_ref_lat, pObj->chart_ref_lon, &transform.easting_vp_center, &transform.northing_vp_center );
    
    //  Create and populate a minimally compatible object container
    ObjRazRules rzRules;
    rzRules.obj = &cobj;
    rzRules.LUP = pContext->LUP;
    rzRules.sm_transform_parms = &transform;
    rzRules.child = pContext->ChildRazRules;
    rzRules.next = NULL;
    rzRules.mps = pContext->MPSRulesList;
    
    if(pContext->LUP){
        ViewPort cvp = CreateCompatibleViewport( *vp );
    
    //  Do the render
        ps52plib->RenderObjectToGL( glcc, &rzRules, &cvp );
    
    //  Update the PLIB context after the render operation
        UpdatePIObjectPlibContext( pObj, &cobj, &rzRules );
    }
    
    return 1;
    
}
#endif  //USE_S57

/* API 1.13  */

/* API 1.13  adds some more common functions to avoid unnecessary code duplication */

double fromDMM_Plugin( wxString sdms )
{
    return fromDMM( sdms );
}

void SetCanvasRotation(double rotation)
{
    gFrame->GetPrimaryCanvas()->DoRotateCanvas( rotation );
}

double GetCanvasTilt()
{
    return gFrame->GetPrimaryCanvas()->GetVPTilt();
}

void SetCanvasTilt(double tilt)
{
    gFrame->GetPrimaryCanvas()->DoTiltCanvas( tilt );
}

void SetCanvasProjection(int projection)
{
    gFrame->GetPrimaryCanvas()->SetVPProjection(projection);
}

// Play a sound to a given device
bool PlugInPlaySoundEx( wxString &sound_file, int deviceIndex )
{
    if(g_pi_manager) {
        g_pi_manager->m_plugin_sound.Stop();
        g_pi_manager->m_plugin_sound.UnLoad();

        g_pi_manager->m_plugin_sound.Create( sound_file, deviceIndex );

        if( g_pi_manager->m_plugin_sound.IsOk() )
            return g_pi_manager->m_plugin_sound.Play();
    }

    return false;
}

bool CheckEdgePan_PlugIn( int x, int y, bool dragging, int margin, int delta )
{
    return gFrame->GetPrimaryCanvas()->CheckEdgePan( x, y, dragging, margin, delta );
}

wxBitmap GetIcon_PlugIn(const wxString & name)
{
    ocpnStyle::Style* style = g_StyleManager->GetCurrentStyle();
    return style->GetIcon( name );
}

void SetCursor_PlugIn( wxCursor *pCursor )
{
    gFrame->GetPrimaryCanvas()->pPlugIn_Cursor = pCursor;
}

void AddChartDirectory( wxString &path )
{
    if( g_options )
    {
        g_options->AddChartDir( path );
    }
}

void ForceChartDBUpdate()
{
    if( g_options )
    {
        g_options->pScanCheckBox->SetValue(true);
    }
}

wxDialog *GetActiveOptionsDialog()
{
    return g_options;
}


int PlatformDirSelectorDialog( wxWindow *parent, wxString *file_spec, wxString Title, wxString initDir)
{
    return g_Platform->DoDirSelectorDialog( parent, file_spec, Title, initDir);
}

int PlatformFileSelectorDialog( wxWindow *parent, wxString *file_spec, wxString Title, wxString initDir,
                                                wxString suggestedName, wxString wildcard)
{
    return g_Platform->DoFileSelectorDialog( parent, file_spec, Title, initDir,
                                            suggestedName, wildcard);
}




//      http File Download Support

//      OCPN_downloadEvent Implementation

//DEFINE_EVENT_TYPE(wxEVT_DOWNLOAD_EVENT)               // Macro expanded manually for reference below
const wxEventType wxEVT_DOWNLOAD_EVENT = wxNewEventType();

OCPN_downloadEvent::OCPN_downloadEvent(wxEventType commandType, int id)
:wxEvent(id, commandType)
{
    m_stat = OCPN_DL_UNKNOWN;
    m_condition = OCPN_DL_EVENT_TYPE_UNKNOWN;
    m_b_complete = false;
    m_sofarBytes = 0;
}

OCPN_downloadEvent::~OCPN_downloadEvent()
{
}

wxEvent* OCPN_downloadEvent::Clone() const
{
    OCPN_downloadEvent *newevent=new OCPN_downloadEvent(*this);
    newevent->m_stat=this->m_stat;
    newevent->m_condition=this->m_condition;

    newevent->m_totalBytes=this->m_totalBytes;
    newevent->m_sofarBytes=this->m_sofarBytes;
    newevent->m_b_complete=this->m_b_complete;
    
    return newevent;
}

<<<<<<< HEAD
//const wxEventType wxEVT_DOWNLOAD_EVENT = wxNewEventType();
DECL_EXP wxEventType wxEVT_DOWNLOAD_EVENT = wxNewEventType();
=======

>>>>>>> 1b666526





_OCPN_DLStatus g_download_status;
_OCPN_DLCondition g_download_condition;

#define DL_EVENT_TIMER 4388

class PI_DLEvtHandler : public wxEvtHandler
{
public:
    PI_DLEvtHandler();
    ~PI_DLEvtHandler();
    
    void onDLEvent( OCPN_downloadEvent &event);
    void setBackgroundMode( long ID, wxEvtHandler *handler );
    void clearBackgroundMode();
    void onTimerEvent(wxTimerEvent &event);
    
    long m_id;
    wxTimer m_eventTimer;
    wxEvtHandler *m_download_evHandler;
    
    long m_sofarBytes;
    long m_totalBytes;
    
    
};




PI_DLEvtHandler::PI_DLEvtHandler()
{
    g_download_status = OCPN_DL_UNKNOWN;
    g_download_condition = OCPN_DL_EVENT_TYPE_UNKNOWN;
    
    m_download_evHandler = NULL;
    m_id = -1;
    m_sofarBytes = 0;
    m_totalBytes = 0;
    
    
}

PI_DLEvtHandler::~PI_DLEvtHandler()
{
    m_eventTimer.Stop();
    Disconnect(wxEVT_TIMER, (wxObjectEventFunction)(wxEventFunction)&PI_DLEvtHandler::onTimerEvent);
    
}


void PI_DLEvtHandler::onDLEvent( OCPN_downloadEvent &event)
{
//    qDebug() << "Got Event " << (int)event.getDLEventStatus() << (int)event.getDLEventCondition();

    g_download_status = event.getDLEventStatus();
    g_download_condition = event.getDLEventCondition();

    // This is an END event, happening at the end of BACKGROUND file download
    if(m_download_evHandler && ( OCPN_DL_EVENT_TYPE_END == event.getDLEventCondition()) ){
        OCPN_downloadEvent ev(wxEVT_DOWNLOAD_EVENT, 0);
        ev.setComplete(true);
        ev.setTransferred(m_sofarBytes);
        ev.setTotal(m_totalBytes);
    
        ev.setDLEventStatus( event.getDLEventStatus());
        ev.setDLEventCondition( OCPN_DL_EVENT_TYPE_END );
    
        m_download_evHandler->AddPendingEvent(ev);
        m_eventTimer.Stop();
#ifdef __OCPN__ANDROID__        
        finishAndroidFileDownload();
#endif        
    }
    
    event.Skip();
}

void PI_DLEvtHandler::setBackgroundMode( long ID, wxEvtHandler *handler)
{
    m_id = ID;
    m_download_evHandler = handler;
    
    m_eventTimer.SetOwner( this, DL_EVENT_TIMER );
    
    Connect(wxEVT_TIMER, (wxObjectEventFunction)(wxEventFunction)&PI_DLEvtHandler::onTimerEvent);
    m_eventTimer.Start(1000, wxTIMER_CONTINUOUS);
    
}

void PI_DLEvtHandler::clearBackgroundMode()
{
    m_download_evHandler = NULL;
    m_eventTimer.Stop();
}
    
    
    
void PI_DLEvtHandler::onTimerEvent(wxTimerEvent &event)
{
#ifdef __OCPN__ANDROID__    
    //   Query the download status, and post to the original requestor
    //   This method only happens on Background file downloads

    wxString sstat;
    int stat = queryAndroidFileDownload( m_id, &sstat );

    OCPN_downloadEvent ev(wxEVT_DOWNLOAD_EVENT, 0);
    long sofarBytes = 0;
    long totalBytes = -1;
    long state = -1;
    
    if(stat){                           // some error
        qDebug() << "Error on queryAndroidFileDownload, ending download";
        ev.setComplete(true);
        ev.setTransferred(sofarBytes);
        ev.setTotal(totalBytes);
    
        ev.setDLEventStatus( OCPN_DL_FAILED);
        ev.setDLEventCondition( OCPN_DL_EVENT_TYPE_END );
    }
    else{
        wxStringTokenizer tk(sstat, _T(";"));
        if( tk.HasMoreTokens() ){
            wxString token = tk.GetNextToken();
            token.ToLong(&state);
            token = tk.GetNextToken();
            token.ToLong(&sofarBytes);
            token = tk.GetNextToken();
            token.ToLong(&totalBytes);
        }

        qDebug() << state << sofarBytes << totalBytes;
        
        m_sofarBytes = sofarBytes;
        m_totalBytes = totalBytes;

        ev.setTransferred(sofarBytes);
        ev.setTotal(totalBytes);
        
        if(state == 16){              // error
            qDebug() << "Event OCPN_DL_FAILED/OCPN_DL_EVENT_TYPE_END";
            ev.setComplete(true);
            ev.setDLEventStatus( OCPN_DL_FAILED);
            ev.setDLEventCondition( OCPN_DL_EVENT_TYPE_END );
        }
        else if(state == 8){          // Completed OK
           qDebug() << "Event OCPN_DL_NO_ERROR/OCPN_DL_EVENT_TYPE_END";
           ev.setComplete(true);
           ev.setDLEventStatus( OCPN_DL_NO_ERROR);
           ev.setDLEventCondition( OCPN_DL_EVENT_TYPE_END );
        }
        else{
            ev.setComplete(false);
            ev.setDLEventStatus( OCPN_DL_UNKNOWN);
            ev.setDLEventCondition( OCPN_DL_EVENT_TYPE_PROGRESS );
        }

        
        //2;0;148686
    }
    
    if(m_download_evHandler){
//        qDebug() << "Sending event on timer...";
        m_download_evHandler->AddPendingEvent(ev);
    }

    //  Background download is all done.
    if(OCPN_DL_EVENT_TYPE_END == ev.getDLEventCondition()){
        m_eventTimer.Stop();
        finishAndroidFileDownload();
    }
    
    
#endif    
}



PI_DLEvtHandler *g_piEventHandler;




//  Blocking download of single file
_OCPN_DLStatus OCPN_downloadFile( const wxString& url, const wxString &outputFile, 
                       const wxString &title, const wxString &message, 
                       const wxBitmap& bitmap,
                       wxWindow *parent, long style, int timeout_secs)
{
#ifdef __OCPN_USE_CURL__
    
#ifdef __OCPN__ANDROID__

    wxString msg = _T("Downloading file synchronously: ");
    msg += url;  msg += _T(" to: ");  msg += outputFile;
    wxLogMessage(msg);
    
    //  Create a single event handler to receive status events
    if(!g_piEventHandler)
        g_piEventHandler = new PI_DLEvtHandler;

    //  Create a connection for the expected events from Android Activity
    g_piEventHandler->Connect(wxEVT_DOWNLOAD_EVENT, (wxObjectEventFunction)(wxEventFunction)&PI_DLEvtHandler::onDLEvent);
     
    long dl_ID = -1;
    
    int res = startAndroidFileDownload( url, outputFile, g_piEventHandler, &dl_ID );
    //  Started OK?
    if(res){
        finishAndroidFileDownload();
        g_piEventHandler->Disconnect(wxEVT_DOWNLOAD_EVENT, (wxObjectEventFunction)(wxEventFunction)&PI_DLEvtHandler::onDLEvent);
        //delete g_piEventHandler;
        return OCPN_DL_FAILED;
    }
        
    
    wxDateTime dl_start_time = wxDateTime::Now();
    
    //  Spin, waiting for timeout or event from downstream, and checking status
    while(1){
        wxTimeSpan dt = wxDateTime::Now() - dl_start_time;
        qDebug() << "Spin.." << dt.GetSeconds().GetLo();
        
        if(dt.GetSeconds() > timeout_secs){
            qDebug() << "USER_TIMOUT";
            finishAndroidFileDownload();
            g_piEventHandler->Disconnect(wxEVT_DOWNLOAD_EVENT, (wxObjectEventFunction)(wxEventFunction)&PI_DLEvtHandler::onDLEvent);
            //delete g_piEventHandler;
            return (OCPN_DL_USER_TIMEOUT);
        }
        
        if(g_download_condition != OCPN_DL_EVENT_TYPE_UNKNOWN){
            if(OCPN_DL_EVENT_TYPE_END == g_download_condition){
                _OCPN_DLStatus ss = g_download_status;
                finishAndroidFileDownload();
                g_piEventHandler->Disconnect(wxEVT_DOWNLOAD_EVENT, (wxObjectEventFunction)(wxEventFunction)&PI_DLEvtHandler::onDLEvent);
                //delete g_piEventHandler;
                qDebug() << "RETURN DL_END" << (int)ss;
                return ss;              // The actual return code
            }
        }
        
        wxString sstat;
        int stat = queryAndroidFileDownload( dl_ID, &sstat );
        if(stat){                       // some error
            qDebug() << "Error on queryAndroidFileDownload";
            finishAndroidFileDownload();
            g_piEventHandler->Disconnect(wxEVT_DOWNLOAD_EVENT, (wxObjectEventFunction)(wxEventFunction)&PI_DLEvtHandler::onDLEvent);
            //delete g_piEventHandler;
                
            return OCPN_DL_FAILED;      // so abort        
        }
        
        
        wxSleep(1);
        wxSafeYield();
    }

#else

    wxFileName tfn = wxFileName::CreateTempFileName( outputFile );
    wxFileOutputStream output( tfn.GetFullPath() );
    
    wxCurlDownloadDialog ddlg(url, &output, title,
            message + url, bitmap, parent,
            style);
    wxCurlDialogReturnFlag ret = ddlg.RunModal();
    output.Close();
    
    _OCPN_DLStatus result = OCPN_DL_UNKNOWN;
    
    switch( ret )
    {
        case wxCDRF_SUCCESS:
        {
            if ( wxCopyFile( tfn.GetFullPath(), outputFile ) )
                result = OCPN_DL_NO_ERROR;
            else
                result = OCPN_DL_FAILED;
            break;
        }
        case wxCDRF_FAILED:
        {
            result = OCPN_DL_FAILED;
            break;
        }
        case wxCDRF_USER_ABORTED:
        {
            result = OCPN_DL_ABORTED;
            break;
        }
        default:
            wxASSERT( false );  // This should never happen because we handle all possible cases of ret
    }
    if( wxFileExists( tfn.GetFullPath() ) )
        wxRemoveFile ( tfn.GetFullPath() );
    return result;
#endif
    
    return OCPN_DL_FAILED;
    
#else
    return OCPN_DL_FAILED;
#endif    
}            


//  Non-Blocking download of single file
_OCPN_DLStatus OCPN_downloadFileBackground( const wxString& url, const wxString &outputFile,
                                                            wxEvtHandler *handler, long *handle)
{
#ifdef __OCPN_USE_CURL__
    
#ifdef __OCPN__ANDROID__
    wxString msg = _T("Downloading file asynchronously: ");
    msg += url;  msg += _T(" to: ");  msg += outputFile;
    wxLogMessage(msg);
    
    //  Create a single event handler to receive status events
    
    if(!g_piEventHandler)
        g_piEventHandler = new PI_DLEvtHandler;
    
    
    
    long dl_ID = -1;
    
    int res = startAndroidFileDownload( url, outputFile, NULL/*g_piEventHandler*/, &dl_ID );
    //  Started OK?
    if(res){
        finishAndroidFileDownload();
        return OCPN_DL_FAILED;
    }
 
    //  configure the local event handler for background transfer
    g_piEventHandler->setBackgroundMode(dl_ID, handler);
 
    
    if(handle)
        *handle = dl_ID;
    
    return OCPN_DL_STARTED;
#else

    if( g_pi_manager->m_pCurlThread ) //We allow just one download at a time. Do we want more? Or at least return some other status in this case?
        return OCPN_DL_FAILED;
    g_pi_manager->m_pCurlThread = new wxCurlDownloadThread( g_pi_manager, CurlThreadId );

    bool failed = false;
    if ( !g_pi_manager->HandleCurlThreadError( g_pi_manager->m_pCurlThread->SetURL( url ), g_pi_manager->m_pCurlThread, url ) )
        failed = true;
    if (!failed)
    {
        if (!g_pi_manager->HandleCurlThreadError(g_pi_manager->m_pCurlThread->SetOutputStream(new wxFileOutputStream(outputFile)), g_pi_manager->m_pCurlThread))
            failed = true;
    }
    if (!failed)
    {
        g_pi_manager->m_download_evHandler = handler;
        g_pi_manager->m_downloadHandle = handle;

        wxCurlThreadError err = g_pi_manager->m_pCurlThread->Download();
        if (err != wxCTE_NO_ERROR)
        {
            g_pi_manager->HandleCurlThreadError(err, g_pi_manager->m_pCurlThread);     // shows a message to the user
            g_pi_manager->m_pCurlThread->Abort();
            failed = true;
        }
    }
    
    if( !failed )
        return OCPN_DL_STARTED;
    
    if( g_pi_manager->m_pCurlThread )
    {
        if (g_pi_manager->m_pCurlThread->IsAlive())
            g_pi_manager->m_pCurlThread->Abort();
        if (g_pi_manager->m_pCurlThread->GetOutputStream())
            delete (g_pi_manager->m_pCurlThread->GetOutputStream());
        wxDELETE(g_pi_manager->m_pCurlThread);
        g_pi_manager->m_download_evHandler = NULL;
        g_pi_manager->m_downloadHandle = NULL;
    }
#endif

    return OCPN_DL_FAILED;
#else
    return OCPN_DL_FAILED;
#endif    
}

void OCPN_cancelDownloadFileBackground( long handle )
{
#ifdef __OCPN_USE_CURL__
    
#ifdef __OCPN__ANDROID__
    cancelAndroidFileDownload( handle );
    finishAndroidFileDownload();
    if(g_piEventHandler)
        g_piEventHandler->clearBackgroundMode();
#else
    if( g_pi_manager->m_pCurlThread )
    {
        g_pi_manager->m_pCurlThread->Abort();
        delete (g_pi_manager->m_pCurlThread->GetOutputStream());
        wxDELETE(g_pi_manager->m_pCurlThread);
        g_pi_manager->m_download_evHandler = NULL;
        g_pi_manager->m_downloadHandle = NULL;
    }
#endif
#endif
}

_OCPN_DLStatus OCPN_postDataHttp( const wxString& url, const wxString& parameters, wxString& result, int timeout_secs )
{
#ifdef __OCPN_USE_CURL__
    
#ifdef __OCPN__ANDROID__
    //TODO
#else
    wxCurlHTTP post;
    post.SetOpt(CURLOPT_TIMEOUT, timeout_secs);
    size_t res = post.Post( parameters.ToAscii(), parameters.Len(), url );
    
    if( res )
    {
        result = wxString(post.GetResponseBody().c_str(), wxConvUTF8);
        return OCPN_DL_NO_ERROR;
    } else
        result = wxEmptyString;
    
    return OCPN_DL_FAILED;
#endif
#else
    return OCPN_DL_FAILED;
#endif    
    
}

bool OCPN_isOnline()
{
#ifdef __OCPN_USE_CURL__
    
#ifdef __OCPN__ANDROID__
    //TODO
#else
    if (wxDateTime::GetTimeNow() > g_pi_manager->m_last_online_chk + ONLINE_CHECK_RETRY)
    {
        wxCurlHTTP get;
        get.Head( _T("http://yahoo.com/") );
        g_pi_manager->m_last_online = get.GetResponseCode() > 0;
        
        g_pi_manager->m_last_online_chk = wxDateTime::GetTimeNow();
    }
    return g_pi_manager->m_last_online;
#endif
#else
    return false;
#endif    
}

#ifdef __OCPN_USE_CURL__

#ifndef __OCPN__ANDROID__
void PlugInManager::OnEndPerformCurlDownload(wxCurlEndPerformEvent &ev)
{
    OCPN_downloadEvent event( wxEVT_DOWNLOAD_EVENT, 0 );
    if (ev.IsSuccessful()) {
        event.setDLEventStatus( OCPN_DL_NO_ERROR );
    }
    else {
        event.setDLEventStatus( OCPN_DL_FAILED );
    }
    event.setDLEventCondition( OCPN_DL_EVENT_TYPE_END );
    event.setComplete(true);
    
    if(m_download_evHandler){
        m_download_evHandler->AddPendingEvent(event);
        m_download_evHandler = NULL;
        m_downloadHandle = NULL;
    }
    
    if( m_pCurlThread )
    {
        m_pCurlThread->Wait();
        if(!m_pCurlThread->IsAborting()){
            delete (m_pCurlThread->GetOutputStream());
            wxDELETE(m_pCurlThread);
        }
    }
}

void PlugInManager::OnCurlDownload(wxCurlDownloadEvent &ev)
{
    OCPN_downloadEvent event( wxEVT_DOWNLOAD_EVENT, 0 );
    event.setDLEventStatus( OCPN_DL_UNKNOWN );
    event.setDLEventCondition( OCPN_DL_EVENT_TYPE_PROGRESS );
    event.setTotal( ev.GetTotalBytes() );
    event.setTransferred( ev.GetDownloadedBytes() );
    event.setComplete(false);
    
    if(m_download_evHandler){
        m_download_evHandler->AddPendingEvent(event);
    }
}


bool PlugInManager::HandleCurlThreadError(wxCurlThreadError err, wxCurlBaseThread *p, const wxString &url)
{
    switch (err)
    {
        case wxCTE_NO_ERROR:
            return true;        // ignore this

        case wxCTE_NO_RESOURCE:
            wxLogError(wxS("Insufficient resources for correct execution of the program."));
            break;

        case wxCTE_ALREADY_RUNNING:
            wxFAIL;      // should never happen!
            break;

        case wxCTE_INVALID_PROTOCOL:
            wxLogError(wxS("The URL '%s' uses an unsupported protocol."), url.c_str());
            break;

        case wxCTE_NO_VALID_STREAM:
            wxFAIL;     // should never happen - the user streams should always be valid!
            break;

        case wxCTE_ABORTED:
            return true;        // ignore this

        case wxCTE_CURL_ERROR:
            {
                wxString err = wxS("unknown");
                if (p->GetCurlSession())
                    err = wxString(p->GetCurlSession()->GetErrorString().c_str(), wxConvUTF8);
                wxLogError(wxS("Network error: %s"), err.c_str());
            }
            break;
    }

    // stop the thread
    if (p->IsAlive()) p->Abort();

    // this is an unrecoverable error:
    return false;
}
#endif
#endif

/* API 1.14 */

void PlugInAISDrawGL( wxGLCanvas* glcanvas, const PlugIn_ViewPort &vp )
{
  ViewPort ocpn_vp = CreateCompatibleViewport(vp);

  ocpnDC dc(*glcanvas);

  AISDraw(dc, ocpn_vp, NULL);
}

bool PlugInSetFontColor(const wxString TextElement, const wxColour color)
{
  return FontMgr::Get().SetFontColor(TextElement, color);
}

/* API 1.15 */

double PlugInGetDisplaySizeMM()
{
    return g_Platform->GetDisplaySizeMM();
}

wxFont* FindOrCreateFont_PlugIn( int point_size, wxFontFamily family, 
                    wxFontStyle style, wxFontWeight weight, bool underline,
                    const wxString &facename,
                    wxFontEncoding encoding)
{
    return FontMgr::Get().FindOrCreateFont(point_size, family, style, weight, underline, facename, encoding);
}

int PluginGetMinAvailableGshhgQuality() { return gFrame->GetPrimaryCanvas()->GetMinAvailableGshhgQuality(); }
int PluginGetMaxAvailableGshhgQuality() { return gFrame->GetPrimaryCanvas()->GetMaxAvailableGshhgQuality(); }

// disable builtin console canvas, and autopilot nmea sentences
void PlugInHandleAutopilotRoute(bool enable) { g_bPluginHandleAutopilotRoute = enable; }


/* API 1.16 */

wxWindow* PluginGetFocusCanvas()
{
    return g_focusCanvas;
}

wxWindow* PluginGetOverlayRenderCanvas()
{
    //if(g_overlayCanvas)
        return g_overlayCanvas;
    //else
        
}

void CanvasJumpToPosition( wxWindow *canvas, double lat, double lon, double scale)
{
    ChartCanvas *oCanvas = wxDynamicCast( canvas, ChartCanvas );
    if(oCanvas)
        gFrame->JumpToPosition( oCanvas, lat, lon, scale);

}
<|MERGE_RESOLUTION|>--- conflicted
+++ resolved
@@ -5996,8 +5996,6 @@
 
 //      OCPN_downloadEvent Implementation
 
-//DEFINE_EVENT_TYPE(wxEVT_DOWNLOAD_EVENT)               // Macro expanded manually for reference below
-const wxEventType wxEVT_DOWNLOAD_EVENT = wxNewEventType();
 
 OCPN_downloadEvent::OCPN_downloadEvent(wxEventType commandType, int id)
 :wxEvent(id, commandType)
@@ -6025,12 +6023,8 @@
     return newevent;
 }
 
-<<<<<<< HEAD
 //const wxEventType wxEVT_DOWNLOAD_EVENT = wxNewEventType();
 DECL_EXP wxEventType wxEVT_DOWNLOAD_EVENT = wxNewEventType();
-=======
-
->>>>>>> 1b666526
 
 
 
