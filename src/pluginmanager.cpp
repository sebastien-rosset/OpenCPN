/***************************************************************************
 *
 * Project:  OpenCPN
 * Purpose:  PlugIn Manager Object
 * Author:   David Register
 *
 ***************************************************************************
 *   Copyright (C) 2010 by David S. Register                               *
 *                                                                         *
 *   This program is free software; you can redistribute it and/or modify  *
 *   it under the terms of the GNU General Public License as published by  *
 *   the Free Software Foundation; either version 2 of the License, or     *
 *   (at your option) any later version.                                   *
 *                                                                         *
 *   This program is distributed in the hope that it will be useful,       *
 *   but WITHOUT ANY WARRANTY; without even the implied warranty of        *
 *   MERCHANTABILITY or FITNESS FOR A PARTICULAR PURPOSE.  See the         *
 *   GNU General Public License for more details.                          *
 *                                                                         *
 *   You should have received a copy of the GNU General Public License     *
 *   along with this program; if not, write to the                         *
 *   Free Software Foundation, Inc.,                                       *
 *   51 Franklin Street, Fifth Floor, Boston, MA 02110-1301,  USA.         *
 **************************************************************************/

#include <typeinfo>
#ifdef __linux__
#include <wordexp.h>
#endif
#include <wx/wx.h>
#include <wx/dir.h>
#include <wx/filename.h>
#include <wx/aui/aui.h>
#include <wx/statline.h>
#include <wx/tokenzr.h>
#include <wx/app.h>
#include <wx/hashset.h>
#include <wx/hashmap.h>
#ifndef __WXMSW__
#include <cxxabi.h>
#endif // __WXMSW__
#include <stdint.h>
#include <fcntl.h>
#include <errno.h>

#ifdef USE_LIBELF
#include <elf.h>
#include <libelf.h>
#include <gelf.h>
#endif

#include "config.h"
#include "SoundFactory.h"
#include "dychart.h"
#include "pluginmanager.h"
#include "navutil.h"
#include "ais.h"
#include "chartbase.h"        // for ChartPlugInWrapper
#include "chartdb.h"
#include "chartdbs.h"
#include "ocpndc.h"
#include "styles.h"
#include "options.h"
#include "multiplexer.h"
#include "piano.h"
#include "routeman.h"
#include "FontMgr.h"
#include "AIS_Decoder.h"
#include "AIS_Target_Data.h"
#include "OCPN_DataStreamEvent.h"
#include "georef.h"
#include "routemanagerdialog.h"
#include "NavObjectCollection.h"
#include "OCPNRegion.h"
#include "s52plib.h"
#include "ocpn_pixel.h"
#include "s52utils.h"
#include "gshhs.h"
#include "mygeom.h"
#include "OCPNPlatform.h"
#include "toolbar.h"
#include "Track.h"
#include "Route.h"
#include "OCPN_AUIManager.h"
#include "chcanv.h"

#ifdef __OCPN__ANDROID__
#include "androidUTIL.h"
#endif

#ifdef ocpnUSE_GL
#include "glChartCanvas.h"
#endif

extern MyConfig        *pConfig;
extern AIS_Decoder     *g_pAIS;
extern OCPN_AUIManager  *g_pauimgr;
extern ocpnStyle::StyleManager* g_StyleManager;

#if wxUSE_XLOCALE || !wxCHECK_VERSION(3,0,0)
extern wxLocale        *plocale_def_lang;
#endif

extern OCPNPlatform     *g_Platform;
extern ChartDB         *ChartData;
extern MyFrame         *gFrame;
extern ocpnStyle::StyleManager* g_StyleManager;
extern options         *g_pOptions;
extern Multiplexer     *g_pMUX;
extern bool             g_bShowChartBar;
extern Piano           *g_Piano;
extern Routeman        *g_pRouteMan;
extern WayPointman     *pWayPointMan;
extern Select          *pSelect;
extern RouteManagerDialog *pRouteManagerDialog;
extern RouteList       *pRouteList;
extern TrackList       *pTrackList;
extern PlugInManager   *g_pi_manager;
extern s52plib         *ps52plib;
extern wxString         ChartListFileName;
extern wxString         gExe_path;
extern wxString         g_Plugin_Dir;
extern bool             g_boptionsactive;
extern options         *g_options;
extern ColorScheme      global_color_scheme;
extern wxArrayString    g_locale_catalog_array;
extern int              g_GUIScaleFactor;
extern int              g_ChartScaleFactor;
extern wxString         g_locale;
extern bool             g_btouch;
extern ocpnFloatingToolbarDialog *g_MainToolbar;

extern int              g_chart_zoom_modifier;
extern int              g_chart_zoom_modifier_vector;
extern double           g_display_size_mm;
extern bool             g_bopengl;

extern ChartGroupArray  *g_pGroupArray;
extern unsigned int     g_canvasConfig;

extern wxString         g_CmdSoundString;

#ifdef __WXMSW__
static const char PATH_SEP = ';';
#else
static const char PATH_SEP = ':';
#endif

static const char* const DEFAULT_DATA_DIRS =
    "~/.local/share:/usr/local/share:/usr/share";

static const char* const DEFAULT_PLUGIN_DIRS =
    "~/.local/lib/opencpn:/usr/local/lib/opencpn:/usr/lib/opencpn";

extern int              g_iSDMMFormat;

unsigned int      gs_plib_flags;
wxString          g_lastPluginMessage;
extern ChartCanvas      *g_focusCanvas;
extern ChartCanvas      *g_overlayCanvas;
extern bool       g_bquiting;

WX_DEFINE_ARRAY_PTR(ChartCanvas*, arrayofCanvasPtr);
extern arrayofCanvasPtr  g_canvasArray;

extern MyFrame    *gFrame;

enum
{
    CurlThreadId = wxID_HIGHEST+1
};

#include <wx/listimpl.cpp>
WX_DEFINE_LIST(Plugin_WaypointList);
WX_DEFINE_LIST(Plugin_HyperlinkList);


static wxString ExpandWord(wxString word)
{
#ifdef __linux__
    wordexp_t we;
    wordexp(word.mb_str(), &we, 0);
    wxString tmp = wxString(we.we_wordv[0]);
    wordfree(&we);
    return tmp;
#else
    wxString tmp = wxExpandEnvVars(word);
    return tmp;
#endif
}

wxString GetPluginDataDir(const char* plugin_name)
{
    const char* const sharedDataLoc = *GetpSharedDataLocation();
#ifdef __linux__
    const char* const envdirs = getenv("XDG_DATA_DIRS");
    wxString datadirs(envdirs ? envdirs : DEFAULT_DATA_DIRS);
    if (envdirs == 0 && datadirs.Find(sharedDataLoc) == wxNOT_FOUND)
        datadirs.Append(wxString(PATH_SEP) + sharedDataLoc);
    wxLogMessage(_T("PlugInManager: Using data dirs from: ") + datadirs);
#else
    wxString datadirs(sharedDataLoc);
#endif
    static const wxString sep = wxFileName::GetPathSeparator();
    wxStringTokenizer dirs(datadirs, PATH_SEP);
    while (dirs.HasMoreTokens()) {
        wxString dir = ExpandWord(dirs.GetNextToken()) + sep;
	dir +=
            dir.EndsWith("opencpn") ? "plugins" : "opencpn" + sep + "plugins";
        wxFileName tryDirName(dir);
        wxDir tryDir;
        if (!tryDir.Open(tryDirName.GetFullPath()))
            continue;
        wxString next;
        bool more = tryDir.GetFirst(&next);
        while (more) {
            if (next == plugin_name) {
		next = next.Prepend(tryDirName.GetFullPath() + sep);
                wxLogMessage(_T("PlugInManager: using data dir: %s"), next);
                return next;
            }
            more = tryDir.GetNext(&next);
        }
    }
    wxLogMessage(_T("Warnińg: no data directory found, using \"\""));
    return "";
}


//    Some static helper funtions
//    Scope is local to this module

PlugIn_ViewPort CreatePlugInViewport( const ViewPort &vp)
{
    //    Create a PlugIn Viewport
    ViewPort tvp = vp;
    PlugIn_ViewPort pivp;

    pivp.clat =                   tvp.clat;                   // center point
    pivp.clon =                   tvp.clon;
    pivp.view_scale_ppm =         tvp.view_scale_ppm;
    pivp.skew =                   tvp.skew;
    pivp.rotation =               tvp.rotation;
    pivp.chart_scale =            tvp.chart_scale;
    pivp.pix_width =              tvp.pix_width;
    pivp.pix_height =             tvp.pix_height;
    pivp.rv_rect =                tvp.rv_rect;
    pivp.b_quilt =                tvp.b_quilt;
    pivp.m_projection_type =      tvp.m_projection_type;

    pivp.lat_min =                tvp.GetBBox().GetMinLat();
    pivp.lat_max =                tvp.GetBBox().GetMaxLat();
    pivp.lon_min =                tvp.GetBBox().GetMinLon();
    pivp.lon_max =                tvp.GetBBox().GetMaxLon();

    pivp.bValid =                 tvp.IsValid();                 // This VP is valid

    return pivp;
}

ViewPort CreateCompatibleViewport( const PlugIn_ViewPort &pivp)
{
    //    Create a system ViewPort
    ViewPort vp;
    
    vp.clat =                   pivp.clat;                   // center point
    vp.clon =                   pivp.clon;
    vp.view_scale_ppm =         pivp.view_scale_ppm;
    vp.skew =                   pivp.skew;
    vp.rotation =               pivp.rotation;
    vp.chart_scale =            pivp.chart_scale;
    vp.pix_width =              pivp.pix_width;
    vp.pix_height =             pivp.pix_height;
    vp.rv_rect =                pivp.rv_rect;
    vp.b_quilt =                pivp.b_quilt;
    vp.m_projection_type =      pivp.m_projection_type;
 
    if(gFrame->GetPrimaryCanvas())
        vp.ref_scale = gFrame->GetPrimaryCanvas()->GetVP().ref_scale;
    else
        vp.ref_scale = vp.chart_scale;
    
    vp.SetBoxes();
    vp.Validate();                 // This VP is valid
    
    return vp;
}


//------------------------------------------------------------------------------
//    NMEA Event Implementation
//    PlugIn Messaging scheme Event
//------------------------------------------------------------------------------

const wxEventType wxEVT_OCPN_MSG = wxNewEventType();

OCPN_MsgEvent::OCPN_MsgEvent( wxEventType commandType, int id )
:wxEvent(id, commandType)
{
}

OCPN_MsgEvent::~OCPN_MsgEvent( )
{
}

wxEvent* OCPN_MsgEvent::Clone() const
{
    OCPN_MsgEvent *newevent=new OCPN_MsgEvent(*this);
    newevent->m_MessageID=this->m_MessageID.c_str();  // this enforces a deep copy of the string data
    newevent->m_MessageText=this->m_MessageText.c_str();
    return newevent;
}

//------------------------------------------------------------------------------------------------
//
//          The PlugInToolbarToolContainer Implementation
//
//------------------------------------------------------------------------------------------------
PlugInToolbarToolContainer::PlugInToolbarToolContainer()
{
    bitmap_dusk = NULL;
    bitmap_night = NULL;
    bitmap_day = NULL;
    bitmap_Rollover_day = NULL;
    bitmap_Rollover_dusk = NULL;
    bitmap_Rollover_night = NULL;
    
}

PlugInToolbarToolContainer::~PlugInToolbarToolContainer()
{
    delete bitmap_dusk;
    delete bitmap_night;
    delete bitmap_day;
    delete bitmap_Rollover_day;
    delete bitmap_Rollover_dusk;
    delete bitmap_Rollover_night;
}

//-----------------------------------------------------------------------------------------------------
//
//          The PlugIn Manager Implementation
//
//-----------------------------------------------------------------------------------------------------
PlugInManager *s_ppim;

BEGIN_EVENT_TABLE( PlugInManager, wxEvtHandler )
#ifdef __OCPN_USE_CURL__
    EVT_CURL_END_PERFORM( CurlThreadId, PlugInManager::OnEndPerformCurlDownload )
    EVT_CURL_DOWNLOAD( CurlThreadId, PlugInManager::OnCurlDownload )
#endif    
END_EVENT_TABLE()

PlugInManager::PlugInManager(MyFrame *parent)
{
#ifndef __OCPN__ANDROID__
#ifdef __OCPN_USE_CURL__
    m_pCurlThread = NULL;
    m_pCurl = 0;
#endif    
#endif
    pParent = parent;
    s_ppim = this;

    MyFrame *pFrame = GetParentFrame();
    if(pFrame)
    {
        m_plugin_menu_item_id_next = pFrame->GetPrimaryCanvas()->GetNextContextMenuId();
        m_plugin_tool_id_next = pFrame->GetNextToolbarToolId();
    }
    #ifdef __OCPN_USE_CURL__
    #ifndef __OCPN__ANDROID__
    wxCurlBase::Init();
    #endif
    m_last_online = false;
    m_last_online_chk = -1;
    #endif
    
    m_benable_blackdialog_done = false;
}

PlugInManager::~PlugInManager()
{
#ifdef __OCPN_USE_CURL__
    #ifndef __OCPN__ANDROID__
    wxCurlBase::Shutdown();
    #endif
#endif    
}


bool PlugInManager::LoadAllPlugIns(const wxString &plugin_dir, bool load_enabled, bool b_enable_blackdialog)
{
#ifdef __linux__
    const char* const envdirs = getenv("OPENCPN_PLUGIN_DIRS");
    wxString dirs(envdirs ? envdirs : DEFAULT_PLUGIN_DIRS);
    if (envdirs == 0  && dirs.Find(plugin_dir) == wxNOT_FOUND)
        dirs = dirs.Append(wxString(PATH_SEP) + plugin_dir);
#else
    wxString dirs = plugin_dir;
#endif
    wxLogMessage( _T("PlugInManager: plugins loading from ") + dirs);
    bool any_dir_loaded = false;
    wxStringTokenizer tokens(dirs, PATH_SEP);
    while (tokens.HasMoreTokens()) {
        wxString dir = tokens.GetNextToken();
        dir = ExpandWord(dir);
        if (LoadPlugInDirectory(dir, load_enabled, b_enable_blackdialog))
            any_dir_loaded = true;
    }
    return any_dir_loaded;
}


// Static helper function: loads all plugins from a single directory
bool PlugInManager::LoadPlugInDirectory(const wxString &plugin_dir, bool load_enabled, bool b_enable_blackdialog)
{
    pConfig->SetPath( _T("/PlugIns/") );
    SetPluginOrder( pConfig->Read( _T("PluginOrder"), wxEmptyString ) );
    
    //  Enable the compatibility dialogs if requested, and has not been already done once.
    m_benable_blackdialog = b_enable_blackdialog && !m_benable_blackdialog_done;
    
    m_plugin_location = plugin_dir;

    wxString msg(_T("PlugInManager searching for PlugIns in location "));
    msg += m_plugin_location;
    wxLogMessage(msg);

#ifdef __WXMSW__
    wxString pispec = _T("*_pi.dll");
#else
#ifdef __WXOSX__
    wxString pispec = _T("*_pi.dylib");
#else
    wxString pispec = _T("*_pi.so");
#endif
#endif

    if(!::wxDirExists(m_plugin_location))
    {
        msg = m_plugin_location;
        msg.Prepend(_T("   Directory "));
        msg.Append(_T(" does not exist."));
        wxLogMessage(msg);
        return false;
    }

    if(!g_Platform->isPlatformCapable(PLATFORM_CAP_PLUGINS)) return false;
       
    wxArrayString file_list;
        
    int get_flags =  wxDIR_FILES | wxDIR_DIRS;
#ifdef __WXMSW__
#ifdef _DEBUG
    get_flags =  wxDIR_FILES;
#endif        
#endif        

#ifdef __OCPN__ANDROID__
    get_flags =  wxDIR_FILES;           // No subdirs, especially "/files" where PlugIns are initially placed in APK
#endif
    
    bool ret = false; // return true if at least one new plugins gets loaded/unloaded
    wxDir::GetAllFiles( m_plugin_location, &file_list, pispec, get_flags );
    
    for(unsigned int i=0 ; i < file_list.GetCount() ; i++) {
        wxString file_name = file_list[i];
        wxString plugin_file = wxFileName(file_name).GetFullName();
        wxDateTime plugin_modification = wxFileName(file_name).GetModificationTime();

        // this gets called every time we switch to the plugins tab.
        // this allows plugins to be installed and enabled without restarting opencpn.
        // For this reason we must check that we didn't already load this plugin
        bool loaded = false;
        for(unsigned int i = 0 ; i < plugin_array.GetCount() ; i++)
        {
            PlugInContainer *pic = plugin_array[i];
            
            // Checking for dynamically updated plugins
            if(pic->m_plugin_filename == plugin_file) {
                
                // Do not re-load same-name plugins from different directories.  Certain to crash...
                if(pic->m_plugin_file == file_name){ 
                    if(pic->m_plugin_modification != plugin_modification) {
                        // modification times don't match, reload plugin
                        plugin_array.Remove(pic);
                        i--;

                        DeactivatePlugIn(pic);
                        pic->m_destroy_fn(pic->m_pplugin);
                        
                        delete pic->m_plibrary;            // This will unload the PlugIn
                        delete pic;
                        ret = true;
                    } else {
                        loaded = true;
                        break;
                    }
                } else {
                    loaded = true;
                    break;
                }
            }
        }
        if(loaded)
            continue;

        //    Check the config file to see if this PlugIn is user-enabled
        wxString config_section = ( _T ( "/PlugIns/" ) );
        config_section += plugin_file;
        pConfig->SetPath ( config_section );
        bool enabled;
        pConfig->Read ( _T ( "bEnabled" ), &enabled, false );

        // only loading enabled plugins? check that it is enabled
        if(load_enabled && !enabled)
            continue;
            
        bool b_compat = CheckPluginCompatibility(file_name);
            
        if(m_benable_blackdialog && !b_compat)
        {
            wxLogMessage(wxString::Format(_T("    %s: %s"), _T("Incompatible plugin detected"), file_name.c_str()));
            OCPNMessageBox( NULL, wxString::Format(_("The plugin %s is not compatible with this version of OpenCPN, please get an updated version."), plugin_file.c_str()), wxString(_("OpenCPN Info")), wxICON_INFORMATION | wxOK, 10 );
        }
            
        PlugInContainer *pic = NULL;
        wxStopWatch sw;
        if(b_compat)
            pic = LoadPlugIn(file_name);

        if(pic)
        {
            if(pic->m_pplugin)
            {
                plugin_array.Add(pic);
                    
                //    The common name is available without initialization and startup of the PlugIn
                pic->m_common_name = pic->m_pplugin->GetCommonName();
                    
                pic->m_plugin_filename = plugin_file;
                pic->m_plugin_modification = plugin_modification;
                pic->m_bEnabled = enabled;
                if(pic->m_bEnabled)
                {
                    wxStopWatch sw;
                    pic->m_cap_flag = pic->m_pplugin->Init();
#ifdef __WXGTK__ // 10 milliseconds is very slow at least on linux
                    if(sw.Time() > 10)
                        wxLogMessage(_T("PlugInManager: ") + pic->m_common_name
                                     + _T(" has loaded very slowly: %ld ms"),
                                     sw.Time());
#endif
                    pic->m_bInitState = true;
                }
                    
                pic->m_short_description = pic->m_pplugin->GetShortDescription();
                pic->m_long_description = pic->m_pplugin->GetLongDescription();
                pic->m_version_major = pic->m_pplugin->GetPlugInVersionMajor();
                pic->m_version_minor = pic->m_pplugin->GetPlugInVersionMinor();
                pic->m_bitmap = pic->m_pplugin->GetPlugInBitmap();

                ret = true;
            }
            else        // not loaded
            {
                wxString msg;
                msg.Printf(_T("    PlugInManager: Unloading invalid PlugIn, API version %d "), pic->m_api_version );
                wxLogMessage(msg);
                    
                pic->m_destroy_fn(pic->m_pplugin);
                    
                delete pic->m_plibrary;            // This will unload the PlugIn
                delete pic;
            }
        }
    }
    
    std::map<int, PlugInContainer*> ap;
    for( unsigned int i = 0; i < plugin_array.GetCount(); i++ )
    {
        int index = m_plugin_order.Index( plugin_array[i]->m_common_name );
        if( index != wxNOT_FOUND )
        {
            ap[index] = plugin_array[i];
        }
        else
            ap[10000 + i] = plugin_array[i];
    }
    plugin_array.Empty();
    for (std::map<int, PlugInContainer*>::reverse_iterator iter = ap.rbegin(); iter != ap.rend(); ++iter)
    {
        plugin_array.Insert( iter->second, 0 );
    }
    ap.clear();
    
    UpDateChartDataTypes();

    // Inform plugins of the current color scheme
    SetColorSchemeForAllPlugIns( global_color_scheme );

    //  Only allow the PlugIn compatibility dialogs once per instance of application.
    if(b_enable_blackdialog)
        m_benable_blackdialog_done = true;

    // Tell all the PlugIns about the current OCPN configuration
    SendBaseConfigToAllPlugIns();
    SendS52ConfigToAllPlugIns( true );
    
    // Inform Plugins of OpenGL configuration, if enabled
    if(g_bopengl){
        if(gFrame->GetPrimaryCanvas()->GetglCanvas())
            gFrame->GetPrimaryCanvas()->GetglCanvas()->SendJSONConfigMessage();
    }
    
    //  And then reload all catalogs.
    ReloadLocale();

    return ret;
}

bool PlugInManager::CallLateInit(void)
{
    bool bret = true;

    for(unsigned int i = 0 ; i < plugin_array.GetCount() ; i++)
    {
        PlugInContainer *pic = plugin_array[i];

        switch(pic->m_api_version)
        {
            case 110:
            case 111:
            case 112:
            case 113:
            case 114:
            case 115:
            case 116:
                if(pic->m_cap_flag & WANTS_LATE_INIT) {
                    wxString msg(_T("PlugInManager: Calling LateInit PlugIn: "));
                    msg += pic->m_plugin_file;
                    wxLogMessage(msg);

                    opencpn_plugin_110* ppi = dynamic_cast<opencpn_plugin_110*>(pic->m_pplugin);
                    if (ppi)
                        ppi->LateInit();
                    }
                break;
        }
    }

    return bret;
}

void PlugInManager::SendVectorChartObjectInfo(const wxString &chart, const wxString &feature, const wxString &objname, double &lat, double &lon, double &scale, int &nativescale)
{
    wxString decouple_chart(chart);
    wxString decouple_feature(feature);
    wxString decouple_objname(objname);
    for(unsigned int i = 0 ; i < plugin_array.GetCount() ; i++)
    {
        PlugInContainer *pic = plugin_array[i];
        if(pic->m_bEnabled && pic->m_bInitState)
        {
            if(pic->m_cap_flag & WANTS_VECTOR_CHART_OBJECT_INFO)
            {
                switch(pic->m_api_version)
                {
                case 112:
                case 113:
                case 114:
		case 115:
                case 116:
                {
                    opencpn_plugin_112 *ppi = dynamic_cast<opencpn_plugin_112 *>(pic->m_pplugin);
                    if(ppi)
                        ppi->SendVectorChartObjectInfo(decouple_chart, decouple_feature, decouple_objname, lat, lon, scale, nativescale);
                    break;
                }
                default:
                    break;
                }
            }
        }
    }
}


bool PlugInManager::IsAnyPlugInChartEnabled()
{
    //  Is there a PlugIn installed and active that implements PlugIn Chart type(s)?
    for(unsigned int i = 0 ; i < plugin_array.GetCount() ; i++)
    {
        PlugInContainer *pic = plugin_array[i];
        if(pic->m_bEnabled && pic->m_bInitState)
        {
            if( (pic->m_cap_flag & INSTALLS_PLUGIN_CHART) || (pic->m_cap_flag & INSTALLS_PLUGIN_CHART_GL) )
                return true;
        }
    }
    return false;
}



bool PlugInManager::UpdatePlugIns()
{
    bool bret = false;

    for(unsigned int i = 0 ; i < plugin_array.GetCount() ; i++)
    {
        PlugInContainer *pic = plugin_array[i];

        if(pic->m_bEnabled && !pic->m_bInitState)
        {
            wxString msg(_T("PlugInManager: Initializing PlugIn: "));
            msg += pic->m_plugin_file;
            wxLogMessage(msg);

            pic->m_cap_flag = pic->m_pplugin->Init();
            pic->m_pplugin->SetDefaults();
            pic->m_bInitState = true;
            pic->m_short_description = pic->m_pplugin->GetShortDescription();
            pic->m_long_description = pic->m_pplugin->GetLongDescription();
            pic->m_version_major = pic->m_pplugin->GetPlugInVersionMajor();
            pic->m_version_minor = pic->m_pplugin->GetPlugInVersionMinor();
            pic->m_bitmap = pic->m_pplugin->GetPlugInBitmap();
            bret = true;
        }
        else if(!pic->m_bEnabled && pic->m_bInitState)
        {
            bret = DeactivatePlugIn(pic);

        }
    }

    UpDateChartDataTypes();

    return bret;
}


bool PlugInManager::UpDateChartDataTypes(void)
{
    bool bret = false;
    if(NULL == ChartData)
        return bret;

    for(unsigned int i = 0 ; i < plugin_array.GetCount() ; i++)
    {
        PlugInContainer *pic = plugin_array[i];

        if(pic->m_bInitState) {
          if((pic->m_cap_flag & INSTALLS_PLUGIN_CHART) || (pic->m_cap_flag & INSTALLS_PLUGIN_CHART_GL))
              bret = true;
        }
    }

    if(bret)
        ChartData->UpdateChartClassDescriptorArray();

    return bret;
}


bool PlugInManager::DeactivatePlugIn(PlugInContainer *pic)
{
    bool bret = false;

    if(pic)
    {
        wxString msg(_T("PlugInManager: Deactivating PlugIn: "));
        msg += pic->m_plugin_file;
        wxLogMessage(msg);

        if(pic->m_bInitState)
            pic->m_pplugin->DeInit();

        //    Deactivate (Remove) any ToolbarTools added by this PlugIn
        for(unsigned int i=0; i < m_PlugInToolbarTools.GetCount(); i++)
        {
            PlugInToolbarToolContainer *pttc = m_PlugInToolbarTools[i];

            if(pttc->m_pplugin == pic->m_pplugin)
            {
                m_PlugInToolbarTools.Remove(pttc);
                delete pttc;
            }
        }

        //    Deactivate (Remove) any ContextMenu items addded by this PlugIn
        for(unsigned int i=0; i < m_PlugInMenuItems.GetCount(); i++)
        {
            PlugInMenuItemContainer *pimis = m_PlugInMenuItems[i];
            if(pimis->m_pplugin == pic->m_pplugin)
            {
                m_PlugInMenuItems.Remove(pimis);
                delete pimis;
            }
        }

        pic->m_bInitState = false;
        bret = true;
    }

    return bret;
}

void PlugInManager::SetPluginOrder( wxString serialized_names )
{
    m_plugin_order.Empty();
    wxStringTokenizer tokenizer( serialized_names, _T(";") );
    while( tokenizer.HasMoreTokens() )
    {
        m_plugin_order.Add( tokenizer.GetNextToken() );
    }
}

wxString PlugInManager::GetPluginOrder()
{
    wxString plugins = wxEmptyString;
    for( unsigned int i = 0; i < plugin_array.GetCount(); i++ )
    {
        plugins.Append( plugin_array[i]->m_common_name );
        if( i < plugin_array.GetCount() - 1 )
            plugins.Append(';');
    }
    return plugins;
}

bool PlugInManager::UpdateConfig()
{
    pConfig->SetPath( _T("/PlugIns/") );
    pConfig->Write( _T("PluginOrder"), GetPluginOrder() );

    for(unsigned int i = 0 ; i < plugin_array.GetCount() ; i++)
    {
        PlugInContainer *pic = plugin_array[i];

        wxString config_section = ( _T ( "/PlugIns/" ) );
        config_section += pic->m_plugin_filename;
        pConfig->SetPath ( config_section );
        pConfig->Write ( _T ( "bEnabled" ), pic->m_bEnabled );
    }

    return true;
}

bool PlugInManager::UnLoadAllPlugIns()
{
    for(unsigned int i = 0 ; i < plugin_array.GetCount() ; i++)
    {
        PlugInContainer *pic = plugin_array[i];

        DeactivatePlugIn( pic );
        
        pic->m_destroy_fn(pic->m_pplugin);

        delete pic->m_plibrary;            // This will unload the PlugIn

        pic->m_bInitState = false;

        delete pic;
    }
    
    plugin_array.Empty();
    
    return true;
}

bool PlugInManager::DeactivateAllPlugIns()
{
    for(unsigned int i = 0 ; i < plugin_array.GetCount() ; i++)
    {
        PlugInContainer *pic = plugin_array[i];
        if(pic && pic->m_bEnabled && pic->m_bInitState)
            DeactivatePlugIn(pic);
    }
    return true;
}

#ifdef __WXMSW__
/*Convert Virtual Address to File Offset */
DWORD Rva2Offset(DWORD rva, PIMAGE_SECTION_HEADER psh, PIMAGE_NT_HEADERS pnt)
{
    size_t i = 0;
    PIMAGE_SECTION_HEADER pSeh;
    if (rva == 0)
    {
        return (rva);
    }
    pSeh = psh;
    for (i = 0; i < pnt->FileHeader.NumberOfSections; i++)
    {
        if (rva >= pSeh->VirtualAddress && rva < pSeh->VirtualAddress +
            pSeh->Misc.VirtualSize)
        {
            break;
        }
        pSeh++;
    }
    return (rva - pSeh->VirtualAddress + pSeh->PointerToRawData);
}
#endif

class ModuleInfo
{
public:
    WX_DECLARE_HASH_SET( wxString, wxStringHash, wxStringEqual, DependencySet );
    WX_DECLARE_HASH_MAP( wxString, wxString, wxStringHash, wxStringEqual, DependencyMap );

    uint64_t type_magic;
    DependencyMap dependencies;
};

#ifdef USE_LIBELF
bool ReadModuleInfoFromELF( const wxString& file, const ModuleInfo::DependencySet& dependencies, ModuleInfo& info )
{

    static bool b_libelf_initialized = false;
    static bool b_libelf_usable = false;

    if ( b_libelf_usable )
    {
        // Nothing to do.
    }
    else if ( b_libelf_initialized )
    {
        return false;
    }
    else if( elf_version(EV_CURRENT) == EV_NONE ) {
        b_libelf_initialized = true;
        b_libelf_usable = false;
        wxLogError( _T("LibELF is outdated.") );
        return false;
    }
    else
    {
        b_libelf_initialized = true;
        b_libelf_usable = true;
    }

    int file_handle;
    Elf *elf_handle = NULL;
    GElf_Ehdr elf_file_header;
    Elf_Scn *elf_section_handle = NULL;

    file_handle = open( file, O_RDONLY );
    if( file_handle == -1 )
    {
        wxLogError( wxString::Format( _T("Could not open file \"%s\" for reading with errno = %i."), file, errno ) );
        goto FailureEpilogue;
    }

    elf_handle = elf_begin( file_handle, ELF_C_READ, NULL );
    if( elf_handle == NULL )
    {
        wxLogError( wxString::Format( _T("Could not get %s %s from \"%s\"."), _T("ELF"), _T("structures"), file ) );
        goto FailureEpilogue;
    }

    if( gelf_getehdr( elf_handle, &elf_file_header ) != &elf_file_header )
    {
        wxLogError( wxString::Format( _T("Could not get %s %s from \"%s\"."), _T("ELF"), _T("file header"), file ) );
        goto FailureEpilogue;
    }

    switch( elf_file_header.e_type )
    {
        case ET_EXEC:
        case ET_DYN:
            break;
        default:
            wxLogError( wxString::Format( _T("Module \"%s\" is not an executable or shared library."), file ) );
            goto FailureEpilogue;
    }

    info.type_magic =
        ( static_cast< uint64_t >( elf_file_header.e_ident[EI_CLASS] ) << 0 ) |         // ELF class (32/64).
        ( static_cast< uint64_t >( elf_file_header.e_ident[EI_DATA] ) << 8 ) |          // Endianness.
        ( static_cast< uint64_t >( elf_file_header.e_ident[EI_OSABI] ) << 16 ) |        // OS ABI (Linux, FreeBSD, etc.).
        ( static_cast< uint64_t >( elf_file_header.e_ident[EI_ABIVERSION] ) << 24 ) |   // OS ABI version.
        ( static_cast< uint64_t >( elf_file_header.e_machine) << 32 ) |                 // Instruction set.
        0;

    while( ( elf_section_handle = elf_nextscn( elf_handle, elf_section_handle ) ) != NULL )
    {
        GElf_Shdr elf_section_header;
        Elf_Data *elf_section_data = NULL;
        size_t elf_section_entry_count = 0;

        if( gelf_getshdr( elf_section_handle, &elf_section_header ) != &elf_section_header )
        {
            wxLogError( wxString::Format( _T("Could not get %s %s from \"%s\"."), _T("ELF"), _T("section header"), file ) );
            goto FailureEpilogue;
        }
        else if( elf_section_header.sh_type != SHT_DYNAMIC )
        {
            continue;
        }

        elf_section_data = elf_getdata( elf_section_handle, NULL );
        if( elf_section_data == NULL )
        {
            wxLogError( wxString::Format( _T("Could not get %s %s from \"%s\"."), _T("ELF"), _T("section data"), file ) );
            goto FailureEpilogue;
        }

        if( ( elf_section_data->d_size == 0 ) || ( elf_section_header.sh_entsize == 0 ) )
        {
            wxLogError( wxString::Format( _T("Got malformed %s %s from \"%s\"."), _T("ELF"), _T("section metadata"), file ) );
            goto FailureEpilogue;
        }

        elf_section_entry_count = elf_section_data->d_size / elf_section_header.sh_entsize;
        for( size_t elf_section_entry_index = 0; elf_section_entry_index < elf_section_entry_count; ++elf_section_entry_index )
        {
            GElf_Dyn elf_dynamic_entry;
            const char *elf_dynamic_entry_name = NULL;
            if( gelf_getdyn( elf_section_data, elf_section_entry_index, &elf_dynamic_entry ) != &elf_dynamic_entry )
            {
                wxLogError( wxString::Format( _T("Could not get %s %s from \"%s\"."), _T("ELF"), _T("dynamic section entry"), file ) );
                goto FailureEpilogue;
            }
            else if( elf_dynamic_entry.d_tag != DT_NEEDED )
            {
                continue;
            }
            elf_dynamic_entry_name = elf_strptr( elf_handle, elf_section_header.sh_link, elf_dynamic_entry.d_un.d_val );
            if( elf_dynamic_entry_name == NULL )
            {
                wxLogError( wxString::Format( _T("Could not get %s %s from \"%s\"."), _T("ELF"), _T("string entry"), file ) );
                goto FailureEpilogue;
            }
            wxString name_full( elf_dynamic_entry_name );
            wxString name_part( elf_dynamic_entry_name, strcspn( elf_dynamic_entry_name, "-." ) );
            if( dependencies.find( name_part ) != dependencies.end() )
            {
                info.dependencies.insert( ModuleInfo::DependencyMap::value_type( name_part, name_full ) );
            }
        }
    };

    goto SuccessEpilogue;

SuccessEpilogue:
    elf_end( elf_handle );
    close( file_handle );
    return true;

FailureEpilogue:
    if( elf_handle != NULL )
        elf_end( elf_handle );
    if( file_handle >= 0 )
        close( file_handle );
    return false;
}
#endif  // USE_LIBELF

bool PlugInManager::CheckPluginCompatibility(wxString plugin_file)
{
    bool b_compat = true;

#ifdef __WXMSW__
    char strver[22]; //Enough space even for very big integers...
    sprintf(strver, "%i%i", wxMAJOR_VERSION, wxMINOR_VERSION);
    LPCWSTR fNmae = plugin_file.wc_str();
    HANDLE handle = CreateFile(fNmae, GENERIC_READ, 0, 0, OPEN_EXISTING, FILE_ATTRIBUTE_NORMAL, 0);
    DWORD byteread, size = GetFileSize(handle, NULL);
    PVOID virtualpointer = VirtualAlloc(NULL, size, MEM_COMMIT, PAGE_READWRITE);
    ReadFile(handle, virtualpointer, size, &byteread, NULL);
    CloseHandle(handle);
    // Get pointer to NT header
    PIMAGE_NT_HEADERS           ntheaders = (PIMAGE_NT_HEADERS)(PCHAR(virtualpointer) + PIMAGE_DOS_HEADER(virtualpointer)->e_lfanew);
    PIMAGE_SECTION_HEADER       pSech = IMAGE_FIRST_SECTION(ntheaders);//Pointer to first section header
    PIMAGE_IMPORT_DESCRIPTOR    pImportDescriptor; //Pointer to import descriptor 
    if (ntheaders->OptionalHeader.DataDirectory[IMAGE_DIRECTORY_ENTRY_IMPORT].Size != 0)/*if size of the table is 0 - Import Table does not exist */
    {
        pImportDescriptor = (PIMAGE_IMPORT_DESCRIPTOR)((DWORD_PTR)virtualpointer + \
            Rva2Offset(ntheaders->OptionalHeader.DataDirectory[IMAGE_DIRECTORY_ENTRY_IMPORT].VirtualAddress, pSech, ntheaders));
        LPSTR libname[256];
        size_t i = 0;
        // Walk until you reached an empty IMAGE_IMPORT_DESCRIPTOR
        while (pImportDescriptor->Name != NULL)
        {
            //Get the name of each DLL
            libname[i] = (PCHAR)((DWORD_PTR)virtualpointer + Rva2Offset(pImportDescriptor->Name, pSech, ntheaders));
            //wxMessageBox(wxString::Format(_T("%s"), libname[i]));
            if (strstr(libname[i], "wx") != NULL)
            {
                if (strstr(libname[i], strver) == NULL)
                    b_compat = false;
                break;
            }
            pImportDescriptor++; //advance to next IMAGE_IMPORT_DESCRIPTOR
            i++;
        }
    }
    else
    {
        wxLogMessage(wxString::Format(_T("No Import Table! in %s"), plugin_file.c_str()));
    }
    if (virtualpointer)
        VirtualFree(virtualpointer, size, MEM_DECOMMIT);
#endif
#if defined(__WXGTK__) || defined(__WXQT__)
#if 0
    wxString cmd = _T("ldd ") + plugin_file + _T(" 2>&1");
    FILE *ldd = popen( cmd.mb_str(), "r" );
    if (ldd != NULL)
    {
        char buf[1024];
        
        char strver[22]; //Enough space even for very big integers...
        sprintf( strver, "%i.%i", wxMAJOR_VERSION, wxMINOR_VERSION );

        while( fscanf(ldd, "%s", buf) != EOF )
        {
            if( strstr(buf, "libwx") != NULL )
            {
                if(  strstr(buf, strver) == NULL )
                    b_compat = false;
                break;
            }
        }
        fclose(ldd);
    }
#elif defined(USE_LIBELF)

    static bool b_own_info_queried = false;
    static bool b_own_info_usable = false;
    static ModuleInfo own_info;
    static ModuleInfo::DependencySet dependencies;

    if( !b_own_info_queried )
    {
        dependencies.insert( _T("libwx_baseu") );
        const wxApp& app = *wxTheApp;
        if( app.argc && !app.argv[0].IsEmpty())
        {
            wxString app_path( app.argv[0] );
#if defined(USE_LIBELF)
            b_own_info_usable = ReadModuleInfoFromELF( app_path, dependencies, own_info );
#else
#error No support for other executable formats is implemented.
#endif
        }
        else
        {
            wxLogError( _T("Cannot get own executable path.") );
        }
        b_own_info_queried = true;
    }

    if( b_own_info_usable )
    {
        bool b_pi_info_usable = false;
        ModuleInfo pi_info;
#if defined(USE_LIBELF)
        b_pi_info_usable = ReadModuleInfoFromELF( plugin_file, dependencies, pi_info );
#else
#error No support for other executable formats is implemented.
#endif
        if( b_pi_info_usable )
        {
            b_compat = ( pi_info.type_magic == own_info.type_magic );
            if( !b_compat )
            {
                pi_info.dependencies.clear();
                wxLogError( wxString::Format( _T("    Plugin \"%s\" is of another binary flavor than the main module."), plugin_file ) );
            }
            for( ModuleInfo::DependencyMap::const_iterator own_dependency = own_info.dependencies.begin(); own_dependency != own_info.dependencies.end(); ++own_dependency )
            {
                ModuleInfo::DependencyMap::const_iterator pi_dependency = pi_info.dependencies.find( own_dependency->first );
                if( ( pi_dependency != pi_info.dependencies.end() ) && ( pi_dependency->second != own_dependency->second ) )
                {
                    b_compat = false;
                    wxLogError( wxString::Format( _T("    Plugin \"%s\" depends on library \"%s\", but the main module was built for \"%s\"."), plugin_file, pi_dependency->second, own_dependency->second ) );
                    break;
                }
            }
        }
        else
        {
            b_compat = false;
            wxLogMessage( wxString::Format( _T("    Plugin \"%s\" could not be reliably checked for compatibility."), plugin_file ) );
        }
    }
    else
    {
        // Allow any plugin when own info is not available.
        b_compat = true;
    }

#else
    // this is 3x faster than the other method
    FILE *f = fopen(plugin_file, "r");
    char strver[26]; //Enough space even for very big integers...

    sprintf( strver,
#if defined(__WXGTK20__)
             "libwx_gtk2u_core-%i.%i"
#elif defined(__WXGTK3__)
             "libwx_gtk3u_core-%i.%i"
#elif defined(__WXQT__)
             "libwx_qtu_core-%i.%i"
#else
             #error undefined plugin platform
#endif    
             , wxMAJOR_VERSION, wxMINOR_VERSION );
    b_compat = false;
    
    int pos = 0, len = strlen(strver), c;
    while((c = fgetc(f)) != EOF) {
        if(c == strver[pos]) {
            if(++pos == len) {
                b_compat = true;
                break;
            }
        } else
            pos = 0;
    }
    fclose(f);
#endif
#endif // __WXGTK__

    return b_compat;
}

void PlugInManager::ShowDeferredBlacklistMessages()
{
    for( unsigned int i=0 ; i < m_deferred_blacklist_messages.GetCount() ; i++){
        OCPNMessageBox ( NULL, m_deferred_blacklist_messages[i], wxString( _("OpenCPN Info") ), wxICON_INFORMATION | wxOK, 5 );  // 5 second timeout
    }
        
}

bool PlugInManager::CheckBlacklistedPlugin(opencpn_plugin* plugin)
{
    int len = sizeof(PluginBlacklist) / sizeof(BlackListedPlugin);
    int major = plugin->GetPlugInVersionMajor();
    int minor = plugin->GetPlugInVersionMinor();
    
#ifdef __WXMSW__
    wxString name = wxString::FromAscii(typeid(*plugin).name());
    name.Replace(_T("class "), wxEmptyString);
#else
    const std::type_info &ti = typeid(*plugin);
    int status;
    char *realname = abi::__cxa_demangle(ti.name(), 0, 0, &status);
    wxString name = wxString::FromAscii(realname);
    free(realname);
#endif // __WXMSW__
    for (int i = 0; i < len; i++) {
        if( ( PluginBlacklist[i].all_lower && name == PluginBlacklist[i].name && PluginBlacklist[i].version_major >= major && PluginBlacklist[i].version_minor >= minor ) ||
            ( !PluginBlacklist[i].all_lower && name == PluginBlacklist[i].name && PluginBlacklist[i].version_major == major && PluginBlacklist[i].version_minor == minor ) )
        {
            wxString msg;
            wxString msg1;
            if ( PluginBlacklist[i].hard ){
                msg = wxString::Format(_("PlugIn %s (%s), version %i.%i was detected.\n This version is known to be unstable and will not be loaded.\n Please update this PlugIn at the opencpn.org website."),
                                              PluginBlacklist[i].name.c_str(), plugin->GetCommonName().c_str(), major, minor), _("Blacklisted plugin detected...");
                msg1= wxString::Format(_T("    PlugIn %s (%s), version %i.%i was detected. Hard blacklisted. Not loaded."),
                                              PluginBlacklist[i].name.c_str(), plugin->GetCommonName().c_str(), major, minor);
            }
            else{
                msg = wxString::Format(_("PlugIn %s (%s), version %i.%i was detected.\n This version is known to be unstable.\n Please update this PlugIn at the opencpn.org website."),
                                              PluginBlacklist[i].name.c_str(), plugin->GetCommonName().c_str(), major, minor), _("Blacklisted plugin detected...");
                msg1= wxString::Format(_T("    PlugIn %s (%s), version %i.%i was detected. Soft blacklisted. Loaded."),
                                              PluginBlacklist[i].name.c_str(), plugin->GetCommonName().c_str(), major, minor);
            }
            
            wxLogMessage(msg1);
            if(m_benable_blackdialog)
                OCPNMessageBox ( NULL, msg, wxString( _("OpenCPN Info") ), wxICON_INFORMATION | wxOK, 5 );  // 5 second timeout
            else
                m_deferred_blacklist_messages.Add(msg);
            
            return PluginBlacklist[i].hard;
        }
    }
    return false;
}

PlugInContainer *PlugInManager::LoadPlugIn(wxString plugin_file)
{
    wxString msg(_T("PlugInManager: Loading PlugIn: "));
    msg += plugin_file;
    wxLogMessage(msg);

    PlugInContainer *pic = new PlugInContainer;
    pic->m_plugin_file = plugin_file;

    // load the library
    wxDynamicLibrary *plugin = new wxDynamicLibrary(plugin_file);
    pic->m_plibrary = plugin;     // Save a pointer to the wxDynamicLibrary for later deletion
    
    if( m_benable_blackdialog && !wxIsReadable(plugin_file) )
    {
        msg = _("Unreadable PlugIn library detected, check the file permissions:\n");
        msg += plugin_file;
        msg += _T("\n\n");
        OCPNMessageBox ( NULL, msg, wxString( _("OpenCPN Info") ), wxICON_INFORMATION | wxOK, 10 );  // 10 second timeout
    }
    else if(!plugin->IsLoaded())
    {
        if( m_benable_blackdialog ){
        //  Look in the Blacklist, try to match a filename, to give some kind of message
        //  extract the probable plugin name
            wxFileName fn( plugin_file );
            wxString prob_pi_name;
            wxString name = fn.GetName();
            prob_pi_name = name;
            
    #ifdef __WXGTK__
            prob_pi_name = name.Mid(3);     // lop off "lib"
    #endif        
    #ifdef __WXOSX__
            prob_pi_name = name.Mid(3);     // lop off "lib"
    #endif        
            
            int len = sizeof(PluginBlacklist) / sizeof(BlackListedPlugin);
            for (int i = 0; i < len; i++) {
                wxString candidate = PluginBlacklist[i].name.Lower();
                if( prob_pi_name.Lower().EndsWith(candidate)){
                    wxString msg( wxString::Format( _T("%s:\n%s\n\n"), _("Incompatible plugin detected"), plugin_file ) );
                    
                    wxString msg1;
                    msg1 = wxString::Format(_("PlugIn [ %s ] version %i.%i"),
                                            PluginBlacklist[i].name.c_str(),
                                            PluginBlacklist[i].version_major, PluginBlacklist[i].version_minor);
                    msg += msg1;
                    if(PluginBlacklist[i].all_lower)
                        msg += _(", and all previous versions,");
                    msg += _(" is incompatible with this version of OpenCPN."),
                                            
                    OCPNMessageBox ( NULL, msg, wxString( _("OpenCPN Info") ), wxICON_INFORMATION | wxOK, 10 );  // 10 second timeout
                    break;
                }
            }
        }
        
        
        wxString msg(_T("   PlugInManager: Cannot load library: "));
        msg += plugin_file;
        msg += _T(" ");
        wxLogMessage(msg);
        delete plugin;
        delete pic;
        return NULL;
    }


    // load the factory symbols
    create_t* create_plugin = (create_t*)plugin->GetSymbol(_T("create_pi"));
    if (NULL == create_plugin)
    {
        wxString msg(_T("   PlugInManager: Cannot load symbol create_pi: "));
        msg += plugin_file;
        wxLogMessage(msg);
        delete plugin;
        delete pic;
        return NULL;
    }

    destroy_t* destroy_plugin = (destroy_t*) plugin->GetSymbol(_T("destroy_pi"));
    pic->m_destroy_fn = destroy_plugin;
    if (NULL == destroy_plugin) {
        wxString msg(_T("   PlugInManager: Cannot load symbol destroy_pi: "));
        msg += plugin_file;
        wxLogMessage(msg);
        delete plugin;
        delete pic;
        return NULL;
    }


    // create an instance of the plugin class
    opencpn_plugin* plug_in = create_plugin(this);

    int api_major = plug_in->GetAPIVersionMajor();
    int api_minor = plug_in->GetAPIVersionMinor();
    int api_ver = (api_major * 100) + api_minor;
    pic->m_api_version = api_ver;

    int pi_major = plug_in->GetPlugInVersionMajor();
    int pi_minor = plug_in->GetPlugInVersionMinor();
    int pi_ver = (pi_major * 100) + pi_minor;
    
    if ( CheckBlacklistedPlugin(plug_in) ) {
        delete plugin;
        delete pic;
        return NULL;
    }

    switch(api_ver)
    {
    case 105:
        pic->m_pplugin = dynamic_cast<opencpn_plugin*>(plug_in);
        break;

    case 106:
        pic->m_pplugin = dynamic_cast<opencpn_plugin_16*>(plug_in);
        break;

    case 107:
        pic->m_pplugin = dynamic_cast<opencpn_plugin_17*>(plug_in);
        break;

    case 108:
        pic->m_pplugin = dynamic_cast<opencpn_plugin_18*>(plug_in);
        break;

    case 109:
        pic->m_pplugin = dynamic_cast<opencpn_plugin_19*>(plug_in);
        break;

    case 110:
        pic->m_pplugin = dynamic_cast<opencpn_plugin_110*>(plug_in);
        break;
        
    case 111:
        pic->m_pplugin = dynamic_cast<opencpn_plugin_111*>(plug_in);
        break;
        
    case 112:
        pic->m_pplugin = dynamic_cast<opencpn_plugin_112*>(plug_in);
        break;

    case 113:
        pic->m_pplugin = dynamic_cast<opencpn_plugin_113*>(plug_in);
        break;

    case 114:
        pic->m_pplugin = dynamic_cast<opencpn_plugin_114*>(plug_in);
        break;
    case 115:
        pic->m_pplugin = dynamic_cast<opencpn_plugin_115*>(plug_in);
        break;
        
    case 116:
        pic->m_pplugin = dynamic_cast<opencpn_plugin_116*>(plug_in);
        break;
        
    default:
        break;
    }

    if(pic->m_pplugin)
    {
        msg = _T("PlugInManager:  ");
        msg += plugin_file;
        wxString msg1;
        msg1.Printf(_T("\n              API Version detected: %d"), api_ver);
        msg += msg1;
        msg1.Printf(_T("\n              PlugIn Version detected: %d"), pi_ver);
        msg += msg1;
        wxLogMessage(msg);
    }
    else
    {
        msg = _T("    ");
        msg += plugin_file;
        wxString msg1 = _T(" cannot be loaded");
        msg += msg1;
        wxLogMessage(msg);
    }

    return pic;
}

bool PlugInManager::RenderAllCanvasOverlayPlugIns( ocpnDC &dc, const ViewPort &vp, int canvasIndex )
{
    for(unsigned int i = 0; i < plugin_array.GetCount(); i++)
    {
        PlugInContainer *pic = plugin_array[i];
        if(pic->m_bEnabled && pic->m_bInitState)
        {
            if(pic->m_cap_flag & WANTS_OVERLAY_CALLBACK)
            {
                PlugIn_ViewPort pivp = CreatePlugInViewport( vp );

                wxDC *pdc = dc.GetDC();
                if(pdc)                       // not in OpenGL mode
                {
                    switch(pic->m_api_version)
                    {
                        case 106:
                        {
                            opencpn_plugin_16 *ppi = dynamic_cast<opencpn_plugin_16 *>(pic->m_pplugin);
                            if(ppi)
                                ppi->RenderOverlay(*pdc, &pivp);
                            break;
                        }
                        case 107:
                        {
                            opencpn_plugin_17 *ppi = dynamic_cast<opencpn_plugin_17 *>(pic->m_pplugin);
                            if(ppi)
                                ppi->RenderOverlay(*pdc, &pivp);
                            break;
                        }
                        case 108:
                        case 109:
                        case 110:
                        case 111:
                        case 112:
                        case 113:
                        case 114:
                        case 115:
                        {
                            opencpn_plugin_18 *ppi = dynamic_cast<opencpn_plugin_18 *>(pic->m_pplugin);
                            if (ppi)
                                ppi->RenderOverlay(*pdc, &pivp);
                            break;
                        }
                        case 116:
                        {
                            opencpn_plugin_116 *ppi116 = dynamic_cast<opencpn_plugin_116 *>(pic->m_pplugin);
                            if (ppi116) 
                                ppi116->RenderOverlayMultiCanvas(*pdc, &pivp, canvasIndex);
                            break;
                        }
                        default:
                            break;
                    }
                }
                else
                {
                    //    If in OpenGL mode, and the PlugIn has requested OpenGL render callbacks,
                    //    then there is no need to render by wxDC here.
                    if(pic->m_cap_flag & WANTS_OPENGL_OVERLAY_CALLBACK)
                        continue;


                    if((m_cached_overlay_bm.GetWidth() != vp.pix_width) || (m_cached_overlay_bm.GetHeight() != vp.pix_height))
                        m_cached_overlay_bm.Create(vp.pix_width, vp.pix_height, -1);

                    wxMemoryDC mdc;
                    mdc.SelectObject ( m_cached_overlay_bm );
                    mdc.SetBackground ( *wxBLACK_BRUSH );
                    mdc.Clear();


                    bool b_rendered = false;

                    switch(pic->m_api_version)
                    {
                        case 106:
                        {
                            opencpn_plugin_16 *ppi = dynamic_cast<opencpn_plugin_16 *>(pic->m_pplugin);
                            if(ppi)
                                b_rendered = ppi->RenderOverlay(mdc, &pivp);
                            break;
                        }
                        case 107:
                        {
                            opencpn_plugin_17 *ppi = dynamic_cast<opencpn_plugin_17 *>(pic->m_pplugin);
                            if(ppi)
                                b_rendered = ppi->RenderOverlay(mdc, &pivp);
                            break;
                        }
                        case 108:
                        case 109:
                        case 110:
                        case 111:
                        case 112:
                        case 113:
                        case 114:
                        case 115:
                        {
                            opencpn_plugin_18 *ppi = dynamic_cast<opencpn_plugin_18 *>(pic->m_pplugin);
                            if (ppi)
                                b_rendered = ppi->RenderOverlay(*pdc, &pivp);
                            break;
                        }
                        case 116:
                        {
                            opencpn_plugin_116 *ppi116 = dynamic_cast<opencpn_plugin_116 *>(pic->m_pplugin);
                            if (ppi116) 
                                b_rendered = ppi116->RenderOverlayMultiCanvas(*pdc, &pivp, g_canvasConfig);
                        }
                        default:
                        {
                            b_rendered = pic->m_pplugin->RenderOverlay(&mdc, &pivp);
                            break;
                        }
                    }

                    mdc.SelectObject(wxNullBitmap);

                    if(b_rendered)
                    {
                        wxMask *p_msk = new wxMask(m_cached_overlay_bm, wxColour(0,0,0));
                        m_cached_overlay_bm.SetMask(p_msk);

                        dc.DrawBitmap(m_cached_overlay_bm, 0, 0, true);
                    }
                }
            }
            else if(pic->m_cap_flag & WANTS_OPENGL_OVERLAY_CALLBACK)
            {
            }

        }
    }

    return true;
}

bool PlugInManager::RenderAllGLCanvasOverlayPlugIns( wxGLContext *pcontext, const ViewPort &vp, int canvasIndex)
{
    for(unsigned int i = 0; i < plugin_array.GetCount(); i++)
    {
        PlugInContainer *pic = plugin_array[i];
        if(pic->m_bEnabled && pic->m_bInitState)
        {
            if(pic->m_cap_flag & WANTS_OPENGL_OVERLAY_CALLBACK)
            {
                PlugIn_ViewPort pivp = CreatePlugInViewport( vp );

                switch(pic->m_api_version)
                {
                    case 107:
                    {
                        opencpn_plugin_17 *ppi = dynamic_cast<opencpn_plugin_17 *>(pic->m_pplugin);
                        if(ppi)
                            ppi->RenderGLOverlay(pcontext, &pivp);
                        break;
                    }

                    case 108:
                    case 109:
                    case 110:
                    case 111:
                    case 112:
                    case 113:
                    case 114:
                    case 115:
                    {
                        opencpn_plugin_18 *ppi = dynamic_cast<opencpn_plugin_18 *>(pic->m_pplugin);
                        if (ppi)
                            ppi->RenderGLOverlay(pcontext, &pivp);
                        break;
                    }
                    case 116:
                    {
                        opencpn_plugin_116 *ppi116 = dynamic_cast<opencpn_plugin_116 *>(pic->m_pplugin);
                        if (ppi116) {
                            ppi116->RenderGLOverlayMultiCanvas(pcontext, &pivp, canvasIndex);
                        }
                        break;
                    }
                    default:
                        break;
                }
            }
        }
    }

    return true;
}

bool PlugInManager::SendMouseEventToPlugins( wxMouseEvent &event)
{
    bool bret = false;
    for(unsigned int i = 0 ; i < plugin_array.GetCount() ; i++)
    {
        PlugInContainer *pic = plugin_array[i];
        if(pic->m_bEnabled && pic->m_bInitState)
        {
            if(pic->m_cap_flag & WANTS_MOUSE_EVENTS)
            {
                switch(pic->m_api_version)
                {
                    case 112:
                    case 113:
                    case 114:
                    case 115:
                    case 116:    
                    {
                        opencpn_plugin_112 *ppi = dynamic_cast<opencpn_plugin_112*>(pic->m_pplugin);
                        if(ppi)
                            if(ppi->MouseEventHook( event ))
                                bret = true;
                        break;
                    }
                    default:
                        break;
                }
            }
        }
    }
    
    return bret;;
}

bool PlugInManager::SendKeyEventToPlugins( wxKeyEvent &event)
{
    bool bret = false;
    for(unsigned int i = 0 ; i < plugin_array.GetCount() ; i++)
    {
        PlugInContainer *pic = plugin_array[i];
        if(pic->m_bEnabled && pic->m_bInitState)
        {
            if(pic->m_cap_flag & WANTS_KEYBOARD_EVENTS){
                {
                    switch(pic->m_api_version)
                    {
                        case 113:
                        case 114:
                        case 115:
                        case 116:    
                        {
                            opencpn_plugin_113 *ppi = dynamic_cast<opencpn_plugin_113*>(pic->m_pplugin);
                            if(ppi && ppi->KeyboardEventHook( event ))
                                bret = true;
                            break;
                        }
                        default:
                            break;
                    }
                }
            }
        }
    }
    
    return bret;;
}


void PlugInManager::SendViewPortToRequestingPlugIns( ViewPort &vp )
{
    for(unsigned int i = 0 ; i < plugin_array.GetCount() ; i++)
    {
        PlugInContainer *pic = plugin_array[i];
        if(pic->m_bEnabled && pic->m_bInitState)
        {
            if(pic->m_cap_flag & WANTS_ONPAINT_VIEWPORT)
            {
                PlugIn_ViewPort pivp = CreatePlugInViewport( vp );
                pic->m_pplugin->SetCurrentViewPort(pivp);
            }
        }
    }
}

void PlugInManager::SendCursorLatLonToAllPlugIns( double lat, double lon)
{
    for(unsigned int i = 0 ; i < plugin_array.GetCount() ; i++)
    {
        PlugInContainer *pic = plugin_array[i];
        if(pic->m_bEnabled && pic->m_bInitState)
        {
            if(pic->m_cap_flag & WANTS_CURSOR_LATLON)
                pic->m_pplugin->SetCursorLatLon(lat, lon);
        }
    }
}

void NotifySetupOptionsPlugin( PlugInContainer *pic )
{
    if(pic->m_bEnabled && pic->m_bInitState)
    {
        if(pic->m_cap_flag & INSTALLS_TOOLBOX_PAGE)
        {
            switch(pic->m_api_version)
            {
            case 109:
            case 110:
            case 111:
            case 112:
            case 113:
            case 114:
            case 115:
            case 116:    
            {
                opencpn_plugin_19 *ppi = dynamic_cast<opencpn_plugin_19 *>(pic->m_pplugin);
                if(ppi) {
                    ppi->OnSetupOptions();
                    pic->m_bToolboxPanel = true;
                }
                break;
            }
            default:
                break;
            }
        }
    }
}

void PlugInManager::NotifySetupOptions()
{
    for(unsigned int i = 0 ; i < plugin_array.GetCount() ; i++)
    {
        PlugInContainer *pic = plugin_array[i];
        NotifySetupOptionsPlugin( pic );
    }
}

void PlugInManager::CloseAllPlugInPanels( int ok_apply_cancel)
{
    for(unsigned int i = 0 ; i < plugin_array.GetCount() ; i++)
    {
        PlugInContainer *pic = plugin_array[i];
        if(pic->m_bEnabled && pic->m_bInitState)
        {
            if((pic->m_cap_flag & INSTALLS_TOOLBOX_PAGE)/* && ( pic->m_bToolboxPanel)*/)
            {
                pic->m_pplugin->OnCloseToolboxPanel(0, ok_apply_cancel);
                pic->m_bToolboxPanel = false;
            }
        }
    }

}

int PlugInManager::AddCanvasContextMenuItem(wxMenuItem *pitem, opencpn_plugin *pplugin, const char *name )
{
    PlugInMenuItemContainer *pmic = new PlugInMenuItemContainer;
    pmic->pmenu_item = pitem;
    pmic->m_pplugin = pplugin;
    pmic->id = pitem->GetId()==wxID_SEPARATOR?wxID_SEPARATOR:m_plugin_menu_item_id_next;
    pmic->b_viz = true;
    pmic->b_grey = false;
    pmic->m_in_menu = name;

    m_PlugInMenuItems.Add(pmic);

    m_plugin_menu_item_id_next++;

    return pmic->id;
}




void PlugInManager::RemoveCanvasContextMenuItem(int item, const char *name )
{
    for(unsigned int i=0; i < m_PlugInMenuItems.GetCount(); i++)
    {
        PlugInMenuItemContainer *pimis = m_PlugInMenuItems[i];
        {
            if(pimis->id == item && !strcmp(name, pimis->m_in_menu))
            {
                m_PlugInMenuItems.Remove(pimis);
                delete pimis;
                break;
            }
        }
    }
}

void PlugInManager::SetCanvasContextMenuItemViz(int item, bool viz, const char *name)
{
    for(unsigned int i=0; i < m_PlugInMenuItems.GetCount(); i++)
    {
        PlugInMenuItemContainer *pimis = m_PlugInMenuItems[i];
        {
            if(pimis->id == item && !strcmp(name, pimis->m_in_menu))
            {
                pimis->b_viz = viz;
                break;
            }
        }
    }
}

void PlugInManager::SetCanvasContextMenuItemGrey(int item, bool grey, const char *name)
{
    for(unsigned int i=0; i < m_PlugInMenuItems.GetCount(); i++)
    {
        PlugInMenuItemContainer *pimis = m_PlugInMenuItems[i];
        {
            if(pimis->id == item && !strcmp(name, pimis->m_in_menu))
            {
                pimis->b_grey = grey;
                break;
            }
        }
    }
}

void PlugInManager::SendNMEASentenceToAllPlugIns(const wxString &sentence)
{
    wxString decouple_sentence(sentence); // decouples 'const wxString &' and 'wxString &' to keep bin compat for plugins
    for(unsigned int i = 0 ; i < plugin_array.GetCount() ; i++)
    {
        PlugInContainer *pic = plugin_array[i];
        if(pic->m_bEnabled && pic->m_bInitState)
        {
            if(pic->m_cap_flag & WANTS_NMEA_SENTENCES)
                pic->m_pplugin->SetNMEASentence(decouple_sentence);
        }
    }
}

int PlugInManager::GetJSONMessageTargetCount()
{
    int rv = 0;
    for(unsigned int i = 0 ; i < plugin_array.GetCount() ; i++)
    {
        PlugInContainer *pic = plugin_array[i];
        if(pic->m_bEnabled && pic->m_bInitState && (pic->m_cap_flag & WANTS_PLUGIN_MESSAGING) )
                rv++;
    }
    return rv;
}

void PlugInManager::SendJSONMessageToAllPlugins(const wxString &message_id, wxJSONValue v)
{
    wxJSONWriter w;
    wxString out;
    w.Write(v, out);
    SendMessageToAllPlugins(message_id,out);
//   wxLogMessage(message_id);
//   wxLogMessage(out);
}

void PlugInManager::SendMessageToAllPlugins(const wxString &message_id, const wxString &message_body)
{
    g_lastPluginMessage = message_body;
    
    wxString decouple_message_id(message_id); // decouples 'const wxString &' and 'wxString &' to keep bin compat for plugins
    wxString decouple_message_body(message_body); // decouples 'const wxString &' and 'wxString &' to keep bin compat for plugins
    for(unsigned int i = 0 ; i < plugin_array.GetCount() ; i++)
    {
        PlugInContainer *pic = plugin_array[i];
        if(pic->m_bEnabled && pic->m_bInitState)
        {
            if(pic->m_cap_flag & WANTS_PLUGIN_MESSAGING)
            {
                switch(pic->m_api_version)
                {
                case 106:
                {
                    opencpn_plugin_16 *ppi = dynamic_cast<opencpn_plugin_16 *>(pic->m_pplugin);
                    if(ppi)
                        ppi->SetPluginMessage(decouple_message_id, decouple_message_body);
                    break;
                }
                case 107:
                {
                    opencpn_plugin_17 *ppi = dynamic_cast<opencpn_plugin_17 *>(pic->m_pplugin);
                    if(ppi)
                        ppi->SetPluginMessage(decouple_message_id, decouple_message_body);
                    break;
                }
                case 108:
                case 109:
                case 110:
                case 111:
                case 112:
                case 113:
                case 114:
                case 115:
                case 116:
                {
                    opencpn_plugin_18 *ppi = dynamic_cast<opencpn_plugin_18 *>(pic->m_pplugin);
                    if(ppi)
                        ppi->SetPluginMessage(decouple_message_id, decouple_message_body);
                    break;
                }
                default:
                    break;
                }
            }
        }
    }
}


void PlugInManager::SendAISSentenceToAllPlugIns(const wxString &sentence)
{
    wxString decouple_sentence(sentence); // decouples 'const wxString &' and 'wxString &' to keep bin compat for plugins
    for(unsigned int i = 0 ; i < plugin_array.GetCount() ; i++)
    {
        PlugInContainer *pic = plugin_array[i];
        if(pic->m_bEnabled && pic->m_bInitState)
        {
            if(pic->m_cap_flag & WANTS_AIS_SENTENCES)
                pic->m_pplugin->SetAISSentence(decouple_sentence);
        }
    }
}

void PlugInManager::SendPositionFixToAllPlugIns(GenericPosDatEx *ppos)
{
    //    Send basic position fix
    PlugIn_Position_Fix pfix;
    pfix.Lat = ppos->kLat;
    pfix.Lon = ppos->kLon;
    pfix.Cog = ppos->kCog;
    pfix.Sog = ppos->kSog;
    pfix.Var = ppos->kVar;
    pfix.FixTime = ppos->FixTime;
    pfix.nSats = ppos->nSats;

    for(unsigned int i = 0 ; i < plugin_array.GetCount() ; i++)
    {
        PlugInContainer *pic = plugin_array[i];
        if(pic->m_bEnabled && pic->m_bInitState)
        {
            if(pic->m_cap_flag & WANTS_NMEA_EVENTS)
                pic->m_pplugin->SetPositionFix(pfix);
        }
    }

    //    Send extended position fix to PlugIns at API 108 and later
    PlugIn_Position_Fix_Ex pfix_ex;
    pfix_ex.Lat = ppos->kLat;
    pfix_ex.Lon = ppos->kLon;
    pfix_ex.Cog = ppos->kCog;
    pfix_ex.Sog = ppos->kSog;
    pfix_ex.Var = ppos->kVar;
    pfix_ex.FixTime = ppos->FixTime;
    pfix_ex.nSats = ppos->nSats;
    pfix_ex.Hdt = ppos->kHdt;
    pfix_ex.Hdm = ppos->kHdm;

    for(unsigned int i = 0 ; i < plugin_array.GetCount() ; i++)
    {
        PlugInContainer *pic = plugin_array[i];
        if(pic->m_bEnabled && pic->m_bInitState)
        {
            if(pic->m_cap_flag & WANTS_NMEA_EVENTS)
            {
                switch(pic->m_api_version)
                {
                case 108:
                case 109:
                case 110:
                case 111:
                case 112:
                case 113:
                case 114:
                case 115:
                case 116:
                {
                    opencpn_plugin_18 *ppi = dynamic_cast<opencpn_plugin_18 *>(pic->m_pplugin);
                    if(ppi)
                        ppi->SetPositionFixEx(pfix_ex);
                    break;
                }
                default:
                    break;
                }
            }
        }
    }
}

void PlugInManager::SendResizeEventToAllPlugIns(int x, int y)
{
    for(unsigned int i = 0 ; i < plugin_array.GetCount() ; i++)
    {
        PlugInContainer *pic = plugin_array[i];
        if(pic->m_bEnabled && pic->m_bInitState)
            pic->m_pplugin->ProcessParentResize(x, y);
    }
}

void PlugInManager::SetColorSchemeForAllPlugIns(ColorScheme cs)
{
    for(unsigned int i = 0 ; i < plugin_array.GetCount() ; i++)
    {
        PlugInContainer *pic = plugin_array[i];
        if(pic->m_bEnabled && pic->m_bInitState)
            pic->m_pplugin->SetColorScheme((PI_ColorScheme)cs);
    }
}

void PlugInManager::PrepareAllPluginContextMenus()
{
    int canvasIndex = gFrame->GetCanvasIndexUnderMouse();
    if(canvasIndex < 0)
        return;
    
    for(unsigned int i = 0 ; i < plugin_array.GetCount() ; i++)
    {
        PlugInContainer *pic = plugin_array[i];
        if(pic->m_bEnabled && pic->m_bInitState){
            if(pic->m_cap_flag & INSTALLS_CONTEXTMENU_ITEMS){
                switch(pic->m_api_version)
                {
                    case 116:
                    {
                        opencpn_plugin_116 *ppi = dynamic_cast<opencpn_plugin_116 *>(pic->m_pplugin);
                        if(ppi)
                            ppi->PrepareContextMenu( canvasIndex );
                        break;
                    }
                    default:
                        break;
                }
            }
        }
    }
}


void PlugInManager::SendBaseConfigToAllPlugIns()
{
    // Send the current run-time configuration to all PlugIns
    wxJSONValue v;
    v[_T("OpenCPN Version Major")] = VERSION_MAJOR;
    v[_T("OpenCPN Version Minor")] = VERSION_MINOR;
    v[_T("OpenCPN Version Patch")] = VERSION_PATCH;
    v[_T("OpenCPN Version Date")] = VERSION_DATE;
    
    // Some useful display metrics
    if(g_MainToolbar){
        v[_T("OpenCPN Toolbar Width")] = g_MainToolbar->GetSize().x;
        v[_T("OpenCPN Toolbar Height")] = g_MainToolbar->GetSize().y;
        v[_T("OpenCPN Toolbar PosnX")] = g_MainToolbar->GetPosition().x;
        v[_T("OpenCPN Toolbar PosnY")] = g_MainToolbar->GetPosition().y;
    }    
  
    // Some rendering parameters
    v[_T("OpenCPN Zoom Mod Vector")] = g_chart_zoom_modifier_vector;
    v[_T("OpenCPN Zoom Mod Other")] = g_chart_zoom_modifier;
    v[_T("OpenCPN Display Width")] = (int)g_display_size_mm;
    
    wxJSONWriter w;
    wxString out;
    w.Write(v, out);
    SendMessageToAllPlugins(wxString(_T("OpenCPN Config")), out);
}

void PlugInManager::SendS52ConfigToAllPlugIns( bool bReconfig )
{
    // Send the current run-time configuration to all PlugIns
    wxJSONValue v;
    v[_T("OpenCPN Version Major")] = VERSION_MAJOR;
    v[_T("OpenCPN Version Minor")] = VERSION_MINOR;
    v[_T("OpenCPN Version Patch")] = VERSION_PATCH;
    v[_T("OpenCPN Version Date")] = VERSION_DATE;
    
    //  S52PLIB state
    if(ps52plib){
//         v[_T("OpenCPN S52PLIB ShowText")] = ps52plib->GetShowS57Text();
//         v[_T("OpenCPN S52PLIB ShowSoundings")] = ps52plib->GetShowSoundings();
//         v[_T("OpenCPN S52PLIB ShowLights")] = !ps52plib->GetLightsOff();
        v[_T("OpenCPN S52PLIB ShowAnchorConditions")] = ps52plib->GetAnchorOn();
        v[_T("OpenCPN S52PLIB ShowQualityOfData")] = ps52plib->GetQualityOfData();
//         v[_T("OpenCPN S52PLIB DisplayCategory")] = ps52plib->GetDisplayCategory();
        
        // Global parameters
        v[_T("OpenCPN S52PLIB MetaDisplay")] = ps52plib->m_bShowMeta;
        v[_T("OpenCPN S52PLIB DeclutterText")] = ps52plib->m_bDeClutterText;
        v[_T("OpenCPN S52PLIB ShowNationalText")] = ps52plib->m_bShowNationalTexts;
        v[_T("OpenCPN S52PLIB ShowImportantTextOnly")] = ps52plib->m_bShowS57ImportantTextOnly;
        v[_T("OpenCPN S52PLIB UseSCAMIN")] = ps52plib->m_bUseSCAMIN;
        v[_T("OpenCPN S52PLIB SymbolStyle")] = ps52plib->m_nSymbolStyle;
        v[_T("OpenCPN S52PLIB BoundaryStyle")] = ps52plib->m_nBoundaryStyle;
        v[_T("OpenCPN S52PLIB ColorShades")] = S52_getMarinerParam( S52_MAR_TWO_SHADES );
    }
    
    // Notify plugins that S52PLIB may have reconfigured global options
    v[_T("OpenCPN S52PLIB GlobalReconfig")] = bReconfig;
    
    
    
    wxJSONWriter w;
    wxString out;
    w.Write(v, out);
    SendMessageToAllPlugins(wxString(_T("OpenCPN Config")), out);
}

void PlugInManager::NotifyAuiPlugIns(void)
{
    for(unsigned int i = 0 ; i < plugin_array.GetCount() ; i++)
    {
        PlugInContainer *pic = plugin_array[i];
        if(pic->m_bEnabled && pic->m_bInitState && (pic->m_cap_flag & USES_AUI_MANAGER))
            pic->m_pplugin->UpdateAuiStatus();
    }
}

int PlugInManager::AddToolbarTool(wxString label, wxBitmap *bitmap, wxBitmap *bmpRollover, wxItemKind kind,
                                  wxString shortHelp, wxString longHelp, wxObject *clientData, int position,
                                  int tool_sel, opencpn_plugin *pplugin )
{
    PlugInToolbarToolContainer *pttc = new PlugInToolbarToolContainer;
    pttc->label = label;

    if( !bitmap->IsOk() ) {
        ocpnStyle::Style*style = g_StyleManager->GetCurrentStyle();
        pttc->bitmap_day = new wxBitmap( style->GetIcon( _T("default_pi") ));
    } else {
        //  Force a non-reference copy of the bitmap from the PlugIn
        pttc->bitmap_day = new wxBitmap(*bitmap);
        pttc->bitmap_day->UnShare();
    }

    if( !bmpRollover->IsOk() ) {
        ocpnStyle::Style*style = g_StyleManager->GetCurrentStyle();
        pttc->bitmap_Rollover_day = new wxBitmap( style->GetIcon( _T("default_pi") ));
    } else {
        //  Force a non-reference copy of the bitmap from the PlugIn
        pttc->bitmap_Rollover_day = new wxBitmap(*bmpRollover);
        pttc->bitmap_Rollover_day->UnShare();
    }
    
    pttc->bitmap_dusk = BuildDimmedToolBitmap(pttc->bitmap_day, 128);
    pttc->bitmap_night = BuildDimmedToolBitmap(pttc->bitmap_day, 32);
    pttc->bitmap_Rollover_dusk = BuildDimmedToolBitmap(pttc->bitmap_Rollover_day, 128);
    pttc->bitmap_Rollover_night = BuildDimmedToolBitmap(pttc->bitmap_Rollover_day, 32);
    
    pttc->kind = kind;
    pttc->shortHelp = shortHelp;
    pttc->longHelp = longHelp;
    pttc->clientData = clientData;
    pttc->position = position;
    pttc->m_pplugin = pplugin;
    pttc->tool_sel = tool_sel;
    pttc->b_viz = true;
    pttc->b_toggle = false;
    pttc->id = m_plugin_tool_id_next;



    m_PlugInToolbarTools.Add(pttc);

    m_plugin_tool_id_next++;

    return pttc->id;
}

int PlugInManager::AddToolbarTool(wxString label, wxString SVGfile, wxString SVGRolloverfile, wxString SVGToggledfile,
                                  wxItemKind kind, wxString shortHelp, wxString longHelp,
                                  wxObject *clientData, int position, int tool_sel, opencpn_plugin *pplugin )
{
    PlugInToolbarToolContainer *pttc = new PlugInToolbarToolContainer;
    pttc->label = label;
    
    pttc->pluginNormalIconSVG = SVGfile;
    pttc->pluginRolloverIconSVG = SVGRolloverfile;
    pttc->pluginToggledIconSVG = SVGToggledfile;
    
    // Build a set of bitmaps based on the generic "puzzle piece" icon,
    // In case there is some problem with the SVG file(s) specified.
    ocpnStyle::Style*style = g_StyleManager->GetCurrentStyle();
    pttc->bitmap_day = new wxBitmap( style->GetIcon( _T("default_pi") ));
    pttc->bitmap_Rollover_day = new wxBitmap( style->GetIcon( _T("default_pi") ));

    pttc->bitmap_dusk = BuildDimmedToolBitmap(pttc->bitmap_day, 128);
    pttc->bitmap_night = BuildDimmedToolBitmap(pttc->bitmap_day, 32);
    pttc->bitmap_Rollover_day = new wxBitmap(*pttc->bitmap_day);
    pttc->bitmap_Rollover_dusk = BuildDimmedToolBitmap(pttc->bitmap_Rollover_day, 128);
    pttc->bitmap_Rollover_night = BuildDimmedToolBitmap(pttc->bitmap_Rollover_day, 32);
    
    pttc->kind = kind;
    pttc->shortHelp = shortHelp;
    pttc->longHelp = longHelp;
    pttc->clientData = clientData;
    pttc->position = position;
    pttc->m_pplugin = pplugin;
    pttc->tool_sel = tool_sel;
    pttc->b_viz = true;
    pttc->b_toggle = false;
    pttc->id = m_plugin_tool_id_next;
    
    
    
    m_PlugInToolbarTools.Add(pttc);
    
    m_plugin_tool_id_next++;
    
    return pttc->id;
}

void PlugInManager::RemoveToolbarTool(int tool_id)
{
    for(unsigned int i=0; i < m_PlugInToolbarTools.GetCount(); i++)
    {
        PlugInToolbarToolContainer *pttc = m_PlugInToolbarTools[i];
        {
            if(pttc->id == tool_id)
            {
                m_PlugInToolbarTools.Remove(pttc);
                delete pttc;
                break;
            }
        }
    }

    pParent->RequestNewToolbars();
}

void PlugInManager::SetToolbarToolViz(int item, bool viz)
{
    for(unsigned int i=0; i < m_PlugInToolbarTools.GetCount(); i++)
    {
        PlugInToolbarToolContainer *pttc = m_PlugInToolbarTools[i];
        {
            if(pttc->id == item)
            {
                pttc->b_viz = viz;
                
                //      Apply the change      
                pParent->RequestNewToolbars();
                
                break;
            }
        }
    }
}

void PlugInManager::SetToolbarItemState(int item, bool toggle)
{
    for(unsigned int i=0; i < m_PlugInToolbarTools.GetCount(); i++)
    {
        PlugInToolbarToolContainer *pttc = m_PlugInToolbarTools[i];
        {
            if(pttc->id == item)
            {
                pttc->b_toggle = toggle;
                pParent->SetMasterToolbarItemState( item, toggle);
                break;
            }
        }
    }
}

void PlugInManager::SetToolbarItemBitmaps(int item, wxBitmap *bitmap, wxBitmap *bmpRollover)
{
    for(unsigned int i=0; i < m_PlugInToolbarTools.GetCount(); i++)
    {
        PlugInToolbarToolContainer *pttc = m_PlugInToolbarTools[i];
        {
            if(pttc->id == item)
            {
                delete pttc->bitmap_day;
                delete pttc->bitmap_dusk;
                delete pttc->bitmap_night;
                delete pttc->bitmap_Rollover_day;

                if( !bitmap->IsOk() ) {
                    ocpnStyle::Style*style = g_StyleManager->GetCurrentStyle();
                    pttc->bitmap_day = new wxBitmap( style->GetIcon( _T("default_pi") ));
                } else {
                    //  Force a non-reference copy of the bitmap from the PlugIn
                    pttc->bitmap_day = new wxBitmap(*bitmap);
                    pttc->bitmap_day->UnShare();
                }

                if( !bmpRollover->IsOk() ) {
                    ocpnStyle::Style*style = g_StyleManager->GetCurrentStyle();
                    pttc->bitmap_Rollover_day = new wxBitmap( style->GetIcon( _T("default_pi") ));
                } else {
                    //  Force a non-reference copy of the bitmap from the PlugIn
                    pttc->bitmap_Rollover_day = new wxBitmap(*bmpRollover);
                    pttc->bitmap_Rollover_day->UnShare();
                }
                
                pttc->bitmap_dusk = BuildDimmedToolBitmap(pttc->bitmap_day, 128);
                pttc->bitmap_night = BuildDimmedToolBitmap(pttc->bitmap_day, 32);

                pParent->SetToolbarItemBitmaps(item, pttc->bitmap_day, pttc->bitmap_Rollover_day);
                break;
            }
        }
    }

}

void PlugInManager::SetToolbarItemBitmaps(int item, wxString SVGfile, wxString SVGfileRollover, wxString SVGfileToggled)
{
    for(unsigned int i=0; i < m_PlugInToolbarTools.GetCount(); i++)
    {
        PlugInToolbarToolContainer *pttc = m_PlugInToolbarTools[i];
        {
            if(pttc->id == item)
            {
                pttc->pluginNormalIconSVG = SVGfile;
                pttc->pluginRolloverIconSVG = SVGfileRollover;
                pttc->pluginToggledIconSVG = SVGfileToggled;
                pParent->SetToolbarItemSVG(item, pttc->pluginNormalIconSVG,
                                           pttc->pluginRolloverIconSVG,
                                           pttc->pluginToggledIconSVG);
                break;
            }
        }
    }
    
}


opencpn_plugin *PlugInManager::FindToolOwner(const int id)
{
    for(unsigned int i = 0 ; i < m_PlugInToolbarTools.GetCount() ; i++) {
        PlugInToolbarToolContainer *pc = m_PlugInToolbarTools[i];
        if(id == pc->id)
            return pc->m_pplugin;
    }

    return NULL;
}

wxString PlugInManager::GetToolOwnerCommonName(const int id)
{
    opencpn_plugin *ppi = FindToolOwner(id);
    if(ppi) {
        for(unsigned int i = 0 ; i < plugin_array.GetCount() ; i++) {
            PlugInContainer *pic = plugin_array[i];
            if(pic && (pic->m_pplugin == ppi)) return pic->m_common_name;
        }
    }

    return wxEmptyString;
}




wxString PlugInManager::GetLastError()
{
    return m_last_error_string;
}

wxBitmap *PlugInManager::BuildDimmedToolBitmap(wxBitmap *pbmp_normal, unsigned char dim_ratio)
{
    wxImage img_dup = pbmp_normal->ConvertToImage();

    if( !img_dup.IsOk() ) return NULL;

    if(dim_ratio < 200)
    {
        //  Create a dimmed version of the image/bitmap
        int gimg_width = img_dup.GetWidth();
        int gimg_height = img_dup.GetHeight();

        double factor = (double)(dim_ratio) / 256.0;

        for(int iy=0 ; iy < gimg_height ; iy++)
        {
            for(int ix=0 ; ix < gimg_width ; ix++)
            {
                if(!img_dup.IsTransparent(ix, iy))
                {
                    wxImage::RGBValue rgb(img_dup.GetRed(ix, iy), img_dup.GetGreen(ix, iy), img_dup.GetBlue(ix, iy));
                    wxImage::HSVValue hsv = wxImage::RGBtoHSV(rgb);
                    hsv.value = hsv.value * factor;
                    wxImage::RGBValue nrgb = wxImage::HSVtoRGB(hsv);
                    img_dup.SetRGB(ix, iy, nrgb.red, nrgb.green, nrgb.blue);
                }
            }
        }
    }

    //  Make a bitmap
    wxBitmap *ptoolBarBitmap;

#ifdef __WXMSW__
    wxBitmap tbmp(img_dup.GetWidth(),img_dup.GetHeight(),-1);
    wxMemoryDC dwxdc;
    dwxdc.SelectObject(tbmp);

    ptoolBarBitmap = new wxBitmap(img_dup, (wxDC &)dwxdc);
#else
    ptoolBarBitmap = new wxBitmap(img_dup);
#endif

    // store it
    return ptoolBarBitmap;
}


wxArrayString PlugInManager::GetPlugInChartClassNameArray(void)
{
    wxArrayString array;
    for(unsigned int i = 0 ; i < plugin_array.GetCount() ; i++)
    {
        PlugInContainer *pic = plugin_array[i];
        if(pic->m_bEnabled && pic->m_bInitState &&
            ((pic->m_cap_flag & INSTALLS_PLUGIN_CHART) || (pic->m_cap_flag & INSTALLS_PLUGIN_CHART_GL)) )
        {
            wxArrayString carray = pic->m_pplugin->GetDynamicChartClassNameArray();

            for(unsigned int j = 0 ; j < carray.GetCount() ; j++)
                array.Add(carray[j]);

        }
    }

    //    Scrub the list for duplicates
    //    Corrects a flaw in BSB4 and NVC PlugIns
    unsigned int j=0;
    while(j < array.GetCount())
    {
        wxString test = array[j];
        unsigned int k = j+1;
        while(k < array.GetCount())
        {
            if(test == array[k])
            {
                array.RemoveAt(k);
                j = -1;
                break;
            }
            else
                k++;
        }

        j++;
    }


    return array;
}

bool PlugInManager::IsPlugInAvailable(wxString commonName)
{
    for(unsigned int i = 0 ; i < plugin_array.GetCount() ; i++) {
        PlugInContainer *pic = plugin_array[i];
        if(pic && pic->m_bEnabled && (pic->m_common_name == commonName) )
            return true;
    }
    
    return false;
}



//----------------------------------------------------------------------------------------------------------
//    The PlugIn CallBack API Implementation
//    The definitions of this API are found in ocpn_plugin.h
//----------------------------------------------------------------------------------------------------------


int InsertPlugInTool(wxString label, wxBitmap *bitmap, wxBitmap *bmpRollover, wxItemKind kind,
                     wxString shortHelp, wxString longHelp, wxObject *clientData, int position,
                     int tool_sel, opencpn_plugin *pplugin)
{
    if(s_ppim)
        return s_ppim->AddToolbarTool(label, bitmap, bmpRollover, kind,
                                      shortHelp, longHelp, clientData, position,
                                      tool_sel, pplugin );
    else
        return -1;
}


void  RemovePlugInTool(int tool_id)
{
    if(s_ppim)
        s_ppim->RemoveToolbarTool(tool_id);
}

void SetToolbarToolViz(int item, bool viz)
{
    if(s_ppim)
        s_ppim->SetToolbarToolViz(item, viz);
}

void SetToolbarItemState(int item, bool toggle)
{
    if(s_ppim)
        s_ppim->SetToolbarItemState(item, toggle);
}

void SetToolbarToolBitmaps(int item, wxBitmap *bitmap, wxBitmap *bmpRollover)
{
    if(s_ppim)
        s_ppim->SetToolbarItemBitmaps(item, bitmap, bmpRollover);
}

int InsertPlugInToolSVG(wxString label, wxString SVGfile, wxString SVGfileRollover, wxString SVGfileToggled,
                        wxItemKind kind, wxString shortHelp, wxString longHelp,
                        wxObject *clientData, int position, int tool_sel, opencpn_plugin *pplugin)
{
    if(s_ppim)
        return s_ppim->AddToolbarTool(label, SVGfile, SVGfileRollover, SVGfileToggled, kind,
                                      shortHelp, longHelp, clientData, position,
                                      tool_sel, pplugin );
    else
        return -1;
}

void SetToolbarToolBitmapsSVG(int item, wxString SVGfile, wxString SVGfileRollover, wxString SVGfileToggled)
{
    if(s_ppim)
        s_ppim->SetToolbarItemBitmaps(item, SVGfile, SVGfileRollover, SVGfileToggled);
}


int AddCanvasMenuItem(wxMenuItem *pitem, opencpn_plugin *pplugin, const char *name  )
{
    if(s_ppim)
        return s_ppim->AddCanvasContextMenuItem(pitem, pplugin, name );
    else
        return -1;
}

void SetCanvasMenuItemViz(int item, bool viz, const char *name)
{
    if(s_ppim)
        s_ppim->SetCanvasContextMenuItemViz(item, viz, name);
}

void SetCanvasMenuItemGrey(int item, bool grey, const char *name)
{
    if(s_ppim)
        s_ppim->SetCanvasContextMenuItemGrey(item, grey, name);
}


void RemoveCanvasMenuItem(int item, const char *name)
{
    if(s_ppim)
        s_ppim->RemoveCanvasContextMenuItem(item, name);
}


int AddCanvasContextMenuItem(wxMenuItem *pitem, opencpn_plugin *pplugin )
{
    /* main context popup menu */
    return AddCanvasMenuItem(pitem, pplugin, "");
}

void SetCanvasContextMenuItemViz(int item, bool viz)
{
   SetCanvasMenuItemViz(item, viz);
}

void SetCanvasContextMenuItemGrey(int item, bool grey)
{
   SetCanvasMenuItemGrey(item, grey);
}


void RemoveCanvasContextMenuItem(int item)
{
   RemoveCanvasMenuItem(item);
}




wxFileConfig *GetOCPNConfigObject(void)
{
    if(s_ppim)
        return pConfig;         // return the global application config object
    else
        return NULL;
}

wxWindow *GetOCPNCanvasWindow()
{
    wxWindow *pret = NULL;
    if(s_ppim)
    {
        MyFrame *pFrame = s_ppim->GetParentFrame();
        pret = (wxWindow *)pFrame->GetPrimaryCanvas();
    }
    return pret;
}

void RequestRefresh(wxWindow *win)
{
    if(win)
      win->Refresh();
}

void GetCanvasPixLL(PlugIn_ViewPort *vp, wxPoint *pp, double lat, double lon)
{
    //    Make enough of an application viewport to run its method....
    ViewPort ocpn_vp;
    ocpn_vp.clat = vp->clat;
    ocpn_vp.clon = vp->clon;
    ocpn_vp.m_projection_type = vp->m_projection_type;
    ocpn_vp.view_scale_ppm = vp->view_scale_ppm;
    ocpn_vp.skew = vp->skew;
    ocpn_vp.rotation = vp->rotation;
    ocpn_vp.pix_width = vp->pix_width;
    ocpn_vp.pix_height = vp->pix_height;

    wxPoint ret = ocpn_vp.GetPixFromLL(lat, lon);
    pp->x = ret.x;
    pp->y = ret.y;
}

void GetDoubleCanvasPixLL(PlugIn_ViewPort *vp, wxPoint2DDouble *pp, double lat, double lon)
{
    //    Make enough of an application viewport to run its method....
    ViewPort ocpn_vp;
    ocpn_vp.clat = vp->clat;
    ocpn_vp.clon = vp->clon;
    ocpn_vp.m_projection_type = vp->m_projection_type;
    ocpn_vp.view_scale_ppm = vp->view_scale_ppm;
    ocpn_vp.skew = vp->skew;
    ocpn_vp.rotation = vp->rotation;
    ocpn_vp.pix_width = vp->pix_width;
    ocpn_vp.pix_height = vp->pix_height;

    *pp = ocpn_vp.GetDoublePixFromLL(lat, lon);
}

void GetCanvasLLPix( PlugIn_ViewPort *vp, wxPoint p, double *plat, double *plon)
{
    //    Make enough of an application viewport to run its method....
    ViewPort ocpn_vp;
    ocpn_vp.clat = vp->clat;
    ocpn_vp.clon = vp->clon;
    ocpn_vp.m_projection_type = vp->m_projection_type;
    ocpn_vp.view_scale_ppm = vp->view_scale_ppm;
    ocpn_vp.skew = vp->skew;
    ocpn_vp.rotation = vp->rotation;
    ocpn_vp.pix_width = vp->pix_width;
    ocpn_vp.pix_height = vp->pix_height;

    return ocpn_vp.GetLLFromPix( p, plat, plon);
}

bool GetGlobalColor(wxString colorName, wxColour *pcolour)
{
    wxColour c = GetGlobalColor(colorName);
    *pcolour = c;

    return true;
}

wxFont *OCPNGetFont(wxString TextElement, int default_size)
{
    return FontMgr::Get().GetFont(TextElement, default_size);
}

wxFont *GetOCPNScaledFont_PlugIn(wxString TextElement, int default_size)
{
    return GetOCPNScaledFont( TextElement, default_size );
}

double GetOCPNGUIToolScaleFactor_PlugIn(int GUIScaleFactor)
{
    return g_Platform->GetToolbarScaleFactor(GUIScaleFactor);
}

double GetOCPNGUIToolScaleFactor_PlugIn()
{
    return g_Platform->GetToolbarScaleFactor(g_GUIScaleFactor);
}

float GetOCPNChartScaleFactor_Plugin()
{
    return g_Platform->getChartScaleFactorExp( g_ChartScaleFactor );
}

wxFont GetOCPNGUIScaledFont_PlugIn(wxString item)
{
    return GetOCPNGUIScaledFont( item );
}

bool AddPersistentFontKey(wxString TextElement)
{
    return FontMgr::Get().AddAuxKey( TextElement );
}

wxString GetActiveStyleName()
{
    if(g_StyleManager)
        return g_StyleManager->GetCurrentStyle()->name;
    else
        return _T("");
}

wxBitmap GetBitmapFromSVGFile(wxString filename, unsigned int width, unsigned int height)
{
#ifdef ocpnUSE_SVG
    wxSVGDocument svgDoc;
    if ( (width > 0) && (height > 0) && svgDoc.Load(filename))
        return wxBitmap(svgDoc.Render(width, height, NULL, false, true));
    else
        return wxBitmap();
    
#else        
        return wxBitmap();
#endif // ocpnUSE_SVG   
}

bool IsTouchInterface_PlugIn(void)
{
    return g_btouch;
}

wxColour GetFontColour_PlugIn(wxString TextElement)
{
    return FontMgr::Get().GetFontColor( TextElement );
}

wxString *GetpSharedDataLocation(void)
{
    return g_Platform->GetSharedDataDirPtr();
}

wxString *GetpPrivateApplicationDataLocation(void)
{
    return g_Platform->GetPrivateDataDirPtr();
}



ArrayOfPlugIn_AIS_Targets *GetAISTargetArray(void)
{
    if ( !g_pAIS )
        return NULL;


    ArrayOfPlugIn_AIS_Targets *pret = new ArrayOfPlugIn_AIS_Targets;

    //      Iterate over the AIS Target Hashmap
    AIS_Target_Hash::iterator it;

    AIS_Target_Hash *current_targets = g_pAIS->GetTargetList();

    for ( it = ( *current_targets ).begin(); it != ( *current_targets ).end(); ++it )
    {
        AIS_Target_Data *td = it->second;
        PlugIn_AIS_Target *ptarget = Create_PI_AIS_Target(td);
        pret->Add(ptarget);
    }

//  Test one alarm target
#if 0
    AIS_Target_Data td;
    td.n_alarm_state = AIS_ALARM_SET;
    PlugIn_AIS_Target *ptarget = Create_PI_AIS_Target(&td);
    pret->Add(ptarget);
#endif
    return pret;
}


wxAuiManager *GetFrameAuiManager(void)
{
    return g_pauimgr;
}

bool AddLocaleCatalog( wxString catalog )
{
#if wxUSE_XLOCALE || !wxCHECK_VERSION(3,0,0)
    
    if(plocale_def_lang){
        // Add this catalog to the persistent catalog array
        g_locale_catalog_array.Add(catalog);
        
        return plocale_def_lang->AddCatalog( catalog );
    }
    else
#endif        
        return false;
}

void PushNMEABuffer( wxString buf )
{
    OCPN_DataStreamEvent event( wxEVT_OCPN_DATASTREAM, 0 );
    std::string s = std::string( buf.mb_str() );
    event.SetNMEAString( s );
    event.SetStream( NULL );

    g_pMUX->AddPendingEvent( event );
}

wxXmlDocument GetChartDatabaseEntryXML(int dbIndex, bool b_getGeom)
{

    wxXmlDocument doc = ChartData->GetXMLDescription(dbIndex, b_getGeom);

    return doc;
}

bool UpdateChartDBInplace(wxArrayString dir_array,
                          bool b_force_update,
                          bool b_ProgressDialog)
{
    //    Make an array of CDI
    ArrayOfCDI ChartDirArray;
    for(unsigned int i=0 ; i < dir_array.GetCount(); i++)
    {
        wxString dirname = dir_array[i];
        ChartDirInfo cdi;
        cdi.fullpath = dirname;
        cdi.magic_number = _T("");
        ChartDirArray.Add ( cdi );
    }

    bool b_ret =gFrame->UpdateChartDatabaseInplace(ChartDirArray,
                b_force_update, b_ProgressDialog,
                ChartData->GetDBFileName());

    gFrame->ChartsRefresh();

    return b_ret;
}

wxArrayString GetChartDBDirArrayString()
{
    return ChartData->GetChartDirArrayString();
}

int AddChartToDBInPlace( wxString &full_path, bool b_RefreshCanvas )
{
    // extract the path from the chart name
    wxFileName fn(full_path);
    wxString fdir = fn.GetPath();
    
    bool bret = false;
    if(ChartData){
        
        bret = ChartData->AddSingleChart( full_path );
        
        if(bret){
            // Save to disk
            pConfig->UpdateChartDirs( ChartData->GetChartDirArray() );
            ChartData->SaveBinary(ChartListFileName);
            

            //  Completely reload the chart database, for a fresh start
            ArrayOfCDI XnewChartDirArray;
            pConfig->LoadChartDirArray( XnewChartDirArray );
            delete ChartData;
            ChartData = new ChartDB();
            ChartData->LoadBinary(ChartListFileName, XnewChartDirArray);
            
            // Update group contents
            if(g_pGroupArray)
                ChartData->ApplyGroupArray(g_pGroupArray);
            
            
            if(g_boptionsactive){
                g_options->UpdateDisplayedChartDirList(ChartData->GetChartDirArray());
            }
            
            
            if(b_RefreshCanvas || !gFrame->GetPrimaryCanvas()->GetQuiltMode()) {
                gFrame->ChartsRefresh();
            }
        }
    }
    return bret;
    
}

int RemoveChartFromDBInPlace( wxString &full_path )
{
    bool bret = false;
    if(ChartData){
        bret = ChartData->RemoveSingleChart( full_path );
        
    // Save to disk
        pConfig->UpdateChartDirs( ChartData->GetChartDirArray() );
        ChartData->SaveBinary(ChartListFileName);
    
    
    //  Completely reload the chart database, for a fresh start
        ArrayOfCDI XnewChartDirArray;
        pConfig->LoadChartDirArray( XnewChartDirArray );
        delete ChartData;
        ChartData = new ChartDB();
        ChartData->LoadBinary(ChartListFileName, XnewChartDirArray);

        // Update group contents
        if(g_pGroupArray)
            ChartData->ApplyGroupArray(g_pGroupArray);
        
        if(g_boptionsactive){
            g_options->UpdateDisplayedChartDirList(ChartData->GetChartDirArray());
        }
        
        gFrame->ChartsRefresh();
    }
    
    return bret;
}

wxString GetLocaleCanonicalName()
{
    return g_locale;
}


void SendPluginMessage( wxString message_id, wxString message_body )
{
    s_ppim->SendMessageToAllPlugins(message_id, message_body);

    //  We will send an event to the main application frame (gFrame)
    //  for informational purposes.
    //  Of course, gFrame is encouraged to use any or all the
    //  data flying by if judged useful and dependable....

    OCPN_MsgEvent Nevent(wxEVT_OCPN_MSG, 0);
    Nevent.SetID(message_id);
    Nevent.SetJSONText(message_body);
    gFrame->GetEventHandler()->AddPendingEvent( Nevent );

}

void DimeWindow(wxWindow *win)
{
    DimeControl(win);
}

void JumpToPosition(double lat, double lon, double scale)
{
    gFrame->JumpToPosition(gFrame->GetFocusCanvas(), lat, lon, scale);
}

/* API 1.9 */
wxScrolledWindow *AddOptionsPage( OptionsParentPI parent, wxString title )
{
    if (! g_pOptions) return NULL;

    size_t parentid;
    switch (parent) {
    case PI_OPTIONS_PARENT_DISPLAY:
        parentid = g_pOptions->m_pageDisplay;
    break;
    case PI_OPTIONS_PARENT_CONNECTIONS:
        parentid = g_pOptions->m_pageConnections;
    break;
    case PI_OPTIONS_PARENT_CHARTS:
        parentid = g_pOptions->m_pageCharts;
    break;
    case PI_OPTIONS_PARENT_SHIPS:
        parentid = g_pOptions->m_pageShips;
    break;
    case PI_OPTIONS_PARENT_UI:
        parentid = g_pOptions->m_pageUI;
    break;
    case PI_OPTIONS_PARENT_PLUGINS:
        parentid = g_pOptions->m_pagePlugins;
    break;
    default:
        wxLogMessage( _T("Error in PluginManager::AddOptionsPage: Unknown parent") );
        return NULL;
    break;
    }

    return g_pOptions->AddPage( parentid, title );
}

bool DeleteOptionsPage( wxScrolledWindow* page )
{
    if (! g_pOptions) return false;
    return g_pOptions->DeletePluginPage( page );
}

bool DecodeSingleVDOMessage( const wxString& str, PlugIn_Position_Fix_Ex *pos, wxString *accumulator )
{
    if(!pos)
        return false;

    GenericPosDatEx gpd;
    AIS_Error nerr = AIS_GENERIC_ERROR;
    if(g_pAIS)
        nerr = g_pAIS->DecodeSingleVDO(str, &gpd, accumulator);
    if(nerr == AIS_NoError){
        pos->Lat = gpd.kLat;
        pos->Lon = gpd.kLon;
        pos->Cog = gpd.kCog;
        pos->Sog = gpd.kSog;
        pos->Hdt = gpd.kHdt;

        //  Fill in the dummy values
        pos->FixTime = 0;
        pos->Hdm = 1000;
        pos->Var = 1000;
        pos->nSats = 0;

        return true;
    }

    return false;
}

int GetChartbarHeight( void )
{
    int val = 0;
    if(g_bShowChartBar){
        ChartCanvas *cc = gFrame->GetPrimaryCanvas();
        if(cc && cc->GetPiano()){
            val = cc->GetPiano()->GetHeight();
        }
    }
    return val;
}


bool GetRoutepointGPX( RoutePoint *pRoutePoint, char *buffer, unsigned int buffer_length)
{
    bool ret = false;
    
    NavObjectCollection1 *pgpx = new NavObjectCollection1;
    pgpx->AddGPXWaypoint( pRoutePoint);
    wxString gpxfilename = wxFileName::CreateTempFileName(wxT("gpx"));
    pgpx->SaveFile(gpxfilename);
    delete pgpx;
    
    wxFFile gpxfile( gpxfilename );
    wxString s;
    if( gpxfile.ReadAll( &s ) ) {
        if(s.Length() < buffer_length) {
            strncpy(buffer, (const char*)s.mb_str(wxConvUTF8), buffer_length -1);
            ret = true;
        }
    }

    gpxfile.Close();
    ::wxRemoveFile(gpxfilename);

    return ret;
}

bool GetActiveRoutepointGPX( char *buffer, unsigned int buffer_length )
{
    if( g_pRouteMan->IsAnyRouteActive() )
        return GetRoutepointGPX( g_pRouteMan->GetpActivePoint(), buffer, buffer_length);
    else
        return false;
}

void PositionBearingDistanceMercator_Plugin(double lat, double lon,
                                            double brg, double dist,
                                            double *dlat, double *dlon)
{
    PositionBearingDistanceMercator(lat, lon, brg, dist, dlat, dlon);
}

void DistanceBearingMercator_Plugin(double lat0, double lon0, double lat1, double lon1, double *brg, double *dist)
{
    DistanceBearingMercator( lat0, lon0, lat1, lon1, brg, dist);
}

double DistGreatCircle_Plugin(double slat, double slon, double dlat, double dlon)
{
    return DistGreatCircle(slat, slon, dlat, dlon);
}

void toTM_Plugin(float lat, float lon, float lat0, float lon0, double *x, double *y)
{
    toTM(lat, lon, lat0, lon0, x, y);
}

void fromTM_Plugin(double x, double y, double lat0, double lon0, double *lat, double *lon)
{
    fromTM(x, y, lat0, lon0, lat, lon);
}

void toSM_Plugin(double lat, double lon, double lat0, double lon0, double *x, double *y)
{
    toSM(lat, lon, lat0, lon0, x, y);
}

void fromSM_Plugin(double x, double y, double lat0, double lon0, double *lat, double *lon)
{
    fromSM(x, y, lat0, lon0, lat, lon);
}

void toSM_ECC_Plugin(double lat, double lon, double lat0, double lon0, double *x, double *y)
{
    toSM_ECC(lat, lon, lat0, lon0, x, y);
}

void fromSM_ECC_Plugin(double x, double y, double lat0, double lon0, double *lat, double *lon)
{
    fromSM_ECC(x, y, lat0, lon0, lat, lon);
}

double toUsrDistance_Plugin( double nm_distance, int unit )
{
    return toUsrDistance( nm_distance, unit );
}

double fromUsrDistance_Plugin( double usr_distance, int unit )
{
    return fromUsrDistance( usr_distance, unit );
}

double toUsrSpeed_Plugin( double kts_speed, int unit )
{
    return toUsrSpeed( kts_speed, unit );
}

double fromUsrSpeed_Plugin( double usr_speed, int unit )
{
    return fromUsrSpeed( usr_speed, unit );
}

wxString getUsrDistanceUnit_Plugin( int unit )
{
    return getUsrDistanceUnit( unit );
}

wxString getUsrSpeedUnit_Plugin( int unit )
{
    return getUsrSpeedUnit( unit );
}

bool PlugIn_GSHHS_CrossesLand(double lat1, double lon1, double lat2, double lon2)
{
    static bool loaded = false;
    if(!loaded) {
        gshhsCrossesLandInit();
        loaded = true;
    }

    return gshhsCrossesLand(lat1, lon1, lat2, lon2);
}


void PlugInPlaySound(wxString& sound_file)
{
    PlugInPlaySoundEx(sound_file, -1);
}

// API 1.10 Route and Waypoint Support
//wxBitmap *FindSystemWaypointIcon( wxString& icon_name );

//      PlugInWaypoint implementation
PlugIn_Waypoint::PlugIn_Waypoint()
{
    m_HyperlinkList = NULL;
}

PlugIn_Waypoint::PlugIn_Waypoint(double lat, double lon,
                const wxString& icon_ident, const wxString& wp_name,
                const wxString& GUID )
{
    wxDateTime now = wxDateTime::Now();
    m_CreateTime = now.ToUTC();
    m_HyperlinkList = NULL;

    m_lat = lat;
    m_lon = lon;
    m_IconName = icon_ident;
    m_MarkName = wp_name;
    m_GUID = GUID;
}

PlugIn_Waypoint::~PlugIn_Waypoint()
{
}

//      PlugInRoute implementation
PlugIn_Route::PlugIn_Route(void )
{
    pWaypointList = new Plugin_WaypointList;
}

PlugIn_Route::~PlugIn_Route(void )
{
    pWaypointList->DeleteContents( false );            // do not delete Waypoints
    pWaypointList->Clear();

    delete pWaypointList;
}

//      PlugInTrack implementation
PlugIn_Track::PlugIn_Track(void )
{
    pWaypointList = new Plugin_WaypointList;
}

PlugIn_Track::~PlugIn_Track(void )
{
    pWaypointList->DeleteContents( false );            // do not delete Waypoints
    pWaypointList->Clear();

    delete pWaypointList;
}



wxString GetNewGUID( void )
{
    return GpxDocument::GetUUID();
}

bool AddCustomWaypointIcon( wxBitmap *pimage, wxString key, wxString description )
{
    pWayPointMan->ProcessIcon( *pimage, key, description );
    return true;
}

static void cloneHyperlinkList(RoutePoint *dst, const PlugIn_Waypoint *src)
{
    //  Transcribe (clone) the html HyperLink List, if present
    if( src->m_HyperlinkList == nullptr)
       return;

    if( src->m_HyperlinkList->GetCount() > 0 ) {
       wxPlugin_HyperlinkListNode *linknode = src->m_HyperlinkList->GetFirst();
       while( linknode ) {
           Plugin_Hyperlink *link = linknode->GetData();

           Hyperlink* h = new Hyperlink();
           h->DescrText = link->DescrText;
           h->Link = link->Link;
           h->LType = link->Type;

           dst->m_HyperlinkList->Append( h );

           linknode = linknode->GetNext();
       }
    }
}

bool AddSingleWaypoint( PlugIn_Waypoint *pwaypoint, bool b_permanent)
{
    //  Validate the waypoint parameters a little bit

    //  GUID
    //  Make sure that this GUID is indeed unique in the Routepoint list
    bool b_unique = true;
    wxRoutePointListNode *prpnode = pWayPointMan->GetWaypointList()->GetFirst();
    while( prpnode ) {
        RoutePoint *prp = prpnode->GetData();

        if( prp->m_GUID == pwaypoint->m_GUID ) {
            b_unique = false;
            break;
        }
        prpnode = prpnode->GetNext(); //RoutePoint
    }

    if( !b_unique )
        return false;

    RoutePoint *pWP = new RoutePoint( pwaypoint->m_lat, pwaypoint->m_lon,
                                      pwaypoint->m_IconName, pwaypoint->m_MarkName,
                                      pwaypoint->m_GUID );

    pWP->m_bIsolatedMark = true;                      // This is an isolated mark

    cloneHyperlinkList(pWP, pwaypoint);

    pWP->m_MarkDescription = pwaypoint->m_MarkDescription;
    pWP->SetCreateTime(pwaypoint->m_CreateTime);
    pWP->m_btemp = (b_permanent == false);

    pSelect->AddSelectableRoutePoint( pwaypoint->m_lat, pwaypoint->m_lon, pWP );
    if(b_permanent)
        pConfig->AddNewWayPoint( pWP, -1 );

    if( pRouteManagerDialog && pRouteManagerDialog->IsShown() )
        pRouteManagerDialog->UpdateWptListCtrl();

    return true;
}

bool DeleteSingleWaypoint( wxString &GUID )
{
    //  Find the RoutePoint
    bool b_found = false;
    RoutePoint *prp = pWayPointMan->FindRoutePointByGUID( GUID );

    if(prp)
        b_found = true;

    if( b_found ) {
        pWayPointMan->DestroyWaypoint( prp );
        if( pRouteManagerDialog && pRouteManagerDialog->IsShown() )
            pRouteManagerDialog->UpdateWptListCtrl();
    }

    return b_found;
}


bool UpdateSingleWaypoint( PlugIn_Waypoint *pwaypoint )
{
    //  Find the RoutePoint
    bool b_found = false;
    RoutePoint *prp = pWayPointMan->FindRoutePointByGUID( pwaypoint->m_GUID );

    if(prp)
        b_found = true;

    if( b_found ) {
        double lat_save = prp->m_lat;
        double lon_save = prp->m_lon;

        prp->m_lat = pwaypoint->m_lat;
        prp->m_lon = pwaypoint->m_lon;
        prp->SetIconName( pwaypoint->m_IconName );
        prp->SetName( pwaypoint->m_MarkName );
        prp->m_MarkDescription = pwaypoint->m_MarkDescription;
		prp->SetVisible(pwaypoint->m_IsVisible);
		prp->SetCreateTime(pwaypoint->m_CreateTime);

        //  Transcribe (clone) the html HyperLink List, if present

        if( pwaypoint->m_HyperlinkList ) {
            prp->m_HyperlinkList->Clear();
            if( pwaypoint->m_HyperlinkList->GetCount() > 0 ) {
                wxPlugin_HyperlinkListNode *linknode = pwaypoint->m_HyperlinkList->GetFirst();
                while( linknode ) {
                    Plugin_Hyperlink *link = linknode->GetData();

                    Hyperlink* h = new Hyperlink();
                    h->DescrText = link->DescrText;
                    h->Link = link->Link;
                    h->LType = link->Type;
                    
                    prp->m_HyperlinkList->Append( h );

                    linknode = linknode->GetNext();
                }
            }
        }

        SelectItem *pFind = pSelect->FindSelection( gFrame->GetPrimaryCanvas(), lat_save, lon_save, SELTYPE_ROUTEPOINT );
        if( pFind ) {
            pFind->m_slat = pwaypoint->m_lat;             // update the SelectList entry
            pFind->m_slon = pwaypoint->m_lon;
        }

        if(!prp->m_btemp)
            pConfig->UpdateWayPoint( prp );

        if( pRouteManagerDialog && pRouteManagerDialog->IsShown() )
            pRouteManagerDialog->UpdateWptListCtrl();
    }

    return b_found;
}

// translate O route class to Plugin one
static void PlugInFromRoutePoint(PlugIn_Waypoint *dst, /* const*/ RoutePoint *src)
{
    dst->m_lat = src->m_lat;
    dst->m_lon = src->m_lon;
    dst->m_IconName = src->GetIconName();
    dst->m_MarkName = src->GetName(  );
    dst->m_MarkDescription = src->m_MarkDescription;
    dst->m_IsVisible = src->IsVisible();
    dst->m_CreateTime = src->GetCreateTime(); // not const
    dst->m_GUID = src->m_GUID;

    //  Transcribe (clone) the html HyperLink List, if present
    if( src->m_HyperlinkList == nullptr )
        return;

    delete dst->m_HyperlinkList;
    dst->m_HyperlinkList = nullptr;

    if( src->m_HyperlinkList->GetCount() > 0 ) {
        dst->m_HyperlinkList = new Plugin_HyperlinkList;

        wxHyperlinkListNode *linknode = src->m_HyperlinkList->GetFirst();
        while( linknode ) {
            Hyperlink *link = linknode->GetData();

            Plugin_Hyperlink* h = new Plugin_Hyperlink();
            h->DescrText = link->DescrText;
            h->Link = link->Link;
            h->Type = link->LType;

            dst->m_HyperlinkList->Append( h );

            linknode = linknode->GetNext();
        }
    }
}

bool GetSingleWaypoint(wxString GUID, PlugIn_Waypoint *pwaypoint)
{
    //  Find the RoutePoint
    bool b_found = false;
    RoutePoint *prp = pWayPointMan->FindRoutePointByGUID( GUID );

    if(!prp)
        return false;

    PlugInFromRoutePoint(pwaypoint, prp);

    return true;
}

wxArrayString GetWaypointGUIDArray( void )
{
    wxArrayString result;
    RoutePointList *list = pWayPointMan->GetWaypointList();
    
    wxRoutePointListNode *prpnode = list->GetFirst();
    while( prpnode ) {
        RoutePoint *prp = prpnode->GetData();
        result.Add(prp->m_GUID);
        
        prpnode = prpnode->GetNext(); //RoutePoint
    }
    
    return result;
}

wxArrayString GetIconNameArray(void)
{
	wxArrayString result;

	for (int i = 0; i < pWayPointMan->GetNumIcons(); i++) {
		wxString *ps = pWayPointMan->GetIconKey(i);
		result.Add(*ps);
	}
	return result;
}

bool AddPlugInRoute( PlugIn_Route *proute, bool b_permanent )
{
    Route *route = new Route();

    PlugIn_Waypoint *pwp;
    RoutePoint *pWP_src;
    int ip = 0;

    wxPlugin_WaypointListNode *pwpnode = proute->pWaypointList->GetFirst();
    while( pwpnode ) {
        pwp = pwpnode->GetData();

        RoutePoint *pWP = new RoutePoint( pwp->m_lat, pwp->m_lon,
                                          pwp->m_IconName, pwp->m_MarkName,
                                          pwp->m_GUID );

        //  Transcribe (clone) the html HyperLink List, if present
        cloneHyperlinkList(pWP, pwp);
        pWP->m_MarkDescription = pwp->m_MarkDescription;
        pWP->m_bShowName = false;
        pWP->SetCreateTime(pwp->m_CreateTime);
        
        route->AddPoint( pWP );


        pSelect->AddSelectableRoutePoint( pWP->m_lat, pWP->m_lon, pWP );

        if(ip > 0)
            pSelect->AddSelectableRouteSegment( pWP_src->m_lat, pWP_src->m_lon, pWP->m_lat,
                                            pWP->m_lon, pWP_src, pWP, route );
        ip++;
        pWP_src = pWP;

        pwpnode = pwpnode->GetNext(); //PlugInWaypoint
    }

    route->m_RouteNameString = proute->m_NameString;
    route->m_RouteStartString = proute->m_StartString;
    route->m_RouteEndString = proute->m_EndString;
    route->m_GUID = proute->m_GUID;
    route->m_btemp = (b_permanent == false);

    pRouteList->Append( route );

    if(b_permanent)
        pConfig->AddNewRoute( route );

    if( pRouteManagerDialog && pRouteManagerDialog->IsShown() )
        pRouteManagerDialog->UpdateRouteListCtrl();

    return true;
}



bool DeletePlugInRoute( wxString& GUID )
{
    bool b_found = false;

    //  Find the Route
    Route *pRoute = g_pRouteMan->FindRouteByGUID( GUID );
    if(pRoute) {
        g_pRouteMan->DeleteRoute( pRoute );
        b_found = true;
    }
    return b_found;
}

bool UpdatePlugInRoute ( PlugIn_Route *proute )
{
    bool b_found = false;

    //  Find the Route
    Route *pRoute = g_pRouteMan->FindRouteByGUID( proute->m_GUID );
    if(pRoute)
        b_found = true;

    if(b_found) {
        bool b_permanent = (pRoute->m_btemp == false);
        g_pRouteMan->DeleteRoute( pRoute );

        b_found = AddPlugInRoute( proute, b_permanent );
    }

    return b_found;
}


bool AddPlugInTrack( PlugIn_Track *ptrack, bool b_permanent )
{
    Track *track = new Track();

    PlugIn_Waypoint *pwp;
    TrackPoint *pWP_src;
    int ip = 0;

    wxPlugin_WaypointListNode *pwpnode = ptrack->pWaypointList->GetFirst();
    while( pwpnode ) {
        pwp = pwpnode->GetData();

        TrackPoint *pWP = new TrackPoint( pwp->m_lat, pwp->m_lon );
        pWP->SetCreateTime( pwp->m_CreateTime );
        
        track->AddPoint( pWP );

        if(ip > 0)
            pSelect->AddSelectableTrackSegment( pWP_src->m_lat, pWP_src->m_lon, pWP->m_lat,
                                                pWP->m_lon, pWP_src, pWP, track );
        ip++;
        pWP_src = pWP;

        pwpnode = pwpnode->GetNext(); //PlugInWaypoint
    }

    track->SetName(ptrack->m_NameString);
    track->m_TrackStartString = ptrack->m_StartString;
    track->m_TrackEndString = ptrack->m_EndString;
    track->m_GUID = ptrack->m_GUID;
    track->m_btemp = (b_permanent == false);

    pTrackList->Append( track );

    if(b_permanent)
        pConfig->AddNewTrack( track );

    if( pRouteManagerDialog && pRouteManagerDialog->IsShown() )
        pRouteManagerDialog->UpdateTrkListCtrl();

    return true;
}



bool DeletePluginTrack( wxString& GUID )
{
    bool b_found = false;

    //  Find the Route
    Track *pTrack = g_pRouteMan->FindTrackByGUID( GUID );
    if(pTrack) {
        g_pRouteMan->DeleteTrack( pTrack );
        b_found = true;
    }

    if( pRouteManagerDialog && pRouteManagerDialog->IsShown() )
        pRouteManagerDialog->UpdateTrkListCtrl();

    return b_found;
 }

bool UpdatePlugInTrack ( PlugIn_Track *ptrack )
{
    bool b_found = false;

    //  Find the Track
    Track *pTrack = g_pRouteMan->FindTrackByGUID( ptrack->m_GUID );
    if(pTrack)
        b_found = true;

    if(b_found) {
        bool b_permanent = (pTrack->m_btemp == false);
        g_pRouteMan->DeleteTrack( pTrack );

        b_found = AddPlugInTrack( ptrack, b_permanent );
    }

    return b_found;
}

bool PlugInHasNormalizedViewPort( PlugIn_ViewPort *vp )
{
#ifdef ocpnUSE_GL     
    ViewPort ocpn_vp;
    ocpn_vp.m_projection_type = vp->m_projection_type;

    return glChartCanvas::HasNormalizedViewPort(ocpn_vp);
#else
    return false;
#endif    
}

void PlugInMultMatrixViewport ( PlugIn_ViewPort *vp, float lat, float lon )
{
#ifdef ocpnUSE_GL
    ViewPort ocpn_vp;
    ocpn_vp.clat = vp->clat;
    ocpn_vp.clon = vp->clon;
    ocpn_vp.m_projection_type = vp->m_projection_type;
    ocpn_vp.view_scale_ppm = vp->view_scale_ppm;
    ocpn_vp.skew = vp->skew;
    ocpn_vp.rotation = vp->rotation;
    ocpn_vp.pix_width = vp->pix_width;
    ocpn_vp.pix_height = vp->pix_height;

//TODO fix for multicanvas    glChartCanvas::MultMatrixViewPort(ocpn_vp, lat, lon);
#endif
}

void PlugInNormalizeViewport ( PlugIn_ViewPort *vp, float lat, float lon )
{
#ifdef ocpnUSE_GL
    ViewPort ocpn_vp;
    glChartCanvas::NormalizedViewPort(ocpn_vp, lat, lon);

    vp->clat = ocpn_vp.clat;
    vp->clon = ocpn_vp.clon;
    vp->view_scale_ppm = ocpn_vp.view_scale_ppm;
    vp->rotation = ocpn_vp.rotation;
    vp->skew = ocpn_vp.skew;
#endif    
}


//-----------------------------------------------------------------------------------------
//    The opencpn_plugin base class implementation
//-----------------------------------------------------------------------------------------

opencpn_plugin::~opencpn_plugin()
{}

int opencpn_plugin::Init(void)
{
    return 0;
}


bool opencpn_plugin::DeInit(void)
{
    return true;
}

int opencpn_plugin::GetAPIVersionMajor()
{
    return 1;
}

int opencpn_plugin::GetAPIVersionMinor()
{
    return 2;
}

int opencpn_plugin::GetPlugInVersionMajor()
{
    return 1;
}

int opencpn_plugin::GetPlugInVersionMinor()
{
    return 0;
}

wxBitmap *opencpn_plugin::GetPlugInBitmap()
{
    ocpnStyle::Style* style = g_StyleManager->GetCurrentStyle();
    return new wxBitmap(style->GetIcon( _T("default_pi") ) );
}

wxString opencpn_plugin::GetCommonName()
{
    return _T("BaseClassCommonName");
}

wxString opencpn_plugin::GetShortDescription()
{
    return _T("OpenCPN PlugIn Base Class");
}

wxString opencpn_plugin::GetLongDescription()
{
    return _T("OpenCPN PlugIn Base Class\n\
PlugInManager created this base class");
}



void opencpn_plugin::SetPositionFix(PlugIn_Position_Fix &pfix)
{}

void opencpn_plugin::SetNMEASentence(wxString &sentence)
{}

void opencpn_plugin::SetAISSentence(wxString &sentence)
{}

int opencpn_plugin::GetToolbarToolCount(void)
{
    return 0;
}

int opencpn_plugin::GetToolboxPanelCount(void)
{
    return 0;
}

void opencpn_plugin::SetupToolboxPanel(int page_sel, wxNotebook* pnotebook)
{}

void opencpn_plugin::OnCloseToolboxPanel(int page_sel, int ok_apply_cancel)
{}

void opencpn_plugin::ShowPreferencesDialog( wxWindow* parent )
{}

void opencpn_plugin::OnToolbarToolCallback(int id)
{}

void opencpn_plugin::OnContextMenuItemCallback(int id)
{}

bool opencpn_plugin::RenderOverlay(wxMemoryDC *dc, PlugIn_ViewPort *vp)
{
    return false;
}

void opencpn_plugin::SetCursorLatLon(double lat, double lon)
{}

void opencpn_plugin::SetCurrentViewPort(PlugIn_ViewPort &vp)
{}

void opencpn_plugin::SetDefaults(void)
{}

void opencpn_plugin::ProcessParentResize(int x, int y)
{}

void opencpn_plugin::SetColorScheme(PI_ColorScheme cs)
{}

void opencpn_plugin::UpdateAuiStatus(void)
{}


wxArrayString opencpn_plugin::GetDynamicChartClassNameArray()
{
    wxArrayString array;
    return array;
}


//    Opencpn_Plugin_16 Implementation
opencpn_plugin_16::opencpn_plugin_16(void *pmgr)
    : opencpn_plugin(pmgr)
{
}

opencpn_plugin_16::~opencpn_plugin_16(void)
{}

bool opencpn_plugin_16::RenderOverlay(wxDC &dc, PlugIn_ViewPort *vp)
{
    return false;
}

void opencpn_plugin_16::SetPluginMessage(wxString &message_id, wxString &message_body)
{}

//    Opencpn_Plugin_17 Implementation
opencpn_plugin_17::opencpn_plugin_17(void *pmgr)
    : opencpn_plugin(pmgr)
{
}

opencpn_plugin_17::~opencpn_plugin_17(void)
{}


bool opencpn_plugin_17::RenderOverlay(wxDC &dc, PlugIn_ViewPort *vp)
{
    return false;
}

bool opencpn_plugin_17::RenderGLOverlay(wxGLContext *pcontext, PlugIn_ViewPort *vp)
{
    return false;
}

void opencpn_plugin_17::SetPluginMessage(wxString &message_id, wxString &message_body)
{}


//    Opencpn_Plugin_18 Implementation
opencpn_plugin_18::opencpn_plugin_18(void *pmgr)
    : opencpn_plugin(pmgr)
{
}

opencpn_plugin_18::~opencpn_plugin_18(void)
{}


bool opencpn_plugin_18::RenderOverlay(wxDC &dc, PlugIn_ViewPort *vp)
{
    return false;
}

bool opencpn_plugin_18::RenderGLOverlay(wxGLContext *pcontext, PlugIn_ViewPort *vp)
{
    return false;
}

void opencpn_plugin_18::SetPluginMessage(wxString &message_id, wxString &message_body)
{}

void opencpn_plugin_18::SetPositionFixEx(PlugIn_Position_Fix_Ex &pfix)
{}


//    Opencpn_Plugin_19 Implementation
opencpn_plugin_19::opencpn_plugin_19(void *pmgr)
    : opencpn_plugin_18(pmgr)
{
}

opencpn_plugin_19::~opencpn_plugin_19(void)
{
}

void opencpn_plugin_19::OnSetupOptions(void)
{
}

//    Opencpn_Plugin_110 Implementation
opencpn_plugin_110::opencpn_plugin_110(void *pmgr)
: opencpn_plugin_19(pmgr)
{
}

opencpn_plugin_110::~opencpn_plugin_110(void)
{
}

void opencpn_plugin_110::LateInit(void)
{
}

//    Opencpn_Plugin_111 Implementation
opencpn_plugin_111::opencpn_plugin_111(void *pmgr)
: opencpn_plugin_110(pmgr)
{
}

opencpn_plugin_111::~opencpn_plugin_111(void)
{
}


//    Opencpn_Plugin_112 Implementation
opencpn_plugin_112::opencpn_plugin_112(void *pmgr)
: opencpn_plugin_111(pmgr)
{
}

opencpn_plugin_112::~opencpn_plugin_112(void)
{
}

bool opencpn_plugin_112::MouseEventHook( wxMouseEvent &event )
{
    return false;
}

void opencpn_plugin_112::SendVectorChartObjectInfo(wxString &chart, wxString &feature, wxString &objname, double lat, double lon, double scale, int nativescale)
{
}

//    Opencpn_Plugin_113 Implementation
opencpn_plugin_113::opencpn_plugin_113(void *pmgr)
: opencpn_plugin_112(pmgr)
{
}

opencpn_plugin_113::~opencpn_plugin_113(void)
{
}

bool opencpn_plugin_113::KeyboardEventHook( wxKeyEvent &event )
{
    return false;
}

void opencpn_plugin_113::OnToolbarToolDownCallback(int id) {}
void opencpn_plugin_113::OnToolbarToolUpCallback(int id) {}


//    Opencpn_Plugin_114 Implementation
opencpn_plugin_114::opencpn_plugin_114(void *pmgr)
: opencpn_plugin_113(pmgr)
{
}

opencpn_plugin_114::~opencpn_plugin_114(void)
{
}

//    Opencpn_Plugin_115 Implementation
opencpn_plugin_115::opencpn_plugin_115(void *pmgr)
: opencpn_plugin_114(pmgr)
{
}

opencpn_plugin_115::~opencpn_plugin_115(void)
{
}

//    Opencpn_Plugin_116 Implementation
opencpn_plugin_116::opencpn_plugin_116(void *pmgr)
: opencpn_plugin_115(pmgr)
{
}

opencpn_plugin_116::~opencpn_plugin_116(void)
{
}

bool opencpn_plugin_116::RenderGLOverlayMultiCanvas(wxGLContext *pcontext, PlugIn_ViewPort *vp, int max_canvas)
{
     return false;
}

bool opencpn_plugin_116::RenderOverlayMultiCanvas(wxDC &dc, PlugIn_ViewPort *vp, int max_canvas)
{
    return false;
}

void opencpn_plugin_116::PrepareContextMenu( int canvasIndex)
{
    return;
}

//          Helper and interface classes

//-------------------------------------------------------------------------------
//    PlugIn_AIS_Target Implementation
//-------------------------------------------------------------------------------

PlugIn_AIS_Target *Create_PI_AIS_Target(AIS_Target_Data *ptarget)
{
    PlugIn_AIS_Target *pret = new PlugIn_AIS_Target;

    pret->MMSI =            ptarget->MMSI;
    pret->Class =           ptarget->Class;
    pret->NavStatus =       ptarget->NavStatus;
    pret->SOG =             ptarget->SOG;
    pret->COG =             ptarget->COG;
    pret->HDG =             ptarget->HDG;
    pret->Lon =             ptarget->Lon;
    pret->Lat =             ptarget->Lat;
    pret->ROTAIS =          ptarget->ROTAIS;
    pret->ShipType =        ptarget->ShipType;
    pret->IMO =             ptarget->IMO;

    pret->Range_NM =        ptarget->Range_NM;
    pret->Brg =             ptarget->Brg;

    //      Per target collision parameters
    pret->bCPA_Valid =      ptarget->bCPA_Valid;
    pret->TCPA =            ptarget->TCPA;                     // Minutes
    pret->CPA =             ptarget->CPA;                      // Nautical Miles

    pret->alarm_state =     (plugin_ais_alarm_type)ptarget->n_alert_state;

    strncpy(pret->CallSign, ptarget->CallSign, sizeof(ptarget->CallSign));
    strncpy(pret->ShipName, ptarget->ShipName, sizeof(ptarget->ShipName));

    return pret;
}

//-------------------------------------------------------------------------------
//    PluginListPanel & PluginPanel Implementation
//-------------------------------------------------------------------------------

PluginListPanel::PluginListPanel( wxWindow *parent, wxWindowID id, const wxPoint &pos, const wxSize &size, ArrayOfPlugIns *pPluginArray )
//      :wxPanel( parent, id, pos, size, wxSUNKEN_BORDER|wxTAB_TRAVERSAL )
    :wxScrolledWindow( parent, id, pos, size, wxTAB_TRAVERSAL|wxVSCROLL )

{
    Hide();
    m_pPluginArray = pPluginArray;
    m_PluginSelected = NULL;

    m_pitemBoxSizer01 = new wxBoxSizer( wxVERTICAL );
    SetSizer( m_pitemBoxSizer01 );

    int max_dy = 0;

    for( unsigned int i = 0; i < pPluginArray->GetCount() ; i++ )
    {
        PluginPanel *pPluginPanel = new PluginPanel( this, wxID_ANY, wxDefaultPosition, wxDefaultSize, pPluginArray->Item( pPluginArray->GetCount() - i -1 ) );
        m_pitemBoxSizer01->Add( pPluginPanel, 0, wxEXPAND|wxALL, 0 );
        m_PluginItems.Add( pPluginPanel );

        wxStaticLine* itemStaticLine = new wxStaticLine( this, wxID_ANY, wxDefaultPosition, wxDefaultSize, wxLI_HORIZONTAL );
        m_pitemBoxSizer01->Add( itemStaticLine, 0, wxEXPAND|wxALL, 0 );

        //    When a child Panel is selected, its size grows to include "Preferences" and Enable" buttons.
        //    As a consequence, the vertical size of the ListPanel grows as well.
        //    Calculate and add a spacer to bottom of ListPanel so that initial ListPanel
        //    minimum size calculations account for selected Panel size growth.
        //    Sadly, this does not work right on wxQt.  So, just punt for now...

        pPluginPanel->SetSelected( false );       // start unselected
        m_pitemBoxSizer01->Layout();
        wxSize nsel_size = pPluginPanel->GetSize();

        pPluginPanel->SetSelected( true );        // switch to selected, a bit bigger
        m_pitemBoxSizer01->Layout();
        wxSize sel_size = pPluginPanel->GetSize();

#ifndef __WXQT__        
        pPluginPanel->SetSelected( false );       // reset to unselected
        m_pitemBoxSizer01->Layout();
#endif
        
        int dy = sel_size.y - nsel_size.y;
        dy += 10;                                 // fluff
        max_dy = wxMax(dy, max_dy);
    }

    m_pitemBoxSizer01->AddSpacer(max_dy);
    
    Show();
}

void PluginListPanel::UpdatePluginsOrder()
{
    m_pPluginArray->Clear();
    for( unsigned int i = 0 ; i < m_PluginItems.GetCount() ; i++ )
    {
        m_pPluginArray->Insert(m_PluginItems[i]->GetPluginPtr(), 0);
    }
}

PluginListPanel::~PluginListPanel()
{
}

void PluginListPanel::UpdateSelections()
{
    for(unsigned int i=0 ; i < m_PluginItems.GetCount() ; i++) {
        PluginPanel *pPluginPanel = m_PluginItems[i];
        if( pPluginPanel ){
            pPluginPanel->SetSelected( pPluginPanel->GetSelected() );
        }
    }
}
    
void PluginListPanel::SelectPlugin( PluginPanel *pi )
{
    if (m_PluginSelected == pi)
        return;

    if (m_PluginSelected)
        m_PluginSelected->SetSelected(false);

    m_PluginSelected = pi;
    m_parent->Layout();
    Refresh(false);
}

void PluginListPanel::MoveUp( PluginPanel *pi )
{
    int pos = m_PluginItems.Index( pi );
    if( pos == 0 ) //The first one can't be moved further up
        return;
    m_PluginItems.RemoveAt(pos);
    m_pitemBoxSizer01->Remove( pos * 2 + 1 );
    m_pitemBoxSizer01->Remove( pos * 2 );
    m_PluginItems.Insert( pi, pos - 1 );
    wxStaticLine* itemStaticLine = new wxStaticLine( this, wxID_ANY, wxDefaultPosition, wxDefaultSize, wxLI_HORIZONTAL );
    m_pitemBoxSizer01->Insert( (pos - 1) * 2, itemStaticLine, 0, wxEXPAND|wxALL, 0 );
    m_pitemBoxSizer01->Insert( (pos - 1) * 2, pi, 0, wxEXPAND|wxALL, 0 );

    m_PluginSelected = pi;

    m_parent->Layout();
    Refresh(true);
}

void PluginListPanel::MoveDown( PluginPanel *pi )
{
    int pos = m_PluginItems.Index( pi );
    if( pos == (int)m_PluginItems.Count() - 1 ) //The last one can't be moved further down
        return;
    m_PluginItems.RemoveAt(pos);
    m_pitemBoxSizer01->Remove( pos * 2 + 1 );
    m_pitemBoxSizer01->Remove( pos * 2 );
    m_PluginItems.Insert( pi, pos + 1 );
    wxStaticLine* itemStaticLine = new wxStaticLine( this, wxID_ANY, wxDefaultPosition, wxDefaultSize, wxLI_HORIZONTAL );
    m_pitemBoxSizer01->Insert( (pos + 1) * 2 - 1, itemStaticLine, 0, wxEXPAND|wxALL, 0 );
    m_pitemBoxSizer01->Insert( (pos + 1) * 2, pi, 0, wxEXPAND|wxALL, 0 );

    m_PluginSelected = pi;

    m_parent->Layout();
    Refresh(false);
}

PluginPanel::PluginPanel(PluginListPanel *parent, wxWindowID id, const wxPoint &pos, const wxSize &size, PlugInContainer *p_plugin)
    :wxPanel(parent, id, pos, size, wxBORDER_NONE)
{
    m_PluginListPanel = parent;
    m_pPlugin = p_plugin;
    m_bSelected = false;

    wxBoxSizer* itemBoxSizer01 = new wxBoxSizer(wxHORIZONTAL);
    SetSizer(itemBoxSizer01);
    Connect(wxEVT_LEFT_DOWN, wxMouseEventHandler(PluginPanel::OnPluginSelected), NULL, this);

    wxStaticBitmap *itemStaticBitmap;
    wxImage plugin_icon = m_pPlugin->m_bitmap->ConvertToImage();
    if(plugin_icon.IsOk()){
        itemStaticBitmap = new wxStaticBitmap( this, wxID_ANY, wxBitmap(plugin_icon.Copy()));
    }
    else{
        ocpnStyle::Style *style = g_StyleManager->GetCurrentStyle();
        itemStaticBitmap = new wxStaticBitmap( this, wxID_ANY,  wxBitmap(style->GetIcon( _T("default_pi"))));
    }
        
    itemBoxSizer01->Add(itemStaticBitmap, 0, wxEXPAND|wxALL, 5);
    itemStaticBitmap->Connect(wxEVT_LEFT_DOWN, wxMouseEventHandler( PluginPanel::OnPluginSelected ), NULL, this);
    wxBoxSizer* itemBoxSizer02 = new wxBoxSizer(wxVERTICAL);
    itemBoxSizer01->Add(itemBoxSizer02, 1, wxEXPAND|wxALL, 0);
    wxBoxSizer* itemBoxSizer03 = new wxBoxSizer(wxHORIZONTAL);
    itemBoxSizer02->Add(itemBoxSizer03);
    m_pName = new wxStaticText( this, wxID_ANY, m_pPlugin->m_common_name );
    m_pName->Connect(wxEVT_LEFT_DOWN, wxMouseEventHandler( PluginPanel::OnPluginSelected ), NULL, this);
    wxFont font = *wxNORMAL_FONT;
    font.SetWeight(wxFONTWEIGHT_BOLD);
    m_pName->SetFont(font);
    itemBoxSizer03->Add(m_pName, 0, wxEXPAND|wxALL, 5);
    m_pVersion = new wxStaticText( this, wxID_ANY,
                                   wxString::Format(_T("%d.%d"), m_pPlugin->m_version_major, m_pPlugin->m_version_minor) );
    itemBoxSizer03->Add(m_pVersion, 0, wxEXPAND|wxALL, 5);
    m_pVersion->Connect(wxEVT_LEFT_DOWN, wxMouseEventHandler( PluginPanel::OnPluginSelected ), NULL, this);
    m_pDescription = new wxStaticText( this, wxID_ANY, m_pPlugin->m_short_description );
    itemBoxSizer02->Add( m_pDescription, 0, wxEXPAND|wxALL, 5 );
    m_pDescription->Connect(wxEVT_LEFT_DOWN, wxMouseEventHandler( PluginPanel::OnPluginSelected ), NULL, this);

    m_pButtons = new wxFlexGridSizer(2);
    m_pButtons->AddGrowableCol(1);

//      m_pButtons = new wxBoxSizer(wxHORIZONTAL);
    itemBoxSizer02->Add( m_pButtons, 1, wxEXPAND|wxALL, 0 );
    m_pButtonPreferences = new wxButton( this, wxID_ANY, _("Preferences"), wxDefaultPosition, wxDefaultSize, 0 );
    m_pButtons->Add( m_pButtonPreferences, 0, wxALIGN_LEFT|wxALL, 2);
    m_pButtonEnable = new wxButton( this, wxID_ANY, _("Disable"), wxDefaultPosition, wxDefaultSize, 0 );
    m_pButtons->Add(m_pButtonEnable, 0, wxALIGN_RIGHT|wxALL, 2);
    m_pButtonPreferences->Connect(wxEVT_COMMAND_BUTTON_CLICKED, wxCommandEventHandler(PluginPanel::OnPluginPreferences), NULL, this);
    m_pButtonEnable->Connect(wxEVT_COMMAND_BUTTON_CLICKED, wxCommandEventHandler(PluginPanel::OnPluginEnable), NULL, this);

    ocpnStyle::Style* style = g_StyleManager->GetCurrentStyle();
    m_pButtonsUpDown = new wxBoxSizer(wxVERTICAL);
    m_pButtonUp = new wxBitmapButton( this, wxID_ANY, style->GetIcon( _T("up") ), wxDefaultPosition, wxDefaultSize, wxBU_AUTODRAW );
    m_pButtonsUpDown->Add( m_pButtonUp, 0, wxALIGN_RIGHT|wxALL, 2);
    m_pButtonDown = new wxBitmapButton( this, wxID_ANY, style->GetIcon( _T("down") ), wxDefaultPosition, wxDefaultSize, wxBU_AUTODRAW );
    m_pButtonsUpDown->Add( m_pButtonDown, 0, wxALIGN_RIGHT|wxALL, 2);
    m_pButtonUp->Connect(wxEVT_COMMAND_BUTTON_CLICKED, wxCommandEventHandler(PluginPanel::OnPluginUp), NULL, this);
    m_pButtonDown->Connect(wxEVT_COMMAND_BUTTON_CLICKED, wxCommandEventHandler(PluginPanel::OnPluginDown), NULL, this);
    itemBoxSizer01->Add(m_pButtonsUpDown, 0, wxALL, 0);
    
    SetSelected( m_bSelected );
}

PluginPanel::~PluginPanel()
{
}

void PluginPanel::OnPluginSelected( wxMouseEvent &event )
{
    SetSelected( true );
    m_PluginListPanel->SelectPlugin( this );
}

void PluginPanel::SetSelected( bool selected )
{
    m_bSelected = selected;
    if (selected)
    {
        SetBackgroundColour(GetGlobalColor(_T("DILG1")));
        m_pDescription->SetLabel( m_pPlugin->m_long_description );
        m_pButtons->Show(true);
        m_pButtonsUpDown->Show(true);
        Layout();
        //FitInside();
    }
    else
    {
        SetBackgroundColour(GetGlobalColor(_T("DILG0")));
        m_pDescription->SetLabel( m_pPlugin->m_short_description );
        m_pButtons->Show(false);
        m_pButtonsUpDown->Show(false);
        Layout();
        //FitInside();
    }
    // StaticText color change upon selection
    SetEnabled( m_pPlugin->m_bEnabled );
}

void PluginPanel::OnPluginPreferences( wxCommandEvent& event )
{
    if (m_pPlugin->m_bEnabled && m_pPlugin->m_bInitState && (m_pPlugin->m_cap_flag & WANTS_PREFERENCES) )
    {
        m_pPlugin->m_pplugin->ShowPreferencesDialog( this );
    }
}

void PluginPanel::OnPluginEnable( wxCommandEvent& event )
{
    SetEnabled(!m_pPlugin->m_bEnabled);
}

void PluginPanel::SetEnabled( bool enabled )
{
    if (m_pPlugin->m_bEnabled != enabled)
    {
        m_pPlugin->m_bEnabled = enabled;
        if(s_ppim)
            s_ppim->UpdatePlugIns();
        NotifySetupOptionsPlugin( m_pPlugin );
    }
    if (!enabled && !m_bSelected)
    {
        m_pName->SetForegroundColour(*wxLIGHT_GREY);
        m_pVersion->SetForegroundColour(*wxLIGHT_GREY);
        m_pDescription->SetForegroundColour(*wxLIGHT_GREY);
        m_pDescription->SetLabel( m_pPlugin->m_short_description );  //Pick up translation, if any
        m_pButtonEnable->SetLabel(_("Enable"));
    }
    else
    {
        m_pName->SetForegroundColour(*wxBLACK);
        m_pVersion->SetForegroundColour(*wxBLACK);
        m_pDescription->SetForegroundColour(*wxBLACK);
        m_pDescription->SetLabel( m_pPlugin->m_short_description ); //Pick up translation, if any
        if ( enabled )
            m_pButtonEnable->SetLabel(_("Disable"));
        else
            m_pButtonEnable->SetLabel(_("Enable"));
    }
    
    if(m_bSelected)
        m_pDescription->SetLabel( m_pPlugin->m_long_description ); //Pick up translation, if any
        
    m_pButtonPreferences->Enable( enabled && (m_pPlugin->m_cap_flag & WANTS_PREFERENCES) );
    
}

void PluginPanel::OnPluginUp( wxCommandEvent& event )
{
    m_PluginListPanel->MoveUp( this );
}

void PluginPanel::OnPluginDown( wxCommandEvent& event )
{
    m_PluginListPanel->MoveDown( this );
}



// ----------------------------------------------------------------------------
// PlugInChartBase Implmentation
//  This class is the base class for Plug-able chart types
// ----------------------------------------------------------------------------

PlugInChartBase::PlugInChartBase()
{
    m_Chart_Error_Factor = 0.;
}

PlugInChartBase::~PlugInChartBase()
{}

wxString PlugInChartBase::GetFileSearchMask(void)
{
    return _T("");
}

int PlugInChartBase::Init( const wxString& name, int init_flags )
{
    return 0;
}

//    Accessors

double PlugInChartBase::GetNormalScaleMin(double canvas_scale_factor, bool b_allow_overzoom)
{
    return 1.0;
}

double PlugInChartBase::GetNormalScaleMax(double canvas_scale_factor, int canvas_width)
{
    return 2.0e7;
}

bool PlugInChartBase::GetChartExtent(ExtentPI *pext)
{
    return false;
}


wxBitmap& PlugInChartBase::RenderRegionView(const PlugIn_ViewPort& VPoint,
        const wxRegion &Region)
{
    return wxNullBitmap;
}


bool PlugInChartBase::AdjustVP(PlugIn_ViewPort &vp_last, PlugIn_ViewPort &vp_proposed)
{
    return false;
}

void PlugInChartBase::GetValidCanvasRegion(const PlugIn_ViewPort& VPoint, wxRegion *pValidRegion)
{}

void PlugInChartBase::SetColorScheme(int cs, bool bApplyImmediate)
{}

double PlugInChartBase::GetNearestPreferredScalePPM(double target_scale_ppm)
{
    return 1.0;
}

wxBitmap *PlugInChartBase::GetThumbnail(int tnx, int tny, int cs)
{
    return NULL;
}

void PlugInChartBase::ComputeSourceRectangle(const PlugIn_ViewPort &vp, wxRect *pSourceRect)
{}

double PlugInChartBase::GetRasterScaleFactor()
{
    return 1.0;
}

bool PlugInChartBase::GetChartBits( wxRect& source, unsigned char *pPix, int sub_samp )
{
    return false;
}

int PlugInChartBase::GetSize_X()
{
    return 1;
}

int PlugInChartBase::GetSize_Y()
{
    return 1;
}

void PlugInChartBase::latlong_to_chartpix(double lat, double lon, double &pixx, double &pixy)
{}

void PlugInChartBase::chartpix_to_latlong(double pixx, double pixy, double *plat, double *plon)
{}


// ----------------------------------------------------------------------------
// PlugInChartBaseGL Implementation
//  
// ----------------------------------------------------------------------------

PlugInChartBaseGL::PlugInChartBaseGL()
{}

PlugInChartBaseGL::~PlugInChartBaseGL()
{}

int PlugInChartBaseGL::RenderRegionViewOnGL( const wxGLContext &glc, const PlugIn_ViewPort& VPoint,
                                             const wxRegion &Region, bool b_use_stencil )
{
    return 0;
}

ListOfPI_S57Obj *PlugInChartBaseGL::GetObjRuleListAtLatLon(float lat, float lon, float select_radius,
                                                           PlugIn_ViewPort *VPoint)
{
    return NULL;
}

wxString PlugInChartBaseGL::CreateObjDescriptions( ListOfPI_S57Obj* obj_list )
{
    return _T("");
}

int PlugInChartBaseGL::GetNoCOVREntries()
{
    return 0;
}

int PlugInChartBaseGL::GetNoCOVRTablePoints(int iTable)
{
    return 0;
}

int  PlugInChartBaseGL::GetNoCOVRTablenPoints(int iTable)
{
    return 0;
}

float *PlugInChartBaseGL::GetNoCOVRTableHead(int iTable)
{ 
    return 0;
}


// ----------------------------------------------------------------------------
// PlugInChartBaseExtended Implementation
//  
// ----------------------------------------------------------------------------

PlugInChartBaseExtended::PlugInChartBaseExtended()
{}

PlugInChartBaseExtended::~PlugInChartBaseExtended()
{}

int PlugInChartBaseExtended::RenderRegionViewOnGL( const wxGLContext &glc, const PlugIn_ViewPort& VPoint,
                                             const wxRegion &Region, bool b_use_stencil )
{
    return 0;
}

int PlugInChartBaseExtended::RenderRegionViewOnGLNoText( const wxGLContext &glc, const PlugIn_ViewPort& VPoint,
                                                   const wxRegion &Region, bool b_use_stencil )
{
    return 0;
}

int PlugInChartBaseExtended::RenderRegionViewOnGLTextOnly( const wxGLContext &glc, const PlugIn_ViewPort& VPoint,
                                                   const wxRegion &Region, bool b_use_stencil )
{
    return 0;
}


wxBitmap &PlugInChartBaseExtended::RenderRegionViewOnDCNoText(const PlugIn_ViewPort& VPoint, const wxRegion &Region)
{
    return wxNullBitmap;
}

bool PlugInChartBaseExtended::RenderRegionViewOnDCTextOnly(wxMemoryDC& dc, const PlugIn_ViewPort& VPoint, const wxRegion &Region)
{
    return false;
}

ListOfPI_S57Obj *PlugInChartBaseExtended::GetObjRuleListAtLatLon(float lat, float lon, float select_radius,
                                                           PlugIn_ViewPort *VPoint)
{
    return NULL;
}

wxString PlugInChartBaseExtended::CreateObjDescriptions( ListOfPI_S57Obj* obj_list )
{
    return _T("");
}

int PlugInChartBaseExtended::GetNoCOVREntries()
{
    return 0;
}

int PlugInChartBaseExtended::GetNoCOVRTablePoints(int iTable)
{
    return 0;
}

int  PlugInChartBaseExtended::GetNoCOVRTablenPoints(int iTable)
{
    return 0;
}

float *PlugInChartBaseExtended::GetNoCOVRTableHead(int iTable)
{ 
    return 0;
}

void PlugInChartBaseExtended::ClearPLIBTextList()
{
}

// ----------------------------------------------------------------------------
// ChartPlugInWrapper Implementation
//    This class is a wrapper/interface to PlugIn charts(PlugInChartBase)
// ----------------------------------------------------------------------------


ChartPlugInWrapper::ChartPlugInWrapper()
{}

ChartPlugInWrapper::ChartPlugInWrapper(const wxString &chart_class)
{
    m_ppo = ::wxCreateDynamicObject(chart_class);
    m_ppicb = wxDynamicCast(m_ppo, PlugInChartBase);
}

ChartPlugInWrapper::~ChartPlugInWrapper()
{
    if(m_ppicb)
        delete m_ppicb;
}

wxString ChartPlugInWrapper::GetFileSearchMask(void)
{
    if(m_ppicb)
        return m_ppicb->GetFileSearchMask();
    else
        return _T("");
}

InitReturn ChartPlugInWrapper::Init( const wxString& name, ChartInitFlag init_flags )
{
    if(m_ppicb)
    {
        wxWindow *pa = wxWindow::FindFocus();
        
        InitReturn ret_val = (InitReturn)m_ppicb->Init(name, (int)init_flags);

        //    Here we transcribe all the required wrapped member elements up into the chartbase object which is the parent of this class
        if(ret_val == INIT_OK)
        {
            m_FullPath = m_ppicb->GetFullPath();
            m_ChartType = (ChartTypeEnum)m_ppicb->GetChartType();
            m_ChartFamily = (ChartFamilyEnum)m_ppicb->GetChartFamily();
            m_projection = (OcpnProjType)m_ppicb->GetChartProjection();
            m_EdDate = m_ppicb->GetEditionDate();
            m_Name = m_ppicb->GetName();
            m_ID = m_ppicb->GetID();
            m_DepthUnits = m_ppicb->GetDepthUnits();
            m_SoundingsDatum = m_ppicb->GetSoundingsDatum();
            m_datum_str = m_ppicb->GetDatumString();
            m_SE = m_ppicb->GetSE();
            m_EdDate = m_ppicb->GetEditionDate();
            m_ExtraInfo = m_ppicb->GetExtraInfo();
            Chart_Error_Factor = m_ppicb->GetChartErrorFactor();
            m_depth_unit_id = (ChartDepthUnitType)m_ppicb->GetDepthUnitId();
            m_Chart_Skew = m_ppicb->GetChartSkew();
            m_Chart_Scale = m_ppicb->GetNativeScale();
            
            // We estimate ppm_avg as needed by raster texture cache logic...
            // This number works for average BSB charts, scanned with average resolution
            m_ppm_avg = 10000./m_ppicb->GetNativeScale();               // fallback value
            
            // Calcuculate a "better" ppm from the chart geo extent and raster size.
            if( (fabs(m_Chart_Skew) < .01) && (CHART_FAMILY_RASTER == m_ChartFamily) ){
                Extent extent;
                if( GetChartExtent(&extent) ){
                    double lon_range = extent.ELON - extent.WLON;
                    if( (lon_range > 0) && (lon_range < 90.0) )              // Be safe about IDL crossing and huge charts
                        m_ppm_avg = GetSize_X() / (lon_range * 1852 * 60);
                }
            }
            
            m_overlayENC = false;
            if(m_ChartFamily == (ChartFamilyEnum)PI_CHART_FAMILY_VECTOR){
                wxCharBuffer buf = m_FullPath.ToUTF8();
                m_overlayENC = s57chart::IsCellOverlayType( buf.data() );
            }
                
            bReadyToRender = m_ppicb->IsReadyToRender();

        }


        //  PlugIn may invoke wxExecute(), which steals the keyboard focus
        //  So take it back
        ChartCanvas *pc = wxDynamicCast(pa, ChartCanvas);
        if(pc)
            pc->SetFocus();
        
        return ret_val;
    }
    else
        return INIT_FAIL_REMOVE;
}


//    Accessors
int ChartPlugInWrapper::GetCOVREntries()
{
    if(m_ppicb)
        return m_ppicb->GetCOVREntries();
    else
        return 0;
}

int ChartPlugInWrapper::GetCOVRTablePoints(int iTable)
{
    if(m_ppicb)
        return m_ppicb->GetCOVRTablePoints(iTable);
    else
        return 0;
}

int  ChartPlugInWrapper::GetCOVRTablenPoints(int iTable)
{
    if(m_ppicb)
        return m_ppicb->GetCOVRTablenPoints(iTable);
    else
        return 0;
}

float *ChartPlugInWrapper::GetCOVRTableHead(int iTable)
{
    if(m_ppicb)
        return m_ppicb->GetCOVRTableHead(iTable);
    else
        return 0;
}

//      TODO
//      PlugIn chart types do not properly support NoCovr Regions
//      Proper fix is to update PlugIn Chart Type API
//      Derive an extended PlugIn chart class from existing class,
//      and use some kind of RTTI to figure out which class to call.
int ChartPlugInWrapper::GetNoCOVREntries()
{
    if(m_ppicb) {
        PlugInChartBaseGL *ppicbgl = dynamic_cast<PlugInChartBaseGL *>(m_ppicb);
        if(ppicbgl){
            return ppicbgl->GetNoCOVREntries();
        }
    }
    return 0;
}

int ChartPlugInWrapper::GetNoCOVRTablePoints(int iTable)
{
    if(m_ppicb) {
        PlugInChartBaseGL *ppicbgl = dynamic_cast<PlugInChartBaseGL *>(m_ppicb);
        if(ppicbgl){
            return ppicbgl->GetNoCOVRTablePoints(iTable);
        }
    }
    return 0;
}

int  ChartPlugInWrapper::GetNoCOVRTablenPoints(int iTable)
{
    if(m_ppicb) {
        PlugInChartBaseGL *ppicbgl = dynamic_cast<PlugInChartBaseGL *>(m_ppicb);
        if(ppicbgl){
            return ppicbgl->GetNoCOVRTablenPoints(iTable);
        }
    }
    return 0;
}

float *ChartPlugInWrapper::GetNoCOVRTableHead(int iTable)
{
    if(m_ppicb) {
        PlugInChartBaseGL *ppicbgl = dynamic_cast<PlugInChartBaseGL *>(m_ppicb);
        if(ppicbgl){
            return ppicbgl->GetNoCOVRTableHead(iTable);
        }
    }
    return 0;
}

bool ChartPlugInWrapper::GetChartExtent(Extent *pext)
{
    if(m_ppicb)
    {
        ExtentPI xpi;
        if(m_ppicb->GetChartExtent(&xpi))
        {
            pext->NLAT = xpi.NLAT;
            pext->SLAT = xpi.SLAT;
            pext->ELON = xpi.ELON;
            pext->WLON = xpi.WLON;

            return true;
        }
        else
            return false;
    }
    else
        return false;
}

ThumbData *ChartPlugInWrapper::GetThumbData(int tnx, int tny, float lat, float lon)
{
    if(m_ppicb)
    {

//    Create the bitmap if needed, doing a deep copy from the Bitmap owned by the PlugIn Chart
        if(!pThumbData->pDIBThumb)
        {
            wxBitmap *pBMPOwnedByChart = m_ppicb->GetThumbnail(tnx, tny, m_global_color_scheme);
            if( pBMPOwnedByChart ) {
                wxImage img = pBMPOwnedByChart->ConvertToImage();
                pThumbData->pDIBThumb = new wxBitmap(img);
            }
            else
                pThumbData->pDIBThumb = NULL;
            
        }

        pThumbData->Thumb_Size_X = tnx;
        pThumbData->Thumb_Size_Y = tny;

        /*
        //    Plot the supplied Lat/Lon on the thumbnail
                    int divx = m_ppicb->Size_X / tnx;
                    int divy = m_ppicb->Size_Y / tny;

                    int div_factor = __min(divx, divy);

                    int pixx, pixy;


              //    Using a temporary synthetic ViewPort and source rectangle,
              //    calculate the ships position on the thumbnail
                    ViewPort tvp;
                    tvp.pix_width = tnx;
                    tvp.pix_height = tny;
                    tvp.view_scale_ppm = GetPPM() / div_factor;
                    wxRect trex = Rsrc;
                    Rsrc.x = 0;
                    Rsrc.y = 0;
                    latlong_to_pix_vp(lat, lon, pixx, pixy, tvp);
                    Rsrc = trex;

                    pThumbData->ShipX = pixx;// / div_factor;
                    pThumbData->ShipY = pixy;// / div_factor;
        */
        pThumbData->ShipX = 0;
        pThumbData->ShipY = 0;

        return pThumbData;
    }
    else
        return NULL;
}

ThumbData *ChartPlugInWrapper::GetThumbData()
{
    return pThumbData;
}

bool ChartPlugInWrapper::UpdateThumbData(double lat, double lon)
{
    return true;
}

double ChartPlugInWrapper::GetNormalScaleMin(double canvas_scale_factor, bool b_allow_overzoom)
{
    if(m_ppicb)
        return m_ppicb->GetNormalScaleMin(canvas_scale_factor, b_allow_overzoom);
    else
        return 1.0;
}

double ChartPlugInWrapper::GetNormalScaleMax(double canvas_scale_factor, int canvas_width)
{
    if(m_ppicb)
        return m_ppicb->GetNormalScaleMax(canvas_scale_factor, canvas_width);
    else
        return 2.0e7;
}


/*              RectRegion:
 *                      This is the Screen region desired to be updated.  Will be either 1 rectangle(full screen)
 *                      or two rectangles (panning with FBO accelerated pan logic)
 * 
 *              Region:
 *                      This is the LLRegion describing the quilt active region for this chart.
 * 
 *              So, Actual rendering area onscreen should be clipped to the intersection of the two regions.
 */

bool ChartPlugInWrapper::RenderRegionViewOnGL(const wxGLContext &glc, const ViewPort& VPoint,
                                              const OCPNRegion &RectRegion, const LLRegion &Region)
{
#ifdef ocpnUSE_GL
    if(m_ppicb)
    {
        ViewPort vp = VPoint;           // non-const copy
        
        gs_plib_flags = 0;               // reset the CAPs flag
        PlugInChartBaseGL *ppicb_gl = dynamic_cast<PlugInChartBaseGL*>(m_ppicb);
        PlugInChartBaseExtended *ppicb_x = dynamic_cast<PlugInChartBaseExtended*>(m_ppicb);
        if(!Region.Empty() && (ppicb_gl || ppicb_x))
        {
            wxRegion *r = RectRegion.GetNew_wxRegion();
            for(OCPNRegionIterator upd ( RectRegion ); upd.HaveRects(); upd.NextRect()) {
                LLRegion chart_region = vp.GetLLRegion(upd.GetRect());
                chart_region.Intersect(Region);
                
                if(!chart_region.Empty()) {
                    ViewPort cvp = glChartCanvas::ClippedViewport(VPoint, chart_region);
                    
                    glChartCanvas::SetClipRect(cvp, upd.GetRect(), false);

#ifdef USE_S57
                    ps52plib->m_last_clip_rect = upd.GetRect();
#endif                    
                    glPushMatrix(); //    Adjust for rotation
                    glChartCanvas::RotateToViewPort(VPoint);

                    PlugIn_ViewPort pivp = CreatePlugInViewport( cvp );
                    if(ppicb_x)
                        ppicb_x->RenderRegionViewOnGL( glc, pivp, *r, glChartCanvas::s_b_useStencil);
                    else if(ppicb_gl)
                        ppicb_gl->RenderRegionViewOnGL( glc, pivp, *r, glChartCanvas::s_b_useStencil);
                    
                    glPopMatrix();
                    glChartCanvas::DisableClipRegion();
                    
                    
                }  //!empty
            } //for
            delete r;
        }
    }
    else
        return false;
#endif    
    return true;
}

//int indexrr;

bool ChartPlugInWrapper::RenderRegionViewOnGLNoText(const wxGLContext &glc, const ViewPort& VPoint,
                                              const OCPNRegion &RectRegion, const LLRegion &Region)
{
    #ifdef ocpnUSE_GL
    if(m_ppicb)
    {
//        printf("\nCPIW::RRVOGLNT  %d %d \n", indexrr++, m_Chart_Scale);
        
        gs_plib_flags = 0;               // reset the CAPs flag
        PlugInChartBaseExtended *ppicb_x = dynamic_cast<PlugInChartBaseExtended*>(m_ppicb);
        PlugInChartBaseGL *ppicb = dynamic_cast<PlugInChartBaseGL*>(m_ppicb);
        if(!Region.Empty() && ppicb_x)
        {
            
            glPushMatrix(); //    Adjust for rotation
            
            // Start with a clean slate
            glChartCanvas::SetClipRect(VPoint, VPoint.rv_rect, false);
            glChartCanvas::DisableClipRegion();
            
            glChartCanvas::RotateToViewPort(VPoint);
            
            PlugIn_ViewPort pivp = CreatePlugInViewport( VPoint );
            wxRegion *r = RectRegion.GetNew_wxRegion();
            
            ppicb_x->RenderRegionViewOnGLNoText( glc, pivp, *r, glChartCanvas::s_b_useStencil);

            glPopMatrix();
            delete r;
            
        }
        
        else if(!Region.Empty() && ppicb ) // Legacy Vector GL Plugin chart (e.g.S63)
        {
            ViewPort vp = VPoint;           // non-const copy
            wxRegion *r = RectRegion.GetNew_wxRegion();
            for(OCPNRegionIterator upd ( RectRegion ); upd.HaveRects(); upd.NextRect()) {
                LLRegion chart_region = vp.GetLLRegion(upd.GetRect());
                chart_region.Intersect(Region);
                
                if(!chart_region.Empty()) {
                    ViewPort cvp = glChartCanvas::ClippedViewport(VPoint, chart_region);
                    
                    glChartCanvas::SetClipRect(cvp, upd.GetRect(), false);
                    
 #ifdef USE_S57
                    ps52plib->m_last_clip_rect = upd.GetRect();
 #endif                    
                    glPushMatrix(); //    Adjust for rotation
                    glChartCanvas::RotateToViewPort(VPoint);
                    
                    PlugIn_ViewPort pivp = CreatePlugInViewport( cvp );
                    ppicb->RenderRegionViewOnGL( glc, pivp, *r, glChartCanvas::s_b_useStencil);
                    
                    glPopMatrix();
                    glChartCanvas::DisableClipRegion();
                    
                    
                }  //!empty
            } //for
            delete r;
        }
        
    }
    else
        return false;
    #endif    
        return true;
}

bool ChartPlugInWrapper::RenderRegionViewOnGLTextOnly( const wxGLContext &glc, const ViewPort& VPoint,
                                           const OCPNRegion &Region )
{
#ifdef ocpnUSE_GL
    if(m_ppicb)
    {
        gs_plib_flags = 0;               // reset the CAPs flag
        PlugInChartBaseExtended *ppicb_x = dynamic_cast<PlugInChartBaseExtended*>(m_ppicb);
        if(!Region.Empty() && ppicb_x)
        {
            wxRegion *r = Region.GetNew_wxRegion();
            for(OCPNRegionIterator upd ( Region ); upd.HaveRects(); upd.NextRect()) {
                
                glPushMatrix(); //    Adjust for rotation
                glChartCanvas::RotateToViewPort(VPoint);
                    
                PlugIn_ViewPort pivp = CreatePlugInViewport( VPoint );
                ppicb_x->RenderRegionViewOnGLTextOnly( glc, pivp, *r, glChartCanvas::s_b_useStencil);
                    
                glPopMatrix();
                    
                    
            } //for
            delete r;
        }
    }
    else
        return false;
#endif    
    return true;

}


bool ChartPlugInWrapper::RenderRegionViewOnDC(wxMemoryDC& dc, const ViewPort& VPoint,
        const OCPNRegion &Region)
{
    if(m_ppicb)
    {
        gs_plib_flags = 0;               // reset the CAPs flag
        PlugIn_ViewPort pivp = CreatePlugInViewport( VPoint);
        if(Region.IsOk())
        {
            wxRegion *r = Region.GetNew_wxRegion();
            if(!m_overlayENC)
                dc.SelectObject(m_ppicb->RenderRegionView( pivp, *r));
            else{
                wxBitmap &obmp = m_ppicb->RenderRegionView( pivp, *r);
                
                //    Create a mask to remove the NODTA areas from overlay cells.
                wxColour nodat = GetGlobalColor( _T ( "NODTA" ) );
                wxColour nodat_sub = nodat;
            
#ifdef ocpnUSE_ocpnBitmap
                nodat_sub = wxColour( nodat.Blue(), nodat.Green(), nodat.Red() );
#endif
                m_pMask = new wxMask( obmp, nodat_sub );
                obmp.SetMask( m_pMask );
                
                dc.SelectObject(obmp);
            }
            
            delete r;
            return true;
        }
        else
            return false;
    }
    else
        return false;
}

bool ChartPlugInWrapper::RenderRegionViewOnDCNoText(wxMemoryDC& dc, const ViewPort& VPoint,
                                              const OCPNRegion &Region)
{
    if(m_ppicb)
    {
        gs_plib_flags = 0;               // reset the CAPs flag
        PlugIn_ViewPort pivp = CreatePlugInViewport( VPoint);
        
        PlugInChartBaseExtended *pCBx = dynamic_cast<PlugInChartBaseExtended*>( m_ppicb );
        PlugInChartBase *ppicb = dynamic_cast<PlugInChartBase*>(m_ppicb);
            
        if(Region.IsOk() && (pCBx || ppicb))
        {
            wxRegion *r = Region.GetNew_wxRegion();
            
            if(pCBx)
                dc.SelectObject(pCBx->RenderRegionViewOnDCNoText( pivp, *r));
            else if(ppicb)
                dc.SelectObject(ppicb->RenderRegionView( pivp, *r));

            delete r;
            return true;
        }
        else
            return false;
    }
    else
        return false;
}

bool ChartPlugInWrapper::RenderRegionViewOnDCTextOnly(wxMemoryDC& dc, const ViewPort& VPoint,
                                                    const OCPNRegion &Region)
{
    if(m_ppicb)
    {
        bool ret_val = false;
        gs_plib_flags = 0;               // reset the CAPs flag
        PlugIn_ViewPort pivp = CreatePlugInViewport( VPoint);
        if(Region.IsOk())
        {
            wxRegion *r = Region.GetNew_wxRegion();
 
            PlugInChartBaseExtended *pCBx = dynamic_cast<PlugInChartBaseExtended*>( m_ppicb );
            if(pCBx)
                ret_val = pCBx->RenderRegionViewOnDCTextOnly( dc, pivp, *r);
            
            delete r;
            return ret_val;
        }
        else
            return false;
    }
    else
        return false;
}

void ChartPlugInWrapper::ClearPLIBTextList()
{
    if(m_ppicb)
    {
        PlugInChartBaseExtended *pCBx = dynamic_cast<PlugInChartBaseExtended*>( m_ppicb );
        if(pCBx)
            pCBx->ClearPLIBTextList();
    }
}

bool ChartPlugInWrapper::AdjustVP(ViewPort &vp_last, ViewPort &vp_proposed)
{
    if(m_ppicb)
    {
        PlugIn_ViewPort pivp_last = CreatePlugInViewport( vp_last);
        PlugIn_ViewPort pivp_proposed = CreatePlugInViewport( vp_proposed);
        return m_ppicb->AdjustVP(pivp_last, pivp_proposed);
    }
    else
        return false;
}

void ChartPlugInWrapper::GetValidCanvasRegion(const ViewPort& VPoint, OCPNRegion *pValidRegion)
{
    if(m_ppicb)
    {
        PlugIn_ViewPort pivp = CreatePlugInViewport( VPoint);
        // currently convert using wxRegion,
        // this should be changed as wxRegion is proven unstable/buggy on various platforms
        wxRegion region;
        m_ppicb->GetValidCanvasRegion(pivp, &region);
        *pValidRegion = OCPNRegion(region);
    }

    return;
}


void ChartPlugInWrapper::SetColorScheme(ColorScheme cs, bool bApplyImmediate)
{
    if(m_ppicb) {
        m_ppicb->SetColorScheme(cs, bApplyImmediate);
    }
    m_global_color_scheme = cs;
    //      Force a new thumbnail
    if(pThumbData)
        pThumbData->pDIBThumb = NULL;
}


double ChartPlugInWrapper::GetNearestPreferredScalePPM(double target_scale_ppm)
{
    if(m_ppicb)
        return m_ppicb->GetNearestPreferredScalePPM(target_scale_ppm);
    else
        return 1.0;
}


void ChartPlugInWrapper::ComputeSourceRectangle(const ViewPort &VPoint, wxRect *pSourceRect)
{
    if(m_ppicb)
    {
        PlugIn_ViewPort pivp = CreatePlugInViewport( VPoint);
        m_ppicb->ComputeSourceRectangle(pivp, pSourceRect);
    }
}

double ChartPlugInWrapper::GetRasterScaleFactor(const ViewPort &vp)
{
    if(m_ppicb){
        return  (wxRound(100000 * GetPPM() / vp.view_scale_ppm)) / 100000.;
     }
    else
        return 1.0;
}

bool ChartPlugInWrapper::GetChartBits( wxRect& source, unsigned char *pPix, int sub_samp )
{
    wxCriticalSectionLocker locker(m_critSect);
    
    if(m_ppicb)

        return m_ppicb->GetChartBits( source, pPix, sub_samp );
    else
        return false;
}

int ChartPlugInWrapper::GetSize_X()
{
    if(m_ppicb)
        return m_ppicb->GetSize_X();
    else
        return 1;
}

int ChartPlugInWrapper::GetSize_Y()
{
    if(m_ppicb)
        return m_ppicb->GetSize_Y();
    else
        return 1;
}

void ChartPlugInWrapper::latlong_to_chartpix(double lat, double lon, double &pixx, double &pixy)
{
    if(m_ppicb)
        m_ppicb->latlong_to_chartpix(lat, lon, pixx, pixy);
}


void ChartPlugInWrapper::chartpix_to_latlong(double pixx, double pixy, double *plat, double *plon)
{
    if(m_ppicb)
        m_ppicb->chartpix_to_latlong(pixx, pixy, plat, plon);
}


/* API 1.11  */

/* API 1.11  adds some more common functions to avoid unnecessary code duplication */

wxString toSDMM_PlugIn(int NEflag, double a, bool hi_precision)
{
    return toSDMM(NEflag, a, hi_precision);
}

wxColour GetBaseGlobalColor(wxString colorName)
{
    return GetGlobalColor( colorName );
}


int OCPNMessageBox_PlugIn(wxWindow *parent,
                          const wxString& message,
                          const wxString& caption,
                          int style, int x, int y)
{
    return OCPNMessageBox( parent, message, caption, style, 100, x, y );
}

wxString GetOCPN_ExePath( void )
{
    return g_Platform->GetExePath();
}

wxString *GetpPlugInLocation()
{
    return g_Platform->GetPluginDirPtr();
}

wxString GetWritableDocumentsDir( void )
{
    return g_Platform->GetWritableDocumentsDir();
}


wxString GetPlugInPath(opencpn_plugin *pplugin)
{
    wxString ret_val;
    ArrayOfPlugIns *pi_array = g_pi_manager->GetPlugInArray();
    for(unsigned int i = 0 ; i < pi_array->GetCount() ; i++)
    {
        PlugInContainer *pic = pi_array->Item(i);
        if(pic->m_pplugin == pplugin )
        {
            ret_val =pic->m_plugin_file;
            break;
        }
    }
    
    return ret_val;
}

//      API 1.11 Access to Vector PlugIn charts

ListOfPI_S57Obj *PlugInManager::GetPlugInObjRuleListAtLatLon( ChartPlugInWrapper *target, float zlat, float zlon,
                                                 float SelectRadius, const ViewPort& vp )
{
    ListOfPI_S57Obj *list = NULL;
    if(target) {
        PlugInChartBaseGL *picbgl = dynamic_cast <PlugInChartBaseGL *>(target->GetPlugInChart());
        if(picbgl){
            PlugIn_ViewPort pi_vp = CreatePlugInViewport( vp );
            list = picbgl->GetObjRuleListAtLatLon(zlat, zlon, SelectRadius, &pi_vp);

            return list;
        }
        PlugInChartBaseExtended *picbx = dynamic_cast <PlugInChartBaseExtended *>(target->GetPlugInChart());
        if(picbx){
            PlugIn_ViewPort pi_vp = CreatePlugInViewport( vp );
            list = picbx->GetObjRuleListAtLatLon(zlat, zlon, SelectRadius, &pi_vp);
            
            return list;
        }
        else
            return list;
    }
    else
        return list;
}

wxString PlugInManager::CreateObjDescriptions( ChartPlugInWrapper *target, ListOfPI_S57Obj *rule_list )
{
    wxString ret_str;
    if(target) {
        PlugInChartBaseGL *picbgl = dynamic_cast <PlugInChartBaseGL *>(target->GetPlugInChart());
        if(picbgl){
            ret_str = picbgl->CreateObjDescriptions( rule_list );
        }
        else{
            PlugInChartBaseExtended *picbx = dynamic_cast <PlugInChartBaseExtended *>(target->GetPlugInChart());
            if(picbx){
                ret_str = picbx->CreateObjDescriptions( rule_list );
            }
        }
    }
    return ret_str;
}


#ifdef USE_S57
//      API 1.11 Access to S52 PLIB
wxString PI_GetPLIBColorScheme()
{
    return _T("");           //ps52plib->GetPLIBColorScheme()
}

int PI_GetPLIBDepthUnitInt()
{
    if(ps52plib)
        return ps52plib->m_nDepthUnitDisplay;
    else
        return 0; 
}

int PI_GetPLIBSymbolStyle()
{
    if(ps52plib)
        return ps52plib->m_nSymbolStyle;
    else
        return 0;  
}

int PI_GetPLIBBoundaryStyle()
{
    if(ps52plib)
        return ps52plib->m_nBoundaryStyle;
    else        
        return 0;
}

bool PI_PLIBObjectRenderCheck( PI_S57Obj *pObj, PlugIn_ViewPort *vp )
{ 
    if(ps52plib) {
        //  Create and populate a compatible s57 Object
        S57Obj cobj;
        chart_context ctx;
        CreateCompatibleS57Object( pObj, &cobj, &ctx );

        ViewPort cvp = CreateCompatibleViewport( *vp );
        
        S52PLIB_Context *pContext = (S52PLIB_Context *)pObj->S52_Context;
        
        //  Create and populate a minimally compatible object container
        ObjRazRules rzRules;
        rzRules.obj = &cobj;
        rzRules.LUP = pContext->LUP;
        rzRules.sm_transform_parms = 0;
        rzRules.child = NULL;
        rzRules.next = NULL;
        
        if(pContext->LUP)
            return ps52plib->ObjectRenderCheck( &rzRules, &cvp );
        else
            return false;
    }
    else
        return false;
    
}

int PI_GetPLIBStateHash()
{
    if(ps52plib)
        return ps52plib->GetStateHash();
    else
        return 0;
}

void CreateCompatibleS57Object( PI_S57Obj *pObj, S57Obj *cobj, chart_context *pctx )
{
    strncpy(cobj->FeatureName, pObj->FeatureName, 8);
    cobj->Primitive_type = (GeoPrim_t)pObj->Primitive_type;
    cobj->att_array = pObj->att_array;
    cobj->attVal = pObj->attVal;
    cobj->n_attr = pObj->n_attr;    
    
    cobj->x = pObj->x;
    cobj->y = pObj->y;
    cobj->z = pObj->z;
    cobj->npt = pObj->npt;
    
    cobj->iOBJL = pObj->iOBJL;
    cobj->Index = pObj->Index;
    
    cobj->geoPt = (pt *)pObj->geoPt;
    cobj->geoPtz = pObj->geoPtz;
    cobj->geoPtMulti = pObj->geoPtMulti;
    
    cobj->m_lat = pObj->m_lat;
    cobj->m_lon = pObj->m_lon;
    
    cobj->m_DisplayCat = (DisCat)pObj->m_DisplayCat;
    cobj->x_rate = pObj->x_rate;
    cobj->y_rate = pObj->y_rate;
    cobj->x_origin = pObj->x_origin;
    cobj->y_origin = pObj->y_origin;
    
    cobj->Scamin = pObj->Scamin;
    cobj->nRef = pObj->nRef;
    cobj->bIsAton = pObj->bIsAton;
    cobj->bIsAssociable = pObj->bIsAssociable;
    
    cobj->m_n_lsindex = pObj->m_n_lsindex;
    cobj->m_lsindex_array = pObj->m_lsindex_array;
    cobj->m_n_edge_max_points = pObj->m_n_edge_max_points;
    
    if(gs_plib_flags & PLIB_CAPS_OBJSEGLIST){
        cobj->m_ls_list_legacy = (PI_line_segment_element *)pObj->m_ls_list;          // note the cast, assumes in-sync layout
    }
    else   
        cobj->m_ls_list_legacy = 0;
    cobj->m_ls_list = 0;
        
    if(gs_plib_flags & PLIB_CAPS_OBJCATMUTATE)
        cobj->m_bcategory_mutable = pObj->m_bcategory_mutable;
    else
        cobj->m_bcategory_mutable = true;                       // assume all objects are mutable

    cobj->m_DPRI = -1;                              // default is unassigned, fixed at render time
    if(gs_plib_flags & PLIB_CAPS_OBJCATMUTATE){
        if(pObj->m_DPRI == -1){
            S52PLIB_Context *pCtx = (S52PLIB_Context *)pObj->S52_Context;
            if(pCtx->LUP)
                cobj->m_DPRI = pCtx->LUP->DPRI - '0';
        }
        else
            cobj->m_DPRI = pObj->m_DPRI;
    }
    
        
 
    cobj->pPolyTessGeo = ( PolyTessGeo* )pObj->pPolyTessGeo;
    cobj->m_chart_context = (chart_context *)pObj->m_chart_context;
    
    if(pObj->auxParm3 != 1234){
        pObj->auxParm3 = 1234;
        pObj->auxParm0 = -99;
    }
        
    cobj->auxParm0 = pObj->auxParm0;
    cobj->auxParm1 = 0;
    cobj->auxParm2 = 0;
    cobj->auxParm3 = 0;
    
    S52PLIB_Context *pContext = (S52PLIB_Context *)pObj->S52_Context;
    
    if( pContext->bBBObj_valid )
        // this is ugly because plugins still use wxBoundingBox
        cobj->BBObj.Set(pContext->BBObj.GetMinY(), pContext->BBObj.GetMinX(),
                        pContext->BBObj.GetMaxY(), pContext->BBObj.GetMaxX());
    
    cobj->CSrules = pContext->CSrules;
    cobj->bCS_Added = pContext->bCS_Added;
    
    cobj->FText = pContext->FText;
    cobj->bFText_Added = pContext->bFText_Added;
    cobj->rText = pContext->rText;
    
    cobj->bIsClone = true;              // Protect cloned object pointers in S57Obj dtor

    if(pctx){
        cobj->m_chart_context = pctx;
        chart_context *ppctx = (chart_context *)pObj->m_chart_context;
        
        if( ppctx ){
            cobj->m_chart_context->m_pvc_hash = ppctx->m_pvc_hash;
            cobj->m_chart_context->m_pve_hash = ppctx->m_pve_hash;
            cobj->m_chart_context->ref_lat = ppctx->ref_lat;
            cobj->m_chart_context->ref_lon = ppctx->ref_lon;
            cobj->m_chart_context->pFloatingATONArray = ppctx->pFloatingATONArray;
            cobj->m_chart_context->pRigidATONArray = ppctx->pRigidATONArray;
            cobj->m_chart_context->safety_contour = ppctx->safety_contour;
            cobj->m_chart_context->vertex_buffer = ppctx->vertex_buffer;
        }
        cobj->m_chart_context->chart = 0;           // note bene, this is always NULL for a PlugIn chart
    }
}


bool PI_PLIBSetContext( PI_S57Obj *pObj )
{
    S52PLIB_Context *ctx;
    if( !pObj->S52_Context ){
        ctx = new S52PLIB_Context;
        pObj->S52_Context = ctx;
    }
    
    ctx = (S52PLIB_Context *)pObj->S52_Context;
        
    S57Obj cobj;
    CreateCompatibleS57Object( pObj, &cobj, NULL );
 
    LUPname LUP_Name = PAPER_CHART;

    //      Force a re-evaluation of CS rules
    ctx->CSrules = NULL;
    ctx->bCS_Added = false;

    //      Clear the rendered text cache
    if( ctx->bFText_Added ) {
        ctx->bFText_Added = false;
        delete ctx->FText;
        ctx->FText = NULL;
    }
    
    //  Reset object selection box
    ctx->bBBObj_valid = true;
    ctx->BBObj.SetMin( pObj->lon_min, pObj->lat_min );
    ctx->BBObj.SetMax( pObj->lon_max, pObj->lat_max );
    
    
        //      This is where Simplified or Paper-Type point features are selected
    switch( cobj.Primitive_type ){
            case GEO_POINT:
            case GEO_META:
            case GEO_PRIM:
                
                if( PAPER_CHART == ps52plib->m_nSymbolStyle )
                    LUP_Name = PAPER_CHART;
                else
                    LUP_Name = SIMPLIFIED;
                
                break;
                
            case GEO_LINE:
                LUP_Name = LINES;
                break;
                
            case GEO_AREA:
                if( PLAIN_BOUNDARIES == ps52plib->m_nBoundaryStyle )
                    LUP_Name = PLAIN_BOUNDARIES;
                else
                    LUP_Name = SYMBOLIZED_BOUNDARIES;
                
                break;
    }
        
    LUPrec *lup = ps52plib->S52_LUPLookup( LUP_Name, cobj.FeatureName, &cobj );
    ctx->LUP = lup;
        
        //              Convert LUP to rules set
    ps52plib->_LUP2rules( lup, &cobj );
    
    ctx->MPSRulesList = NULL;
    
    return true;
}
    
void PI_UpdateContext(PI_S57Obj *pObj)
{
    S52PLIB_Context *pContext = (S52PLIB_Context *)pObj->S52_Context;
    if(pContext){
        pContext->bBBObj_valid = true;
        pContext->BBObj.SetMin( pObj->lon_min, pObj->lat_min );
        pContext->BBObj.SetMax( pObj->lon_max, pObj->lat_max );
    }
}

    
void UpdatePIObjectPlibContext( PI_S57Obj *pObj, S57Obj *cobj, ObjRazRules *rzRules )
{
    //  Update the PLIB context after the render operation
    S52PLIB_Context *pContext = (S52PLIB_Context *)pObj->S52_Context;
    
    pContext->CSrules = cobj->CSrules;
    pContext->bCS_Added = cobj->bCS_Added;
    
    pContext->FText = cobj->FText;
    pContext->bFText_Added = cobj->bFText_Added;
    pContext->rText = cobj->rText;
    
    if(cobj->BBObj.GetValid()) {
        // ugly as plugins still use wxBoundingBox
        pContext->BBObj = wxBoundingBox(cobj->BBObj.GetMinLon(), cobj->BBObj.GetMinLat(),
                                        cobj->BBObj.GetMaxLon(), cobj->BBObj.GetMaxLat());
        pContext->bBBObj_valid = true;
    }

    //  Render operation may have promoted the object's display category (e.g.WRECKS)
    pObj->m_DisplayCat = (PI_DisCat)cobj->m_DisplayCat;
    
    if(gs_plib_flags & PLIB_CAPS_OBJCATMUTATE)
        pObj->m_DPRI = cobj->m_DPRI;
    
    pContext->ChildRazRules = rzRules->child;
    pContext->MPSRulesList = rzRules->mps;
    
    pObj->auxParm0 = cobj->auxParm0;
    
    
}

bool PI_GetObjectRenderBox( PI_S57Obj *pObj, double *lat_min, double *lat_max, double *lon_min, double *lon_max)
{
    S52PLIB_Context *pContext = (S52PLIB_Context *)pObj->S52_Context;
    if(pContext){
        if(lat_min) *lat_min = pContext->BBObj.GetMinY();
        if(lat_max) *lat_max = pContext->BBObj.GetMaxY();
        if(lon_min) *lon_min = pContext->BBObj.GetMinX();
        if(lon_max) *lon_max = pContext->BBObj.GetMaxX();
        return pContext->bBBObj_valid;
    }
    else
        return false;
}
    
PI_LUPname PI_GetObjectLUPName( PI_S57Obj *pObj )
{
    S52PLIB_Context *pContext = (S52PLIB_Context *)pObj->S52_Context;
    if( pContext ) {
        LUPrec *lup = pContext->LUP;
        if( lup )
            return (PI_LUPname)(lup->TNAM);
    }
    return (PI_LUPname)(-1);
    
}

PI_DisPrio PI_GetObjectDisplayPriority( PI_S57Obj *pObj )
{
    S52PLIB_Context *pContext = (S52PLIB_Context *)pObj->S52_Context;
    if( pContext ) {
        LUPrec *lup = pContext->LUP;
        if( lup )
            return (PI_DisPrio)(lup->DPRI);
    }
    
    return (PI_DisPrio)(-1);
        
}

PI_DisCat PI_GetObjectDisplayCategory( PI_S57Obj *pObj )
{
    S52PLIB_Context *pContext = (S52PLIB_Context *)pObj->S52_Context;
    if( pContext ) {
        LUPrec *lup = pContext->LUP;
        if( lup )
            return (PI_DisCat)(lup->DISC);
    }
    return (PI_DisCat)(-1);
    
}
double PI_GetPLIBMarinerSafetyContour()
{
    return S52_getMarinerParam(S52_MAR_SAFETY_CONTOUR);
}


void PI_PLIBSetLineFeaturePriority( PI_S57Obj *pObj, int prio )
{
    //  Create and populate a compatible s57 Object
    S57Obj cobj;
    chart_context ctx;
    CreateCompatibleS57Object( pObj, &cobj, &ctx );
        
    S52PLIB_Context *pContext = (S52PLIB_Context *)pObj->S52_Context;
    
    //  Create and populate a minimally compatible object container
    ObjRazRules rzRules;
    rzRules.obj = &cobj;
    rzRules.LUP = pContext->LUP;
    rzRules.sm_transform_parms = 0;
    rzRules.child = NULL;
    rzRules.next = NULL;
    rzRules.mps = pContext->MPSRulesList;
    
    if(pContext->LUP){
        ps52plib->SetLineFeaturePriority( &rzRules, prio );

    //  Update the PLIB context after the render operation
        UpdatePIObjectPlibContext( pObj, &cobj, &rzRules );
    }

}

void PI_PLIBPrepareForNewRender( void )
{
    if(ps52plib){
        ps52plib->PrepareForRender();
        ps52plib->ClearTextList();
        
        if(gs_plib_flags & PLIB_CAPS_LINE_BUFFER)
            ps52plib->EnableGLLS(true);    // Newer PlugIns can use GLLS
        else
            ps52plib->EnableGLLS(false);   // Older cannot
    }
}

void PI_PLIBSetRenderCaps( unsigned int flags )
{
    gs_plib_flags = flags;
}

void PI_PLIBFreeContext( void *pContext )
{

    S52PLIB_Context *pctx = (S52PLIB_Context *)pContext;
    
    if( pctx->ChildRazRules ){
        ObjRazRules *ctop = pctx->ChildRazRules;
        while( ctop ) {
            delete ctop->obj;
            
            if( ps52plib )
                ps52plib->DestroyLUP( ctop->LUP );
            delete ctop->LUP;
            
            ObjRazRules *cnxx = ctop->next;
            delete ctop;
            ctop = cnxx;
        }
    }

    if(pctx->MPSRulesList){
        
        if( ps52plib && pctx->MPSRulesList->cs_rules ){
            for(unsigned int i=0 ; i < pctx->MPSRulesList->cs_rules->GetCount() ; i++){
                Rules *top = pctx->MPSRulesList->cs_rules->Item(i);
                ps52plib->DestroyRulesChain( top );
            }
            delete pctx->MPSRulesList->cs_rules; 
        }
        free( pctx->MPSRulesList );
        
    }
    
    delete pctx->FText;
    
    delete pctx;
}

int PI_PLIBRenderObjectToDC( wxDC *pdc, PI_S57Obj *pObj, PlugIn_ViewPort *vp )
{
    //  Create and populate a compatible s57 Object
    S57Obj cobj;
    chart_context ctx;
    CreateCompatibleS57Object( pObj, &cobj, &ctx );
    
    S52PLIB_Context *pContext = (S52PLIB_Context *)pObj->S52_Context;
    
    //  Set up object SM rendering constants
    sm_parms transform;
    toSM( vp->clat, vp->clon, pObj->chart_ref_lat, pObj->chart_ref_lon, &transform.easting_vp_center, &transform.northing_vp_center );
    
    //  Create and populate a minimally compatible object container
    ObjRazRules rzRules;
    rzRules.obj = &cobj;
    rzRules.LUP = pContext->LUP;
    rzRules.sm_transform_parms = &transform;
    rzRules.child = pContext->ChildRazRules;
    rzRules.next = NULL;
    rzRules.mps = pContext->MPSRulesList;
    
    if(pContext->LUP){
        ViewPort cvp = CreateCompatibleViewport( *vp );
    
    //  Do the render
        ps52plib->RenderObjectToDC( pdc, &rzRules, &cvp );
    
    //  Update the PLIB context after the render operation
        UpdatePIObjectPlibContext( pObj, &cobj, &rzRules );
    }

    return 1;
}

int PI_PLIBRenderAreaToDC( wxDC *pdc, PI_S57Obj *pObj, PlugIn_ViewPort *vp, wxRect rect, unsigned char *pixbuf )
{
    //  Create a compatible render canvas
    render_canvas_parms pb_spec;
    
    pb_spec.depth = BPP;
    pb_spec.pb_pitch = ( ( rect.width * pb_spec.depth / 8 ) );
    pb_spec.lclip = rect.x;
    pb_spec.rclip = rect.x + rect.width - 1;
    pb_spec.pix_buff = pixbuf;          // the passed buffer
    pb_spec.width = rect.width;
    pb_spec.height = rect.height;
    pb_spec.x = rect.x;
    pb_spec.y = rect.y;
#ifdef ocpnUSE_ocpnBitmap
    pb_spec.b_revrgb = true;
#else
    pb_spec.b_revrgb = false;
#endif
    
    pb_spec.b_revrgb = false;
 
    //  Create and populate a compatible s57 Object
    S57Obj cobj;
    chart_context ctx;
    CreateCompatibleS57Object( pObj, &cobj, &ctx );

    S52PLIB_Context *pContext = (S52PLIB_Context *)pObj->S52_Context;

    //  Set up object SM rendering constants
    sm_parms transform;
    toSM( vp->clat, vp->clon, pObj->chart_ref_lat, pObj->chart_ref_lon, &transform.easting_vp_center, &transform.northing_vp_center );
    
    //  Create and populate a minimally compatible object container
    ObjRazRules rzRules;
    rzRules.obj = &cobj;
    rzRules.LUP = pContext->LUP;
    rzRules.sm_transform_parms = &transform;
    rzRules.child = pContext->ChildRazRules;
    rzRules.next = NULL;
    rzRules.mps = pContext->MPSRulesList;
    
    ViewPort cvp = CreateCompatibleViewport( *vp );

    //  If the PlugIn does not support it nativiely, build a fully described Geomoetry
    if( !(gs_plib_flags & PLIB_CAPS_SINGLEGEO_BUFFER) ){
        if(!pObj->geoPtMulti){          // do this only once
            PolyTessGeo *tess = (PolyTessGeo *)pObj->pPolyTessGeo;
        
            if(!tess)
                return 1;                       // bail on empty data
                
            PolyTriGroup *ptg = new PolyTriGroup;
            ptg->tri_prim_head = tess->Get_PolyTriGroup_head()->tri_prim_head; //tph;
            ptg->bsingle_alloc = false;
            ptg->data_type = DATA_TYPE_DOUBLE;
            tess->Set_PolyTriGroup_head(ptg);
        
            double *pd = (double *)malloc(sizeof(double));
            pObj->geoPtMulti = pd;  //Hack hack
        
        }
    }
    
    if(pContext->LUP){
    //  Do the render
        ps52plib->RenderAreaToDC( pdc, &rzRules, &cvp, &pb_spec );

    //  Update the PLIB context after the render operation
        UpdatePIObjectPlibContext( pObj, &cobj, &rzRules );
    }
    
    return 1;
}

int PI_PLIBRenderAreaToGL( const wxGLContext &glcc, PI_S57Obj *pObj, PlugIn_ViewPort *vp, wxRect &render_rect )
{
#ifdef ocpnUSE_GL
    //  Create and populate a compatible s57 Object
    S57Obj cobj;
    chart_context ctx;
    CreateCompatibleS57Object( pObj, &cobj, &ctx );

//    chart_context *pct = (chart_context *)pObj->m_chart_context;

    //  If the PlugIn does not support it nativiely, build a fully described Geomoetry
    
    if( !(gs_plib_flags & PLIB_CAPS_SINGLEGEO_BUFFER) ){
       if(!pObj->geoPtMulti ){                          // only do this once
            PolyTessGeo *tess = (PolyTessGeo *)pObj->pPolyTessGeo;
        
            if(!tess)
                return 1;                       // bail on empty data
                
            PolyTriGroup *ptg = new PolyTriGroup;       // this will leak a little, but is POD
            ptg->tri_prim_head = tess->Get_PolyTriGroup_head()->tri_prim_head; 
            ptg->bsingle_alloc = false;
            ptg->data_type = DATA_TYPE_DOUBLE;
            tess->Set_PolyTriGroup_head(ptg);

            //  Mark this object using geoPtMulti
            //  The malloc will get free'ed when the object is deleted.
            double *pd = (double *)malloc(sizeof(double));
            pObj->geoPtMulti = pd;  //Hack hack
        }            
        cobj.auxParm0 = -6;         // signal that this object render cannot use VBO
        cobj.auxParm1 = -1;         // signal that this object render cannot have single buffer conversion done
    }            
    else {              // it is a newer PLugIn, so can do single buffer conversion and VBOs
        if(pObj->auxParm0 < 1)
            cobj.auxParm0 = -7;         // signal that this object render can use a persistent VBO for area triangle vertices
    }
    

    S52PLIB_Context *pContext = (S52PLIB_Context *)pObj->S52_Context;
    
    //  Set up object SM rendering constants
    sm_parms transform;
    toSM( vp->clat, vp->clon, pObj->chart_ref_lat, pObj->chart_ref_lon, &transform.easting_vp_center, &transform.northing_vp_center );
    
    //  Create and populate a minimally compatible object container
    ObjRazRules rzRules;
    rzRules.obj = &cobj;
    rzRules.LUP = pContext->LUP;
    rzRules.sm_transform_parms = &transform;
    rzRules.child = pContext->ChildRazRules;
    rzRules.next = NULL;
    rzRules.mps = pContext->MPSRulesList;
    
    if(pContext->LUP){
        ViewPort cvp = CreateCompatibleViewport( *vp );
    
    //  Do the render
        ps52plib->RenderAreaToGL( glcc, &rzRules, &cvp );
    
    
    //  Update the PLIB context after the render operation
        UpdatePIObjectPlibContext( pObj, &cobj, &rzRules );
    }
    
#endif    
    return 1;
    
}

int PI_PLIBRenderObjectToGL( const wxGLContext &glcc, PI_S57Obj *pObj,
                                      PlugIn_ViewPort *vp, wxRect &render_rect )
{
    //  Create and populate a compatible s57 Object
    S57Obj cobj;
    chart_context ctx;
    CreateCompatibleS57Object( pObj, &cobj, &ctx );
    
    S52PLIB_Context *pContext = (S52PLIB_Context *)pObj->S52_Context;
    
    //  Set up object SM rendering constants
    sm_parms transform;
    toSM( vp->clat, vp->clon, pObj->chart_ref_lat, pObj->chart_ref_lon, &transform.easting_vp_center, &transform.northing_vp_center );
    
    //  Create and populate a minimally compatible object container
    ObjRazRules rzRules;
    rzRules.obj = &cobj;
    rzRules.LUP = pContext->LUP;
    rzRules.sm_transform_parms = &transform;
    rzRules.child = pContext->ChildRazRules;
    rzRules.next = NULL;
    rzRules.mps = pContext->MPSRulesList;
    
    if(pContext->LUP){
        ViewPort cvp = CreateCompatibleViewport( *vp );
    
    //  Do the render
        ps52plib->RenderObjectToGL( glcc, &rzRules, &cvp );
    
    //  Update the PLIB context after the render operation
        UpdatePIObjectPlibContext( pObj, &cobj, &rzRules );
    }
    
    return 1;
    
}
#endif  //USE_S57

/* API 1.13  */

/* API 1.13  adds some more common functions to avoid unnecessary code duplication */

double fromDMM_Plugin( wxString sdms )
{
    return fromDMM( sdms );
}

void SetCanvasRotation(double rotation)
{
    gFrame->GetPrimaryCanvas()->DoRotateCanvas( rotation );
}

double GetCanvasTilt()
{
    return gFrame->GetPrimaryCanvas()->GetVPTilt();
}

void SetCanvasTilt(double tilt)
{
    gFrame->GetPrimaryCanvas()->DoTiltCanvas( tilt );
}

void SetCanvasProjection(int projection)
{
    gFrame->GetPrimaryCanvas()->SetVPProjection(projection);
}

OcpnSound* g_PluginSound = SoundFactory( );
static void onPlugInPlaySoundExFinished( void* ptr ) { }

// Start playing a sound to a given device and return status to plugin
bool PlugInPlaySoundEx( wxString &sound_file, int deviceIndex )
{
    bool ok = g_PluginSound->Load( sound_file, deviceIndex );
    if ( !ok ) {
        wxLogWarning( "Cannot load sound file: %s", sound_file );
        return false;
    }
    g_PluginSound->SetCmd( g_CmdSoundString.mb_str( wxConvUTF8 ) );

    g_PluginSound->SetFinishedCallback( onPlugInPlaySoundExFinished, NULL );
    ok = g_PluginSound->Play( );
    if ( !ok ) {
        wxLogWarning( "Cannot play sound file: %s", sound_file );
    }
    return ok;
}

bool CheckEdgePan_PlugIn( int x, int y, bool dragging, int margin, int delta )
{
    return gFrame->GetPrimaryCanvas()->CheckEdgePan( x, y, dragging, margin, delta );
}

wxBitmap GetIcon_PlugIn(const wxString & name)
{
    ocpnStyle::Style* style = g_StyleManager->GetCurrentStyle();
    return style->GetIcon( name );
}

void SetCursor_PlugIn( wxCursor *pCursor )
{
    gFrame->GetPrimaryCanvas()->pPlugIn_Cursor = pCursor;
}

void AddChartDirectory( wxString &path )
{
    if( g_options )
    {
        g_options->AddChartDir( path );
    }
}

void ForceChartDBUpdate()
{
    if( g_options )
    {
        g_options->pScanCheckBox->SetValue(true);
    }
}

wxDialog *GetActiveOptionsDialog()
{
    return g_options;
}


int PlatformDirSelectorDialog( wxWindow *parent, wxString *file_spec, wxString Title, wxString initDir)
{
    return g_Platform->DoDirSelectorDialog( parent, file_spec, Title, initDir);
}

int PlatformFileSelectorDialog( wxWindow *parent, wxString *file_spec, wxString Title, wxString initDir,
                                                wxString suggestedName, wxString wildcard)
{
    return g_Platform->DoFileSelectorDialog( parent, file_spec, Title, initDir,
                                            suggestedName, wildcard);
}




//      http File Download Support

//      OCPN_downloadEvent Implementation


OCPN_downloadEvent::OCPN_downloadEvent(wxEventType commandType, int id)
:wxEvent(id, commandType)
{
    m_stat = OCPN_DL_UNKNOWN;
    m_condition = OCPN_DL_EVENT_TYPE_UNKNOWN;
    m_b_complete = false;
    m_sofarBytes = 0;
}

OCPN_downloadEvent::~OCPN_downloadEvent()
{
}

wxEvent* OCPN_downloadEvent::Clone() const
{
    OCPN_downloadEvent *newevent=new OCPN_downloadEvent(*this);
    newevent->m_stat=this->m_stat;
    newevent->m_condition=this->m_condition;

    newevent->m_totalBytes=this->m_totalBytes;
    newevent->m_sofarBytes=this->m_sofarBytes;
    newevent->m_b_complete=this->m_b_complete;
    
    return newevent;
}

//const wxEventType wxEVT_DOWNLOAD_EVENT = wxNewEventType();
DECL_EXP wxEventType wxEVT_DOWNLOAD_EVENT = wxNewEventType();





_OCPN_DLStatus g_download_status;
_OCPN_DLCondition g_download_condition;

#define DL_EVENT_TIMER 4388

class PI_DLEvtHandler : public wxEvtHandler
{
public:
    PI_DLEvtHandler();
    ~PI_DLEvtHandler();
    
    void onDLEvent( OCPN_downloadEvent &event);
    void setBackgroundMode( long ID, wxEvtHandler *handler );
    void clearBackgroundMode();
    void onTimerEvent(wxTimerEvent &event);
    
    long m_id;
    wxTimer m_eventTimer;
    wxEvtHandler *m_download_evHandler;
    
    long m_sofarBytes;
    long m_totalBytes;
    
    
};




PI_DLEvtHandler::PI_DLEvtHandler()
{
    g_download_status = OCPN_DL_UNKNOWN;
    g_download_condition = OCPN_DL_EVENT_TYPE_UNKNOWN;
    
    m_download_evHandler = NULL;
    m_id = -1;
    m_sofarBytes = 0;
    m_totalBytes = 0;
    
    
}

PI_DLEvtHandler::~PI_DLEvtHandler()
{
    m_eventTimer.Stop();
    Disconnect(wxEVT_TIMER, (wxObjectEventFunction)(wxEventFunction)&PI_DLEvtHandler::onTimerEvent);
    
}


void PI_DLEvtHandler::onDLEvent( OCPN_downloadEvent &event)
{
//    qDebug() << "Got Event " << (int)event.getDLEventStatus() << (int)event.getDLEventCondition();

    g_download_status = event.getDLEventStatus();
    g_download_condition = event.getDLEventCondition();

    // This is an END event, happening at the end of BACKGROUND file download
    if(m_download_evHandler && ( OCPN_DL_EVENT_TYPE_END == event.getDLEventCondition()) ){
        OCPN_downloadEvent ev(wxEVT_DOWNLOAD_EVENT, 0);
        ev.setComplete(true);
        ev.setTransferred(m_sofarBytes);
        ev.setTotal(m_totalBytes);
    
        ev.setDLEventStatus( event.getDLEventStatus());
        ev.setDLEventCondition( OCPN_DL_EVENT_TYPE_END );
    
        m_download_evHandler->AddPendingEvent(ev);
        m_eventTimer.Stop();
#ifdef __OCPN__ANDROID__        
        finishAndroidFileDownload();
#endif        
    }
    
    event.Skip();
}

void PI_DLEvtHandler::setBackgroundMode( long ID, wxEvtHandler *handler)
{
    m_id = ID;
    m_download_evHandler = handler;
    
    m_eventTimer.SetOwner( this, DL_EVENT_TIMER );
    
    Connect(wxEVT_TIMER, (wxObjectEventFunction)(wxEventFunction)&PI_DLEvtHandler::onTimerEvent);
    m_eventTimer.Start(1000, wxTIMER_CONTINUOUS);
    
}

void PI_DLEvtHandler::clearBackgroundMode()
{
    m_download_evHandler = NULL;
    m_eventTimer.Stop();
}
    
    
    
void PI_DLEvtHandler::onTimerEvent(wxTimerEvent &event)
{
#ifdef __OCPN__ANDROID__    
    //   Query the download status, and post to the original requestor
    //   This method only happens on Background file downloads

    wxString sstat;
    int stat = queryAndroidFileDownload( m_id, &sstat );

    OCPN_downloadEvent ev(wxEVT_DOWNLOAD_EVENT, 0);
    long sofarBytes = 0;
    long totalBytes = -1;
    long state = -1;
    
    if(stat){                           // some error
        qDebug() << "Error on queryAndroidFileDownload, ending download";
        ev.setComplete(true);
        ev.setTransferred(sofarBytes);
        ev.setTotal(totalBytes);
    
        ev.setDLEventStatus( OCPN_DL_FAILED);
        ev.setDLEventCondition( OCPN_DL_EVENT_TYPE_END );
    }
    else{
        wxStringTokenizer tk(sstat, _T(";"));
        if( tk.HasMoreTokens() ){
            wxString token = tk.GetNextToken();
            token.ToLong(&state);
            token = tk.GetNextToken();
            token.ToLong(&sofarBytes);
            token = tk.GetNextToken();
            token.ToLong(&totalBytes);
        }

        qDebug() << state << sofarBytes << totalBytes;
        
        m_sofarBytes = sofarBytes;
        m_totalBytes = totalBytes;

        ev.setTransferred(sofarBytes);
        ev.setTotal(totalBytes);
        
        if(state == 16){              // error
            qDebug() << "Event OCPN_DL_FAILED/OCPN_DL_EVENT_TYPE_END";
            ev.setComplete(true);
            ev.setDLEventStatus( OCPN_DL_FAILED);
            ev.setDLEventCondition( OCPN_DL_EVENT_TYPE_END );
        }
        else if(state == 8){          // Completed OK
           qDebug() << "Event OCPN_DL_NO_ERROR/OCPN_DL_EVENT_TYPE_END";
           ev.setComplete(true);
           ev.setDLEventStatus( OCPN_DL_NO_ERROR);
           ev.setDLEventCondition( OCPN_DL_EVENT_TYPE_END );
        }
        else{
            ev.setComplete(false);
            ev.setDLEventStatus( OCPN_DL_UNKNOWN);
            ev.setDLEventCondition( OCPN_DL_EVENT_TYPE_PROGRESS );
        }

        
        //2;0;148686
    }
    
    if(m_download_evHandler){
//        qDebug() << "Sending event on timer...";
        m_download_evHandler->AddPendingEvent(ev);
    }

    //  Background download is all done.
    if(OCPN_DL_EVENT_TYPE_END == ev.getDLEventCondition()){
        m_eventTimer.Stop();
        finishAndroidFileDownload();
    }
    
    
#endif    
}



PI_DLEvtHandler *g_piEventHandler;




//  Blocking download of single file
_OCPN_DLStatus OCPN_downloadFile( const wxString& url, const wxString &outputFile, 
                       const wxString &title, const wxString &message, 
                       const wxBitmap& bitmap,
                       wxWindow *parent, long style, int timeout_secs)
{
#ifdef __OCPN_USE_CURL__
    
#ifdef __OCPN__ANDROID__

    wxString msg = _T("Downloading file synchronously: ");
    msg += url;  msg += _T(" to: ");  msg += outputFile;
    wxLogMessage(msg);
    
    //  Create a single event handler to receive status events
    if(!g_piEventHandler)
        g_piEventHandler = new PI_DLEvtHandler;

    //  Create a connection for the expected events from Android Activity
    g_piEventHandler->Connect(wxEVT_DOWNLOAD_EVENT, (wxObjectEventFunction)(wxEventFunction)&PI_DLEvtHandler::onDLEvent);
     
    long dl_ID = -1;
    
    int res = startAndroidFileDownload( url, outputFile, g_piEventHandler, &dl_ID );
    //  Started OK?
    if(res){
        finishAndroidFileDownload();
        g_piEventHandler->Disconnect(wxEVT_DOWNLOAD_EVENT, (wxObjectEventFunction)(wxEventFunction)&PI_DLEvtHandler::onDLEvent);
        //delete g_piEventHandler;
        return OCPN_DL_FAILED;
    }
        
    
    wxDateTime dl_start_time = wxDateTime::Now();
    
    //  Spin, waiting for timeout or event from downstream, and checking status
    while(1){
        wxTimeSpan dt = wxDateTime::Now() - dl_start_time;
        qDebug() << "Spin.." << dt.GetSeconds().GetLo();
        
        if(dt.GetSeconds() > timeout_secs){
            qDebug() << "USER_TIMOUT";
            finishAndroidFileDownload();
            g_piEventHandler->Disconnect(wxEVT_DOWNLOAD_EVENT, (wxObjectEventFunction)(wxEventFunction)&PI_DLEvtHandler::onDLEvent);
            //delete g_piEventHandler;
            return (OCPN_DL_USER_TIMEOUT);
        }
        
        if(g_download_condition != OCPN_DL_EVENT_TYPE_UNKNOWN){
            if(OCPN_DL_EVENT_TYPE_END == g_download_condition){
                _OCPN_DLStatus ss = g_download_status;
                finishAndroidFileDownload();
                g_piEventHandler->Disconnect(wxEVT_DOWNLOAD_EVENT, (wxObjectEventFunction)(wxEventFunction)&PI_DLEvtHandler::onDLEvent);
                //delete g_piEventHandler;
                qDebug() << "RETURN DL_END" << (int)ss;
                return ss;              // The actual return code
            }
        }
        
        wxString sstat;
        int stat = queryAndroidFileDownload( dl_ID, &sstat );
        if(stat){                       // some error
            qDebug() << "Error on queryAndroidFileDownload";
            finishAndroidFileDownload();
            g_piEventHandler->Disconnect(wxEVT_DOWNLOAD_EVENT, (wxObjectEventFunction)(wxEventFunction)&PI_DLEvtHandler::onDLEvent);
            //delete g_piEventHandler;
                
            return OCPN_DL_FAILED;      // so abort        
        }
        
        
        wxSleep(1);
        wxSafeYield();
    }

#else

    wxFileName tfn = wxFileName::CreateTempFileName( outputFile );
    wxFileOutputStream output( tfn.GetFullPath() );
    
    wxCurlDownloadDialog ddlg(url, &output, title,
            message + url, bitmap, parent,
            style);
    wxCurlDialogReturnFlag ret = ddlg.RunModal();
    output.Close();
    
    _OCPN_DLStatus result = OCPN_DL_UNKNOWN;
    
    switch( ret )
    {
        case wxCDRF_SUCCESS:
        {
            if ( wxCopyFile( tfn.GetFullPath(), outputFile ) )
                result = OCPN_DL_NO_ERROR;
            else
                result = OCPN_DL_FAILED;
            break;
        }
        case wxCDRF_FAILED:
        {
            result = OCPN_DL_FAILED;
            break;
        }
        case wxCDRF_USER_ABORTED:
        {
            result = OCPN_DL_ABORTED;
            break;
        }
        default:
            wxASSERT( false );  // This should never happen because we handle all possible cases of ret
    }
    if( wxFileExists( tfn.GetFullPath() ) )
        wxRemoveFile ( tfn.GetFullPath() );
    return result;
#endif
    
    return OCPN_DL_FAILED;
    
#else
    return OCPN_DL_FAILED;
#endif    
}            


//  Non-Blocking download of single file
_OCPN_DLStatus OCPN_downloadFileBackground( const wxString& url, const wxString &outputFile,
                                                            wxEvtHandler *handler, long *handle)
{
#ifdef __OCPN_USE_CURL__
    
#ifdef __OCPN__ANDROID__
    wxString msg = _T("Downloading file asynchronously: ");
    msg += url;  msg += _T(" to: ");  msg += outputFile;
    wxLogMessage(msg);
    
    //  Create a single event handler to receive status events
    
    if(!g_piEventHandler)
        g_piEventHandler = new PI_DLEvtHandler;
    
    
    
    long dl_ID = -1;
    
    int res = startAndroidFileDownload( url, outputFile, NULL/*g_piEventHandler*/, &dl_ID );
    //  Started OK?
    if(res){
        finishAndroidFileDownload();
        return OCPN_DL_FAILED;
    }
 
    //  configure the local event handler for background transfer
    g_piEventHandler->setBackgroundMode(dl_ID, handler);
 
    
    if(handle)
        *handle = dl_ID;
    
    return OCPN_DL_STARTED;
#else

    if( g_pi_manager->m_pCurlThread ) //We allow just one download at a time. Do we want more? Or at least return some other status in this case?
        return OCPN_DL_FAILED;
    g_pi_manager->m_pCurlThread = new wxCurlDownloadThread( g_pi_manager, CurlThreadId );
    bool http = (url.StartsWith(wxS("http:")) || url.StartsWith(wxS("https:")));
    bool keep = false;
    if (http && g_pi_manager->m_pCurl && dynamic_cast<wxCurlHTTP*>(g_pi_manager->m_pCurl.get())) {
        keep = true;
    }
    if (!keep)  {
        g_pi_manager->m_pCurl = 0;
    }

    bool failed = false;
    if ( !g_pi_manager->HandleCurlThreadError( g_pi_manager->m_pCurlThread->SetURL( url, g_pi_manager->m_pCurl ), g_pi_manager->m_pCurlThread, url ) )
        failed = true;
    if (!failed)
    {
        g_pi_manager->m_pCurl = g_pi_manager->m_pCurlThread->GetCurlSharedPtr();
        if (!g_pi_manager->HandleCurlThreadError(g_pi_manager->m_pCurlThread->SetOutputStream(new wxFileOutputStream(outputFile)), g_pi_manager->m_pCurlThread))
            failed = true;
    }
    if (!failed)
    {
        g_pi_manager->m_download_evHandler = handler;
        g_pi_manager->m_downloadHandle = handle;

        wxCurlThreadError err = g_pi_manager->m_pCurlThread->Download();
        if (err != wxCTE_NO_ERROR)
        {
            g_pi_manager->HandleCurlThreadError(err, g_pi_manager->m_pCurlThread);     // shows a message to the user
            g_pi_manager->m_pCurlThread->Abort();
            failed = true;
        }
    }
    
    if( !failed )
        return OCPN_DL_STARTED;
    
    if( g_pi_manager->m_pCurlThread )
    {
        if (g_pi_manager->m_pCurlThread->IsAlive())
            g_pi_manager->m_pCurlThread->Abort();
        if (g_pi_manager->m_pCurlThread->GetOutputStream())
            delete (g_pi_manager->m_pCurlThread->GetOutputStream());
        wxDELETE(g_pi_manager->m_pCurlThread);
        g_pi_manager->m_download_evHandler = NULL;
        g_pi_manager->m_downloadHandle = NULL;
    }
    g_pi_manager->m_pCurl = 0;
 #endif

    return OCPN_DL_FAILED;
#else
    return OCPN_DL_FAILED;
#endif    
}

void OCPN_cancelDownloadFileBackground( long handle )
{
#ifdef __OCPN_USE_CURL__
    
#ifdef __OCPN__ANDROID__
    cancelAndroidFileDownload( handle );
    finishAndroidFileDownload();
    if(g_piEventHandler)
        g_piEventHandler->clearBackgroundMode();
#else
    if( g_pi_manager->m_pCurlThread )
    {
        g_pi_manager->m_pCurlThread->Abort();
        delete (g_pi_manager->m_pCurlThread->GetOutputStream());
        wxDELETE(g_pi_manager->m_pCurlThread);
        g_pi_manager->m_download_evHandler = NULL;
        g_pi_manager->m_downloadHandle = NULL;
    }
    g_pi_manager->m_pCurl = 0;
 #endif
#endif
}

_OCPN_DLStatus OCPN_postDataHttp( const wxString& url, const wxString& parameters, wxString& result, int timeout_secs )
{
#ifdef __OCPN_USE_CURL__
    
#ifdef __OCPN__ANDROID__
    //TODO
#else
    wxCurlHTTP post;
    post.SetOpt(CURLOPT_TIMEOUT, timeout_secs);
    size_t res = post.Post( parameters.ToAscii(), parameters.Len(), url );
    
    if( res )
    {
        result = wxString(post.GetResponseBody().c_str(), wxConvUTF8);
        return OCPN_DL_NO_ERROR;
    } else
        result = wxEmptyString;
    
    return OCPN_DL_FAILED;
#endif
#else
    return OCPN_DL_FAILED;
#endif    
    
}

bool OCPN_isOnline()
{
#ifdef __OCPN_USE_CURL__
    
#ifdef __OCPN__ANDROID__
    //TODO
#else
    if (wxDateTime::GetTimeNow() > g_pi_manager->m_last_online_chk + ONLINE_CHECK_RETRY)
    {
        wxCurlHTTP get;
        get.Head( _T("http://yahoo.com/") );
        g_pi_manager->m_last_online = get.GetResponseCode() > 0;
        
        g_pi_manager->m_last_online_chk = wxDateTime::GetTimeNow();
    }
    return g_pi_manager->m_last_online;
#endif
#else
    return false;
#endif    
}

#ifdef __OCPN_USE_CURL__

#ifndef __OCPN__ANDROID__
void PlugInManager::OnEndPerformCurlDownload(wxCurlEndPerformEvent &ev)
{
    OCPN_downloadEvent event( wxEVT_DOWNLOAD_EVENT, 0 );
    if (ev.IsSuccessful()) {
        event.setDLEventStatus( OCPN_DL_NO_ERROR );
    }
    else {
        g_pi_manager->m_pCurl = 0;
        event.setDLEventStatus( OCPN_DL_FAILED );
    }
    event.setDLEventCondition( OCPN_DL_EVENT_TYPE_END );
    event.setComplete(true);
    
    if(m_download_evHandler){
        m_download_evHandler->AddPendingEvent(event);
        m_download_evHandler = NULL;
        m_downloadHandle = NULL;
    }
    
    if( m_pCurlThread )
    {
        m_pCurlThread->Wait();
        if(!m_pCurlThread->IsAborting()){
            delete (m_pCurlThread->GetOutputStream());
            wxDELETE(m_pCurlThread);
        }
    }
}

void PlugInManager::OnCurlDownload(wxCurlDownloadEvent &ev)
{
    OCPN_downloadEvent event( wxEVT_DOWNLOAD_EVENT, 0 );
    event.setDLEventStatus( OCPN_DL_UNKNOWN );
    event.setDLEventCondition( OCPN_DL_EVENT_TYPE_PROGRESS );
    event.setTotal( ev.GetTotalBytes() );
    event.setTransferred( ev.GetDownloadedBytes() );
    event.setComplete(false);
    
    if(m_download_evHandler){
        m_download_evHandler->AddPendingEvent(event);
    }
}


bool PlugInManager::HandleCurlThreadError(wxCurlThreadError err, wxCurlBaseThread *p, const wxString &url)
{
    switch (err)
    {
        case wxCTE_NO_ERROR:
            return true;        // ignore this

        case wxCTE_NO_RESOURCE:
            wxLogError(wxS("Insufficient resources for correct execution of the program."));
            break;

        case wxCTE_ALREADY_RUNNING:
            wxFAIL;      // should never happen!
            break;

        case wxCTE_INVALID_PROTOCOL:
            wxLogError(wxS("The URL '%s' uses an unsupported protocol."), url.c_str());
            break;

        case wxCTE_NO_VALID_STREAM:
            wxFAIL;     // should never happen - the user streams should always be valid!
            break;

        case wxCTE_ABORTED:
            return true;        // ignore this

        case wxCTE_CURL_ERROR:
            {
                wxString err = wxS("unknown");
                if (p->GetCurlSession())
                    err = wxString(p->GetCurlSession()->GetErrorString().c_str(), wxConvUTF8);
                wxLogError(wxS("Network error: %s"), err.c_str());
            }
            break;
    }

    // stop the thread
    if (p->IsAlive()) p->Abort();

    // this is an unrecoverable error:
    return false;
}
#endif
#endif

/* API 1.14 */

void PlugInAISDrawGL( wxGLCanvas* glcanvas, const PlugIn_ViewPort &vp )
{
  ViewPort ocpn_vp = CreateCompatibleViewport(vp);

  ocpnDC dc(*glcanvas);

  AISDraw(dc, ocpn_vp, NULL);
}

bool PlugInSetFontColor(const wxString TextElement, const wxColour color)
{
  return FontMgr::Get().SetFontColor(TextElement, color);
}

/* API 1.15 */

double PlugInGetDisplaySizeMM()
{
    return g_Platform->GetDisplaySizeMM();
}

wxFont* FindOrCreateFont_PlugIn( int point_size, wxFontFamily family, 
                    wxFontStyle style, wxFontWeight weight, bool underline,
                    const wxString &facename,
                    wxFontEncoding encoding)
{
    return FontMgr::Get().FindOrCreateFont(point_size, family, style, weight, underline, facename, encoding);
}

int PluginGetMinAvailableGshhgQuality() { return gFrame->GetPrimaryCanvas()->GetMinAvailableGshhgQuality(); }
int PluginGetMaxAvailableGshhgQuality() { return gFrame->GetPrimaryCanvas()->GetMaxAvailableGshhgQuality(); }

// disable builtin console canvas, and autopilot nmea sentences
void PlugInHandleAutopilotRoute(bool enable) { g_bPluginHandleAutopilotRoute = enable; }

<<<<<<< HEAD
/* API 1.16 */
wxString GetSelectedWaypointGUID_Plugin(  )
{
    ChartCanvas *cc = gFrame->GetFocusCanvas();
    if (cc && cc->GetSelectedRoutePoint() ) {
        return cc->GetSelectedRoutePoint()->m_GUID;
    }
    return wxEmptyString;
}

wxString GetSelectedRouteGUID_Plugin( )
{
    ChartCanvas *cc = gFrame->GetFocusCanvas();
    if (cc && cc->GetSelectedRoute() ) {
        return cc->GetSelectedRoute()->m_GUID;
    }
    return wxEmptyString;
}

wxString GetSelectedTrackGUID_Plugin( )
{
    ChartCanvas *cc = gFrame->GetFocusCanvas();
    if (cc && cc->GetSelectedTrack() ) {
        return cc->GetSelectedTrack()->m_GUID;
    }
    return wxEmptyString;
}

std::unique_ptr<PlugIn_Waypoint> GetWaypoint_Plugin( const wxString& GUID)
{
   std::unique_ptr<PlugIn_Waypoint> w(new PlugIn_Waypoint);
   GetSingleWaypoint(GUID, w.get());
   return w;
}

std::unique_ptr<PlugIn_Route> GetRoute_Plugin( const wxString& GUID)
{
   std::unique_ptr<PlugIn_Route> r;
   Route *route = g_pRouteMan->FindRouteByGUID( GUID );
   if (route == nullptr)
       return r;

   r = std::unique_ptr<PlugIn_Route>(new PlugIn_Route);
   PlugIn_Route *dst_route = r.get();

   // PlugIn_Waypoint *pwp;
   RoutePoint *src_wp;
   int ip = 0;
   wxRoutePointListNode *node = route->pRoutePointList->GetFirst();

   while( node ) {
        src_wp = node->GetData();

        PlugIn_Waypoint *dst_wp = new PlugIn_Waypoint();
        PlugInFromRoutePoint(dst_wp, src_wp);

        dst_route->pWaypointList->Append( dst_wp );

        node = node->GetNext();
   }
   dst_route->m_NameString = route->m_RouteNameString;
   dst_route->m_StartString = route->m_RouteStartString;
   dst_route->m_EndString = route->m_RouteEndString;
   dst_route->m_GUID = route->m_GUID;

   return r;
}

std::unique_ptr<PlugIn_Track> GetTrack_Plugin( const wxString& GUID)
{
   std::unique_ptr<PlugIn_Track> t;
   return t;
}

wxWindow* PluginGetFocusCanvas()
{
    return g_focusCanvas;
}

wxWindow* PluginGetOverlayRenderCanvas()
{
    //if(g_overlayCanvas)
        return g_overlayCanvas;
    //else
        
}

void CanvasJumpToPosition( wxWindow *canvas, double lat, double lon, double scale)
{
    ChartCanvas *oCanvas = wxDynamicCast( canvas, ChartCanvas );
    if(oCanvas)
        gFrame->JumpToPosition( oCanvas, lat, lon, scale);

}

bool ShuttingDown( void )
{
    return g_bquiting;
}

wxWindow* GetCanvasUnderMouse( void )
{
    return gFrame->GetCanvasUnderMouse();
}

// std::vector<wxWindow *> GetCanvasArray()
// {
//     std::vector<wxWindow *> rv;
//     for(unsigned int i=0 ; i < g_canvasArray.GetCount() ; i++){
//         ChartCanvas *cc = g_canvasArray.Item(i);
//         rv.push_back(cc);
//     }
//     
//     return rv;
// }

wxWindow *GetCanvasByIndex( int canvasIndex )
{
    if(g_canvasConfig == 0)
        return gFrame->GetPrimaryCanvas();
    else{
        if( (canvasIndex >=0) && g_canvasArray[canvasIndex] ){
            return g_canvasArray[canvasIndex];
        }
    }
    return NULL;
}

    
bool CheckMUIEdgePan_PlugIn( int x, int y, bool dragging, int margin, int delta, int canvasIndex )
{
    if(g_canvasConfig == 0)
        return gFrame->GetPrimaryCanvas()->CheckEdgePan( x, y, dragging, margin, delta );
    else{
        if( (canvasIndex >=0) && g_canvasArray[canvasIndex] ){
            return g_canvasArray[canvasIndex]->CheckEdgePan( x, y, dragging, margin, delta );
        }
    }
    
    return false;
}

void SetMUICursor_PlugIn( wxCursor *pCursor, int canvasIndex )
{
    if(g_canvasConfig == 0)
        gFrame->GetPrimaryCanvas()->pPlugIn_Cursor = pCursor;
    else{
        if( (canvasIndex >=0) && g_canvasArray[canvasIndex] ){
            g_canvasArray[canvasIndex]->pPlugIn_Cursor = pCursor;
        }
    }
}

int GetCanvasCount( )
{
    if(g_canvasConfig == 1)
        return 2;
    else
        return 1;
=======
int GetLatLonFormat()
{
    return g_iSDMMFormat;
>>>>>>> b551087a
}<|MERGE_RESOLUTION|>--- conflicted
+++ resolved
@@ -6741,7 +6741,6 @@
 // disable builtin console canvas, and autopilot nmea sentences
 void PlugInHandleAutopilotRoute(bool enable) { g_bPluginHandleAutopilotRoute = enable; }
 
-<<<<<<< HEAD
 /* API 1.16 */
 wxString GetSelectedWaypointGUID_Plugin(  )
 {
@@ -6899,11 +6898,11 @@
 {
     if(g_canvasConfig == 1)
         return 2;
-    else
+//     else
         return 1;
-=======
+}
+
 int GetLatLonFormat()
 {
     return g_iSDMMFormat;
->>>>>>> b551087a
 }