--- conflicted
+++ resolved
@@ -1180,13 +1180,7 @@
 
     Read( _T ( "UIexpert" ), &g_bUIexpert, 1 );
     
-<<<<<<< HEAD
-    wxString uiStyle;
-    Read( _T ( "UIStyle" ), &uiStyle, wxT("") );
-    g_StyleManager->SetStyle( uiStyle );
-=======
     Read( _T ( "UIStyle" ), &g_uiStyle, wxT("Traditional") );
->>>>>>> dbe33ece
 
     Read( _T ( "NCacheLimit" ), &g_nCacheLimit, CACHE_N_LIMIT_DEFAULT );
 
