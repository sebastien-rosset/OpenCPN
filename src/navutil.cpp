--- conflicted
+++ resolved
@@ -2003,10 +2003,6 @@
     
     if ( !g_bInlandEcdis ){  
         Write( _T ( "ToolbarConfig" ), g_toolbarConfig );
-<<<<<<< HEAD
-        //wxPuts(_T ( "Did write" ) + g_toolbarConfig);
-=======
->>>>>>> 9974c448
         Write( _T ( "DistanceFormat" ), g_iDistanceFormat );
         Write( _T ( "SpeedFormat" ), g_iSpeedFormat );
         Write( _T ( "ShowDepthUnits" ), g_bShowDepthUnits );
@@ -2678,18 +2674,10 @@
     if ( Switch ){
         wxLogMessage( _T("Switch InlandEcdis mode On") );
         //Overule some sewttings to comply with InlandEcdis
-<<<<<<< HEAD
         g_toolbarConfig = _T ( ".....XXXX.X...XX.XXXXXXXXXXXX" );
         g_iDistanceFormat = 2; //0 = "Nautical miles"), 1 = "Statute miles", 2 = "Kilometers", 3 = "Meters"
         g_iSpeedFormat =2; //0 = "kts"), 1 = "mph", 2 = "km/h", 3 = "m/s"
-//        wxPuts(_("Setting to")+g_toolbarConfig);
-=======
-        g_toolbarConfig = _T ( ".....XXX..X...XX.XXXXXXXXXXXX" );
-        g_iDistanceFormat = 2; //0 = "Nautical miles"), 1 = "Statute miles", 2 = "Kilometers", 3 = "Meters"
-        g_iSpeedFormat =2; //0 = "kts"), 1 = "mph", 2 = "km/h", 3 = "m/s"
->>>>>>> 9974c448
         if ( ps52plib ) ps52plib->SetDisplayCategory( STANDARD );
-        SetPath( _T ( "/Settings/AIS" ) );
         g_bDrawAISSize = false;
         if (gFrame) gFrame->RequestNewToolbar(true);
     }
@@ -2705,13 +2693,9 @@
             int read_int;
             pConfig->Read( _T ( "nDisplayCategory" ), &read_int, (enum _DisCat) STANDARD );
             if ( ps52plib ) ps52plib->SetDisplayCategory((enum _DisCat) read_int );
-            SetPath( _T ( "/Settings/AIS" ) );
+            pConfig->SetPath( _T ( "/Settings/AIS" ) );
             pConfig->Read( _T ( "bDrawAISSize" ), &g_bDrawAISSize );
         }
-<<<<<<< HEAD
-//        wxPuts(_("Reread to")+g_toolbarConfig);
-=======
->>>>>>> 9974c448
         if (gFrame) gFrame->RequestNewToolbar(true);
     }        
 }
