/***************************************************************************
 *
 * Project:  OpenCPN
 * Purpose:  Navigation Utility Functions
 * Author:   David Register
 *
 ***************************************************************************
 *   Copyright (C) 2010 by David S. Register                               *
 *                                                                         *
 *   This program is free software; you can redistribute it and/or modify  *
 *   it under the terms of the GNU General Public License as published by  *
 *   the Free Software Foundation; either version 2 of the License, or     *
 *   (at your option) any later version.                                   *
 *                                                                         *
 *   This program is distributed in the hope that it will be useful,       *
 *   but WITHOUT ANY WARRANTY; without even the implied warranty of        *
 *   MERCHANTABILITY or FITNESS FOR A PARTICULAR PURPOSE.  See the         *
 *   GNU General Public License for more details.                          *
 *                                                                         *
 *   You should have received a copy of the GNU General Public License     *
 *   along with this program; if not, write to the                         *
 *   Free Software Foundation, Inc.,                                       *
 *   51 Franklin Street, Fifth Floor, Boston, MA 02110-1301,  USA.         *
 **************************************************************************/

#include "wx/wxprec.h"

#ifndef  WX_PRECOMP
#include "wx/wx.h"
#endif //precompiled headers

#include <wx/tokenzr.h>
#include <wx/sstream.h>
#include <wx/image.h>
#include <wx/filename.h>
#include <wx/graphics.h>
#include <wx/dir.h>

#include "dychart.h"

#include <stdlib.h>
//#include <math.h>
#include <time.h>
#include <locale>
#include <list>

#include <wx/listimpl.cpp>
#include <wx/progdlg.h>

#include "chart1.h"
#include "navutil.h"
#include "chcanv.h"
#include "georef.h"
#include "cutil.h"
#include "styles.h"
#include "routeman.h"
#include "routeprop.h"
#include "s52utils.h"
#include "chartbase.h"
#include "tinyxml.h"
#include "gpxdocument.h"
#include "ocpndc.h"
#include "geodesic.h"
#include "datastream.h"
#include "multiplexer.h"
#include "ais.h"
#include "Route.h"
#include "Select.h"
#include "FontMgr.h"
#include "OCPN_Sound.h"
#include "Layer.h"
#include "NavObjectCollection.h"
#include "NMEALogWindow.h"
#include "AIS_Decoder.h"
#include "OCPNPlatform.h"

#ifdef USE_S57
#include "s52plib.h"
#include "cm93.h"
#endif

#ifdef ocpnUSE_GL
#include "glChartCanvas.h"
#endif

//    Statics

extern OCPNPlatform     *g_Platform;
extern ChartCanvas      *cc1;
extern MyFrame          *gFrame;

extern double           g_ChartNotRenderScaleFactor;
extern int              g_restore_stackindex;
extern int              g_restore_dbindex;
extern RouteList        *pRouteList;
extern TrackList        *pTrackList;
extern LayerList        *pLayerList;
extern int              g_LayerIdx;
extern Select           *pSelect;
extern MyConfig         *pConfig;
extern ArrayOfCDI       g_ChartDirArray;
extern double           vLat, vLon, gLat, gLon;
extern double           kLat, kLon;
extern double           initial_scale_ppm, initial_rotation;
extern ColorScheme      global_color_scheme;
extern int              g_nbrightness;
extern bool             g_bShowMag;
extern double           g_UserVar;
extern bool             g_bShowStatusBar;
extern bool             g_bUIexpert;
extern bool             g_bFullscreen;

extern wxToolBarBase    *toolBar;

extern wxArrayOfConnPrm *g_pConnectionParams;

extern wxString         g_csv_locn;
extern wxString         g_SENCPrefix;
extern wxString         g_UserPresLibData;

extern AIS_Decoder      *g_pAIS;
extern wxString         *pInit_Chart_Dir;
extern WayPointman      *pWayPointMan;
extern Routeman         *g_pRouteMan;
extern RouteProp        *pRoutePropDialog;

extern bool             s_bSetSystemTime;
extern bool             g_bDisplayGrid;         //Flag indicating if grid is to be displayed
extern bool             g_bPlayShipsBells;
extern int              g_iSoundDeviceIndex;
extern bool             g_bFullscreenToolbar;
extern bool             g_bShowLayers;
extern bool             g_bTransparentToolbar;
extern bool             g_bPermanentMOBIcon;

extern bool             g_bShowDepthUnits;
extern bool             g_bAutoAnchorMark;
extern bool             g_bskew_comp;
extern bool             g_bopengl;
extern bool             g_bdisable_opengl;
extern bool             g_bSoftwareGL;
extern bool             g_bShowFPS;
extern bool             g_bsmoothpanzoom;
extern bool             g_fog_overzoom;
extern double           g_overzoom_emphasis_base;
extern bool             g_oz_vector_scale;

extern bool             g_bShowOutlines;
extern bool             g_bShowActiveRouteHighway;
extern bool             g_bShowRouteTotal;
extern int              g_nNMEADebug;
extern int              g_nAWDefault;
extern int              g_nAWMax;
extern int              g_nTrackPrecision;

extern int              g_iSDMMFormat;
extern int              g_iDistanceFormat;
extern int              g_iSpeedFormat;

extern int              g_nframewin_x;
extern int              g_nframewin_y;
extern int              g_nframewin_posx;
extern int              g_nframewin_posy;
extern bool             g_bframemax;

extern double           g_PlanSpeed;
extern wxString         g_VisibleLayers;
extern wxString         g_InvisibleLayers;
extern wxRect           g_blink_rect;

extern wxArrayString    *pMessageOnceArray;

//    AIS Global configuration
extern bool             g_bCPAMax;
extern double           g_CPAMax_NM;
extern bool             g_bCPAWarn;
extern double           g_CPAWarn_NM;
extern bool             g_bTCPA_Max;
extern double           g_TCPA_Max;
extern bool             g_bMarkLost;
extern double           g_MarkLost_Mins;
extern bool             g_bRemoveLost;
extern double           g_RemoveLost_Mins;
extern bool             g_bShowCOG;
extern double           g_ShowCOG_Mins;
extern bool             g_bAISShowTracks;
extern bool             g_bTrackCarryOver;
extern bool             g_bTrackDaily;
extern int              g_track_rotate_time;
extern int              g_track_rotate_time_type;
extern double           g_AISShowTracks_Mins;
extern bool             g_bHideMoored;
extern double           g_ShowMoored_Kts;
extern bool             g_bAllowShowScaled;
extern bool             g_bShowScaled;
extern int              g_ShowScaled_Num;
extern bool             g_bAIS_CPA_Alert;
extern bool             g_bAIS_CPA_Alert_Audio;
extern int              g_ais_alert_dialog_x, g_ais_alert_dialog_y;
extern int              g_ais_alert_dialog_sx, g_ais_alert_dialog_sy;
extern int              g_ais_query_dialog_x, g_ais_query_dialog_y;
extern wxString         g_sAIS_Alert_Sound_File;
extern bool             g_bAIS_CPA_Alert_Suppress_Moored;
extern bool             g_bAIS_ACK_Timeout;
extern double           g_AckTimeout_Mins;
extern wxString         g_AisTargetList_perspective;
extern int              g_AisTargetList_range;
extern int              g_AisTargetList_sortColumn;
extern bool             g_bAisTargetList_sortReverse;
extern wxString         g_AisTargetList_column_spec;
extern bool             g_bShowAreaNotices;
extern bool             g_bDrawAISSize;
extern bool             g_bShowAISName;
extern int              g_Show_Target_Name_Scale;
extern bool             g_bWplIsAprsPosition;
extern bool             g_benableAISNameCache;
extern int              g_ScaledNumWeightSOG;
extern int              g_ScaledNumWeightCPA;
extern int              g_ScaledNumWeightTCPA;
extern int              g_ScaledNumWeightRange;
extern int              g_ScaledNumWeightSizeOfT;
extern int              g_ScaledSizeMinimal;

extern int              g_S57_dialog_sx, g_S57_dialog_sy;

extern int              g_iNavAidRadarRingsNumberVisible;
extern float            g_fNavAidRadarRingsStep;
extern int              g_pNavAidRadarRingsStepUnits;
extern int              g_iWaypointRangeRingsNumber;
extern float            g_fWaypointRangeRingsStep;
extern int              g_iWaypointRangeRingsStepUnits;
extern wxColour         g_colourWaypointRangeRingsColour;
extern bool             g_bWayPointPreventDragging;
extern bool             g_bConfirmObjectDelete;

extern bool             g_bEnableZoomToCursor;
extern wxString         g_toolbarConfig;
extern double           g_TrackIntervalSeconds;
extern double           g_TrackDeltaDistance;
extern int              gps_watchdog_timeout_ticks;

extern int              g_nCacheLimit;
extern int              g_memCacheLimit;

extern bool             g_bGDAL_Debug;
extern bool             g_bDebugCM93;
extern bool             g_bDebugS57;

extern double           g_ownship_predictor_minutes;
extern double           g_ownship_HDTpredictor_miles;

#ifdef USE_S57
extern s52plib          *ps52plib;
#endif

extern int              g_cm93_zoom_factor;
extern bool             g_b_legacy_input_filter_behaviour;
extern bool             g_bShowCM93DetailSlider;
extern int              g_cm93detail_dialog_x, g_cm93detail_dialog_y;

extern bool             g_bUseGreenShip;

extern bool             g_b_overzoom_x;                      // Allow high overzoom
extern int              g_nautosave_interval_seconds;
extern int              g_OwnShipIconType;
extern double           g_n_ownship_length_meters;
extern double           g_n_ownship_beam_meters;
extern double           g_n_gps_antenna_offset_y;
extern double           g_n_gps_antenna_offset_x;
extern int              g_n_ownship_min_mm;
extern double           g_n_arrival_circle_radius;

extern bool             g_bPreserveScaleOnX;

extern bool             g_bUseRMC;
extern bool             g_bUseGLL;

extern wxString         g_locale;

extern bool             g_bUseRaster;
extern bool             g_bUseVector;
extern bool             g_bUseCM93;

extern bool             g_bCourseUp;
extern bool             g_bLookAhead;
extern int              g_COGAvgSec;
extern bool             g_bMagneticAPB;
extern bool             g_bShowChartBar;

extern int              g_MemFootSec;
extern int              g_MemFootMB;

extern int              g_nCOMPortCheck;

extern bool             g_bbigred;

extern wxString         g_AW1GUID;
extern wxString         g_AW2GUID;
extern int              g_BSBImgDebug;

extern int             n_NavMessageShown;
extern wxString        g_config_version_string;

extern bool             g_bAISRolloverShowClass;
extern bool             g_bAISRolloverShowCOG;
extern bool             g_bAISRolloverShowCPA;

extern bool             g_blocale_changed;
extern bool             g_bDebugGPSD;

extern bool             g_bfilter_cogsog;
extern int              g_COGFilterSec;
extern int              g_SOGFilterSec;

int                     g_navobjbackups;

extern bool             g_bQuiltEnable;
extern bool             g_bFullScreenQuilt;
extern bool             g_bQuiltStart;

extern int              g_SkewCompUpdatePeriod;

extern int              g_toolbar_x;
extern int              g_toolbar_y;
extern long             g_toolbar_orient;

extern int              g_GPU_MemSize;

extern int              g_lastClientRectx;
extern int              g_lastClientRecty;
extern int              g_lastClientRectw;
extern int              g_lastClientRecth;

extern bool             g_bHighliteTracks;
extern int              g_cog_predictor_width;
extern int              g_ais_cog_predictor_width;

extern int              g_route_line_width;
extern int              g_track_line_width;
extern wxString         g_default_wp_icon;

extern ChartGroupArray  *g_pGroupArray;
extern int              g_GroupIndex;

extern bool             g_bDebugOGL;
extern int              g_current_arrow_scale;
extern wxString         g_GPS_Ident;
extern bool             g_bGarminHostUpload;
extern wxString         g_uploadConnection;

extern ocpnStyle::StyleManager* g_StyleManager;
extern wxArrayString    TideCurrentDataSet;
extern wxString         g_TCData_Dir;
extern Multiplexer      *g_pMUX;
extern bool             portaudio_initialized;

extern bool             g_btouch;
extern bool             g_bresponsive;

extern bool             bGPSValid;              // for track recording
extern bool             g_bGLexpert;

extern int              g_SENC_LOD_pixels;
extern ArrayOfMMSIProperties   g_MMSI_Props_Array;

extern int              g_chart_zoom_modifier;

extern int              g_NMEAAPBPrecision;

extern wxString         g_TalkerIdText;
extern int              g_maxWPNameLength;

extern bool             g_bAdvanceRouteWaypointOnArrivalOnly;
extern double           g_display_size_mm;
extern double           g_config_display_size_mm;
extern bool             g_config_display_size_manual;

extern bool             g_benable_rotate;
extern bool             g_bEmailCrashReport;

extern int              g_default_font_size;

extern bool             g_bAutoHideToolbar;
extern int              g_nAutoHideToolbar;
extern int              g_GUIScaleFactor;
extern int              g_ChartScaleFactor;
extern float            g_ChartScaleFactorExp;

extern wxString         g_uiStyle;

int                     g_nCPUCount;

#ifdef ocpnUSE_GL
extern ocpnGLOptions g_GLOptions;
#endif

#if !defined(NAN)
static const long long lNaN = 0xfff8000000000000;
#define NAN (*(double*)&lNaN)
#endif

<<<<<<< HEAD
//---------------------------------------------------------------------------------
//    Track Implementation
//---------------------------------------------------------------------------------

#define TIMER_TRACK1           778

BEGIN_EVENT_TABLE ( Track, wxEvtHandler )
    EVT_TIMER ( TIMER_TRACK1, Track::OnTimerTrack )
END_EVENT_TABLE()

Track::Track( void )
{
    m_TimerTrack.SetOwner( this, TIMER_TRACK1 );
    m_TimerTrack.Stop();
    m_bRunning = false;
    m_bIsTrack = true;

    SetPrecision( g_nTrackPrecision );

    m_prev_time = wxInvalidDateTime;
    m_lastStoredTP = NULL;

    wxDateTime now = wxDateTime::Now();
    m_ConfigRouteNum = now.GetTicks();        // a unique number....
    trackPointState = firstPoint;
    m_lastStoredTP = NULL;
    m_removeTP = NULL;
    m_fixedTP = NULL;
    m_track_run = 0;
    m_CurrentTrackSeg = 0;
    m_prev_dist = 999.0;
}

Track::~Track()
{
    Stop();
}

void Track::SetPrecision( int prec ) {
    m_nPrecision = prec;
    switch( m_nPrecision ) {
        case 0: { // Low
            m_allowedMaxAngle = 10;
            m_allowedMaxXTE = 0.008;
            m_TrackTimerSec = 8;
            m_minTrackpoint_delta = .004;
            break;
        }
        case 1: { // Medium
            m_allowedMaxAngle = 10;
            m_allowedMaxXTE = 0.004;
            m_TrackTimerSec = 4;
            m_minTrackpoint_delta = .002;
            break;
        }
        case 2: { // High
            m_allowedMaxAngle = 10;
            m_allowedMaxXTE = 0.0015;
            m_TrackTimerSec = 2;
            m_minTrackpoint_delta = .001;
            break;
        }
    }
}

void Track::Start( void )
{
    if( !m_bRunning ) {
        AddPointNow( true );                   // Add initial point
        m_TimerTrack.Start( 1000, wxTIMER_CONTINUOUS );
        m_bRunning = true;
    }
}

void Track::Stop( bool do_add_point )
{
    if(m_bRunning){
        if(do_add_point)
            AddPointNow( true );                   // Force add last point
        else{    
            double delta = 0.0;
            if( m_lastStoredTP )
                delta = DistGreatCircle( gLat, gLon, m_lastStoredTP->m_lat, m_lastStoredTP->m_lon );

            if(  delta > m_minTrackpoint_delta ) 
                AddPointNow( true );                   // Add last point
        }
    }

    m_TimerTrack.Stop();
    m_bRunning = false;
    m_track_run = 0;
}

Track *Track::DoExtendDaily()
{
    Route *pExtendRoute = NULL;
    RoutePoint *pExtendPoint = NULL;

    RoutePoint *pLastPoint = this->GetPoint( 1 );

    wxRouteListNode *route_node = pRouteList->GetFirst();
    while( route_node ) {
        Route *proute = route_node->GetData();

        if( !proute->m_bIsInLayer && proute->m_bIsTrack && proute->m_GUID != this->m_GUID ) {
            RoutePoint *track_node = proute->GetLastPoint();
            if( track_node->GetCreateTime() <= pLastPoint->GetCreateTime() ) {
                if( !pExtendPoint  || track_node->GetCreateTime() > pExtendPoint->GetCreateTime() ) {
                    pExtendPoint = track_node;
                    pExtendRoute = proute;
                }
            }
        }
        route_node = route_node->GetNext();                         // next route
    }
    if( pExtendRoute
            && pExtendRoute->GetPoint( 1 )->GetCreateTime().FromTimezone( wxDateTime::GMT0 ).IsSameDate(
                    pLastPoint->GetCreateTime().FromTimezone( wxDateTime::GMT0 ) ) ) {
        int begin = 1;
        if( pLastPoint->GetCreateTime() == pExtendPoint->GetCreateTime() ) begin = 2;
        pSelect->DeleteAllSelectableTrackSegments( pExtendRoute );
        wxString suffix = _T("");
        if( this->m_RouteNameString.IsNull() ) {
            suffix = pExtendRoute->m_RouteNameString;
            if( suffix.IsNull() ) suffix = wxDateTime::Today().FormatISODate();
        }
        pExtendRoute->CloneTrack( this, begin, this->GetnPoints(), suffix );
        pSelect->AddAllSelectableTrackSegments( pExtendRoute );
        pSelect->DeleteAllSelectableTrackSegments( this );
        this->ClearHighlights();
        return (Track *)pExtendRoute;
    } else {
        if( this->m_RouteNameString.IsNull() )
            this->m_RouteNameString = wxDateTime::Today().FormatISODate();
        return NULL;
    }
}

void Track::AdjustCurrentTrackPoint( RoutePoint *prototype )
{
    if(prototype) {
        CloneAddedTrackPoint( m_lastStoredTP, prototype );
        m_prev_time = prototype->GetCreateTime().FromUTC();
    }
}

void Track::OnTimerTrack( wxTimerEvent& event )
{
    m_TimerTrack.Stop();
    m_track_run++;

    if( m_lastStoredTP )
        m_prev_dist = DistGreatCircle( gLat, gLon, m_lastStoredTP->m_lat, m_lastStoredTP->m_lon );
    else
        m_prev_dist = 999.0;

    bool b_addpoint = false;

    if( ( m_TrackTimerSec > 0. ) && ( (double) m_track_run >= m_TrackTimerSec )
            && ( m_prev_dist > m_minTrackpoint_delta ) ) {
        b_addpoint = true;
        m_track_run = 0;
    }

    if( b_addpoint )
        AddPointNow();
    else   //continuously update track beginning point timestamp if no movement.
        if( ( trackPointState == firstPoint ) && !g_bTrackDaily )
        {
            wxDateTime now = wxDateTime::Now();
            wxRoutePointListNode *node = pRoutePointList->GetFirst();
            if(node)
                node->GetData()->SetCreateTime(now.ToUTC());
        }

    m_TimerTrack.Start( 1000, wxTIMER_CONTINUOUS );
}

RoutePoint* Track::AddNewPoint( vector2D point, wxDateTime time ) {
    RoutePoint *rPoint = new RoutePoint( point.lat, point.lon, wxString( _T ( "empty" ) ),
            wxString( _T ( "" ) ), GPX_EMPTY_STRING );
    rPoint->m_bShowName = false;
    rPoint->m_bIsVisible = true;
    rPoint->m_GPXTrkSegNo = 1;
    rPoint->SetCreateTime(time);
    AddPoint( rPoint );

    pConfig->AddNewTrackPoint( rPoint, m_GUID );        // This will update the "changes" file only

    //    This is a hack, need to undo the action of Route::AddPoint
    rPoint->m_bIsInRoute = false;
    rPoint->m_bIsInTrack = true;
    return rPoint;
}

void Track::AddPointNow( bool do_add_point )
{
    static std::vector<RoutePoint> skippedPoints;

    wxDateTime now = wxDateTime::Now();

    if( m_prev_dist < 0.0005 )              // avoid zero length segs
        if( !do_add_point ) return;

    if( m_prev_time.IsValid() ) if( m_prev_time == now )                    // avoid zero time segs
        if( !do_add_point ) return;

    vector2D gpsPoint( gLon, gLat );

    // The dynamic interval algorithm will gather all track points in a queue,
    // and analyze the cross track errors for each point before actually adding
    // a point to the track.

    switch( trackPointState ) {
        case firstPoint: {
            RoutePoint *pTrackPoint = AddNewPoint( gpsPoint, now.ToUTC() );
            m_lastStoredTP = pTrackPoint;
            trackPointState = secondPoint;
            do_add_point = false;
            break;
        }
        case secondPoint: {
            vector2D pPoint( gLon, gLat );
            skipPoints.push_back( pPoint );
            skipTimes.push_back( now.ToUTC() );
            trackPointState = potentialPoint;
            break;
        }
        case potentialPoint: {
            if( gpsPoint == skipPoints[skipPoints.size()-1] ) break;

            unsigned int xteMaxIndex = 0;
            double xteMax = 0;

            // Scan points skipped so far and see if anyone has XTE over the threshold.
            for( unsigned int i=0; i<skipPoints.size(); i++ ) {
                double xte = GetXTE( m_lastStoredTP->m_lat, m_lastStoredTP->m_lon, gLat, gLon, skipPoints[i].lat, skipPoints[i].lon );
                if( xte > xteMax ) {
                    xteMax = xte;
                    xteMaxIndex = i;
                }
            }
            if( xteMax > m_allowedMaxXTE ) {
                RoutePoint *pTrackPoint = AddNewPoint( skipPoints[xteMaxIndex], skipTimes[xteMaxIndex] );
                pSelect->AddSelectableTrackSegment( m_lastStoredTP->m_lat, m_lastStoredTP->m_lon,
                        pTrackPoint->m_lat, pTrackPoint->m_lon,
                        m_lastStoredTP, pTrackPoint, this );

                m_prevFixedTP = m_fixedTP;
                m_fixedTP = m_removeTP;
                m_removeTP = m_lastStoredTP;
                m_lastStoredTP = pTrackPoint;
                for( unsigned int i=0; i<=xteMaxIndex; i++ ) {
                    skipPoints.pop_front();
                    skipTimes.pop_front();
                }

                // Now back up and see if we just made 3 points in a straight line and the middle one
                // (the next to last) point can possibly be eliminated. Here we reduce the allowed
                // XTE as a function of leg length. (Half the XTE for very short legs).
                if( GetnPoints() > 2 ) {
                    double dist = DistGreatCircle( m_fixedTP->m_lat, m_fixedTP->m_lon, m_lastStoredTP->m_lat, m_lastStoredTP->m_lon );
                    double xte = GetXTE( m_fixedTP, m_lastStoredTP, m_removeTP );
                    if( xte < m_allowedMaxXTE / wxMax(1.0, 2.0 - dist*2.0) ) {
                        pRoutePointList->pop_back();
                        pRoutePointList->pop_back();
                        pRoutePointList->push_back( m_lastStoredTP );
                        SetnPoints();
                        pSelect->DeletePointSelectableTrackSegments( m_removeTP );
                        pSelect->AddSelectableTrackSegment( m_fixedTP->m_lat, m_fixedTP->m_lon,
                                m_lastStoredTP->m_lat, m_lastStoredTP->m_lon,
                                m_fixedTP, m_lastStoredTP, this );
                        delete m_removeTP;
                        m_removeTP = m_fixedTP;
                        m_fixedTP = m_prevFixedTP;
                    }
                }
            }

            skipPoints.push_back( gpsPoint );
            skipTimes.push_back( now.ToUTC() );
            break;
        }
    }

    // Check if this is the last point of the track.
    if( do_add_point ) {
        RoutePoint *pTrackPoint = AddNewPoint( gpsPoint, now.ToUTC() );
        pSelect->AddSelectableTrackSegment( m_lastStoredTP->m_lat, m_lastStoredTP->m_lon,
                pTrackPoint->m_lat, pTrackPoint->m_lon,
                m_lastStoredTP, pTrackPoint, this );
    }

    m_prev_time = now;
}

void Track::Draw( ocpnDC& dc, ViewPort &VP )
{
    if( !IsVisible() || GetnPoints() == 0 ) return;
/*
    if( m_bRunning ) {                                       // pjotrc 2010.02.26
        dc.SetBrush( wxBrush( GetGlobalColor( _T ( "URED" ) ) ) );
        wxPen dPen( GetGlobalColor( _T ( "URED" ) ), g_track_line_width );
        dc.SetPen( dPen );
    } else {
        dc.SetBrush( wxBrush( GetGlobalColor( _T ( "CHMGD" ) ) ) );
        wxPen dPen( GetGlobalColor( _T ( "CHMGD" ) ), g_track_line_width );
        dc.SetPen( dPen );
    }
*/
    double radius = 0.;
    if( g_bHighliteTracks ) {
        double radius_meters = 20; //Current_Ch->GetNativeScale() * .0015;         // 1.5 mm at original scale
        radius = radius_meters * VP.view_scale_ppm;
    }

    unsigned short int FromSegNo = 1;


    wxRoutePointListNode *node = pRoutePointList->GetFirst();
    RoutePoint *prp = node->GetData();

    //  Establish basic colour
    wxColour basic_colour;
    if( m_bRunning || prp->GetIconName().StartsWith( _T("xmred") ) ) {
            basic_colour = GetGlobalColor( _T ( "URED" ) );
    } else
        if( prp->GetIconName().StartsWith( _T("xmblue") ) ) {
                basic_colour = GetGlobalColor( _T ( "BLUE3" ) );
        } else
            if( prp->GetIconName().StartsWith( _T("xmgreen") ) ) {
                    basic_colour = GetGlobalColor( _T ( "UGREN" ) );
            } else {
                    basic_colour = GetGlobalColor( _T ( "CHMGD" ) );
            }

    wxPenStyle style = wxPENSTYLE_SOLID;
    int width = g_pRouteMan->GetTrackPen()->GetWidth();
    wxColour col;
    if( m_style != wxPENSTYLE_INVALID )
        style = m_style;
    if( m_width != WIDTH_UNDEFINED )
        width = m_width;
    if( m_Colour == wxEmptyString ) {
        col = basic_colour;
    } else {
        for( unsigned int i = 0; i < sizeof( ::GpxxColorNames ) / sizeof(wxString); i++ ) {
            if( m_Colour == ::GpxxColorNames[i] ) {
                col = ::GpxxColors[i];
                break;
            }
        }
    }
    dc.SetPen( *wxThePenList->FindOrCreatePen( col, width, style ) );
    dc.SetBrush( *wxTheBrushList->FindOrCreateBrush( col, wxBRUSHSTYLE_SOLID ) );

    std::list< std::list<wxPoint> > pointlists;
    std::list<wxPoint> pointlist;

    //    Get the dc boundary
    int sx, sy;
    dc.GetSize( &sx, &sy );

    //  Draw the first point
    wxPoint rpt;
    DrawPointWhich( dc, 1, &rpt );
    pointlist.push_back(rpt);

    node = node->GetNext();
    while( node ) {
        RoutePoint *prp = node->GetData();
        unsigned short int ToSegNo = prp->m_GPXTrkSegNo;

        wxPoint r;
        cc1->GetCanvasPointPix( prp->m_lat, prp->m_lon, &r );

        //  We do inline decomposition of the line segments, in a simple minded way
        //  If the line segment length is less than approximately 2 pixels, then simply don't render it,
        //  but continue on to the next point.

        int x0 = r.x, y0 = r.y, x1 = rpt.x, y1= rpt.y;
        if((abs(r.x - rpt.x) > 1) || (abs(r.y - rpt.y) > 1) ||
            cohen_sutherland_line_clip_i( &x0, &y0, &x1, &y1, 0, sx, 0, sy ) != Visible ) {
            prp->Draw( dc, &rpt );

            if( ToSegNo != FromSegNo ) {
                if(pointlist.size()) {
                    pointlists.push_back(pointlist);
                    pointlist.clear();
                }
            }
            pointlist.push_back(rpt);
        }

        node = node->GetNext();
        FromSegNo = ToSegNo;
    }

    //    Add last segment, dynamically, maybe.....
    if( m_bRunning ) {
        cc1->GetCanvasPointPix( gLat, gLon, &rpt );
        pointlist.push_back(rpt);
    }
    pointlists.push_back(pointlist);

    for(std::list< std::list<wxPoint> >::iterator lines = pointlists.begin();
        lines != pointlists.end(); lines++) {
        wxPoint *points = new wxPoint[lines->size()];
        int i = 0;
        for(std::list<wxPoint>::iterator line = lines->begin();
            line != lines->end(); line++) {
            points[i] = *line;
            i++;
        }

        int hilite_width = radius;
        if( hilite_width ) {
            wxPen psave = dc.GetPen();

            dc.StrokeLines( i, points );

            wxColour y = GetGlobalColor( _T ( "YELO1" ) );
            wxColour hilt( y.Red(), y.Green(), y.Blue(), 128 );

            wxPen HiPen( hilt, hilite_width, wxPENSTYLE_SOLID );
            dc.SetPen( HiPen );

            dc.StrokeLines( i, points );

            dc.SetPen( psave );
        } else
            dc.StrokeLines( i, points );

        delete [] points;
    }
}

Route *Track::RouteFromTrack( wxProgressDialog *pprog )
{

    Route *route = new Route();
    wxRoutePointListNode *prpnode = pRoutePointList->GetFirst();
    RoutePoint *pWP_src = prpnode->GetData();
    wxRoutePointListNode *prpnodeX;
    RoutePoint *pWP_dst;
    RoutePoint *prp_OK = NULL;  // last routepoint known not to exceed xte limit, if not yet added

    wxString icon = _T("xmblue");
    if( g_TrackDeltaDistance >= 0.1 ) icon = _T("diamond");

    int ic = 0;
    int next_ic = 0;
    int back_ic = 0;
    int nPoints = pRoutePointList->GetCount();
    bool isProminent = true;
    double delta_dist = 0.;
    double delta_hdg, xte;
    double leg_speed = 0.1;

    if( pRoutePropDialog ) leg_speed = pRoutePropDialog->m_planspeed;
    else
        leg_speed = g_PlanSpeed;

// add first point

    pWP_dst = new RoutePoint( pWP_src->m_lat, pWP_src->m_lon, icon, _T ( "" ), GPX_EMPTY_STRING );
    route->AddPoint( pWP_dst );

    pWP_dst->m_bShowName = false;

    pSelect->AddSelectableRoutePoint( pWP_dst->m_lat, pWP_dst->m_lon, pWP_dst );

// add intermediate points as needed

    prpnode = prpnode->GetNext();

    while( prpnode ) {
        RoutePoint *prp = prpnode->GetData();
        prpnodeX = prpnode;
        pWP_dst = pWP_src;

        delta_dist = 0.0;
        delta_hdg = 0.0;
        back_ic = next_ic;

        DistanceBearingMercator( prp->m_lat, prp->m_lon, pWP_src->m_lat, pWP_src->m_lon, &delta_hdg,
                &delta_dist );

        if( ( delta_dist > ( leg_speed * 6.0 ) ) && !prp_OK ) {
            int delta_inserts = floor( delta_dist / ( leg_speed * 4.0 ) );
            delta_dist = delta_dist / ( delta_inserts + 1 );
            double tlat = 0.0;
            double tlon = 0.0;

            while( delta_inserts-- ) {
                ll_gc_ll( pWP_src->m_lat, pWP_src->m_lon, delta_hdg, delta_dist, &tlat, &tlon );
                pWP_dst = new RoutePoint( tlat, tlon, icon, _T ( "" ), GPX_EMPTY_STRING );
                route->AddPoint( pWP_dst );
                pWP_dst->m_bShowName = false;
                pSelect->AddSelectableRoutePoint( pWP_dst->m_lat, pWP_dst->m_lon, pWP_dst );

                pSelect->AddSelectableRouteSegment( pWP_src->m_lat, pWP_src->m_lon, pWP_dst->m_lat,
                        pWP_dst->m_lon, pWP_src, pWP_dst, route );

                pWP_src = pWP_dst;
            }
            prpnodeX = prpnode;
            pWP_dst = pWP_src;
            next_ic = 0;
            delta_dist = 0.0;
            back_ic = next_ic;
            prp_OK = prp;
            isProminent = true;
        } else {
            isProminent = false;
            if( delta_dist >= ( leg_speed * 4.0 ) ) isProminent = true;
            if( !prp_OK ) prp_OK = prp;
        }

        while( prpnodeX ) {

            RoutePoint *prpX = prpnodeX->GetData();
            xte = GetXTE( pWP_src, prpX, prp );
            if( isProminent || ( xte > g_TrackDeltaDistance ) ) {

                pWP_dst = new RoutePoint( prp_OK->m_lat, prp_OK->m_lon, icon, _T ( "" ),
                        GPX_EMPTY_STRING );

                route->AddPoint( pWP_dst );
                pWP_dst->m_bShowName = false;

                pSelect->AddSelectableRoutePoint( pWP_dst->m_lat, pWP_dst->m_lon, pWP_dst );

                pSelect->AddSelectableRouteSegment( pWP_src->m_lat, pWP_src->m_lon, pWP_dst->m_lat,
                        pWP_dst->m_lon, pWP_src, pWP_dst, route );

                pWP_src = pWP_dst;
                next_ic = 0;
                prpnodeX = NULL;
                prp_OK = NULL;
            }

            if( prpnodeX ) prpnodeX = prpnodeX->GetPrevious();
            if( back_ic-- <= 0 ) {
                prpnodeX = NULL;
            }
        }

        if( prp_OK ) {
            prp_OK = prp;
        }

        DistanceBearingMercator( prp->m_lat, prp->m_lon, pWP_src->m_lat, pWP_src->m_lon, NULL,
                &delta_dist );

        if( !( ( delta_dist > ( g_TrackDeltaDistance ) ) && !prp_OK ) ) {
            prpnode = prpnode->GetNext(); //RoutePoint
            next_ic++;
            ic++;
        }
        if( pprog ) pprog->Update( ( ic * 100 ) / nPoints );
    }

// add last point, if needed
    if( delta_dist >= g_TrackDeltaDistance ) {
        pWP_dst = new RoutePoint( pRoutePointList->GetLast()->GetData()->m_lat,
                pRoutePointList->GetLast()->GetData()->m_lon, icon, _T ( "" ), GPX_EMPTY_STRING );
        route->AddPoint( pWP_dst );

        pWP_dst->m_bShowName = false;

        pSelect->AddSelectableRoutePoint( pWP_dst->m_lat, pWP_dst->m_lon, pWP_dst );

        pSelect->AddSelectableRouteSegment( pWP_src->m_lat, pWP_src->m_lon, pWP_dst->m_lat,
                pWP_dst->m_lon, pWP_src, pWP_dst, route );
    }
    route->m_RouteNameString = m_RouteNameString;
    route->m_RouteStartString = m_RouteStartString;
    route->m_RouteEndString = m_RouteEndString;
    route->m_bDeleteOnArrival = false;

    return route;
}

void Track::DouglasPeuckerReducer( std::vector<RoutePoint*>& list, int from, int to, double delta ) {
    list[from]->m_bIsActive = true;
    list[to]->m_bIsActive = true;

    int maxdistIndex = -1;
    double maxdist = 0;

    for( int i=from+1; i<to; i++ ) {

        double dist = 1852.0 * GetXTE( list[from], list[to], list[i] );

        if( dist > maxdist ) {
            maxdist = dist;
            maxdistIndex = i;
        }
    }

    if( maxdist > delta ) {
        DouglasPeuckerReducer( list, from, maxdistIndex, delta );
        DouglasPeuckerReducer( list, maxdistIndex, to, delta );
    }
}

int Track::Simplify( double maxDelta ) {
    int reduction = 0;
    wxRoutePointListNode *pointnode = pRoutePointList->GetFirst();
    RoutePoint *routepoint;
    std::vector<RoutePoint*> pointlist;

    ::wxBeginBusyCursor();

    while( pointnode ) {
        routepoint = pointnode->GetData();
        routepoint->m_bIsActive = false;
        pointlist.push_back(routepoint);
        pointnode = pointnode->GetNext();
    }

    DouglasPeuckerReducer( pointlist, 0, pointlist.size()-1, maxDelta );

    pSelect->DeleteAllSelectableTrackSegments( this );
    pRoutePointList->Clear();

    for( size_t i=0; i<pointlist.size(); i++ ) {
        if( pointlist[i]->m_bIsActive ) {
            pointlist[i]->m_bIsActive = false;
            pRoutePointList->Append( pointlist[i] );
        } else {
            delete pointlist[i];
            reduction++;
        }
    }

    SetnPoints();
    pSelect->AddAllSelectableTrackSegments( this );

    UpdateSegmentDistances();
    ::wxEndBusyCursor();
    return reduction;
}

double _distance2( vector2D& a, vector2D& b ) { return (a.x - b.x)*(a.x - b.x) + (a.y - b.y)*(a.y - b.y); }
double _distance( vector2D& a, vector2D& b ) { return sqrt( _distance2( a, b ) ); }

double Track::GetXTE( double fm1Lat, double fm1Lon, double fm2Lat, double fm2Lon, double toLat, double toLon  )
{
    vector2D v, w, p;

    // First we get the cartesian coordinates to the line endpoints, using
    // the current position as origo.

    double brg1, dist1, brg2, dist2;
    DistanceBearingMercator( toLat, toLon, fm1Lat, fm1Lon, &brg1, &dist1 );
    w.x = dist1 * sin( brg1 * PI / 180. );
    w.y = dist1 * cos( brg1 * PI / 180. );

    DistanceBearingMercator( toLat, toLon, fm2Lat, fm2Lon, &brg2, &dist2 );
    v.x = dist2 * sin( brg2 * PI / 180. );
    v.y = dist2 * cos( brg2 * PI / 180. );

    p.x = 0.0; p.y = 0.0;

    const double lengthSquared = _distance2( v, w );
    if ( lengthSquared == 0.0 ) {
        // v == w case
        return _distance( p, v );
    }

    // Consider the line extending the segment, parameterized as v + t (w - v).
    // We find projection of origo onto the line.
    // It falls where t = [(p-v) . (w-v)] / |w-v|^2

    vector2D a = p - v;
    vector2D b = w - v;

    double t = vDotProduct( &a, &b ) / lengthSquared;

    if (t < 0.0) return _distance(p, v);       // Beyond the 'v' end of the segment
    else if (t > 1.0) return _distance(p, w);  // Beyond the 'w' end of the segment
    vector2D projection = v + t * (w - v);     // Projection falls on the segment
    return _distance(p, projection);
}

double Track::GetXTE( RoutePoint *fm1, RoutePoint *fm2, RoutePoint *to )
{
    if( !fm1 || !fm2 || !to ) return 0.0;
    if( fm1 == to ) return 0.0;
    if( fm2 == to ) return 0.0;
    return GetXTE( fm1->m_lat, fm1->m_lon, fm2->m_lat, fm2->m_lon, to->m_lat, to->m_lon );
;
}
=======
>>>>>>> 6d8bb1c3

// Layer helper function

wxString GetLayerName( int id )
{
    wxString name( _T("unknown layer") );
    if( id <= 0 ) return ( name );
    LayerList::iterator it;
    int index = 0;
    for( it = ( *pLayerList ).begin(); it != ( *pLayerList ).end(); ++it, ++index ) {
        Layer *lay = (Layer *) ( *it );
        if( lay->m_LayerID == id ) return ( lay->m_LayerName );
    }
    return ( name );
}

//-----------------------------------------------------------------------------
//          MyConfig Implementation
//-----------------------------------------------------------------------------

MyConfig::MyConfig( const wxString &appName, const wxString &vendorName,
        const wxString &LocalFileName ) :
        wxFileConfig( appName, vendorName, LocalFileName, _T (""),  wxCONFIG_USE_LOCAL_FILE )
{
    //    Create the default NavObjectCollection FileName
    wxFileName config_file( LocalFileName );
    m_sNavObjSetFile = config_file.GetPath( wxPATH_GET_VOLUME | wxPATH_GET_SEPARATOR );
    m_sNavObjSetFile += _T ( "navobj.xml" );
    m_sNavObjSetChangesFile = m_sNavObjSetFile + _T ( ".changes" );

    m_pNavObjectInputSet = NULL;
    m_pNavObjectChangesSet = NULL;

    m_bSkipChangeSetUpdate = false;

    g_pConnectionParams = new wxArrayOfConnPrm();
}

void MyConfig::CreateRotatingNavObjBackup()
{

    // Avoid nonsense log errors...
#ifdef __OCPN__ANDROID__    
    wxLogNull logNo;
#endif    
    
    //Rotate navobj backups, but just in case there are some changes in the current version
    //to prevent the user trying to "fix" the problem by continuously starting the
    //application to overwrite all of his good backups...
    if( g_navobjbackups > 0 ) {
        wxFile f;
        wxString oldname = m_sNavObjSetFile;
        wxString newname = wxString::Format( _T("%s.1"), m_sNavObjSetFile.c_str() );

        wxFileOffset s_diff = 1;
        if( ::wxFileExists( newname ) ) {

            if( f.Open(oldname) ){
                s_diff = f.Length();
                f.Close();
            }

            if( f.Open(newname) ){
                s_diff -= f.Length();
                f.Close();
            }
        }


        if ( s_diff != 0 )
        {
            for( int i = g_navobjbackups - 1; i >= 1; i-- )
            {
                oldname = wxString::Format( _T("%s.%d"), m_sNavObjSetFile.c_str(), i );
                newname = wxString::Format( _T("%s.%d"), m_sNavObjSetFile.c_str(), i + 1 );
                if( wxFile::Exists( oldname ) )
                    wxCopyFile( oldname, newname );
            }

            if( wxFile::Exists( m_sNavObjSetFile ) )
            {
                newname = wxString::Format( _T("%s.1"), m_sNavObjSetFile.c_str() );
                wxCopyFile( m_sNavObjSetFile, newname );
            }
        }
    }
    //try to clean the backups the user doesn't want - breaks if he deleted some by hand as it tries to be effective...
    for( int i = g_navobjbackups + 1; i <= 99; i++ )
        if( wxFile::Exists( wxString::Format( _T("%s.%d"), m_sNavObjSetFile.c_str(), i ) ) ) wxRemoveFile(
                wxString::Format( _T("%s.%d"), m_sNavObjSetFile.c_str(), i ) );
        else
            break;
}

int MyConfig::LoadMyConfig()
{

    int read_int;
    wxString val;

    int display_width, display_height;
    wxDisplaySize( &display_width, &display_height );

//    Global options and settings
    SetPath( _T ( "/Settings" ) );

    // Some undocumented values
    Read( _T ( "ConfigVersionString" ), &g_config_version_string, _T("") );
    Read( _T ( "NavMessageShown" ), &n_NavMessageShown, 0 );

    Read( _T ( "UIexpert" ), &g_bUIexpert, 1 );
    
    Read( _T ( "UIStyle" ), &g_uiStyle, wxT("Traditional") );

    Read( _T ( "NCacheLimit" ), &g_nCacheLimit, 0 );

    int mem_limit;
    Read( _T ( "MEMCacheLimit" ), &mem_limit, 0 );
    
    if(mem_limit > 0)
        g_memCacheLimit = mem_limit * 1024;       // convert from MBytes to kBytes
        
    Read( _T( "NCPUCount" ), &g_nCPUCount, -1);    

    Read( _T ( "DebugGDAL" ), &g_bGDAL_Debug, 0 );
    Read( _T ( "DebugNMEA" ), &g_nNMEADebug, 0 );
    Read( _T ( "DebugOpenGL" ), &g_bDebugOGL, 0 );
    Read( _T ( "AnchorWatchDefault" ), &g_nAWDefault, 50 );
    Read( _T ( "AnchorWatchMax" ), &g_nAWMax, 1852 );
    Read( _T ( "GPSDogTimeout" ), &gps_watchdog_timeout_ticks, GPS_TIMEOUT_SECONDS );
    Read( _T ( "DebugCM93" ), &g_bDebugCM93, 0 );
    Read( _T ( "DebugS57" ), &g_bDebugS57, 0 );         // Show LUP and Feature info in object query
    Read( _T ( "DebugBSBImg" ), &g_BSBImgDebug, 0 );
    Read( _T ( "DebugGPSD" ), &g_bDebugGPSD, 0 );

    Read( _T ( "DefaultFontSize"), &g_default_font_size, 0 );
    
    Read( _T ( "UseGreenShipIcon" ), &g_bUseGreenShip, 0 );
    g_b_overzoom_x = true;
    Read( _T ( "AutosaveIntervalSeconds" ), &g_nautosave_interval_seconds, 300 );

    Read( _T ( "GPSIdent" ), &g_GPS_Ident, wxT("Generic") );
    Read( _T ( "UseGarminHostUpload" ),  &g_bGarminHostUpload, 0 );

    Read( _T ( "UseNMEA_RMC" ), &g_bUseRMC, 1 );
    Read( _T ( "UseNMEA_GLL" ), &g_bUseGLL, 1 );
    Read( _T ( "UseBigRedX" ), &g_bbigred, 0 );

    Read( _T ( "AutoHideToolbar" ), &g_bAutoHideToolbar, 0 );
    Read( _T ( "AutoHideToolbarSecs" ), &g_nAutoHideToolbar, 0 );
    
    int size_mm;
    Read( _T ( "DisplaySizeMM" ), &size_mm, -1 );
    g_config_display_size_mm = size_mm;
    if((size_mm > 100) && (size_mm < 2000)){
        g_display_size_mm = size_mm;
    }
    Read( _T ( "DisplaySizeManual" ), &g_config_display_size_manual, 0 );
    
    Read( _T ( "GUIScaleFactor" ), &g_GUIScaleFactor, 0 );
    Read( _T ( "ChartObjectScaleFactor" ), &g_ChartScaleFactor, 0 );
    g_ChartScaleFactorExp = g_Platform->getChartScaleFactorExp( g_ChartScaleFactor );
    
    Read( _T ( "FilterNMEA_Avg" ), &g_bfilter_cogsog, 0 );
    Read( _T ( "FilterNMEA_Sec" ), &g_COGFilterSec, 1 );
    g_COGFilterSec = wxMin(g_COGFilterSec, MAX_COGSOG_FILTER_SECONDS);
    g_COGFilterSec = wxMax(g_COGFilterSec, 1);
    g_SOGFilterSec = g_COGFilterSec;

    Read( _T ( "ShowMag" ), &g_bShowMag, 0 );
    g_UserVar = 0.0;
    wxString umv;
    Read( _T ( "UserMagVariation" ), &umv );
    if(umv.Len())
        umv.ToDouble( &g_UserVar );

    Read( _T ( "UseMagAPB" ), &g_bMagneticAPB, 0 );

    Read( _T ( "ScreenBrightness" ), &g_nbrightness, 100 );

    Read( _T ( "MemFootprintMgrTimeSec" ), &g_MemFootSec, 60 );
    Read( _T ( "MemFootprintTargetMB" ), &g_MemFootMB, 200 );

    Read( _T ( "WindowsComPortMax" ), &g_nCOMPortCheck, 32 );

    Read( _T ( "ChartQuilting" ), &g_bQuiltEnable, 0 );
    Read( _T ( "ChartQuiltingInitial" ), &g_bQuiltStart, 0 );

    Read( _T ( "UseRasterCharts" ), &g_bUseRaster, 1 );             // default is true......
    Read( _T ( "UseVectorCharts" ), &g_bUseVector, 0 );
    Read( _T ( "UseCM93Charts" ), &g_bUseCM93, 0 );

    Read( _T ( "CourseUpMode" ), &g_bCourseUp, 0 );
    Read( _T ( "COGUPAvgSeconds" ), &g_COGAvgSec, 15 );
    g_COGAvgSec = wxMin(g_COGAvgSec, MAX_COG_AVERAGE_SECONDS);        // Bound the array size
    Read( _T ( "LookAheadMode" ), &g_bLookAhead, 0 );
    Read( _T ( "SkewToNorthUp" ), &g_bskew_comp, 0 );
    Read( _T ( "OpenGL" ), &g_bopengl, 0 );
    if ( g_bdisable_opengl )
        g_bopengl = false;
    Read( _T ( "SoftwareGL" ), &g_bSoftwareGL, 0 );
    
    Read( _T ( "ShowFPS" ), &g_bShowFPS, 0 );
    
    Read( _T ( "ActiveChartGroup" ), &g_GroupIndex, 0 );

    Read( _T( "NMEAAPBPrecision" ), &g_NMEAAPBPrecision, 3 );
    
    Read( _T( "TalkerIdText" ), &g_TalkerIdText, _T("EC") );
    Read( _T( "MaxWaypointNameLength" ), &g_maxWPNameLength, 6 );

    /* opengl options */
#ifdef ocpnUSE_GL
    Read( _T ( "OpenGLExpert" ), &g_bGLexpert, false );
    Read( _T ( "UseAcceleratedPanning" ), &g_GLOptions.m_bUseAcceleratedPanning, true );

    Read( _T ( "GPUTextureCompression" ), &g_GLOptions.m_bTextureCompression, 0);
    Read( _T ( "GPUTextureCompressionCaching" ), &g_GLOptions.m_bTextureCompressionCaching, 0);

    Read( _T ( "GPUTextureDimension" ), &g_GLOptions.m_iTextureDimension, 512 );
    Read( _T ( "GPUTextureMemSize" ), &g_GLOptions.m_iTextureMemorySize, 128 );
    if(!g_bGLexpert){
        g_GLOptions.m_iTextureMemorySize = wxMax(128, g_GLOptions.m_iTextureMemorySize);
        g_GLOptions.m_bTextureCompressionCaching = g_GLOptions.m_bTextureCompression;
    }

#endif
    Read( _T ( "SmoothPanZoom" ), &g_bsmoothpanzoom, 0 );

    Read( _T ( "ToolbarX"), &g_toolbar_x, 0 );
    Read( _T ( "ToolbarY" ), &g_toolbar_y, 0 );
    Read( _T ( "ToolbarOrient" ), &g_toolbar_orient, wxTB_HORIZONTAL );
    Read( _T ( "ToolbarConfig" ), &g_toolbarConfig );

    Read( _T ( "AnchorWatch1GUID" ), &g_AW1GUID, _T("") );
    Read( _T ( "AnchorWatch2GUID" ), &g_AW2GUID, _T("") );

    Read( _T ( "InitialStackIndex" ), &g_restore_stackindex, 0 );
    Read( _T ( "InitialdBIndex" ), &g_restore_dbindex, -1 );

    Read( _T ( "ChartNotRenderScaleFactor" ), &g_ChartNotRenderScaleFactor, 1.5 );

    Read( _T ( "MobileTouch" ), &g_btouch, 0 );
    Read( _T ( "ResponsiveGraphics" ), &g_bresponsive, 0 );

    Read( _T ( "ZoomDetailFactor" ), &g_chart_zoom_modifier, 0 );
    g_chart_zoom_modifier = wxMin(g_chart_zoom_modifier,5);
    g_chart_zoom_modifier = wxMax(g_chart_zoom_modifier,-5);

    Read( _T ( "FogOnOverzoom" ), &g_fog_overzoom, 1 );
    Read( _T ( "OverzoomVectorScale" ), &g_oz_vector_scale, 1 );
    Read( _T ( "OverzoomEmphasisBase" ), &g_overzoom_emphasis_base, 10.0 );
    
#ifdef USE_S57
    Read( _T ( "CM93DetailFactor" ), &g_cm93_zoom_factor, 0 );
    g_cm93_zoom_factor = wxMin(g_cm93_zoom_factor,CM93_ZOOM_FACTOR_MAX_RANGE);
    g_cm93_zoom_factor = wxMax(g_cm93_zoom_factor,(-CM93_ZOOM_FACTOR_MAX_RANGE));

    g_cm93detail_dialog_x = Read( _T ( "CM93DetailZoomPosX" ), 200L );
    g_cm93detail_dialog_y = Read( _T ( "CM93DetailZoomPosY" ), 200L );
    if( ( g_cm93detail_dialog_x < 0 ) || ( g_cm93detail_dialog_x > display_width ) ) g_cm93detail_dialog_x =
            5;
    if( ( g_cm93detail_dialog_y < 0 ) || ( g_cm93detail_dialog_y > display_height ) ) g_cm93detail_dialog_y =
            5;

    Read( _T ( "ShowCM93DetailSlider" ), &g_bShowCM93DetailSlider, 0 );

    Read( _T ( "SENC_LOD_Pixels" ), &g_SENC_LOD_pixels, 2 );

#endif

    Read( _T ( "SkewCompUpdatePeriod" ), &g_SkewCompUpdatePeriod, 10 );

    Read( _T ( "SetSystemTime" ), &s_bSetSystemTime, 0 );
    Read( _T ( "ShowStatusBar" ), &g_bShowStatusBar, 1 );
#ifndef __WXOSX__
    Read( _T ( "ShowMenuBar" ), &m_bShowMenuBar, 0 );
#endif
    Read( _T ( "Fullscreen" ), &g_bFullscreen, 0 );
    Read( _T ( "ShowCompassWindow" ), &m_bShowCompassWin, 1 );
    Read( _T ( "ShowGrid" ), &g_bDisplayGrid, 0 );
    Read( _T ( "PlayShipsBells" ), &g_bPlayShipsBells, 0 );
    Read( _T ( "SoundDeviceIndex" ), &g_iSoundDeviceIndex, -1 );
    Read( _T ( "FullscreenToolbar" ), &g_bFullscreenToolbar, 1 );
    Read( _T ( "TransparentToolbar" ), &g_bTransparentToolbar, 1 );
    Read( _T ( "PermanentMOBIcon" ), &g_bPermanentMOBIcon, 0 );
    Read( _T ( "ShowLayers" ), &g_bShowLayers, 1 );
    Read( _T ( "ShowDepthUnits" ), &g_bShowDepthUnits, 1 );
    Read( _T ( "AutoAnchorDrop" ), &g_bAutoAnchorMark, 0 );
    Read( _T ( "ShowChartOutlines" ), &g_bShowOutlines, 0 );
    Read( _T ( "ShowActiveRouteHighway" ), &g_bShowActiveRouteHighway, 1 );
    Read( _T ( "ShowActiveRouteTotal" ), &g_bShowRouteTotal, 0 );
    Read( _T ( "MostRecentGPSUploadConnection" ), &g_uploadConnection, _T("") );
    Read( _T ( "ShowChartBar" ), &g_bShowChartBar, 1 );
    
    Read( _T ( "SDMMFormat" ), &g_iSDMMFormat, 0 ); //0 = "Degrees, Decimal minutes"), 1 = "Decimal degrees", 2 = "Degrees,Minutes, Seconds"
    Read( _T ( "DistanceFormat" ), &g_iDistanceFormat, 0 ); //0 = "Nautical miles"), 1 = "Statute miles", 2 = "Kilometers", 3 = "Meters"
    Read( _T ( "SpeedFormat" ), &g_iSpeedFormat, 0 ); //0 = "kts"), 1 = "mph", 2 = "km/h", 3 = "m/s"

    Read( _T ( "OwnshipCOGPredictorMinutes" ), &g_ownship_predictor_minutes, 5 );
    Read( _T ( "OwnshipCOGPredictorWidth" ), &g_cog_predictor_width, 3 );
    Read( _T ( "OwnshipHDTPredictorMiles" ), &g_ownship_HDTpredictor_miles, 1 );

    Read( _T ( "OwnShipIconType" ), &g_OwnShipIconType, 0 );
    Read( _T ( "OwnShipLength" ), &g_n_ownship_length_meters, 0 );
    Read( _T ( "OwnShipWidth" ), &g_n_ownship_beam_meters, 0 );
    Read( _T ( "OwnShipGPSOffsetX" ), &g_n_gps_antenna_offset_x, 0 );
    Read( _T ( "OwnShipGPSOffsetY" ), &g_n_gps_antenna_offset_y, 0 );
    Read( _T ( "OwnShipMinSize" ), &g_n_ownship_min_mm, 1 );
    g_n_ownship_min_mm = wxMax(g_n_ownship_min_mm, 1);

    g_n_arrival_circle_radius = .050;           // default
    wxString racr;
    Read( _T ( "RouteArrivalCircleRadius" ), &racr );
    if(racr.Len())
        racr.ToDouble( &g_n_arrival_circle_radius);
    g_n_arrival_circle_radius = wxMax(g_n_arrival_circle_radius, .001);

    Read( _T ( "FullScreenQuilt" ), &g_bFullScreenQuilt, 1 );

    Read( _T ( "StartWithTrackActive" ), &g_bTrackCarryOver, 0 );
    Read( _T ( "AutomaticDailyTracks" ), &g_bTrackDaily, 0 );
    Read( _T ( "TrackRotateAt" ), &g_track_rotate_time, 0 );
    Read( _T ( "TrackRotateTimeType" ), &g_track_rotate_time_type, TIME_TYPE_COMPUTER );
    Read( _T ( "HighlightTracks" ), &g_bHighliteTracks, 1 );

    wxString stps;
    Read( _T ( "PlanSpeed" ), &stps );
    stps.ToDouble( &g_PlanSpeed );

    Read( _T ( "VisibleLayers" ), &g_VisibleLayers );
    Read( _T ( "InvisibleLayers" ), &g_InvisibleLayers );

    Read( _T ( "PreserveScaleOnX" ), &g_bPreserveScaleOnX, 0 );

    g_locale = _T("en_US");
    Read( _T ( "Locale" ), &g_locale );

    //We allow 0-99 backups ov navobj.xml
    Read( _T ( "KeepNavobjBackups" ), &g_navobjbackups, 5 );
    if( g_navobjbackups > 99 ) g_navobjbackups = 99;
    if( g_navobjbackups < 0 ) g_navobjbackups = 0;

    NMEALogWindow::Get().SetSize(Read(_T("NMEALogWindowSizeX"), 600L), Read(_T("NMEALogWindowSizeY"), 400L));
    NMEALogWindow::Get().SetPos(Read(_T("NMEALogWindowPosX"), 10L), Read(_T("NMEALogWindowPosY"), 10L));
    NMEALogWindow::Get().CheckPos(display_width, display_height);

    // Boolean to cater for legacy Input COM Port filer behaviour, i.e. show msg filtered but put msg on bus.
    Read( _T ( "LegacyInputCOMPortFilterBehaviour" ), &g_b_legacy_input_filter_behaviour, 0 );
    
    // Boolean to cater for sailing when not approaching waypoint
    Read( _T( "AdvanceRouteWaypointOnArrivalOnly" ), &g_bAdvanceRouteWaypointOnArrivalOnly, 0);

    Read( _T ( "EnableRotateKeys" ),  &g_benable_rotate );
    Read( _T ( "EmailCrashReport" ),  &g_bEmailCrashReport );
    
    g_benableAISNameCache = true;
    Read( _T ( "EnableAISNameCache" ),  &g_benableAISNameCache );
    
    SetPath( _T ( "/Settings/GlobalState" ) );
    Read( _T ( "bFollow" ), &st_bFollow );

    Read( _T ( "FrameWinX" ), &g_nframewin_x );
    Read( _T ( "FrameWinY" ), &g_nframewin_y );
    Read( _T ( "FrameWinPosX" ), &g_nframewin_posx, 0 );
    Read( _T ( "FrameWinPosY" ), &g_nframewin_posy, 0 );
    Read( _T ( "FrameMax" ), &g_bframemax );

    Read( _T ( "ClientPosX" ), &g_lastClientRectx, 0 );
    Read( _T ( "ClientPosY" ), &g_lastClientRecty, 0 );
    Read( _T ( "ClientSzX" ), &g_lastClientRectw, 0 );
    Read( _T ( "ClientSzY" ), &g_lastClientRecth, 0 );

    //    AIS
    wxString s;
    SetPath( _T ( "/Settings/AIS" ) );

    Read( _T ( "bNoCPAMax" ), &g_bCPAMax );

    Read( _T ( "NoCPAMaxNMi" ), &s );
    s.ToDouble( &g_CPAMax_NM );

    Read( _T ( "bCPAWarn" ), &g_bCPAWarn );

    Read( _T ( "CPAWarnNMi" ), &s );
    s.ToDouble( &g_CPAWarn_NM );

    Read( _T ( "bTCPAMax" ), &g_bTCPA_Max );

    Read( _T ( "TCPAMaxMinutes" ), &s );
    s.ToDouble( &g_TCPA_Max );

    Read( _T ( "bMarkLostTargets" ), &g_bMarkLost );

    Read( _T ( "MarkLost_Minutes" ), &s );
    s.ToDouble( &g_MarkLost_Mins );

    Read( _T ( "bRemoveLostTargets" ), &g_bRemoveLost );

    Read( _T ( "RemoveLost_Minutes" ), &s );
    s.ToDouble( &g_RemoveLost_Mins );

    Read( _T ( "bShowCOGArrows" ), &g_bShowCOG );

    Read( _T ( "CogArrowMinutes" ), &s );
    s.ToDouble( &g_ShowCOG_Mins );

    Read( _T ( "bShowTargetTracks" ), &g_bAISShowTracks, 0 );

    if( Read( _T ( "TargetTracksMinutes" ), &s ) ) {
        s.ToDouble( &g_AISShowTracks_Mins );
        g_AISShowTracks_Mins = wxMax(1.0, g_AISShowTracks_Mins);
        g_AISShowTracks_Mins = wxMin(60.0, g_AISShowTracks_Mins);
    } else
        g_AISShowTracks_Mins = 20;

    Read( _T ( "bHideMooredTargets" ), &g_bHideMoored, false );
    Read( _T ( "MooredTargetMaxSpeedKnots" ), &s );
    s.ToDouble( &g_ShowMoored_Kts );
    
    Read(_T ("bShowScaledTargets"), &g_bAllowShowScaled, false );
    g_ShowScaled_Num = Read( _T ( "AISScaledNumber" ), 10L );
    g_ScaledNumWeightSOG = Read( _T ( "AISScaledNumberWeightSOG" ), 50L );
    g_ScaledNumWeightCPA = Read( _T ( "AISScaledNumberWeightCPA" ), 60L );
    g_ScaledNumWeightTCPA = Read( _T ( "AISScaledNumberWeightTCPA" ), 25L );
    g_ScaledNumWeightRange = Read( _T ( "AISScaledNumberWeightRange" ), 75L );
    g_ScaledNumWeightSizeOfT = Read( _T ( "AISScaledNumberWeightSizeOfTarget" ), 25L );
    g_ScaledSizeMinimal = Read( _T ( "AISScaledSizeMinimal" ), 50L );
    Read(_T("AISShowScaled"), &g_bShowScaled, false );
    
    Read( _T ( "bShowAreaNotices" ), &g_bShowAreaNotices );
    Read( _T ( "bDrawAISSize" ), &g_bDrawAISSize );
    Read( _T ( "bShowAISName" ), &g_bShowAISName );
    Read( _T ( "bAISAlertDialog" ), &g_bAIS_CPA_Alert );
    g_Show_Target_Name_Scale = Read( _T ( "ShowAISTargetNameScale" ), 250000L );
    g_Show_Target_Name_Scale = wxMax( 5000, g_Show_Target_Name_Scale );
    Read( _T ( "bWplIsAprsPositionReport" ), &g_bWplIsAprsPosition, 1 );
    Read( _T ( "AISCOGPredictorWidth" ), &g_ais_cog_predictor_width, 3 );

    Read( _T ( "bAISAlertAudio" ), &g_bAIS_CPA_Alert_Audio );
    Read( _T ( "AISAlertAudioFile" ), &g_sAIS_Alert_Sound_File );
    Read( _T ( "bAISAlertSuppressMoored" ), &g_bAIS_CPA_Alert_Suppress_Moored );

    Read( _T ( "bAISAlertAckTimeout" ), &g_bAIS_ACK_Timeout, 0 );
    Read( _T ( "AlertAckTimeoutMinutes" ), &s );
    s.ToDouble( &g_AckTimeout_Mins );

    g_ais_alert_dialog_sx = Read( _T ( "AlertDialogSizeX" ), 200L );
    g_ais_alert_dialog_sy = Read( _T ( "AlertDialogSizeY" ), 200L );
    g_ais_alert_dialog_x = Read( _T ( "AlertDialogPosX" ), 200L );
    g_ais_alert_dialog_y = Read( _T ( "AlertDialogPosY" ), 200L );
    g_ais_query_dialog_x = Read( _T ( "QueryDialogPosX" ), 200L );
    g_ais_query_dialog_y = Read( _T ( "QueryDialogPosY" ), 200L );

    if( ( g_ais_alert_dialog_x < 0 ) || ( g_ais_alert_dialog_x > display_width ) ) g_ais_alert_dialog_x =
            5;
    if( ( g_ais_alert_dialog_y < 0 ) || ( g_ais_alert_dialog_y > display_height ) ) g_ais_alert_dialog_y =
            5;

    if( ( g_ais_query_dialog_x < 0 ) || ( g_ais_query_dialog_x > display_width ) ) g_ais_query_dialog_x =
            5;
    if( ( g_ais_query_dialog_y < 0 ) || ( g_ais_query_dialog_y > display_height ) ) g_ais_query_dialog_y =
            5;

    Read( _T ( "AISTargetListPerspective" ), &g_AisTargetList_perspective );
    g_AisTargetList_range = Read( _T ( "AISTargetListRange" ), 40L );
    g_AisTargetList_sortColumn = Read( _T ( "AISTargetListSortColumn" ), 2L ); // Column #2 is MMSI
    Read( _T ( "bAISTargetListSortReverse" ), &g_bAisTargetList_sortReverse, false );
    Read( _T ( "AISTargetListColumnSpec" ), &g_AisTargetList_column_spec );

    Read( _T ( "bAISRolloverShowClass" ), &g_bAISRolloverShowClass );
    Read( _T ( "bAISRolloverShowCOG" ), &g_bAISRolloverShowCOG );
    Read( _T ( "bAISRolloverShowCPA" ), &g_bAISRolloverShowCPA );

    Read( _T ( "S57QueryDialogSizeX" ), &g_S57_dialog_sx, 400 );
    Read( _T ( "S57QueryDialogSizeY" ), &g_S57_dialog_sy, 400 );

    wxString strpres( _T ( "PresentationLibraryData" ) );
    wxString valpres;
    SetPath( _T ( "/Directories" ) );
    Read( strpres, &valpres );              // Get the File name
    g_UserPresLibData = valpres;

#ifdef USE_S57
    /*
     wxString strd ( _T ( "S57DataLocation" ) );
     SetPath ( _T ( "/Directories" ) );
     Read ( strd, &val );              // Get the Directory name


     wxString dirname ( val );
     if ( !dirname.IsEmpty() )
     {
     if ( g_pcsv_locn->IsEmpty() )   // on second pass, don't overwrite
     {
     g_pcsv_locn->Clear();
     g_pcsv_locn->Append ( val );
     }
     }
     */
    wxString strs( _T ( "SENCFileLocation" ) );
    SetPath( _T ( "/Directories" ) );
    wxString vals;
    Read( strs, &vals );              // Get the Directory name

    g_SENCPrefix = vals;

#endif

    SetPath( _T ( "/Directories" ) );
    wxString vald;
    Read( _T ( "InitChartDir" ), &vald );           // Get the Directory name

    wxString dirnamed( vald );
    if( !dirnamed.IsEmpty() ) {
        if( pInit_Chart_Dir->IsEmpty() )   // on second pass, don't overwrite
        {
            pInit_Chart_Dir->Clear();
            pInit_Chart_Dir->Append( vald );
        }
    }

    Read( _T ( "GPXIODir" ), &m_gpx_path );           // Get the Directory name
    Read( _T ( "TCDataDir" ), &g_TCData_Dir );           // Get the Directory name

    SetPath( _T ( "/Settings/GlobalState" ) );
    Read( _T ( "nColorScheme" ), &read_int, 0 );
    global_color_scheme = (ColorScheme) read_int;


    SetPath( _T ( "/Settings/NMEADataSource" ) );

    wxString connectionconfigs;
    Read ( _T( "DataConnections" ),  &connectionconfigs, wxEmptyString );
    wxArrayString confs = wxStringTokenize(connectionconfigs, _T("|"));
    g_pConnectionParams->Clear();
    for (size_t i = 0; i < confs.Count(); i++)
    {
        ConnectionParams * prm = new ConnectionParams(confs[i]);
        if (!prm->Valid) {
            wxLogMessage( _T( "Skipped invalid DataStream config") );
            delete prm;
            continue;
        }
        g_pConnectionParams->Add(prm);
    }

    //  Automatically handle the upgrade to DataSources architecture...
    //  Capture Garmin host configuration
    SetPath( _T ( "/Settings" ) );
    int b_garmin_host;
    Read ( _T ( "UseGarminHost" ), &b_garmin_host );

    //  Is there an existing NMEADataSource definition?
    SetPath( _T ( "/Settings/NMEADataSource" ) );
    wxString xSource;
    wxString xRate;
    Read ( _T ( "Source" ), &xSource );
    Read ( _T ( "BaudRate" ), &xRate );
    if(xSource.Len()) {
        wxString port;
        if(xSource.Mid(0, 6) == _T("Serial"))
            port = xSource.Mid(7);
        else
            port = _T("");

        if( port.Len() && (port != _T("None")) && (port != _T("AIS Port (Shared)")) ) {
        //  Look in the ConnectionParams array to see if this port has been defined in the newer style
            bool bfound = false;
            for ( size_t i = 0; i < g_pConnectionParams->Count(); i++ )
            {
                ConnectionParams *cp = g_pConnectionParams->Item(i);
                if(cp->GetAddressStr() == port) {
                    bfound = true;
                    break;
                }
            }

            if(!bfound) {
                ConnectionParams * prm = new ConnectionParams();
                prm->Baudrate = wxAtoi(xRate);
                prm->Port = port;
                prm->Garmin = (b_garmin_host == 1);

                g_pConnectionParams->Add(prm);

                g_bGarminHostUpload = (b_garmin_host == 1);
            }
        }

        DeleteEntry ( _T ( "Source" ) );
        DeleteEntry ( _T ( "BaudRate" ), _T("") );
    }

   //  Is there an existing AISPort definition?
    SetPath( _T ( "/Settings/AISPort" ) );
    wxString aSource;
    wxString aRate;
    Read ( _T ( "Port" ), &aSource );
    Read ( _T ( "BaudRate" ), &aRate );
    if(aSource.Len()) {
        wxString port;
        if(aSource.Mid(0, 6) == _T("Serial"))
            port = aSource.Mid(7);
        else
            port = _T("");

        if(port.Len() && port != _T("None") ) {
            //  Look in the ConnectionParams array to see if this port has been defined in the newer style
            bool bfound = false;
            for ( size_t i = 0; i < g_pConnectionParams->Count(); i++ )
            {
                ConnectionParams *cp = g_pConnectionParams->Item(i);
                if(cp->GetAddressStr() == port) {
                    bfound = true;
                    break;
                }
            }

            if(!bfound) {
                ConnectionParams * prm = new ConnectionParams();
                if( aRate.Len() )
                    prm->Baudrate = wxAtoi(aRate);
                else
                    prm->Baudrate = 38400;              // default for most AIS receivers
                prm->Port = port;

                g_pConnectionParams->Add(prm);
            }
        }
        DeleteEntry ( _T ( "Source" ) );
        DeleteEntry ( _T ( "BaudRate" ) );
    }


    //  Is there an existing NMEAAutoPilotPort definition?
    SetPath( _T ( "/Settings/NMEAAutoPilotPort" ) );
    Read ( _T ( "Port" ), &xSource );
    if(xSource.Len()) {
        wxString port;
        if(xSource.Mid(0, 6) == _T("Serial"))
            port = xSource.Mid(7);
        else
            port = _T("");

        if(port.Len() && port != _T("None") ) {
            //  Look in the ConnectionParams array to see if this port has been defined in the newer style
            bool bfound = false;
            ConnectionParams *cp;
            for ( size_t i = 0; i < g_pConnectionParams->Count(); i++ )
            {
                cp = g_pConnectionParams->Item(i);
                if(cp->GetAddressStr() == port) {
                    bfound = true;
                    break;
                }
            }

            if(!bfound) {
                ConnectionParams * prm = new ConnectionParams();
                prm->Port = port;
                prm->OutputSentenceListType = WHITELIST;
                prm->OutputSentenceList.Add( _T("RMB") );
                prm->IOSelect = DS_TYPE_INPUT_OUTPUT;

                g_pConnectionParams->Add(prm);
            }
            else {                                  // port was found, so make sure it is set for output
                cp->IOSelect = DS_TYPE_INPUT_OUTPUT;
                cp->OutputSentenceListType = WHITELIST;
                cp->OutputSentenceList.Add( _T("RMB") );
            }
        }
    }

//    Reasonable starting point
    vLat = START_LAT;                   // display viewpoint
    vLon = START_LON;

    gLat = START_LAT;                   // GPS position, as default
    gLon = START_LON;

    initial_scale_ppm = .0003;        // decent initial value
    initial_rotation = 0;

    SetPath( _T ( "/Settings/GlobalState" ) );
    wxString st;

    if( Read( _T ( "VPLatLon" ), &st ) ) {
        sscanf( st.mb_str( wxConvUTF8 ), "%lf,%lf", &st_lat, &st_lon );

        //    Sanity check the lat/lon...both have to be reasonable.
        if( fabs( st_lon ) < 360. ) {
            while( st_lon < -180. )
                st_lon += 360.;

            while( st_lon > 180. )
                st_lon -= 360.;

            vLon = st_lon;
        }

        if( fabs( st_lat ) < 90.0 ) vLat = st_lat;
    }
    s.Printf( _T ( "Setting Viewpoint Lat/Lon %g, %g" ), vLat, vLon );
    wxLogMessage( s );

    if( Read( wxString( _T ( "VPScale" ) ), &st ) ) {
        sscanf( st.mb_str( wxConvUTF8 ), "%lf", &st_view_scale );
//    Sanity check the scale
        st_view_scale = fmax ( st_view_scale, .001/32 );
        st_view_scale = fmin ( st_view_scale, 4 );
        initial_scale_ppm = st_view_scale;
    }

    if( Read( wxString( _T ( "VPRotation" ) ), &st ) ) {
        sscanf( st.mb_str( wxConvUTF8 ), "%lf", &st_rotation );
//    Sanity check the rotation
        st_rotation = fmin ( st_rotation, 360 );
        st_rotation = fmax ( st_rotation, 0 );
        initial_rotation = st_rotation * PI / 180.;
    }

    wxString sll;
    double lat, lon;
    if( Read( _T ( "OwnShipLatLon" ), &sll ) ) {
        sscanf( sll.mb_str( wxConvUTF8 ), "%lf,%lf", &lat, &lon );

        //    Sanity check the lat/lon...both have to be reasonable.
        if( fabs( lon ) < 360. ) {
            while( lon < -180. )
                lon += 360.;

            while( lon > 180. )
                lon -= 360.;

            gLon = lon;
        }

        if( fabs( lat ) < 90.0 ) gLat = lat;
    }
    s.Printf( _T ( "Setting Ownship Lat/Lon %g, %g" ), gLat, gLon );
    wxLogMessage( s );

//    Fonts
    
    //  Load the persistent Auxiliary Font descriptor Keys
    SetPath ( _T ( "/Settings/AuxFontKeys" ) );
    
    wxString strk;
    long dummyk;
    wxString kval;
    bool bContk = GetFirstEntry( strk, dummyk );
    bool bNewKey = false;
    while( bContk ) {
        Read( strk, &kval );
        bNewKey = FontMgr::Get().AddAuxKey(kval);
        if(!bNewKey) {
            DeleteEntry( strk );
            dummyk--;
        }
        bContk = GetNextEntry( strk, dummyk );
    }
        
#ifdef __WXX11__
    SetPath ( _T ( "/Settings/X11Fonts" ) );
#endif

#ifdef __WXGTK__
    SetPath ( _T ( "/Settings/GTKFonts" ) );
#endif

#ifdef __WXMSW__
    SetPath( _T ( "/Settings/MSWFonts" ) );
#endif

#ifdef __WXMAC__
    SetPath ( _T ( "/Settings/MacFonts" ) );
#endif

#ifdef __WXQT__
    SetPath ( _T ( "/Settings/QTFonts" ) );
#endif
    
    wxString str;
    long dummy;
    wxString *pval = new wxString;
    wxArrayString deleteList;

    bool bCont = GetFirstEntry( str, dummy );
    while( bCont ) {
        Read( str, pval );

        if( str.StartsWith( _T("Font") ) ) {
            // Convert pre 3.1 setting. Can't delete old entries from inside the
            // GetNextEntry() loop, so we need to save those and delete outside.
            deleteList.Add( str );
            wxString oldKey = pval->BeforeFirst( _T(':') );
            str = FontMgr::GetFontConfigKey( oldKey );
        }

        if( pval->IsEmpty() || pval->StartsWith(_T(":")) ) {
            deleteList.Add( str );
        }
        else
            FontMgr::Get().LoadFontNative( &str, pval );

        bCont = GetNextEntry( str, dummy );
    }

    for( unsigned int i=0; i<deleteList.Count(); i++ ) {
        DeleteEntry( deleteList[i] );
    }
    deleteList.Clear();
    delete pval;

//  Tide/Current Data Sources
    SetPath( _T ( "/TideCurrentDataSources" ) );
    TideCurrentDataSet.Clear();
    if( GetNumberOfEntries() ) {
        wxString str, val;
        long dummy;
        int iDir = 0;
        bool bCont = GetFirstEntry( str, dummy );
        while( bCont ) {
            Read( str, &val );              // Get a file name
            TideCurrentDataSet.Add(val);
            bCont = GetNextEntry( str, dummy );
        }
    }


    //    Layers
    pLayerList = new LayerList;

    //  Routes
    pRouteList = new RouteList;

    // Tracks
    pTrackList = new TrackList;

    //    Groups
    LoadConfigGroups( g_pGroupArray );

    SetPath( _T ( "/Settings/Others" ) );

    // Radar rings
    g_iNavAidRadarRingsNumberVisible = 0;
    Read( _T ( "RadarRingsNumberVisible" ), &val );
    if( val.Length() > 0 ) g_iNavAidRadarRingsNumberVisible = atoi( val.mb_str() );

    g_fNavAidRadarRingsStep = 1.0;
    Read( _T ( "RadarRingsStep" ), &val );
    if( val.Length() > 0 ) g_fNavAidRadarRingsStep = atof( val.mb_str() );

    g_pNavAidRadarRingsStepUnits = 0;
    Read( _T ( "RadarRingsStepUnits" ), &g_pNavAidRadarRingsStepUnits );

    // Waypoint Radar rings
    g_iWaypointRangeRingsNumber = 0;
    Read( _T ( "WaypointRangeRingsNumber" ), &val );
    if( val.Length() > 0 ) g_iWaypointRangeRingsNumber = atoi( val.mb_str() );

    g_fWaypointRangeRingsStep = 1.0;
    Read( _T ( "WaypointRangeRingsStep" ), &val );
    if( val.Length() > 0 ) g_fWaypointRangeRingsStep = atof( val.mb_str() );

    g_iWaypointRangeRingsStepUnits = 0;
    Read( _T ( "WaypointRangeRingsStepUnits" ), &g_iWaypointRangeRingsStepUnits );
    
    g_colourWaypointRangeRingsColour = wxColour( *wxRED );
    wxString l_wxsWaypointRangeRingsColour;
    Read( _T( "WaypointRangeRingsColour" ), &l_wxsWaypointRangeRingsColour );
    g_colourWaypointRangeRingsColour.Set( l_wxsWaypointRangeRingsColour );

    //  Support Version 3.0 and prior config setting for Radar Rings
    bool b300RadarRings= true;
    Read ( _T ( "ShowRadarRings" ), &b300RadarRings );
    if(!b300RadarRings)
        g_iNavAidRadarRingsNumberVisible = 0;

    Read( _T ( "ConfirmObjectDeletion" ), &g_bConfirmObjectDelete, true );

    // Waypoint dragging with mouse
    g_bWayPointPreventDragging = false;
    Read( _T ( "WaypointPreventDragging" ), &g_bWayPointPreventDragging );

    g_bEnableZoomToCursor = false;
    Read( _T ( "EnableZoomToCursor" ), &g_bEnableZoomToCursor );

    g_TrackIntervalSeconds = 60.0;
    val.Clear();
    Read( _T ( "TrackIntervalSeconds" ), &val );
    if( val.Length() > 0 ) {
        double tval = atof( val.mb_str() );
        if( tval >= 2. ) g_TrackIntervalSeconds = tval;
    }

    g_TrackDeltaDistance = 0.10;
    val.Clear();
    Read( _T ( "TrackDeltaDistance" ), &val );
    if( val.Length() > 0 ) {
        double tval = atof( val.mb_str() );
        if( tval >= 0.05 ) g_TrackDeltaDistance = tval;
    }

    Read( _T ( "TrackPrecision" ), &g_nTrackPrecision, 0 );

    Read( _T ( "NavObjectFileName" ), m_sNavObjSetFile );

    Read( _T ( "RouteLineWidth" ), &g_route_line_width, 2 );
    Read( _T ( "TrackLineWidth" ), &g_track_line_width, 2 );
    Read( _T ( "CurrentArrowScale" ), &g_current_arrow_scale, 100 );
    Read( _T ( "DefaultWPIcon" ), &g_default_wp_icon, _T("triangle") );

    SetPath( _T ( "/MMSIProperties" ) );
    int iPMax = GetNumberOfEntries();
    if( iPMax ) {
        g_MMSI_Props_Array.Empty();
        wxString str, val;
        long dummy;
        int iDir = 0;
        bool bCont = pConfig->GetFirstEntry( str, dummy );
        while( bCont ) {
            pConfig->Read( str, &val );              // Get an entry

            MMSIProperties *pProps = new MMSIProperties( val );
            g_MMSI_Props_Array.Add(pProps);

            bCont = pConfig->GetNextEntry( str, dummy );

        }
    }

    return ( 0 );
}

void MyConfig::LoadS57Config()
{
#ifdef USE_S57
    if( !ps52plib )
        return;

    int read_int;
    double dval;
    SetPath( _T ( "/Settings/GlobalState" ) );

    Read( _T ( "bShowS57Text" ), &read_int, 0 );
    ps52plib->SetShowS57Text( !( read_int == 0 ) );

    Read( _T ( "bShowS57ImportantTextOnly" ), &read_int, 0 );
    ps52plib->SetShowS57ImportantTextOnly( !( read_int == 0 ) );

    Read( _T ( "bShowLightDescription" ), &read_int, 0 );
    ps52plib->SetShowLdisText( !( read_int == 0 ) );

    Read( _T ( "bExtendLightSectors" ), &read_int, 0 );
    ps52plib->SetExtendLightSectors( !( read_int == 0 ) );

    Read( _T ( "nDisplayCategory" ), &read_int, (enum _DisCat) STANDARD );
    ps52plib->SetDisplayCategory((enum _DisCat) read_int );

    Read( _T ( "nSymbolStyle" ), &read_int, (enum _LUPname) PAPER_CHART );
    ps52plib->m_nSymbolStyle = (LUPname) read_int;

    Read( _T ( "nBoundaryStyle" ), &read_int, PLAIN_BOUNDARIES );
    ps52plib->m_nBoundaryStyle = (LUPname) read_int;

    Read( _T ( "bShowSoundg" ), &read_int, 1 );
    ps52plib->m_bShowSoundg = !( read_int == 0 );

    Read( _T ( "bShowMeta" ), &read_int, 0 );
    ps52plib->m_bShowMeta = !( read_int == 0 );

    Read( _T ( "bUseSCAMIN" ), &read_int, 1 );
    ps52plib->m_bUseSCAMIN = !( read_int == 0 );

    Read( _T ( "bShowAtonText" ), &read_int, 1 );
    ps52plib->m_bShowAtonText = !( read_int == 0 );

    Read( _T ( "bDeClutterText" ), &read_int, 0 );
    ps52plib->m_bDeClutterText = !( read_int == 0 );

    Read( _T ( "bShowNationalText" ), &read_int, 0 );
    ps52plib->m_bShowNationalTexts = !( read_int == 0 );

    if( Read( _T ( "S52_MAR_SAFETY_CONTOUR" ), &dval, 5.0 ) ) {
        S52_setMarinerParam( S52_MAR_SAFETY_CONTOUR, dval );
        S52_setMarinerParam( S52_MAR_SAFETY_DEPTH, dval ); // Set safety_contour and safety_depth the same
    }

    if( Read( _T ( "S52_MAR_SHALLOW_CONTOUR" ), &dval, 3.0 ) ) S52_setMarinerParam(
        S52_MAR_SHALLOW_CONTOUR, dval );

    if( Read( _T ( "S52_MAR_DEEP_CONTOUR" ), &dval, 10.0 ) ) S52_setMarinerParam(
        S52_MAR_DEEP_CONTOUR, dval );

    if( Read( _T ( "S52_MAR_TWO_SHADES" ), &dval, 0.0 ) ) S52_setMarinerParam(
        S52_MAR_TWO_SHADES, dval );

    ps52plib->UpdateMarinerParams();

    SetPath( _T ( "/Settings/GlobalState" ) );
    Read( _T ( "S52_DEPTH_UNIT_SHOW" ), &read_int, 1 );   // default is metres
    read_int = wxMax(read_int, 0);                      // qualify value
    read_int = wxMin(read_int, 2);
    ps52plib->m_nDepthUnitDisplay = read_int;

//    S57 Object Class Visibility

    OBJLElement *pOLE;

    SetPath( _T ( "/Settings/ObjectFilter" ) );

    int iOBJMax = GetNumberOfEntries();
    if( iOBJMax ) {

        wxString str;
        long val;
        long dummy;

        wxString sObj;

        bool bCont = pConfig->GetFirstEntry( str, dummy );
        while( bCont ) {
            pConfig->Read( str, &val );              // Get an Object Viz

            bool bNeedNew = true;

            if( str.StartsWith( _T ( "viz" ), &sObj ) ) {
                for( unsigned int iPtr = 0; iPtr < ps52plib->pOBJLArray->GetCount(); iPtr++ ) {
                    pOLE = (OBJLElement *) ( ps52plib->pOBJLArray->Item( iPtr ) );
                    if( !strncmp( pOLE->OBJLName, sObj.mb_str(), 6 ) ) {
                        pOLE->nViz = val;
                        bNeedNew = false;
                        break;
                    }
                }

                if( bNeedNew ) {
                    pOLE = (OBJLElement *) calloc( sizeof(OBJLElement), 1 );
                    strncpy( pOLE->OBJLName, sObj.mb_str(), 6 );
                    pOLE->nViz = 1;

                    ps52plib->pOBJLArray->Add( (void *) pOLE );
                }
            }
            bCont = pConfig->GetNextEntry( str, dummy );
        }
    }
#endif
}

void MyConfig::LoadNavObjects()
{
    //      next thing to do is read tracks, etc from the NavObject XML file,
    wxLogMessage( _T("Loading navobjects from navobj.xml") );
    CreateRotatingNavObjBackup();

    if( NULL == m_pNavObjectInputSet )
        m_pNavObjectInputSet = new NavObjectCollection1();

    if( ::wxFileExists( m_sNavObjSetFile ) &&
        m_pNavObjectInputSet->load_file( m_sNavObjSetFile.fn_str() ) )
        m_pNavObjectInputSet->LoadAllGPXObjects();

    wxLogMessage( _T("Done loading navobjects") );
    delete m_pNavObjectInputSet;

    if( ::wxFileExists( m_sNavObjSetChangesFile ) ) {

        wxULongLong size = wxFileName::GetSize(m_sNavObjSetChangesFile);

        //We crashed last time :(
        //That's why this file still exists...
        //Let's reconstruct the unsaved changes
        NavObjectChanges *pNavObjectChangesSet = new NavObjectChanges();
        pNavObjectChangesSet->load_file( m_sNavObjSetChangesFile.fn_str() );

        //  Remove the file before applying the changes,
        //  just in case the changes file itself causes a fault.
        //  If it does fault, at least the next restart will proceed without fault.
        if( ::wxFileExists( m_sNavObjSetChangesFile ) )
            ::wxRemoveFile( m_sNavObjSetChangesFile );
        
        if(size != 0){
            wxLogMessage( _T("Applying NavObjChanges") );
            pNavObjectChangesSet->ApplyChanges();
            UpdateNavObj();
        }
        
        delete pNavObjectChangesSet;
           
    }

    m_pNavObjectChangesSet = new NavObjectChanges(m_sNavObjSetChangesFile);
}

bool MyConfig::LoadLayers(wxString &path)
{
    wxArrayString file_array;
    wxDir dir;
    Layer *l;
    dir.Open( path );
    if( dir.IsOpened() ) {
        wxString filename;
        bool cont = dir.GetFirst( &filename );
        while( cont ) {
            file_array.Clear();
            filename.Prepend( wxFileName::GetPathSeparator() );
            filename.Prepend( path );
            wxFileName f( filename );
            size_t nfiles = 0;
            if( f.GetExt().IsSameAs( wxT("gpx") ) )
                file_array.Add( filename); // single-gpx-file layer
            else{
                if(wxDir::Exists( filename ) ){
                    wxDir dir( filename );
                    if( dir.IsOpened() ){
                        nfiles = dir.GetAllFiles( filename, &file_array, wxT("*.gpx") );      // layers subdirectory set
                    }
                }
            }

            if( file_array.GetCount() ){
                l = new Layer();
                l->m_LayerID = ++g_LayerIdx;
                l->m_LayerFileName = file_array[0];
                if( file_array.GetCount() <= 1 )
                    wxFileName::SplitPath( file_array[0], NULL, NULL, &( l->m_LayerName ), NULL, NULL );
                else
                    wxFileName::SplitPath( filename, NULL, NULL, &( l->m_LayerName ), NULL, NULL );

                bool bLayerViz = g_bShowLayers;

                if( g_VisibleLayers.Contains( l->m_LayerName ) )
                    bLayerViz = true;
                if( g_InvisibleLayers.Contains( l->m_LayerName ) )
                    bLayerViz = false;

                l->m_bIsVisibleOnChart = bLayerViz;

                wxString laymsg;
                laymsg.Printf( wxT("New layer %d: %s"), l->m_LayerID, l->m_LayerName.c_str() );
                wxLogMessage( laymsg );

                pLayerList->Insert( l );

                //  Load the entire file array as a single layer

                for( unsigned int i = 0; i < file_array.GetCount(); i++ ) {
                    wxString file_path = file_array[i];

                    if( ::wxFileExists( file_path ) ) {
                        NavObjectCollection1 *pSet = new NavObjectCollection1;
                        pSet->load_file(file_path.fn_str());
                        long nItems = pSet->LoadAllGPXObjectsAsLayer(l->m_LayerID, bLayerViz);
                        l->m_NoOfItems += nItems;

                        wxString objmsg;
                        objmsg.Printf( wxT("Loaded GPX file %s with %ld items."), file_path.c_str(), nItems );
                        wxLogMessage( objmsg );

                        delete pSet;
                    }
                }
            }

            cont = dir.GetNext( &filename );
        }
    }

    return true;
}

bool MyConfig::LoadChartDirArray( ArrayOfCDI &ChartDirArray )
{
    //    Chart Directories
    SetPath( _T ( "/ChartDirectories" ) );
    int iDirMax = GetNumberOfEntries();
    if( iDirMax ) {
        ChartDirArray.Empty();
        wxString str, val;
        long dummy;
        int nAdjustChartDirs = 0;
        int iDir = 0;
        bool bCont = pConfig->GetFirstEntry( str, dummy );
        while( bCont ) {
            pConfig->Read( str, &val );              // Get a Directory name

            wxString dirname( val );
            if( !dirname.IsEmpty() ) {

                /*     Special case for first time run after Windows install with sample chart data...
                 We desire that the sample configuration file opencpn.ini should not contain any
                 installation dependencies, so...
                 Detect and update the sample [ChartDirectories] entries to point to the Shared Data directory
                 For instance, if the (sample) opencpn.ini file should contain shortcut coded entries like:

                 [ChartDirectories]
                 ChartDir1=SampleCharts\\MaptechRegion7

                 then this entry will be updated to be something like:
                 ChartDir1=c:\Program Files\opencpn\SampleCharts\\MaptechRegion7

                 */
                if( dirname.Find( _T ( "SampleCharts" ) ) == 0 ) // only update entries starting with "SampleCharts"
                        {
                    nAdjustChartDirs++;

                    pConfig->DeleteEntry( str );
                    wxString new_dir = dirname.Mid( dirname.Find( _T ( "SampleCharts" ) ) );
                    new_dir.Prepend( g_Platform->GetSharedDataDir() );
                    dirname = new_dir;
                }

                ChartDirInfo cdi;
                cdi.fullpath = dirname.BeforeFirst( '^' );
                cdi.magic_number = dirname.AfterFirst( '^' );

                ChartDirArray.Add( cdi );
                iDir++;
            }

            bCont = pConfig->GetNextEntry( str, dummy );
        }

        if( nAdjustChartDirs ) pConfig->UpdateChartDirs( ChartDirArray );
    }

    return true;
}

void MyConfig::AddNewRoute( Route *pr )
{
//    if( pr->m_bIsInLayer )
//        return true;
    if( !m_bSkipChangeSetUpdate )
        m_pNavObjectChangesSet->AddRoute( pr, "add" );
}

void MyConfig::UpdateRoute( Route *pr )
{
//    if( pr->m_bIsInLayer ) return true;
    if( !m_bSkipChangeSetUpdate )
            m_pNavObjectChangesSet->AddRoute( pr, "update" );
}

void MyConfig::DeleteConfigRoute( Route *pr )
{
//    if( pr->m_bIsInLayer )
//        return true;
    if( !m_bSkipChangeSetUpdate )
            m_pNavObjectChangesSet->AddRoute( pr, "delete" );
}

void MyConfig::AddNewTrack( Track *pt )
{
    if( !pt->m_bIsInLayer && !m_bSkipChangeSetUpdate )
        m_pNavObjectChangesSet->AddTrack( pt, "add" );
}

void MyConfig::UpdateTrack( Track *pt )
{
    if( pt->m_bIsInLayer && !m_bSkipChangeSetUpdate )
        m_pNavObjectChangesSet->AddTrack( pt, "update" );
}

void MyConfig::DeleteConfigTrack( Track *pt )
{
    if( !pt->m_bIsInLayer && !m_bSkipChangeSetUpdate )
        m_pNavObjectChangesSet->AddTrack( pt, "delete" );
}

void MyConfig::AddNewWayPoint( RoutePoint *pWP, int crm )
{
    if( !pWP->m_bIsInLayer && pWP->m_bIsolatedMark && !m_bSkipChangeSetUpdate )
        m_pNavObjectChangesSet->AddWP( pWP, "add" );
}

void MyConfig::UpdateWayPoint( RoutePoint *pWP )
{
    if( !pWP->m_bIsInLayer && !m_bSkipChangeSetUpdate )
        m_pNavObjectChangesSet->AddWP( pWP, "update" );
}

void MyConfig::DeleteWayPoint( RoutePoint *pWP )
{
    if( !pWP->m_bIsInLayer && !m_bSkipChangeSetUpdate )
        m_pNavObjectChangesSet->AddWP( pWP, "delete" );
}

void MyConfig::AddNewTrackPoint( TrackPoint *pWP, const wxString& parent_GUID )
{
    if( !m_bSkipChangeSetUpdate )
        m_pNavObjectChangesSet->AddTrackPoint( pWP, "add", parent_GUID );
}

bool MyConfig::UpdateChartDirs( ArrayOfCDI& dir_array )
{
    wxString key, dir;
    wxString str_buf;

    SetPath( _T ( "/ChartDirectories" ) );
    int iDirMax = GetNumberOfEntries();
    if( iDirMax ) {

        long dummy;

        for( int i = 0; i < iDirMax; i++ ) {
            GetFirstEntry( key, dummy );
            DeleteEntry( key, false );
        }
    }

    iDirMax = dir_array.GetCount();

    for( int iDir = 0; iDir < iDirMax; iDir++ ) {
        ChartDirInfo cdi = dir_array.Item( iDir );

        wxString dirn = cdi.fullpath;
        dirn.Append( _T("^") );
        dirn.Append( cdi.magic_number );

        str_buf.Printf( _T ( "ChartDir%d" ), iDir + 1 );

        Write( str_buf, dirn );

    }

    Flush();
    return true;
}

void MyConfig::CreateConfigGroups( ChartGroupArray *pGroupArray )
{
    if( !pGroupArray ) return;

    SetPath( _T ( "/Groups" ) );
    Write( _T ( "GroupCount" ), (int) pGroupArray->GetCount() );

    for( unsigned int i = 0; i < pGroupArray->GetCount(); i++ ) {
        ChartGroup *pGroup = pGroupArray->Item( i );
        wxString s;
        s.Printf( _T("Group%d"), i + 1 );
        s.Prepend( _T ( "/Groups/" ) );
        SetPath( s );

        Write( _T ( "GroupName" ), pGroup->m_group_name );
        Write( _T ( "GroupItemCount" ), (int) pGroup->m_element_array.GetCount() );

        for( unsigned int j = 0; j < pGroup->m_element_array.GetCount(); j++ ) {
            wxString sg;
            sg.Printf( _T("Group%d/Item%d"), i + 1, j );
            sg.Prepend( _T ( "/Groups/" ) );
            SetPath( sg );
            Write( _T ( "IncludeItem" ), pGroup->m_element_array.Item( j )->m_element_name );

            wxString t;
            wxArrayString u = pGroup->m_element_array.Item( j )->m_missing_name_array;
            if( u.GetCount() ) {
                for( unsigned int k = 0; k < u.GetCount(); k++ ) {
                    t += u.Item( k );
                    t += _T(";");
                }
                Write( _T ( "ExcludeItems" ), t );
            }
        }
    }
}

void MyConfig::DestroyConfigGroups( void )
{
    DeleteGroup( _T ( "/Groups" ) );                //zap
}

void MyConfig::LoadConfigGroups( ChartGroupArray *pGroupArray )
{
    SetPath( _T ( "/Groups" ) );
    unsigned int group_count;
    Read( _T ( "GroupCount" ), (int *) &group_count, 0 );

    for( unsigned int i = 0; i < group_count; i++ ) {
        ChartGroup *pGroup = new ChartGroup;
        wxString s;
        s.Printf( _T("Group%d"), i + 1 );
        s.Prepend( _T ( "/Groups/" ) );
        SetPath( s );

        wxString t;
        Read( _T ( "GroupName" ), &t );
        pGroup->m_group_name = t;

        unsigned int item_count;
        Read( _T ( "GroupItemCount" ), (int *) &item_count );
        for( unsigned int j = 0; j < item_count; j++ ) {
            wxString sg;
            sg.Printf( _T("Group%d/Item%d"), i + 1, j );
            sg.Prepend( _T ( "/Groups/" ) );
            SetPath( sg );

            wxString v;
            Read( _T ( "IncludeItem" ), &v );
            ChartGroupElement *pelement = new ChartGroupElement;
            pelement->m_element_name = v;
            pGroup->m_element_array.Add( pelement );

            wxString u;
            if( Read( _T ( "ExcludeItems" ), &u ) ) {
                if( !u.IsEmpty() ) {
                    wxStringTokenizer tk( u, _T(";") );
                    while( tk.HasMoreTokens() ) {
                        wxString token = tk.GetNextToken();
                        pelement->m_missing_name_array.Add( token );
                    }
                }
            }
        }
        pGroupArray->Add( pGroup );
    }

}

void MyConfig::UpdateSettings()
{
    //  Temporarily suppress logging of trivial non-fatal wxLogSysError() messages provoked by Android security...
#ifdef __OCPN__ANDROID__    
    wxLogNull logNo;
#endif    
    
//    Global options and settings
    SetPath( _T ( "/Settings" ) );

    Write( _T ( "ConfigVersionString" ), g_config_version_string );
    Write( _T ( "NavMessageShown" ), n_NavMessageShown );

    Write( _T ( "UIexpert" ), g_bUIexpert );
    
    Write( _T ( "UIStyle" ), g_StyleManager->GetStyleNextInvocation() );
    Write( _T ( "ChartNotRenderScaleFactor" ), g_ChartNotRenderScaleFactor );

    Write( _T ( "ShowStatusBar" ), g_bShowStatusBar );
#ifndef __WXOSX__
    Write( _T ( "ShowMenuBar" ), m_bShowMenuBar );
#endif
    Write( _T ( "DefaultFontSize" ), g_default_font_size );
    
    Write( _T ( "Fullscreen" ), g_bFullscreen );
    Write( _T ( "ShowCompassWindow" ), m_bShowCompassWin );
    Write( _T ( "SetSystemTime" ), s_bSetSystemTime );
    Write( _T ( "ShowGrid" ), g_bDisplayGrid );
    Write( _T ( "PlayShipsBells" ), g_bPlayShipsBells );
    Write( _T ( "SoundDeviceIndex" ), g_iSoundDeviceIndex );
    Write( _T ( "FullscreenToolbar" ), g_bFullscreenToolbar );
    Write( _T ( "TransparentToolbar" ), g_bTransparentToolbar );
    Write( _T ( "PermanentMOBIcon" ), g_bPermanentMOBIcon );
    Write( _T ( "ShowLayers" ), g_bShowLayers );
    Write( _T ( "ShowDepthUnits" ), g_bShowDepthUnits );
    Write( _T ( "AutoAnchorDrop" ), g_bAutoAnchorMark );
    Write( _T ( "ShowChartOutlines" ), g_bShowOutlines );
    Write( _T ( "ShowActiveRouteTotal" ), g_bShowRouteTotal );
    Write( _T ( "ShowActiveRouteHighway" ), g_bShowActiveRouteHighway );
    Write( _T ( "SDMMFormat" ), g_iSDMMFormat );
    Write( _T ( "DistanceFormat" ), g_iDistanceFormat );
    Write( _T ( "SpeedFormat" ), g_iSpeedFormat );
    Write( _T ( "MostRecentGPSUploadConnection" ), g_uploadConnection );
    Write( _T ( "ShowChartBar" ), g_bShowChartBar );
    
    Write( _T ( "GUIScaleFactor" ), g_GUIScaleFactor );
    Write( _T ( "ChartObjectScaleFactor" ), g_ChartScaleFactor );

    Write( _T ( "FilterNMEA_Avg" ), g_bfilter_cogsog );
    Write( _T ( "FilterNMEA_Sec" ), g_COGFilterSec );

    Write( _T ( "ShowMag" ), g_bShowMag );
    Write( _T ( "UserMagVariation" ), wxString::Format( _T("%.2f"), g_UserVar ) );

    Write( _T ( "CM93DetailFactor" ), g_cm93_zoom_factor );
    Write( _T ( "CM93DetailZoomPosX" ), g_cm93detail_dialog_x );
    Write( _T ( "CM93DetailZoomPosY" ), g_cm93detail_dialog_y );
    Write( _T ( "ShowCM93DetailSlider" ), g_bShowCM93DetailSlider );

    Write( _T ( "SkewToNorthUp" ), g_bskew_comp );
    Write( _T ( "OpenGL" ), g_bopengl );
    Write( _T ( "SoftwareGL" ), g_bSoftwareGL );
    Write( _T ( "ShowFPS" ), g_bShowFPS );
    
    Write( _T ( "ZoomDetailFactor" ), g_chart_zoom_modifier );
    
    Write( _T ( "FogOnOverzoom" ), g_fog_overzoom );
    Write( _T ( "OverzoomVectorScale" ), g_oz_vector_scale );
    Write( _T ( "OverzoomEmphasisBase" ), g_overzoom_emphasis_base );

#ifdef ocpnUSE_GL
    /* opengl options */
    Write( _T ( "UseAcceleratedPanning" ), g_GLOptions.m_bUseAcceleratedPanning );

    Write( _T ( "GPUTextureCompression" ), g_GLOptions.m_bTextureCompression);
    Write( _T ( "GPUTextureCompressionCaching" ), g_GLOptions.m_bTextureCompressionCaching);
    Write( _T ( "GPUTextureDimension" ), g_GLOptions.m_iTextureDimension );
    Write( _T ( "GPUTextureMemSize" ), g_GLOptions.m_iTextureMemorySize );
#endif
    Write( _T ( "SmoothPanZoom" ), g_bsmoothpanzoom );

    Write( _T ( "UseRasterCharts" ), g_bUseRaster );
    Write( _T ( "UseVectorCharts" ), g_bUseVector );
    Write( _T ( "UseCM93Charts" ), g_bUseCM93 );

    Write( _T ( "CourseUpMode" ), g_bCourseUp );
    Write( _T ( "LookAheadMode" ), g_bLookAhead );
    Write( _T ( "COGUPAvgSeconds" ), g_COGAvgSec );
    Write( _T ( "UseMagAPB" ), g_bMagneticAPB );

    Write( _T ( "OwnshipCOGPredictorMinutes" ), g_ownship_predictor_minutes );
    Write( _T ( "OwnshipCOGPredictorWidth" ), g_cog_predictor_width );
    Write( _T ( "OwnshipHDTPredictorMiles" ), g_ownship_HDTpredictor_miles );
    Write( _T ( "OwnShipIconType" ), g_OwnShipIconType );
    Write( _T ( "OwnShipLength" ), g_n_ownship_length_meters );
    Write( _T ( "OwnShipWidth" ), g_n_ownship_beam_meters );
    Write( _T ( "OwnShipGPSOffsetX" ), g_n_gps_antenna_offset_x );
    Write( _T ( "OwnShipGPSOffsetY" ), g_n_gps_antenna_offset_y );
    Write( _T ( "OwnShipMinSize" ), g_n_ownship_min_mm );

    wxString racr;
 //   racr.Printf( _T ( "%g" ), g_n_arrival_circle_radius );
 //   Write( _T ( "RouteArrivalCircleRadius" ), racr );
    Write( _T ( "RouteArrivalCircleRadius" ), wxString::Format( _T("%.2f"), g_n_arrival_circle_radius ));

    Write( _T ( "ChartQuilting" ), g_bQuiltEnable );
    Write( _T ( "FullScreenQuilt" ), g_bFullScreenQuilt );

    if( cc1 ) Write( _T ( "ChartQuiltingInitial" ), cc1->GetQuiltMode() );

    Write( _T ( "NMEALogWindowSizeX" ), NMEALogWindow::Get().GetSizeW());
    Write( _T ( "NMEALogWindowSizeY" ), NMEALogWindow::Get().GetSizeH());
    Write( _T ( "NMEALogWindowPosX" ), NMEALogWindow::Get().GetPosX());
    Write( _T ( "NMEALogWindowPosY" ), NMEALogWindow::Get().GetPosY());

    Write( _T ( "PreserveScaleOnX" ), g_bPreserveScaleOnX );

    Write( _T ( "StartWithTrackActive" ), g_bTrackCarryOver );
    Write( _T ( "AutomaticDailyTracks" ), g_bTrackDaily );
    Write( _T ( "TrackRotateAt" ), g_track_rotate_time );
    Write( _T ( "TrackRotateTimeType" ), g_track_rotate_time_type );
    Write( _T ( "HighlightTracks" ), g_bHighliteTracks );

    Write( _T ( "InitialStackIndex" ), g_restore_stackindex );
    Write( _T ( "InitialdBIndex" ), g_restore_dbindex );
    Write( _T ( "ActiveChartGroup" ), g_GroupIndex );

    Write( _T( "NMEAAPBPrecision" ), g_NMEAAPBPrecision );
    
    Write( _T("TalkerIdText"), g_TalkerIdText );

    Write( _T ( "AnchorWatch1GUID" ), g_AW1GUID );
    Write( _T ( "AnchorWatch2GUID" ), g_AW2GUID );

    Write( _T ( "ToolbarX" ), g_toolbar_x );
    Write( _T ( "ToolbarY" ), g_toolbar_y );
    Write( _T ( "ToolbarOrient" ), g_toolbar_orient );
    Write( _T ( "ToolbarConfig" ), g_toolbarConfig );

    Write( _T ( "GPSIdent" ), g_GPS_Ident );
    Write( _T ( "UseGarminHostUpload" ), g_bGarminHostUpload );

    Write( _T ( "MobileTouch" ), g_btouch );
    Write( _T ( "ResponsiveGraphics" ), g_bresponsive );

    Write( _T ( "AutoHideToolbar" ), g_bAutoHideToolbar );
    Write( _T ( "AutoHideToolbarSecs" ), g_nAutoHideToolbar );
    
    Write( _T ( "DisplaySizeMM" ), g_config_display_size_mm );
    Write( _T ( "DisplaySizeManual" ), g_config_display_size_manual );
    
    wxString st0;
    st0.Printf( _T ( "%g" ), g_PlanSpeed );
    Write( _T ( "PlanSpeed" ), st0 );

    wxString vis, invis;
    LayerList::iterator it;
    int index = 0;
    for( it = ( *pLayerList ).begin(); it != ( *pLayerList ).end(); ++it, ++index ) {
        Layer *lay = (Layer *) ( *it );
        if( lay->IsVisibleOnChart() ) vis += ( lay->m_LayerName ) + _T(";");
        else
            invis += ( lay->m_LayerName ) + _T(";");
    }
    Write( _T ( "VisibleLayers" ), vis );
    Write( _T ( "InvisibleLayers" ), invis );

    Write( _T ( "Locale" ), g_locale );

    Write( _T ( "KeepNavobjBackups" ), g_navobjbackups );
    Write( _T ( "LegacyInputCOMPortFilterBehaviour" ), g_b_legacy_input_filter_behaviour );
    Write( _T( "AdvanceRouteWaypointOnArrivalOnly" ), g_bAdvanceRouteWaypointOnArrivalOnly);
    
//    S57 Object Filter Settings

    SetPath( _T ( "/Settings/ObjectFilter" ) );

#ifdef USE_S57
    if( ps52plib ) {
        for( unsigned int iPtr = 0; iPtr < ps52plib->pOBJLArray->GetCount(); iPtr++ ) {
            OBJLElement *pOLE = (OBJLElement *) ( ps52plib->pOBJLArray->Item( iPtr ) );

            wxString st1( _T ( "viz" ) );
            char name[7];
            strncpy( name, pOLE->OBJLName, 6 );
            name[6] = 0;
            st1.Append( wxString( name, wxConvUTF8 ) );
            Write( st1, pOLE->nViz );
        }
    }
#endif

//    Global State

    SetPath( _T ( "/Settings/GlobalState" ) );

    wxString st1;

    if( cc1 ) {
        ViewPort vp = cc1->GetVP();

        if( vp.IsValid() ) {
            st1.Printf( _T ( "%10.4f,%10.4f" ), vp.clat, vp.clon );
            Write( _T ( "VPLatLon" ), st1 );
            st1.Printf( _T ( "%g" ), vp.view_scale_ppm );
            Write( _T ( "VPScale" ), st1 );
            st1.Printf( _T ( "%i" ), ((int)(vp.rotation * 180 / PI)) % 360 );
            Write( _T ( "VPRotation" ), st1 );
        }
    }

    st1.Printf( _T ( "%10.4f, %10.4f" ), gLat, gLon );
    Write( _T ( "OwnShipLatLon" ), st1 );

    //    Various Options
    SetPath( _T ( "/Settings/GlobalState" ) );
    if( cc1 ) Write( _T ( "bFollow" ), cc1->m_bFollow );
    Write( _T ( "nColorScheme" ), (int) gFrame->GetColorScheme() );

    Write( _T ( "FrameWinX" ), g_nframewin_x );
    Write( _T ( "FrameWinY" ), g_nframewin_y );
    Write( _T ( "FrameWinPosX" ), g_nframewin_posx );
    Write( _T ( "FrameWinPosY" ), g_nframewin_posy );
    Write( _T ( "FrameMax" ), g_bframemax );

    Write( _T ( "ClientPosX" ), g_lastClientRectx );
    Write( _T ( "ClientPosY" ), g_lastClientRecty );
    Write( _T ( "ClientSzX" ), g_lastClientRectw );
    Write( _T ( "ClientSzY" ), g_lastClientRecth );

    //    AIS
    SetPath( _T ( "/Settings/AIS" ) );

    Write( _T ( "bNoCPAMax" ), g_bCPAMax );
    Write( _T ( "NoCPAMaxNMi" ), g_CPAMax_NM );
    Write( _T ( "bCPAWarn" ), g_bCPAWarn );
    Write( _T ( "CPAWarnNMi" ), g_CPAWarn_NM );
    Write( _T ( "bTCPAMax" ), g_bTCPA_Max );
    Write( _T ( "TCPAMaxMinutes" ), g_TCPA_Max );
    Write( _T ( "bMarkLostTargets" ), g_bMarkLost );
    Write( _T ( "MarkLost_Minutes" ), g_MarkLost_Mins );
    Write( _T ( "bRemoveLostTargets" ), g_bRemoveLost );
    Write( _T ( "RemoveLost_Minutes" ), g_RemoveLost_Mins );
    Write( _T ( "bShowCOGArrows" ), g_bShowCOG );
    Write( _T ( "CogArrowMinutes" ), g_ShowCOG_Mins );
    Write( _T ( "bShowTargetTracks" ), g_bAISShowTracks );
    Write( _T ( "TargetTracksMinutes" ), g_AISShowTracks_Mins );

    Write( _T ( "bHideMooredTargets" ), g_bHideMoored );
    Write( _T ( "MooredTargetMaxSpeedKnots" ), g_ShowMoored_Kts );
    
    Write( _T ( "bAISAlertDialog" ), g_bAIS_CPA_Alert );
    Write( _T ( "bAISAlertAudio" ), g_bAIS_CPA_Alert_Audio );
    Write( _T ( "AISAlertAudioFile" ), g_sAIS_Alert_Sound_File );
    Write( _T ( "bAISAlertSuppressMoored" ), g_bAIS_CPA_Alert_Suppress_Moored );
    Write( _T ( "bShowAreaNotices" ), g_bShowAreaNotices );
    Write( _T ( "bDrawAISSize" ), g_bDrawAISSize );
    Write( _T ( "bShowAISName" ), g_bShowAISName );
    Write( _T ( "ShowAISTargetNameScale" ), g_Show_Target_Name_Scale );
    Write( _T ( "bWplIsAprsPositionReport" ), g_bWplIsAprsPosition );
    Write( _T ( "AISCOGPredictorWidth" ), g_ais_cog_predictor_width );
    Write( _T ( "bShowScaledTargets" ), g_bAllowShowScaled );
    Write( _T ( "AISScaledNumber" ), g_ShowScaled_Num );    
    Write( _T ( "AISScaledNumberWeightSOG" ), g_ScaledNumWeightSOG );
    Write( _T ( "AISScaledNumberWeightCPA" ), g_ScaledNumWeightCPA );
    Write( _T ( "AISScaledNumberWeightTCPA" ), g_ScaledNumWeightTCPA );
    Write( _T ( "AISScaledNumberWeightRange" ), g_ScaledNumWeightRange );
    Write( _T ( "AISScaledNumberWeightSizeOfTarget" ), g_ScaledNumWeightSizeOfT ); 
    Write( _T ( "AISScaledSizeMinimal" ), g_ScaledSizeMinimal );
    Write( _T ( "AISShowScaled"), g_bShowScaled);

    Write( _T ( "AlertDialogSizeX" ), g_ais_alert_dialog_sx );
    Write( _T ( "AlertDialogSizeY" ), g_ais_alert_dialog_sy );
    Write( _T ( "AlertDialogPosX" ), g_ais_alert_dialog_x );
    Write( _T ( "AlertDialogPosY" ), g_ais_alert_dialog_y );
    Write( _T ( "QueryDialogPosX" ), g_ais_query_dialog_x );
    Write( _T ( "QueryDialogPosY" ), g_ais_query_dialog_y );
    Write( _T ( "AISTargetListPerspective" ), g_AisTargetList_perspective );
    Write( _T ( "AISTargetListRange" ), g_AisTargetList_range );
    Write( _T ( "AISTargetListSortColumn" ), g_AisTargetList_sortColumn );
    Write( _T ( "bAISTargetListSortReverse" ), g_bAisTargetList_sortReverse );
    Write( _T ( "AISTargetListColumnSpec" ), g_AisTargetList_column_spec );

    Write( _T ( "S57QueryDialogSizeX" ), g_S57_dialog_sx );
    Write( _T ( "S57QueryDialogSizeY" ), g_S57_dialog_sy );

    Write( _T ( "bAISRolloverShowClass" ), g_bAISRolloverShowClass );
    Write( _T ( "bAISRolloverShowCOG" ), g_bAISRolloverShowCOG );
    Write( _T ( "bAISRolloverShowCPA" ), g_bAISRolloverShowCPA );

    Write( _T ( "bAISAlertAckTimeout" ), g_bAIS_ACK_Timeout );
    Write( _T ( "AlertAckTimeoutMinutes" ), g_AckTimeout_Mins );

#ifdef USE_S57
    SetPath( _T ( "/Settings/GlobalState" ) );
    if( ps52plib ) {
        Write( _T ( "bShowS57Text" ), ps52plib->GetShowS57Text() );
        Write( _T ( "bShowS57ImportantTextOnly" ), ps52plib->GetShowS57ImportantTextOnly() );
        Write( _T ( "nDisplayCategory" ), (long) ps52plib->GetDisplayCategory() );
        Write( _T ( "nSymbolStyle" ), (int) ps52plib->m_nSymbolStyle );
        Write( _T ( "nBoundaryStyle" ), (int) ps52plib->m_nBoundaryStyle );

        Write( _T ( "bShowSoundg" ), ps52plib->m_bShowSoundg );
        Write( _T ( "bShowMeta" ), ps52plib->m_bShowMeta );
        Write( _T ( "bUseSCAMIN" ), ps52plib->m_bUseSCAMIN );
        Write( _T ( "bShowAtonText" ), ps52plib->m_bShowAtonText );
        Write( _T ( "bShowLightDescription" ), ps52plib->m_bShowLdisText );
        Write( _T ( "bExtendLightSectors" ), ps52plib->m_bExtendLightSectors );
        Write( _T ( "bDeClutterText" ), ps52plib->m_bDeClutterText );
        Write( _T ( "bShowNationalText" ), ps52plib->m_bShowNationalTexts );

        Write( _T ( "S52_MAR_SAFETY_CONTOUR" ), S52_getMarinerParam( S52_MAR_SAFETY_CONTOUR ) );
        Write( _T ( "S52_MAR_SHALLOW_CONTOUR" ), S52_getMarinerParam( S52_MAR_SHALLOW_CONTOUR ) );
        Write( _T ( "S52_MAR_DEEP_CONTOUR" ), S52_getMarinerParam( S52_MAR_DEEP_CONTOUR ) );
        Write( _T ( "S52_MAR_TWO_SHADES" ), S52_getMarinerParam( S52_MAR_TWO_SHADES ) );
        Write( _T ( "S52_DEPTH_UNIT_SHOW" ), ps52plib->m_nDepthUnitDisplay );
    }
    SetPath( _T ( "/Directories" ) );
    Write( _T ( "S57DataLocation" ), _T("") );
//    Write( _T ( "SENCFileLocation" ), _T("") );

#endif

    SetPath( _T ( "/Directories" ) );
    Write( _T ( "InitChartDir" ), *pInit_Chart_Dir );
    Write( _T ( "GPXIODir" ), m_gpx_path );
    Write( _T ( "TCDataDir" ), g_TCData_Dir );

    SetPath( _T ( "/Settings/NMEADataSource" ) );
    wxString connectionconfigs;
    for (size_t i = 0; i < g_pConnectionParams->Count(); i++)
    {
        if (i > 0)
            connectionconfigs.Append(_T("|"));
        connectionconfigs.Append(g_pConnectionParams->Item(i)->Serialize());
    }
    Write ( _T ( "DataConnections" ), connectionconfigs );

    //    Fonts
    
    //  Store the persistent Auxiliary Font descriptor Keys
    SetPath( _T ( "/Settings/AuxFontKeys" ) );
    
    wxArrayString keyArray = FontMgr::Get().GetAuxKeyArray();
    for(unsigned int i=0 ; i <  keyArray.GetCount() ; i++){
        wxString key;
        key.Printf(_T("Key%i"), i);
        wxString keyval = keyArray[i];
        Write( key, keyval );
    }
    
    wxString font_path;
#ifdef __WXX11__
    font_path = ( _T ( "/Settings/X11Fonts" ) );
#endif

#ifdef __WXGTK__
    font_path = ( _T ( "/Settings/GTKFonts" ) );
#endif

#ifdef __WXMSW__
    font_path = ( _T ( "/Settings/MSWFonts" ) );
#endif

#ifdef __WXMAC__
    font_path = ( _T ( "/Settings/MacFonts" ) );
#endif

#ifdef __WXQT__
    font_path = ( _T ( "/Settings/QTFonts" ) );
#endif
    
    DeleteGroup(font_path);
    
    SetPath( font_path );

    int nFonts = FontMgr::Get().GetNumFonts();

    for( int i = 0; i < nFonts; i++ ) {
        wxString cfstring(FontMgr::Get().GetConfigString(i));
        wxString valstring = FontMgr::Get().GetFullConfigDesc( i );
        Write( cfstring, valstring );
    }

    //  Tide/Current Data Sources
    DeleteGroup( _T ( "/TideCurrentDataSources" ) );
    SetPath( _T ( "/TideCurrentDataSources" ) );
    unsigned int iDirMax = TideCurrentDataSet.Count();
    for( unsigned int id = 0 ; id < iDirMax ; id++ ) {
        wxString key;
        key.Printf(_T("tcds%d"), id);
        Write( key, TideCurrentDataSet.Item(id) );
    }

    SetPath( _T ( "/Settings/Others" ) );

    // Radar rings
    Write( _T ( "ShowRadarRings" ), (bool)(g_iNavAidRadarRingsNumberVisible > 0) );  //3.0.0 config support
    Write( _T ( "RadarRingsNumberVisible" ), g_iNavAidRadarRingsNumberVisible );
    Write( _T ( "RadarRingsStep" ), g_fNavAidRadarRingsStep );
    Write( _T ( "RadarRingsStepUnits" ), g_pNavAidRadarRingsStepUnits );

    // Waypoint Radar rings
    Write( _T ( "WaypointRangeRingsNumber" ), g_iWaypointRangeRingsNumber );
    Write( _T ( "WaypointRangeRingsStep" ), g_fWaypointRangeRingsStep );
    Write( _T ( "WaypointRangeRingsStepUnits" ), g_iWaypointRangeRingsStepUnits );
    Write( _T ( "WaypointRangeRingsColour" ), g_colourWaypointRangeRingsColour.GetAsString( wxC2S_HTML_SYNTAX ) );

    Write( _T ( "ConfirmObjectDeletion" ), g_bConfirmObjectDelete );

    // Waypoint dragging with mouse; toh, 2009.02.24
    Write( _T ( "WaypointPreventDragging" ), g_bWayPointPreventDragging );

    Write( _T ( "EnableZoomToCursor" ), g_bEnableZoomToCursor );

    Write( _T ( "TrackIntervalSeconds" ), g_TrackIntervalSeconds );
    Write( _T ( "TrackDeltaDistance" ), g_TrackDeltaDistance );
    Write( _T ( "TrackPrecision" ), g_nTrackPrecision );

    Write( _T ( "RouteLineWidth" ), g_route_line_width );
    Write( _T ( "TrackLineWidth" ), g_track_line_width );
    Write( _T ( "CurrentArrowScale" ), g_current_arrow_scale );
    Write( _T ( "DefaultWPIcon" ), g_default_wp_icon );

    DeleteGroup(_T ( "/MMSIProperties" ));
    SetPath( _T ( "/MMSIProperties" ) );
    for(unsigned int i=0 ; i < g_MMSI_Props_Array.GetCount() ; i++){
        wxString p;
        p.Printf(_T("Props%d"), i);
        Write( p, g_MMSI_Props_Array.Item(i)->Serialize() );
    }


    Flush();
}

void MyConfig::UpdateNavObj( void )
{

//   Create the NavObjectCollection, and save to specified file
    NavObjectCollection1 *pNavObjectSet = new NavObjectCollection1();

    pNavObjectSet->CreateAllGPXObjects();
    pNavObjectSet->SaveFile( m_sNavObjSetFile );

    delete pNavObjectSet;

    if( ::wxFileExists( m_sNavObjSetChangesFile ) ){
        wxLogNull logNo;                // avoid silly log error message.
        wxRemoveFile( m_sNavObjSetChangesFile );
    }

    //delete m_pNavObjectChangesSet;
    //m_pNavObjectChangesSet = new NavObjectChanges(m_sNavObjSetChangesFile);

}

bool MyConfig::ExportGPXRoutes( wxWindow* parent, RouteList *pRoutes, const wxString suggestedName )
{
    wxString path;
    
    int response = g_Platform->DoFileSelectorDialog( parent, &path,
                                                     _( "Export GPX file" ),
                                                     m_gpx_path,
                                                     suggestedName,
                                                     wxT ( "*.gpx" )
    );
    
    if( response == wxID_OK ) {
        wxFileName fn(path);
        m_gpx_path = fn.GetPath();
        fn.SetExt(_T("gpx"));

        if( wxFileExists( fn.GetFullPath() ) ) {
            int answer = OCPNMessageBox( NULL, _("Overwrite existing file?"), _T("Confirm"),
                    wxICON_QUESTION | wxYES_NO | wxCANCEL );
            if( answer != wxID_YES ) return false;
        }

        NavObjectCollection1 *pgpx = new NavObjectCollection1;
        pgpx->AddGPXRoutesList( pRoutes );
        pgpx->SaveFile(fn.GetFullPath());
        delete pgpx;

        return true;
    } else
        return false;
}

bool MyConfig::ExportGPXTracks( wxWindow* parent, TrackList *pTracks, const wxString suggestedName )
{
    wxString path;
    
    int response = g_Platform->DoFileSelectorDialog( parent, &path,
                                                     _( "Export GPX file" ),
                                                     m_gpx_path,
                                                     suggestedName,
                                                     wxT ( "*.gpx" )
    );
    
    if( response == wxID_OK ) {
        wxFileName fn(path);
        m_gpx_path = fn.GetPath();
        fn.SetExt(_T("gpx"));

        if( wxFileExists( fn.GetFullPath() ) ) {
            int answer = OCPNMessageBox( NULL, _("Overwrite existing file?"), _T("Confirm"),
                    wxICON_QUESTION | wxYES_NO | wxCANCEL );
            if( answer != wxID_YES ) return false;
        }

        NavObjectCollection1 *pgpx = new NavObjectCollection1;
        pgpx->AddGPXTracksList( pTracks );
        pgpx->SaveFile(fn.GetFullPath());
        delete pgpx;

        return true;
    } else
        return false;
}

bool MyConfig::ExportGPXWaypoints( wxWindow* parent, RoutePointList *pRoutePoints, const wxString suggestedName )
{
    wxString path;
    
    int response = g_Platform->DoFileSelectorDialog( parent, &path,
                                                     _( "Export GPX file" ),
                                                     m_gpx_path,
                                                     suggestedName,
                                                     wxT ( "*.gpx" )
                                                     );


    if( response == wxID_OK ) {
        wxFileName fn( path );
        m_gpx_path = fn.GetPath();
        fn.SetExt(_T("gpx"));

        if( wxFileExists( fn.GetFullPath() ) ) {
            int answer = OCPNMessageBox(NULL,  _("Overwrite existing file?"), _T("Confirm"),
                    wxICON_QUESTION | wxYES_NO | wxCANCEL );
            if( answer != wxID_YES ) return false;
        }

        NavObjectCollection1 *pgpx = new NavObjectCollection1;
        pgpx->AddGPXPointsList( pRoutePoints );
        pgpx->SaveFile(fn.GetFullPath());
        delete pgpx;

        return true;
    } else
        return false;
}

void MyConfig::ExportGPX( wxWindow* parent, bool bviz_only, bool blayer )
{
    wxString path;
    
    int response = g_Platform->DoFileSelectorDialog( parent, &path,
                                                     _( "Export GPX file" ),
                                                     m_gpx_path,
                                                     _T("userobjects.gpx"),
                                                     wxT ( "*.gpx" )
    );
    
    
    
    
    if( response == wxID_OK ) {
        wxFileName fn(path);
        m_gpx_path = fn.GetPath();
        fn.SetExt(_T("gpx"));

        if( wxFileExists( fn.GetFullPath() ) ) {
            int answer = OCPNMessageBox( NULL, _("Overwrite existing file?"), _T("Confirm"),
                    wxICON_QUESTION | wxYES_NO | wxCANCEL );
            if( answer != wxID_YES ) return;
        }

        ::wxBeginBusyCursor();

        NavObjectCollection1 *pgpx = new NavObjectCollection1;

        wxProgressDialog *pprog = NULL;
        int count = pWayPointMan->GetWaypointList()->GetCount();
        if( count > 200) {
            pprog = new wxProgressDialog( _("Export GPX file"), _T("0/0"), count, NULL,
                                          wxPD_APP_MODAL | wxPD_SMOOTH |
                                          wxPD_ELAPSED_TIME | wxPD_ESTIMATED_TIME | wxPD_REMAINING_TIME );
            pprog->SetSize( 400, wxDefaultCoord );
            pprog->Centre();
        }

        //WPTs
        int ic = 0;

        wxRoutePointListNode *node = pWayPointMan->GetWaypointList()->GetFirst();
        RoutePoint *pr;
        while( node ) {
            if(pprog) {
                wxString msg;
                msg.Printf(_T("%d/%d"), ic, count);
                pprog->Update( ic, msg );
                ic++;
            }

            pr = node->GetData();

            bool b_add = true;

            if( bviz_only && !pr->m_bIsVisible )
                b_add = false;

            if( pr->m_bIsInLayer && !blayer )
                b_add = false;
            if( b_add) {
                if( pr->m_bKeepXRoute || !WptIsInRouteList( pr ) )
                    pgpx->AddGPXWaypoint( pr);
            }

            node = node->GetNext();
        }
        //RTEs and TRKs
        wxRouteListNode *node1 = pRouteList->GetFirst();
        while( node1 ) {
            Route *pRoute = node1->GetData();

            bool b_add = true;

            if( bviz_only && !pRoute->IsVisible() )
                b_add = false;

            if(  pRoute->m_bIsInLayer && !blayer )
                b_add = false;

            if( b_add )
                pgpx->AddGPXRoute( pRoute );

            node1 = node1->GetNext();
        }

        wxTrackListNode *node2 = pTrackList->GetFirst();
        while( node2 ) {
            Track *pTrack = node2->GetData();

            bool b_add = true;

            if( bviz_only && !pTrack->IsVisible() )
                b_add = false;

            if(  pTrack->m_bIsInLayer && !blayer )
                b_add = false;

            if( b_add )
                    pgpx->AddGPXTrack( pTrack );
            node2 = node2->GetNext();
        }


        pgpx->SaveFile( fn.GetFullPath() );
        delete pgpx;
        ::wxEndBusyCursor();

        if( pprog)
            delete pprog;

    }
}

void MyConfig::UI_ImportGPX( wxWindow* parent, bool islayer, wxString dirpath, bool isdirectory )
{
    int response = wxID_CANCEL;
    wxArrayString file_array;
    Layer *l = NULL;

    if( !islayer || dirpath.IsSameAs( _T("") ) ) {
        
        //  Platform DoFileSelectorDialog method does not properly handle multiple selections  
        //  So use native method if not Android, which means Android gets single selection only.
#ifndef __OCPN__ANDROID__        
        wxFileDialog *popenDialog = new wxFileDialog( NULL, _( "Import GPX file" ), m_gpx_path, wxT ( "" ),
                wxT ( "GPX files (*.gpx)|*.gpx|All files (*.*)|*.*" ),
                wxFD_OPEN | wxFD_MULTIPLE );

        if(g_bresponsive && parent)
            popenDialog = g_Platform->AdjustFileDialogFont(parent, popenDialog);
        
        popenDialog->Centre();
        
        #ifdef __WXOSX__
        if(parent)
            parent->HideWithEffect(wxSHOW_EFFECT_BLEND );
        #endif
            
        response = popenDialog->ShowModal();
        
        #ifdef __WXOSX__
        if(parent)
            parent->ShowWithEffect(wxSHOW_EFFECT_BLEND );
        #endif
            
        if( response == wxID_OK ) {
            popenDialog->GetPaths( file_array );

            //    Record the currently selected directory for later use
            if( file_array.GetCount() ) {
                wxFileName fn( file_array[0] );
                m_gpx_path = fn.GetPath();
            }
        }
        delete popenDialog;
#else
        wxString path;
        response = g_Platform->DoFileSelectorDialog( NULL, &path,
                                                         _( "Import GPX file" ),
                                                         m_gpx_path,
                                                         _T(""),
                                                         wxT ( "*.gpx" )
                                                         );
                                                         
        file_array.Add(path);
        wxFileName fn( path );
        m_gpx_path = fn.GetPath();
                                                         
#endif
        
    } else {
        if( isdirectory ) {
            if( wxDir::GetAllFiles( dirpath, &file_array, wxT("*.gpx") ) )
                response = wxID_OK;
        } else {
            file_array.Add( dirpath );
            response = wxID_OK;
        }
    }

    if( response == wxID_OK ) {

        if( islayer ) {
            l = new Layer();
            l->m_LayerID = ++g_LayerIdx;
            l->m_LayerFileName = file_array[0];
            if( file_array.GetCount() <= 1 ) wxFileName::SplitPath( file_array[0], NULL, NULL,
                    &( l->m_LayerName ), NULL, NULL );
            else {
                if( dirpath.IsSameAs( _T("") ) ) wxFileName::SplitPath( m_gpx_path, NULL, NULL,
                        &( l->m_LayerName ), NULL, NULL );
                else
                    wxFileName::SplitPath( dirpath, NULL, NULL, &( l->m_LayerName ), NULL, NULL );
            }

            bool bLayerViz = g_bShowLayers;
            if( g_VisibleLayers.Contains( l->m_LayerName ) )
                bLayerViz = true;
            if( g_InvisibleLayers.Contains( l->m_LayerName ) )
                bLayerViz = false;
            l->m_bIsVisibleOnChart = bLayerViz;

            wxString laymsg;
            laymsg.Printf( wxT("New layer %d: %s"), l->m_LayerID, l->m_LayerName.c_str() );
            wxLogMessage( laymsg );

            pLayerList->Insert( l );
        }

        for( unsigned int i = 0; i < file_array.GetCount(); i++ ) {
            wxString path = file_array[i];

            if( ::wxFileExists( path ) ) {

                NavObjectCollection1 *pSet = new NavObjectCollection1;
                pSet->load_file(path.fn_str());

                if(islayer){
                    l->m_NoOfItems = pSet->LoadAllGPXObjectsAsLayer(l->m_LayerID, l->m_bIsVisibleOnChart);
                }
                else
                    pSet->LoadAllGPXObjects( !pSet->IsOpenCPN() ); // Import with full vizibility of names and objects

                delete pSet;
            }
        }
    }
}

//-------------------------------------------------------------------------
//
//          Static GPX Support Routines
//
//-------------------------------------------------------------------------
RoutePoint *WaypointExists( const wxString& name, double lat, double lon )
{
    RoutePoint *pret = NULL;
//    if( g_bIsNewLayer ) return NULL;
    wxRoutePointListNode *node = pWayPointMan->GetWaypointList()->GetFirst();
    bool Exists = false;
    while( node ) {
        RoutePoint *pr = node->GetData();

//        if( pr->m_bIsInLayer ) return NULL;

        if( name == pr->GetName() ) {
            if( fabs( lat - pr->m_lat ) < 1.e-6 && fabs( lon - pr->m_lon ) < 1.e-6 ) {
                Exists = true;
                pret = pr;
                break;
            }
        }
        node = node->GetNext();
    }

    return pret;
}

RoutePoint *WaypointExists( const wxString& guid )
{
    wxRoutePointListNode *node = pWayPointMan->GetWaypointList()->GetFirst();
    while( node ) {
        RoutePoint *pr = node->GetData();

//        if( pr->m_bIsInLayer ) return NULL;

        if( guid == pr->m_GUID ) {
            return pr;
        }
        node = node->GetNext();
    }

    return NULL;
}

bool WptIsInRouteList( RoutePoint *pr )
{
    bool IsInList = false;

    wxRouteListNode *node1 = pRouteList->GetFirst();
    while( node1 ) {
        Route *pRoute = node1->GetData();
        RoutePointList *pRoutePointList = pRoute->pRoutePointList;

        wxRoutePointListNode *node2 = pRoutePointList->GetFirst();
        RoutePoint *prp;

        while( node2 ) {
            prp = node2->GetData();

            if( pr->IsSame( prp ) ) {
                IsInList = true;
                break;
            }

            node2 = node2->GetNext();
        }
        node1 = node1->GetNext();
    }
    return IsInList;
}

Route *RouteExists( const wxString& guid )
{
    wxRouteListNode *route_node = pRouteList->GetFirst();

    while( route_node ) {
        Route *proute = route_node->GetData();

        if( guid == proute->m_GUID ) return proute;

        route_node = route_node->GetNext();
    }
    return NULL;
}

Route *RouteExists( Route * pTentRoute )
{
    wxRouteListNode *route_node = pRouteList->GetFirst();
    while( route_node ) {
        Route *proute = route_node->GetData();

        if( proute->IsEqualTo( pTentRoute ) )
            return proute;

        route_node = route_node->GetNext();       // next route
    }
    return NULL;
}

Track *TrackExists( const wxString& guid )
{
    wxTrackListNode *track_node = pTrackList->GetFirst();

    while( track_node ) {
        Track *ptrack = track_node->GetData();

        if( guid == ptrack->m_GUID ) return ptrack;

        track_node = track_node->GetNext();
    }
    return NULL;
}



// This function formats the input date/time into a valid GPX ISO 8601
// time string specified in the UTC time zone.

wxString FormatGPXDateTime( wxDateTime dt )
{
//      return dt.Format(wxT("%Y-%m-%dT%TZ"), wxDateTime::GMT0);
    return dt.Format( wxT("%Y-%m-%dT%H:%M:%SZ") );
}


// This function parses a string containing a GPX time representation
// and returns a wxDateTime containing the UTC corresponding to the
// input. The function return value is a pointer past the last valid
// character parsed (if successful) or NULL (if the string is invalid).
//
// Valid GPX time strings are in ISO 8601 format as follows:
//
//   [-]<YYYY>-<MM>-<DD>T<hh>:<mm>:<ss>Z|(+|-<hh>:<mm>)
//
// For example, 2010-10-30T14:34:56Z and 2010-10-30T14:34:56-04:00
// are the same time. The first is UTC and the second is EDT.

const wxChar *ParseGPXDateTime( wxDateTime &dt, const wxChar *datetime )
{
    long sign, hrs_west, mins_west;
    const wxChar *end;

    // Skip any leading whitespace
    while( isspace( *datetime ) )
        datetime++;

    // Skip (and ignore) leading hyphen
    if( *datetime == wxT('-') ) datetime++;

    // Parse and validate ISO 8601 date/time string
    if( ( end = dt.ParseFormat( datetime, wxT("%Y-%m-%dT%T") ) ) != NULL ) {

        // Invalid date/time
        if( *end == 0 ) return NULL;

        // ParseFormat outputs in UTC if the controlling
        // wxDateTime class instance has not been initialized.

        // Date/time followed by UTC time zone flag, so we are done
        else
            if( *end == wxT('Z') ) {
                end++;
                return end;
            }

            // Date/time followed by given number of hrs/mins west of UTC
            else
                if( *end == wxT('+') || *end == wxT('-') ) {

                    // Save direction from UTC
                    if( *end == wxT('+') ) sign = 1;
                    else
                        sign = -1;
                    end++;

                    // Parse hrs west of UTC
                    if( isdigit( *end ) && isdigit( *( end + 1 ) ) && *( end + 2 ) == wxT(':') ) {

                        // Extract and validate hrs west of UTC
                        wxString( end ).ToLong( &hrs_west );
                        if( hrs_west > 12 ) return NULL;
                        end += 3;

                        // Parse mins west of UTC
                        if( isdigit( *end ) && isdigit( *( end + 1 ) ) ) {

                            // Extract and validate mins west of UTC
                            wxChar mins[3];
                            mins[0] = *end;
                            mins[1] = *( end + 1 );
                            mins[2] = 0;
                            wxString( mins ).ToLong( &mins_west );
                            if( mins_west > 59 ) return NULL;

                            // Apply correction
                            dt -= sign * wxTimeSpan( hrs_west, mins_west, 0, 0 );
                            return end + 2;
                        } else
                            // Missing mins digits
                            return NULL;
                    } else
                        // Missing hrs digits or colon
                        return NULL;
                } else
                    // Unknown field after date/time (not UTC, not hrs/mins
                    //  west of UTC)
                    return NULL;
    } else
        // Invalid ISO 8601 date/time
        return NULL;
}


//---------------------------------------------------------------------------------
//          Private Font Manager and Helpers
//---------------------------------------------------------------------------------
#include <wx/fontdlg.h>
#include <wx/fontenum.h>
#include "wx/encinfo.h"
#include "wx/fontutil.h"

#ifdef __WXX11__
#include "/usr/X11R6/include/X11/Xlib.h"

//-----------------------------------------------------------------------------
// helper class - MyFontPreviewer
//-----------------------------------------------------------------------------

class MyFontPreviewer : public wxWindow
{
public:
    MyFontPreviewer ( wxWindow *parent, const wxSize& sz = wxDefaultSize ) : wxWindow ( parent, wxID_ANY, wxDefaultPosition, sz )
    {
    }

private:
    void OnPaint ( wxPaintEvent& event );
    DECLARE_EVENT_TABLE()
};

BEGIN_EVENT_TABLE ( MyFontPreviewer, wxWindow )
EVT_PAINT ( MyFontPreviewer::OnPaint )
END_EVENT_TABLE()

void MyFontPreviewer::OnPaint ( wxPaintEvent& WXUNUSED ( event ) )
{
    wxPaintDC dc ( this );

    wxSize size = GetSize();
    wxFont font = GetFont();

    dc.SetPen ( *wxBLACK_PEN );
    dc.SetBrush ( *wxWHITE_BRUSH );
    dc.DrawRectangle ( 0, 0, size.x, size.y );

    if ( font.Ok() )
    {
        dc.SetFont ( font );
        // Calculate vertical centre
        long w, h;
        dc.GetTextExtent ( wxT ( "X" ), &w, &h );
        dc.SetTextForeground ( GetForegroundColour() );
        dc.SetClippingRegion ( 2, 2, size.x-4, size.y-4 );
        dc.DrawText ( GetName(),
                10, size.y/2 - h/2 );
        dc.DestroyClippingRegion();
    }
}

//-----------------------------------------------------------------------------
// X11FontPicker
//-----------------------------------------------------------------------------

IMPLEMENT_DYNAMIC_CLASS ( X11FontPicker, wxDialog )

BEGIN_EVENT_TABLE ( X11FontPicker, wxDialog )
EVT_CHECKBOX ( wxID_FONT_UNDERLINE, X11FontPicker::OnChangeFont )
EVT_CHOICE ( wxID_FONT_STYLE, X11FontPicker::OnChangeFont )
EVT_CHOICE ( wxID_FONT_WEIGHT, X11FontPicker::OnChangeFont )
EVT_CHOICE ( wxID_FONT_FAMILY, X11FontPicker::OnChangeFace )
EVT_CHOICE ( wxID_FONT_COLOUR, X11FontPicker::OnChangeFont )
EVT_CHOICE ( wxID_FONT_SIZE, X11FontPicker::OnChangeFont )

EVT_CLOSE ( X11FontPicker::OnCloseWindow )
END_EVENT_TABLE()

#define SCALEABLE_SIZES 11
static wxString scaleable_pointsize[SCALEABLE_SIZES] =
{
    wxT ( "6" ),
    wxT ( "8" ),
    wxT ( "10" ),
    wxT ( "12" ),
    wxT ( "14" ),
    wxT ( "16" ),
    wxT ( "18" ),
    wxT ( "20" ),
    wxT ( "24" ),
    wxT ( "30" ),
    wxT ( "36" )
};

#define NUM_COLS 49
static wxString wxColourDialogNames[NUM_COLS]= {wxT ( "ORANGE" ),
    wxT ( "GOLDENROD" ),
    wxT ( "WHEAT" ),
    wxT ( "SPRING GREEN" ),
    wxT ( "SKY BLUE" ),
    wxT ( "SLATE BLUE" ),
    wxT ( "MEDIUM VIOLET RED" ),
    wxT ( "PURPLE" ),

    wxT ( "RED" ),
    wxT ( "YELLOW" ),
    wxT ( "MEDIUM SPRING GREEN" ),
    wxT ( "PALE GREEN" ),
    wxT ( "CYAN" ),
    wxT ( "LIGHT STEEL BLUE" ),
    wxT ( "ORCHID" ),
    wxT ( "LIGHT MAGENTA" ),

    wxT ( "BROWN" ),
    wxT ( "YELLOW" ),
    wxT ( "GREEN" ),
    wxT ( "CADET BLUE" ),
    wxT ( "MEDIUM BLUE" ),
    wxT ( "MAGENTA" ),
    wxT ( "MAROON" ),
    wxT ( "ORANGE RED" ),

    wxT ( "FIREBRICK" ),
    wxT ( "CORAL" ),
    wxT ( "FOREST GREEN" ),
    wxT ( "AQUARAMINE" ),
    wxT ( "BLUE" ),
    wxT ( "NAVY" ),
    wxT ( "THISTLE" ),
    wxT ( "MEDIUM VIOLET RED" ),

    wxT ( "INDIAN RED" ),
    wxT ( "GOLD" ),
    wxT ( "MEDIUM SEA GREEN" ),
    wxT ( "MEDIUM BLUE" ),
    wxT ( "MIDNIGHT BLUE" ),
    wxT ( "GREY" ),
    wxT ( "PURPLE" ),
    wxT ( "KHAKI" ),

    wxT ( "BLACK" ),
    wxT ( "MEDIUM FOREST GREEN" ),
    wxT ( "KHAKI" ),
    wxT ( "DARK GREY" ),
    wxT ( "SEA GREEN" ),
    wxT ( "LIGHT GREY" ),
    wxT ( "MEDIUM SLATE BLUE" ),
    wxT ( "WHITE" )
    wxT ( "SIENNA" )
};

/*
 * Generic X11FontPicker
 */

void X11FontPicker::Init()
{
    m_useEvents = false;
    m_previewer = NULL;
    Create ( m_parent );
}

X11FontPicker::~X11FontPicker()
{
}

void X11FontPicker::OnCloseWindow ( wxCloseEvent& WXUNUSED ( event ) )
{
    EndModal ( wxID_CANCEL );
}

bool X11FontPicker::DoCreate ( wxWindow *parent )
{
    if ( !wxDialog::Create ( parent , wxID_ANY , _T ( "Choose Font" ) , wxDefaultPosition, wxDefaultSize, wxDEFAULT_DIALOG_STYLE,
                    _T ( "fontdialog" ) ) )
    {
        wxFAIL_MSG ( wxT ( "wxFontDialog creation failed" ) );
        return false;
    }

    InitializeAllAvailableFonts();
    InitializeFont();
    CreateWidgets();

// sets initial font in preview area
    wxCommandEvent dummy;
    OnChangeFont ( dummy );

    return true;
}

int X11FontPicker::ShowModal()
{
    int ret = wxDialog::ShowModal();

    if ( ret != wxID_CANCEL )
    {
        dialogFont = *pPreviewFont;
        m_fontData.m_chosenFont = dialogFont;
    }

    return ret;
}

void X11FontPicker::InitializeAllAvailableFonts()
{

    // get the Array of all fonts facenames
    wxString pattern;
    pattern.Printf ( wxT ( "-*-*-*-*-*-*-*-*-*-*-*-*-iso8859-1" ) );

    int nFonts;
    char ** list = XListFonts ( ( Display * ) wxGetDisplay(), pattern.mb_str(), 32767, &nFonts );

    pFaceNameArray = new wxArrayString;
    unsigned int jname;
    for ( int i=0; i < nFonts; i++ )
    {
        wxStringTokenizer st ( wxString ( list[i] ), _T ( "-" ) );
        st.GetNextToken();
        st.GetNextToken();
        wxString facename = st.GetNextToken();
        for ( jname=0; jname<pFaceNameArray->GetCount(); jname++ )
        {
            if ( facename == pFaceNameArray->Item ( jname ) )
            break;
        }
        if ( jname >= pFaceNameArray->GetCount() )
        {
            pFaceNameArray->Add ( facename );
        }

    }

}

// This should be application-settable
static bool ShowToolTips() {return false;}

void X11FontPicker::CreateWidgets()
{
    // layout

    bool is_pda = ( wxSystemSettings::GetScreenType() <= wxSYS_SCREEN_PDA );
    int noCols, noRows;
    if ( is_pda )
    {
        noCols = 2; noRows = 3;
    }
    else
    {
        noCols = 3; noRows = 2;
    }

    wxBoxSizer* itemBoxSizer2 = new wxBoxSizer ( wxVERTICAL );
    this->SetSizer ( itemBoxSizer2 );
    this->SetAutoLayout ( TRUE );

    wxBoxSizer* itemBoxSizer3 = new wxBoxSizer ( wxVERTICAL );
    itemBoxSizer2->Add ( itemBoxSizer3, 1, wxEXPAND|wxALL, 5 );

    wxFlexGridSizer* itemGridSizer4 = new wxFlexGridSizer ( noRows, noCols, 0, 0 );
    itemBoxSizer3->Add ( itemGridSizer4, 0, wxEXPAND, 5 );

    wxBoxSizer* itemBoxSizer5 = new wxBoxSizer ( wxVERTICAL );
    itemGridSizer4->Add ( itemBoxSizer5, 0, wxALIGN_CENTER_HORIZONTAL|wxEXPAND, 5 );
    wxStaticText* itemStaticText6 = new wxStaticText ( this, wxID_STATIC, _ ( "&Font family:" ),
            wxDefaultPosition, wxDefaultSize, 0 );
    itemBoxSizer5->Add ( itemStaticText6, 0, wxALIGN_LEFT|wxLEFT|wxRIGHT|wxTOP, 5 );

    wxChoice* itemChoice7 = new wxChoice ( this, wxID_FONT_FAMILY, wxDefaultPosition,
            wxDefaultSize, *pFaceNameArray, 0 );
    itemChoice7->SetHelpText ( _ ( "The font family." ) );
    if ( ShowToolTips() )
    itemChoice7->SetToolTip ( _ ( "The font family." ) );
    itemBoxSizer5->Add ( itemChoice7, 0, wxALIGN_LEFT|wxALL, 5 );

    wxBoxSizer* itemBoxSizer8 = new wxBoxSizer ( wxVERTICAL );
    itemGridSizer4->Add ( itemBoxSizer8, 0, wxALIGN_CENTER_HORIZONTAL|wxEXPAND, 5 );
    wxStaticText* itemStaticText9 = new wxStaticText ( this, wxID_STATIC, _ ( "&Style:" ), wxDefaultPosition, wxDefaultSize, 0 );
    itemBoxSizer8->Add ( itemStaticText9, 0, wxALIGN_LEFT|wxLEFT|wxRIGHT|wxTOP, 5 );

    wxChoice* itemChoice10 = new wxChoice ( this, wxID_FONT_STYLE, wxDefaultPosition, wxDefaultSize );
    itemChoice10->SetHelpText ( _ ( "The font style." ) );
    if ( ShowToolTips() )
    itemChoice10->SetToolTip ( _ ( "The font style." ) );
    itemBoxSizer8->Add ( itemChoice10, 0, wxALIGN_LEFT|wxALL, 5 );

    wxBoxSizer* itemBoxSizer11 = new wxBoxSizer ( wxVERTICAL );
    itemGridSizer4->Add ( itemBoxSizer11, 0, wxALIGN_CENTER_HORIZONTAL|wxEXPAND, 5 );
    wxStaticText* itemStaticText12 = new wxStaticText ( this, wxID_STATIC, _ ( "&Weight:" ), wxDefaultPosition, wxDefaultSize, 0 );
    itemBoxSizer11->Add ( itemStaticText12, 0, wxALIGN_LEFT|wxLEFT|wxRIGHT|wxTOP, 5 );

    wxChoice* itemChoice13 = new wxChoice ( this, wxID_FONT_WEIGHT, wxDefaultPosition, wxDefaultSize );
    itemChoice13->SetHelpText ( _ ( "The font weight." ) );
    if ( ShowToolTips() )
    itemChoice13->SetToolTip ( _ ( "The font weight." ) );
    itemBoxSizer11->Add ( itemChoice13, 0, wxALIGN_LEFT|wxALL, 5 );

    wxBoxSizer* itemBoxSizer14 = new wxBoxSizer ( wxVERTICAL );
    itemGridSizer4->Add ( itemBoxSizer14, 0, wxALIGN_CENTER_HORIZONTAL|wxEXPAND, 5 );
    if ( m_fontData.GetEnableEffects() )
    {
        wxStaticText* itemStaticText15 = new wxStaticText ( this, wxID_STATIC, _ ( "C&olour:" ),
                wxDefaultPosition, wxDefaultSize, 0 );
        itemBoxSizer14->Add ( itemStaticText15, 0, wxALIGN_LEFT|wxLEFT|wxRIGHT|wxTOP, 5 );

        wxSize colourSize = wxDefaultSize;
        if ( is_pda )
        colourSize.x = 100;

        wxChoice* itemChoice16 = new wxChoice ( this, wxID_FONT_COLOUR, wxDefaultPosition,
                colourSize, NUM_COLS, wxColourDialogNames, 0 );
        itemChoice16->SetHelpText ( _ ( "The font colour." ) );
        if ( ShowToolTips() )
        itemChoice16->SetToolTip ( _ ( "The font colour." ) );
        itemBoxSizer14->Add ( itemChoice16, 0, wxALIGN_LEFT|wxALL, 5 );
    }

    wxBoxSizer* itemBoxSizer17 = new wxBoxSizer ( wxVERTICAL );
    itemGridSizer4->Add ( itemBoxSizer17, 0, wxALIGN_CENTER_HORIZONTAL|wxEXPAND, 5 );
    wxStaticText* itemStaticText18 = new wxStaticText ( this, wxID_STATIC, _ ( "&Point size:" ),
            wxDefaultPosition, wxDefaultSize, 0 );
    itemBoxSizer17->Add ( itemStaticText18, 0, wxALIGN_LEFT|wxLEFT|wxRIGHT|wxTOP, 5 );

    wxChoice *pc = new wxChoice ( this, wxID_FONT_SIZE, wxDefaultPosition, wxDefaultSize );
    pc->SetHelpText ( _ ( "The font point size." ) );
    if ( ShowToolTips() )
    pc->SetToolTip ( _ ( "The font point size." ) );
    itemBoxSizer17->Add ( pc, 0, wxALIGN_LEFT|wxALL, 5 );

    if ( m_fontData.GetEnableEffects() )
    {
        wxBoxSizer* itemBoxSizer20 = new wxBoxSizer ( wxVERTICAL );
        itemGridSizer4->Add ( itemBoxSizer20, 0, wxALIGN_LEFT|wxALIGN_CENTER_VERTICAL, 5 );
        wxCheckBox* itemCheckBox21 = new wxCheckBox ( this, wxID_FONT_UNDERLINE, _ ( "&Underline" ),
                wxDefaultPosition, wxDefaultSize, 0 );
        itemCheckBox21->SetValue ( FALSE );
        itemCheckBox21->SetHelpText ( _ ( "Whether the font is underlined." ) );
        if ( ShowToolTips() )
        itemCheckBox21->SetToolTip ( _ ( "Whether the font is underlined." ) );
        itemBoxSizer20->Add ( itemCheckBox21, 0, wxALIGN_LEFT|wxALL, 5 );
    }

    if ( !is_pda )
    itemBoxSizer3->Add ( 5, 5, 0, wxALIGN_CENTER_HORIZONTAL|wxALL, 5 );

    wxStaticText* itemStaticText23 = new wxStaticText ( this, wxID_STATIC, _ ( "Preview:" ), wxDefaultPosition, wxDefaultSize, 0 );
    itemBoxSizer3->Add ( itemStaticText23, 0, wxALIGN_LEFT|wxLEFT|wxRIGHT|wxTOP, 5 );

    MyFontPreviewer* itemWindow24 = new MyFontPreviewer ( this, wxSize ( 400, 80 ) );
    m_previewer = itemWindow24;
    itemWindow24->SetHelpText ( _ ( "Shows the font preview." ) );
    if ( ShowToolTips() )
    itemWindow24->SetToolTip ( _ ( "Shows the font preview." ) );
    itemBoxSizer3->Add ( itemWindow24, 0, wxEXPAND, 5 );

    wxBoxSizer* itemBoxSizer25 = new wxBoxSizer ( wxHORIZONTAL );
    itemBoxSizer3->Add ( itemBoxSizer25, 0, wxEXPAND, 5 );
    itemBoxSizer25->Add ( 5, 5, 1, wxEXPAND|wxALL, 5 );

    wxButton* itemButton28 = new wxButton ( this, wxID_CANCEL, _ ( "&Cancel" ), wxDefaultPosition, wxDefaultSize, 0 );
    if ( ShowToolTips() )
    itemButton28->SetToolTip ( _ ( "Click to cancel the font selection." ) );
    itemBoxSizer25->Add ( itemButton28, 0, wxALIGN_CENTER_VERTICAL|wxALL, 5 );

    wxButton* itemButton27 = new wxButton ( this, wxID_OK, _ ( "&OK" ), wxDefaultPosition, wxDefaultSize, 0 );
    itemButton27->SetDefault();
    itemButton27->SetHelpText ( _ ( "Click to confirm the font selection." ) );
    if ( ShowToolTips() )
    itemButton27->SetToolTip ( _ ( "Click to confirm the font selection." ) );
    itemBoxSizer25->Add ( itemButton27, 0, wxALIGN_CENTER_VERTICAL|wxALL, 5 );

    familyChoice = ( wxChoice* ) FindWindow ( wxID_FONT_FAMILY );
    styleChoice = ( wxChoice* ) FindWindow ( wxID_FONT_STYLE );
    weightChoice = ( wxChoice* ) FindWindow ( wxID_FONT_WEIGHT );
    colourChoice = ( wxChoice* ) FindWindow ( wxID_FONT_COLOUR );
    pointSizeChoice = ( wxChoice* ) FindWindow ( wxID_FONT_SIZE );
    underLineCheckBox = ( wxCheckBox* ) FindWindow ( wxID_FONT_UNDERLINE );

    //    Get readable font items
    wxString gotfontnative = dialogFont.GetNativeFontInfoDesc();
    wxStringTokenizer st ( gotfontnative, _T ( "-" ) );
    st.GetNextToken();
    st.GetNextToken();
    wxString facename = st.GetNextToken();
    wxString weight = st.GetNextToken();
    st.GetNextToken();
    st.GetNextToken();
    st.GetNextToken();
    st.GetNextToken();
    wxString pointsize = st.GetNextToken();

    int ptsz = atoi ( pointsize.mb_str() );
    pointsize.Printf ( _T ( "%d" ), ptsz / 10 );

    SetChoiceOptionsFromFacename ( facename );

    familyChoice->SetStringSelection ( facename );
    weightChoice->SetStringSelection ( weight );
    pointSizeChoice->SetStringSelection ( pointsize );

    m_previewer->SetFont ( dialogFont );
    m_previewer->SetName ( _T( "ABCDEFGabcdefg12345" ) );

//    m_previewer->Refresh();

//    familyChoice->SetStringSelection( wxFontFamilyIntToString(dialogFont.GetFamily()) );
//    styleChoice->SetStringSelection(wxFontStyleIntToString(dialogFont.GetStyle()));
//    weightChoice->SetStringSelection(wxFontWeightIntToString(dialogFont.GetWeight()));

    /*
     if (colourChoice)
     {
     wxString name(wxTheColourDatabase->FindName(m_fontData.GetColour()));
     if (name.length())
     colourChoice->SetStringSelection(name);
     else
     colourChoice->SetStringSelection(wxT("BLACK"));
     }

     if (underLineCheckBox)
     {
     underLineCheckBox->SetValue(dialogFont.GetUnderlined());
     }

     //    pointSizeChoice->SetSelection(dialogFont.GetPointSize()-1);
     pointSizeChoice->SetSelection(0);

     #if !defined(__SMARTPHONE__) && !defined(__POCKETPC__)
     GetSizer()->SetItemMinSize(m_previewer, is_pda ? 100 : 430, is_pda ? 40 : 100);
     GetSizer()->SetSizeHints(this);
     GetSizer()->Fit(this);

     Centre(wxBOTH);
     #endif
     */

    // Don't block events any more
    m_useEvents = true;

}

void X11FontPicker::OnChangeFace ( wxCommandEvent& WXUNUSED ( event ) )
{
    if ( !m_useEvents ) return;

    //    Capture the current selections
    wxString facename = familyChoice->GetStringSelection();
    wxString pointsize = pointSizeChoice->GetStringSelection();
    wxString weight = weightChoice->GetStringSelection();

    SetChoiceOptionsFromFacename ( facename );

    //    Reset the choices
    familyChoice->SetStringSelection ( facename );
    weightChoice->SetStringSelection ( weight );
    pointSizeChoice->SetStringSelection ( pointsize );

    //    And make the font change
    DoFontChange();

}

void X11FontPicker::SetChoiceOptionsFromFacename (const wxString &facename)
{
    //    Get a list of matching fonts
    char face[101];
    strncpy ( face, facename.mb_str(), 100 );
    face[100] = '\0';

    char pattern[100];
    sprintf ( pattern, "-*-%s-*-*-*-*-*-*-*-*-*-*-iso8859-1", face );
//    wxString pattern;
//    pattern.Printf(wxT("-*-%s-*-*-*-*-*-*-*-*-*-*-iso8859-1"), facename.mb_str());

    int nFonts;
    char ** list = XListFonts ( ( Display * ) wxGetDisplay(), pattern, 32767, &nFonts );

    //    First, look thru all the point sizes looking for "0" to indicate scaleable (e.g. TrueType) font
    bool scaleable = false;
    for ( int i=0; i < nFonts; i++ )
    {
        wxStringTokenizer st ( wxString ( list[i] ), _T ( "-" ) );
        st.GetNextToken();
        st.GetNextToken();
        st.GetNextToken();
        st.GetNextToken();
        st.GetNextToken();
        st.GetNextToken();
        st.GetNextToken();
        wxString pointsize = st.GetNextToken();

        if ( pointsize.IsSameAs ( _T ( "0" ) ) )
        {
            scaleable = true;
            break;
        }
    }

    // make different pointsize selections for scaleable fonts
    wxArrayString PointSizeArray;

    if ( scaleable )
    {
        for ( int j=0; j < SCALEABLE_SIZES; j++ )
        PointSizeArray.Add ( scaleable_pointsize[j] );
    }

    else
    {
        //Get the Point Sizes Array
        unsigned int jname;
        for ( int i=0; i < nFonts; i++ )
        {
//                  printf("%s\n", list[i]);
            wxStringTokenizer st ( wxString ( list[i] ), _T ( "-" ) );
            st.GetNextToken();
            st.GetNextToken();
            st.GetNextToken();
            st.GetNextToken();
            st.GetNextToken();
            st.GetNextToken();
            st.GetNextToken();
            wxString pointsize = st.GetNextToken();
            //           printf("%s\n",facename.mb_str());
            for ( jname=0; jname<PointSizeArray.GetCount(); jname++ )
            {
                if ( pointsize == PointSizeArray.Item ( jname ) )
                break;
            }
            if ( jname >= PointSizeArray.GetCount() )
            {
                PointSizeArray.Add ( pointsize );
//                        printf("Added %s\n", pointsize.mb_str());
            }
        }
    }
    pointSizeChoice->Clear();
    pointSizeChoice->Append ( PointSizeArray );
    pointSizeChoice->SetSelection ( 0 );

    //Get the Weight Array
    wxArrayString WeightArray;
    for ( int i=0; i < nFonts; i++ )
    {
//            printf("%s\n", list[i]);
        wxStringTokenizer st ( wxString ( list[i] ), _T ( "-" ) );
        st.GetNextToken();
        st.GetNextToken();
        st.GetNextToken();
        wxString weight = st.GetNextToken();
        //           printf("%s\n",facename.mb_str());
        unsigned int jname;
        for ( jname=0; jname<WeightArray.GetCount(); jname++ )
        {
            if ( weight == WeightArray.Item ( jname ) )
            break;
        }
        if ( jname >= WeightArray.GetCount() )
        {
            WeightArray.Add ( weight );
//                  printf("Added weight %s\n", weight.mb_str());
        }
    }

    weightChoice->Clear();
    weightChoice->Append ( WeightArray );
    weightChoice->SetSelection ( 0 );

}

void X11FontPicker::InitializeFont()
{
    int fontFamily = wxSWISS;
    int fontWeight = wxNORMAL;
    int fontStyle = wxNORMAL;
    int fontSize = 12;
    bool fontUnderline = false;

    wxString fontnative;
    if ( m_fontData.m_initialFont.Ok() )
    {
        fontnative = m_fontData.m_initialFont.GetNativeFontInfoDesc();
        fontFamily = m_fontData.m_initialFont.GetFamily();
        fontWeight = m_fontData.m_initialFont.GetWeight();
        fontStyle = m_fontData.m_initialFont.GetStyle();
        fontSize = m_fontData.m_initialFont.GetPointSize();
        fontUnderline = m_fontData.m_initialFont.GetUnderlined();
    }

//      printf("Init Fetching    %s\n", fontnative.mb_str());

    wxFont tFont = wxFont ( fontSize, fontFamily, fontStyle,
            fontWeight, fontUnderline );

    wxFont *pdialogFont = tFont.New ( fontnative );

    //    Confirm
    /*
     wxNativeFontInfo *i = (wxNativeFontInfo *)pdialogFont->GetNativeFontInfo();

     XFontStruct *xfont = (XFontStruct*) pdialogFont->GetFontStruct( 1.0, (Display *)wxGetDisplay() );
     unsigned long ret;
     XGetFontProperty(xfont, 18, &ret);
     char* x = XGetAtomName((Display *)wxGetDisplay(), ret);
     printf(" Init Got %s\n", x);
     */

    dialogFont = *pdialogFont;

}

void X11FontPicker::OnChangeFont ( wxCommandEvent& WXUNUSED ( event ) )
{
    if ( !m_useEvents ) return;

    DoFontChange();
}

void X11FontPicker::DoFontChange ( void )
{
    wxString facename = familyChoice->GetStringSelection();
    wxString pointsize = pointSizeChoice->GetStringSelection();
    wxString weight = weightChoice->GetStringSelection();

    char font_x[200];
    sprintf ( font_x,"-*-%s-%s-r-normal-*-*-%s0-*-*-*-*-iso8859-1", facename.mb_str(), weight.mb_str(), pointsize.mb_str() );
    wxString font_xlfd ( font_x, wxConvUTF8 );

//                  printf("Fetching    %s\n", font_xlfd.mb_str());

    XFontStruct *test = XLoadQueryFont ( ( Display * ) wxGetDisplay(),font_xlfd.mb_str() );

    //    Confirm
    /*
     unsigned long ret0;
     if(test)
     {
     XGetFontProperty(test, 18, &ret0);
     char* x = XGetAtomName((Display *)wxGetDisplay(), ret0);
     printf("FGot %s\n", x);
     }
     */
    if ( test )
    {
        font_xlfd.Prepend ( "0;" );
        wxFont *ptf = new wxFont;
        pPreviewFont = ptf->New ( font_xlfd );

        /*
         wxNativeFontInfo *i = (wxNativeFontInfo *)pPreviewFont->GetNativeFontInfo();

         XFontStruct *xfont = (XFontStruct*) pPreviewFont->GetFontStruct( 1.0, (Display *)wxGetDisplay() );
         unsigned long ret;
         XGetFontProperty(xfont, 18, &ret);
         char* x = XGetAtomName((Display *)wxGetDisplay(), ret);
         printf("Got %s\n", x);
         */
        m_previewer->SetName ( _T( "ABCDEFGabcdefg12345" ) );
        m_previewer->SetFont ( *pPreviewFont );
        m_previewer->Refresh();
    }

    else
    {
        wxString err ( _T ( "No Font:" ) );
        err.Append ( font_xlfd );
        m_previewer->SetName ( err );
        m_previewer->SetFont ( *pPreviewFont );
        m_previewer->Refresh();
    }

    /*
     int fontFamily = wxFontFamilyStringToInt(WXSTRINGCAST familyChoice->GetStringSelection());
     int fontWeight = wxFontWeightStringToInt(WXSTRINGCAST weightChoice->GetStringSelection());
     int fontStyle = wxFontStyleStringToInt(WXSTRINGCAST styleChoice->GetStringSelection());
     int fontSize = wxAtoi(pointSizeChoice->GetStringSelection());
     // Start with previous underline setting, we want to retain it even if we can't edit it
     // dialogFont is always initialized because of the call to InitializeFont
     int fontUnderline = dialogFont.GetUnderlined();

     if (underLineCheckBox)
     {
     fontUnderline = underLineCheckBox->GetValue();
     }

     dialogFont = wxFont(fontSize, fontFamily, fontStyle, fontWeight, (fontUnderline != 0));
     m_previewer->SetFont(dialogFont);

     if ( colourChoice )
     {
     if ( !colourChoice->GetStringSelection().empty() )
     {
     wxColour col = wxTheColourDatabase->Find(colourChoice->GetStringSelection());
     if (col.Ok())
     {
     m_fontData.m_fontColour = col;
     }
     }
     }
     // Update color here so that we can also use the color originally passed in
     // (EnableEffects may be false)
     if (m_fontData.m_fontColour.Ok())
     m_previewer->SetForegroundColour(m_fontData.m_fontColour);

     m_previewer->Refresh();
     */
}

#endif            //__WXX11__

//---------------------------------------------------------------------------------
//          Vector Stuff for Hit Test Algorithm
//---------------------------------------------------------------------------------
double vGetLengthOfNormal( pVector2D a, pVector2D b, pVector2D n )
{
    vector2D c, vNormal;
    vNormal.x = 0;
    vNormal.y = 0;
    //
    //Obtain projection vector.
    //
    //c = ((a * b)/(|b|^2))*b
    //
    c.x = b->x * ( vDotProduct( a, b ) / vDotProduct( b, b ) );
    c.y = b->y * ( vDotProduct( a, b ) / vDotProduct( b, b ) );
//
    //Obtain perpendicular projection : e = a - c
    //
    vSubtractVectors( a, &c, &vNormal );
    //
    //Fill PROJECTION structure with appropriate values.
    //
    *n = vNormal;

    return ( vVectorMagnitude( &vNormal ) );
}

double vDotProduct( pVector2D v0, pVector2D v1 )
{
    double dotprod;

    dotprod = ( v0 == NULL || v1 == NULL ) ? 0.0 : ( v0->x * v1->x ) + ( v0->y * v1->y );

    return ( dotprod );
}

pVector2D vAddVectors( pVector2D v0, pVector2D v1, pVector2D v )
{
    if( v0 == NULL || v1 == NULL ) v = (pVector2D) NULL;
    else {
        v->x = v0->x + v1->x;
        v->y = v0->y + v1->y;
    }
    return ( v );
}

pVector2D vSubtractVectors( pVector2D v0, pVector2D v1, pVector2D v )
{
    if( v0 == NULL || v1 == NULL ) v = (pVector2D) NULL;
    else {
        v->x = v0->x - v1->x;
        v->y = v0->y - v1->y;
    }
    return ( v );
}

double vVectorSquared( pVector2D v0 )
{
    double dS;

    if( v0 == NULL ) dS = 0.0;
    else
        dS = ( ( v0->x * v0->x ) + ( v0->y * v0->y ) );
    return ( dS );
}

double vVectorMagnitude( pVector2D v0 )
{
    double dMagnitude;

    if( v0 == NULL ) dMagnitude = 0.0;
    else
        dMagnitude = sqrt( vVectorSquared( v0 ) );
    return ( dMagnitude );
}

/**************************************************************************/
/*          LogMessageOnce                                                */
/**************************************************************************/

bool LogMessageOnce(const wxString &msg)
{
    //    Search the array for a match

    for( unsigned int i = 0; i < pMessageOnceArray->GetCount(); i++ ) {
        if( msg.IsSameAs( pMessageOnceArray->Item( i ) ) ) return false;
    }

    // Not found, so add to the array
    pMessageOnceArray->Add( msg );

    //    And print it
    wxLogMessage( msg );
    return true;
}

/**************************************************************************/
/*          Some assorted utilities                                       */
/**************************************************************************/

/**************************************************************************/
/*          Converts the distance to the units selected by user           */
/**************************************************************************/
double toUsrDistance( double nm_distance, int unit  )
{
    double ret = NAN;
    if ( unit == -1 )
        unit = g_iDistanceFormat;
    switch( unit ){
        case DISTANCE_NMI: //Nautical miles
            ret = nm_distance;
            break;
        case DISTANCE_MI: //Statute miles
            ret = nm_distance * 1.15078;
            break;
        case DISTANCE_KM:
            ret = nm_distance * 1.852;
            break;
        case DISTANCE_M:
            ret = nm_distance * 1852;
            break;
        case DISTANCE_FT:
            ret = nm_distance * 6076.12;
            break;
        case DISTANCE_FA:
            ret = nm_distance * 1012.68591;
            break;
        case DISTANCE_IN:
            ret = nm_distance * 72913.4;
            break;
        case DISTANCE_CM:
            ret = nm_distance * 185200;
            break;
    }
    return ret;
}

/**************************************************************************/
/*          Converts the distance from the units selected by user to NMi  */
/**************************************************************************/
double fromUsrDistance( double usr_distance, int unit )
{
    double ret = NAN;
    if ( unit == -1 )
        unit = g_iDistanceFormat;
    switch( unit ){
        case DISTANCE_NMI: //Nautical miles
            ret = usr_distance;
            break;
        case DISTANCE_MI: //Statute miles
            ret = usr_distance / 1.15078;
            break;
        case DISTANCE_KM:
            ret = usr_distance / 1.852;
            break;
        case DISTANCE_M:
            ret = usr_distance / 1852;
            break;
    }
    return ret;
}

/**************************************************************************/
/*          Returns the abbreviation of user selected distance unit       */
/**************************************************************************/
wxString getUsrDistanceUnit( int unit )
{
    wxString ret;
    if ( unit == -1 )
        unit = g_iDistanceFormat;
    switch( unit ){
        case DISTANCE_NMI: //Nautical miles
            ret = _("NMi");
            break;
        case DISTANCE_MI: //Statute miles
            ret = _("mi");
            break;
        case DISTANCE_KM:
            ret = _("km");
            break;
        case DISTANCE_M:
            ret = _("m");
            break;
        case DISTANCE_FT:
            ret = _("ft");
            break;
        case DISTANCE_FA:
            ret = _("fa");
            break;
        case DISTANCE_IN:
            ret = _("in");
            break;
        case DISTANCE_CM:
            ret = _("cm");
            break;
    }
    return ret;
}

/**************************************************************************/
/*          Converts the speed to the units selected by user              */
/**************************************************************************/
double toUsrSpeed( double kts_speed, int unit )
{
    double ret = NAN;
    if ( unit == -1 )
        unit = g_iSpeedFormat;
    switch( unit )
    {
        case SPEED_KTS: //kts
            ret = kts_speed;
            break;
        case SPEED_MPH: //mph
            ret = kts_speed * 1.15078;
            break;
        case SPEED_KMH: //km/h
            ret = kts_speed * 1.852;
            break;
        case SPEED_MS: //m/s
            ret = kts_speed * 0.514444444;
            break;
    }
    return ret;
}

/**************************************************************************/
/*          Converts the speed from the units selected by user to knots   */
/**************************************************************************/
double fromUsrSpeed( double usr_speed, int unit )
{
    double ret = NAN;
    if ( unit == -1 )
        unit = g_iSpeedFormat;
    switch( unit )
    {
        case SPEED_KTS: //kts
            ret = usr_speed;
            break;
        case SPEED_MPH: //mph
            ret = usr_speed / 1.15078;
            break;
        case SPEED_KMH: //km/h
            ret = usr_speed / 1.852;
            break;
        case SPEED_MS: //m/s
            ret = usr_speed / 0.514444444;
            break;
    }
    return ret;
}

/**************************************************************************/
/*          Returns the abbreviation of user selected speed unit          */
/**************************************************************************/
wxString getUsrSpeedUnit( int unit )
{
    wxString ret;
    if ( unit == -1 )
        unit = g_iSpeedFormat;
    switch( unit ){
        case SPEED_KTS: //kts
            ret = _("kts");
            break;
        case SPEED_MPH: //mph
            ret = _("mph");
            break;
        case SPEED_KMH:
            ret = _("km/h");
            break;
        case SPEED_MS:
            ret = _("m/s");
            break;
    }
    return ret;
}

/**************************************************************************/
/*          Formats the coordinates to string                             */
/**************************************************************************/
wxString toSDMM( int NEflag, double a, bool hi_precision )
{
    wxString s;
    double mpy;
    short neg = 0;
    int d;
    long m;
    double ang = a;
    char c = 'N';

    if( a < 0.0 ) {
        a = -a;
        neg = 1;
    }
    d = (int) a;
    if( neg ) d = -d;
    if( NEflag ) {
        if( NEflag == 1 ) {
            c = 'N';

            if( neg ) {
                d = -d;
                c = 'S';
            }
        } else
            if( NEflag == 2 ) {
                c = 'E';

                if( neg ) {
                    d = -d;
                    c = 'W';
                }
            }
    }

    switch( g_iSDMMFormat ){
        case 0:
            mpy = 600.0;
            if( hi_precision ) mpy = mpy * 1000;

            m = (long) wxRound( ( a - (double) d ) * mpy );

            if( !NEflag || NEflag < 1 || NEflag > 2 ) //Does it EVER happen?
                    {
                if( hi_precision ) s.Printf( _T ( "%d %02ld.%04ld'" ), d, m / 10000, m % 10000 );
                else
                    s.Printf( _T ( "%d %02ld.%01ld'" ), d, m / 10, m % 10 );
            } else {
                if( hi_precision )
                    if (NEflag == 1)
                        s.Printf( _T ( "%02d %02ld.%04ld %c" ), d, m / 10000, ( m % 10000 ), c );
                    else
                        s.Printf( _T ( "%03d %02ld.%04ld %c" ), d, m / 10000, ( m % 10000 ), c );
                else
                    if (NEflag == 1)
                        s.Printf( _T ( "%02d %02ld.%01ld %c" ), d, m / 10, ( m % 10 ), c );
                    else
                        s.Printf( _T ( "%03d %02ld.%01ld %c" ), d, m / 10, ( m % 10 ), c );
            }
            break;
        case 1:
            if( hi_precision ) s.Printf( _T ( "%03.6f" ), ang ); //cca 11 cm - the GPX precision is higher, but as we use hi_precision almost everywhere it would be a little too much....
            else
                s.Printf( _T ( "%03.4f" ), ang ); //cca 11m
            break;
        case 2:
            m = (long) ( ( a - (double) d ) * 60 );
            mpy = 10.0;
            if( hi_precision ) mpy = mpy * 100;
            long sec = (long) ( ( a - (double) d - ( ( (double) m ) / 60 ) ) * 3600 * mpy );

            if( !NEflag || NEflag < 1 || NEflag > 2 ) //Does it EVER happen?
                    {
                if( hi_precision ) s.Printf( _T ( "%d %ld'%ld.%ld\"" ), d, m, sec / 1000,
                        sec % 1000 );
                else
                    s.Printf( _T ( "%d %ld'%ld.%ld\"" ), d, m, sec / 10, sec % 10 );
            } else {
                if( hi_precision )
                    if (NEflag == 1)
                        s.Printf( _T ( "%02d %02ld %02ld.%03ld %c" ), d, m, sec / 1000, sec % 1000, c );
                    else
                        s.Printf( _T ( "%03d %02ld %02ld.%03ld %c" ), d, m, sec / 1000, sec % 1000, c );
                else
                    if (NEflag == 1)
                        s.Printf( _T ( "%02d %02ld %02ld.%ld %c" ), d, m, sec / 10, sec % 10, c );
                    else
                        s.Printf( _T ( "%03d %02ld %02ld.%ld %c" ), d, m, sec / 10, sec % 10, c );
            }
            break;
    }
    return s;
}

/****************************************************************************/
// Modified from the code posted by Andy Ross at
//     http://www.mail-archive.com/flightgear-devel@flightgear.org/msg06702.html
// Basically, it looks for a list of decimal numbers embedded in the
// string and uses the first three as degree, minutes and seconds.  The
// presence of a "S" or "W character indicates that the result is in a
// hemisphere where the final answer must be negated.  Non-number
// characters are treated as whitespace separating numbers.
//
// So there are lots of bogus strings you can feed it to get a bogus
// answer, but that's not surprising.  It does, however, correctly parse
// all the well-formed strings I can thing of to feed it.  I've tried all
// the following:
//
// 37°54.204' N
// N37 54 12
// 37°54'12"
// 37.9034
// 122°18.621' W
// 122w 18 37
// -122.31035
/****************************************************************************/
double fromDMM( wxString sdms )
{
    wchar_t buf[64];
    char narrowbuf[64];
    int i, len, top = 0;
    double stk[32], sign = 1;

    //First round of string modifications to accomodate some known strange formats
    wxString replhelper;
    replhelper = wxString::FromUTF8( "´·" ); //UKHO PDFs
    sdms.Replace( replhelper, _T(".") );
    replhelper = wxString::FromUTF8( "\"·" ); //Don't know if used, but to make sure
    sdms.Replace( replhelper, _T(".") );
    replhelper = wxString::FromUTF8( "·" );
    sdms.Replace( replhelper, _T(".") );

    replhelper = wxString::FromUTF8( "s. š." ); //Another example: cs.wikipedia.org (someone was too active translating...)
    sdms.Replace( replhelper, _T("N") );
    replhelper = wxString::FromUTF8( "j. š." );
    sdms.Replace( replhelper, _T("S") );
    sdms.Replace( _T("v. d."), _T("E") );
    sdms.Replace( _T("z. d."), _T("W") );

    //If the string contains hemisphere specified by a letter, then '-' is for sure a separator...
    sdms.UpperCase();
    if( sdms.Contains( _T("N") ) || sdms.Contains( _T("S") ) || sdms.Contains( _T("E") )
            || sdms.Contains( _T("W") ) ) sdms.Replace( _T("-"), _T(" ") );

    wcsncpy( buf, sdms.wc_str( wxConvUTF8 ), 63 );
    buf[63] = 0;
    len = wxMin( wcslen( buf ), sizeof(narrowbuf)-1);;

    for( i = 0; i < len; i++ ) {
        wchar_t c = buf[i];
        if( ( c >= '0' && c <= '9' ) || c == '-' || c == '.' || c == '+' ) {
            narrowbuf[i] = c;
            continue; /* Digit characters are cool as is */
        }
        if( c == ',' ) {
            narrowbuf[i] = '.'; /* convert to decimal dot */
            continue;
        }
        if( ( c | 32 ) == 'w' || ( c | 32 ) == 's' ) sign = -1; /* These mean "negate" (note case insensitivity) */
        narrowbuf[i] = 0; /* Replace everything else with nuls */
    }

    /* Build a stack of doubles */
    stk[0] = stk[1] = stk[2] = 0;
    for( i = 0; i < len; i++ ) {
        while( i < len && narrowbuf[i] == 0 )
            i++;
        if( i != len ) {
            stk[top++] = atof( narrowbuf + i );
            i += strlen( narrowbuf + i );
        }
    }

    return sign * ( stk[0] + ( stk[1] + stk[2] / 60 ) / 60 );
}

/* render a rectangle at a given color and transparency */
void AlphaBlending( ocpnDC &dc, int x, int y, int size_x, int size_y, float radius, wxColour color,
        unsigned char transparency )
{
    wxDC *pdc = dc.GetDC();
    if( pdc ) {
        //    Get wxImage of area of interest
        wxBitmap obm( size_x, size_y );
        wxMemoryDC mdc1;
        mdc1.SelectObject( obm );
        mdc1.Blit( 0, 0, size_x, size_y, pdc, x, y );
        mdc1.SelectObject( wxNullBitmap );
        wxImage oim = obm.ConvertToImage();

        //    Create destination image
        wxBitmap olbm( size_x, size_y );
        wxMemoryDC oldc( olbm );
        if(!oldc.IsOk())
            return;

        oldc.SetBackground( *wxBLACK_BRUSH );
        oldc.SetBrush( *wxWHITE_BRUSH );
        oldc.Clear();

        if( radius > 0.0 )
            oldc.DrawRoundedRectangle( 0, 0, size_x, size_y, radius );

        wxImage dest = olbm.ConvertToImage();
        unsigned char *dest_data = (unsigned char *) malloc(
                size_x * size_y * 3 * sizeof(unsigned char) );
        unsigned char *bg = oim.GetData();
        unsigned char *box = dest.GetData();
        unsigned char *d = dest_data;

        //  Sometimes, on Windows, the destination image is corrupt...
        if(NULL == box)
        {
            free(d);
            return;
        }
        float alpha = 1.0 - (float)transparency / 255.0;
        int sb = size_x * size_y;
        for( int i = 0; i < sb; i++ ) {
            float a = alpha;
            if( *box == 0 && radius > 0.0 ) a = 1.0;
            int r = ( ( *bg++ ) * a ) + (1.0-a) * color.Red();
            *d++ = r; box++;
            int g = ( ( *bg++ ) * a ) + (1.0-a) * color.Green();
            *d++ = g; box++;
            int b = ( ( *bg++ ) * a ) + (1.0-a) * color.Blue();
            *d++ = b; box++;
        }

        dest.SetData( dest_data );

        //    Convert destination to bitmap and draw it
        wxBitmap dbm( dest );
        dc.DrawBitmap( dbm, x, y, false );

        // on MSW, the dc Bounding box is not updated on DrawBitmap() method.
        // Do it explicitely here for all platforms.
        dc.CalcBoundingBox( x, y );
        dc.CalcBoundingBox( x + size_x, y + size_y );
    } else {
#ifdef ocpnUSE_GL
        /* opengl version */
        glEnable( GL_BLEND );

        if(radius > 1.0f){
            wxColour c(color.Red(), color.Green(), color.Blue(), transparency);
            dc.SetBrush(wxBrush(c));
            dc.DrawRoundedRectangle( x, y, size_x, size_y, radius );
        }
        else {
            glColor4ub( color.Red(), color.Green(), color.Blue(), transparency );
            glBegin( GL_QUADS );
            glVertex2i( x, y );
            glVertex2i( x + size_x, y );
            glVertex2i( x + size_x, y + size_y );
            glVertex2i( x, y + size_y );
            glEnd();
        }
        glDisable( GL_BLEND );
#endif
    }
}



//      CRC calculation for a byte buffer

static unsigned int crc_32_tab[] = { /* CRC polynomial 0xedb88320 */
0x00000000, 0x77073096, 0xee0e612c, 0x990951ba, 0x076dc419, 0x706af48f,
0xe963a535, 0x9e6495a3, 0x0edb8832, 0x79dcb8a4, 0xe0d5e91e, 0x97d2d988,
0x09b64c2b, 0x7eb17cbd, 0xe7b82d07, 0x90bf1d91, 0x1db71064, 0x6ab020f2,
0xf3b97148, 0x84be41de, 0x1adad47d, 0x6ddde4eb, 0xf4d4b551, 0x83d385c7,
0x136c9856, 0x646ba8c0, 0xfd62f97a, 0x8a65c9ec, 0x14015c4f, 0x63066cd9,
0xfa0f3d63, 0x8d080df5, 0x3b6e20c8, 0x4c69105e, 0xd56041e4, 0xa2677172,
0x3c03e4d1, 0x4b04d447, 0xd20d85fd, 0xa50ab56b, 0x35b5a8fa, 0x42b2986c,
0xdbbbc9d6, 0xacbcf940, 0x32d86ce3, 0x45df5c75, 0xdcd60dcf, 0xabd13d59,
0x26d930ac, 0x51de003a, 0xc8d75180, 0xbfd06116, 0x21b4f4b5, 0x56b3c423,
0xcfba9599, 0xb8bda50f, 0x2802b89e, 0x5f058808, 0xc60cd9b2, 0xb10be924,
0x2f6f7c87, 0x58684c11, 0xc1611dab, 0xb6662d3d, 0x76dc4190, 0x01db7106,
0x98d220bc, 0xefd5102a, 0x71b18589, 0x06b6b51f, 0x9fbfe4a5, 0xe8b8d433,
0x7807c9a2, 0x0f00f934, 0x9609a88e, 0xe10e9818, 0x7f6a0dbb, 0x086d3d2d,
0x91646c97, 0xe6635c01, 0x6b6b51f4, 0x1c6c6162, 0x856530d8, 0xf262004e,
0x6c0695ed, 0x1b01a57b, 0x8208f4c1, 0xf50fc457, 0x65b0d9c6, 0x12b7e950,
0x8bbeb8ea, 0xfcb9887c, 0x62dd1ddf, 0x15da2d49, 0x8cd37cf3, 0xfbd44c65,
0x4db26158, 0x3ab551ce, 0xa3bc0074, 0xd4bb30e2, 0x4adfa541, 0x3dd895d7,
0xa4d1c46d, 0xd3d6f4fb, 0x4369e96a, 0x346ed9fc, 0xad678846, 0xda60b8d0,
0x44042d73, 0x33031de5, 0xaa0a4c5f, 0xdd0d7cc9, 0x5005713c, 0x270241aa,
0xbe0b1010, 0xc90c2086, 0x5768b525, 0x206f85b3, 0xb966d409, 0xce61e49f,
0x5edef90e, 0x29d9c998, 0xb0d09822, 0xc7d7a8b4, 0x59b33d17, 0x2eb40d81,
0xb7bd5c3b, 0xc0ba6cad, 0xedb88320, 0x9abfb3b6, 0x03b6e20c, 0x74b1d29a,
0xead54739, 0x9dd277af, 0x04db2615, 0x73dc1683, 0xe3630b12, 0x94643b84,
0x0d6d6a3e, 0x7a6a5aa8, 0xe40ecf0b, 0x9309ff9d, 0x0a00ae27, 0x7d079eb1,
0xf00f9344, 0x8708a3d2, 0x1e01f268, 0x6906c2fe, 0xf762575d, 0x806567cb,
0x196c3671, 0x6e6b06e7, 0xfed41b76, 0x89d32be0, 0x10da7a5a, 0x67dd4acc,
0xf9b9df6f, 0x8ebeeff9, 0x17b7be43, 0x60b08ed5, 0xd6d6a3e8, 0xa1d1937e,
0x38d8c2c4, 0x4fdff252, 0xd1bb67f1, 0xa6bc5767, 0x3fb506dd, 0x48b2364b,
0xd80d2bda, 0xaf0a1b4c, 0x36034af6, 0x41047a60, 0xdf60efc3, 0xa867df55,
0x316e8eef, 0x4669be79, 0xcb61b38c, 0xbc66831a, 0x256fd2a0, 0x5268e236,
0xcc0c7795, 0xbb0b4703, 0x220216b9, 0x5505262f, 0xc5ba3bbe, 0xb2bd0b28,
0x2bb45a92, 0x5cb36a04, 0xc2d7ffa7, 0xb5d0cf31, 0x2cd99e8b, 0x5bdeae1d,
0x9b64c2b0, 0xec63f226, 0x756aa39c, 0x026d930a, 0x9c0906a9, 0xeb0e363f,
0x72076785, 0x05005713, 0x95bf4a82, 0xe2b87a14, 0x7bb12bae, 0x0cb61b38,
0x92d28e9b, 0xe5d5be0d, 0x7cdcefb7, 0x0bdbdf21, 0x86d3d2d4, 0xf1d4e242,
0x68ddb3f8, 0x1fda836e, 0x81be16cd, 0xf6b9265b, 0x6fb077e1, 0x18b74777,
0x88085ae6, 0xff0f6a70, 0x66063bca, 0x11010b5c, 0x8f659eff, 0xf862ae69,
0x616bffd3, 0x166ccf45, 0xa00ae278, 0xd70dd2ee, 0x4e048354, 0x3903b3c2,
0xa7672661, 0xd06016f7, 0x4969474d, 0x3e6e77db, 0xaed16a4a, 0xd9d65adc,
0x40df0b66, 0x37d83bf0, 0xa9bcae53, 0xdebb9ec5, 0x47b2cf7f, 0x30b5ffe9,
0xbdbdf21c, 0xcabac28a, 0x53b39330, 0x24b4a3a6, 0xbad03605, 0xcdd70693,
0x54de5729, 0x23d967bf, 0xb3667a2e, 0xc4614ab8, 0x5d681b02, 0x2a6f2b94,
0xb40bbe37, 0xc30c8ea1, 0x5a05df1b, 0x2d02ef8d
};

#define UPDC32(octet,crc) (crc_32_tab[((crc)\
^ ((unsigned char)octet)) & 0xff] ^ ((crc) >> 8))


unsigned int crc32buf(unsigned char *buf, size_t len)
{
    unsigned int oldcrc32;

    oldcrc32 = 0xFFFFFFFF;

    for ( ; len; --len, ++buf)
    {
        oldcrc32 = UPDC32(*buf, oldcrc32);
    }

    return ~oldcrc32;

}
<|MERGE_RESOLUTION|>--- conflicted
+++ resolved
@@ -399,705 +399,7 @@
 #define NAN (*(double*)&lNaN)
 #endif
 
-<<<<<<< HEAD
-//---------------------------------------------------------------------------------
-//    Track Implementation
-//---------------------------------------------------------------------------------
-
-#define TIMER_TRACK1           778
-
-BEGIN_EVENT_TABLE ( Track, wxEvtHandler )
-    EVT_TIMER ( TIMER_TRACK1, Track::OnTimerTrack )
-END_EVENT_TABLE()
-
-Track::Track( void )
-{
-    m_TimerTrack.SetOwner( this, TIMER_TRACK1 );
-    m_TimerTrack.Stop();
-    m_bRunning = false;
-    m_bIsTrack = true;
-
-    SetPrecision( g_nTrackPrecision );
-
-    m_prev_time = wxInvalidDateTime;
-    m_lastStoredTP = NULL;
-
-    wxDateTime now = wxDateTime::Now();
-    m_ConfigRouteNum = now.GetTicks();        // a unique number....
-    trackPointState = firstPoint;
-    m_lastStoredTP = NULL;
-    m_removeTP = NULL;
-    m_fixedTP = NULL;
-    m_track_run = 0;
-    m_CurrentTrackSeg = 0;
-    m_prev_dist = 999.0;
-}
-
-Track::~Track()
-{
-    Stop();
-}
-
-void Track::SetPrecision( int prec ) {
-    m_nPrecision = prec;
-    switch( m_nPrecision ) {
-        case 0: { // Low
-            m_allowedMaxAngle = 10;
-            m_allowedMaxXTE = 0.008;
-            m_TrackTimerSec = 8;
-            m_minTrackpoint_delta = .004;
-            break;
-        }
-        case 1: { // Medium
-            m_allowedMaxAngle = 10;
-            m_allowedMaxXTE = 0.004;
-            m_TrackTimerSec = 4;
-            m_minTrackpoint_delta = .002;
-            break;
-        }
-        case 2: { // High
-            m_allowedMaxAngle = 10;
-            m_allowedMaxXTE = 0.0015;
-            m_TrackTimerSec = 2;
-            m_minTrackpoint_delta = .001;
-            break;
-        }
-    }
-}
-
-void Track::Start( void )
-{
-    if( !m_bRunning ) {
-        AddPointNow( true );                   // Add initial point
-        m_TimerTrack.Start( 1000, wxTIMER_CONTINUOUS );
-        m_bRunning = true;
-    }
-}
-
-void Track::Stop( bool do_add_point )
-{
-    if(m_bRunning){
-        if(do_add_point)
-            AddPointNow( true );                   // Force add last point
-        else{    
-            double delta = 0.0;
-            if( m_lastStoredTP )
-                delta = DistGreatCircle( gLat, gLon, m_lastStoredTP->m_lat, m_lastStoredTP->m_lon );
-
-            if(  delta > m_minTrackpoint_delta ) 
-                AddPointNow( true );                   // Add last point
-        }
-    }
-
-    m_TimerTrack.Stop();
-    m_bRunning = false;
-    m_track_run = 0;
-}
-
-Track *Track::DoExtendDaily()
-{
-    Route *pExtendRoute = NULL;
-    RoutePoint *pExtendPoint = NULL;
-
-    RoutePoint *pLastPoint = this->GetPoint( 1 );
-
-    wxRouteListNode *route_node = pRouteList->GetFirst();
-    while( route_node ) {
-        Route *proute = route_node->GetData();
-
-        if( !proute->m_bIsInLayer && proute->m_bIsTrack && proute->m_GUID != this->m_GUID ) {
-            RoutePoint *track_node = proute->GetLastPoint();
-            if( track_node->GetCreateTime() <= pLastPoint->GetCreateTime() ) {
-                if( !pExtendPoint  || track_node->GetCreateTime() > pExtendPoint->GetCreateTime() ) {
-                    pExtendPoint = track_node;
-                    pExtendRoute = proute;
-                }
-            }
-        }
-        route_node = route_node->GetNext();                         // next route
-    }
-    if( pExtendRoute
-            && pExtendRoute->GetPoint( 1 )->GetCreateTime().FromTimezone( wxDateTime::GMT0 ).IsSameDate(
-                    pLastPoint->GetCreateTime().FromTimezone( wxDateTime::GMT0 ) ) ) {
-        int begin = 1;
-        if( pLastPoint->GetCreateTime() == pExtendPoint->GetCreateTime() ) begin = 2;
-        pSelect->DeleteAllSelectableTrackSegments( pExtendRoute );
-        wxString suffix = _T("");
-        if( this->m_RouteNameString.IsNull() ) {
-            suffix = pExtendRoute->m_RouteNameString;
-            if( suffix.IsNull() ) suffix = wxDateTime::Today().FormatISODate();
-        }
-        pExtendRoute->CloneTrack( this, begin, this->GetnPoints(), suffix );
-        pSelect->AddAllSelectableTrackSegments( pExtendRoute );
-        pSelect->DeleteAllSelectableTrackSegments( this );
-        this->ClearHighlights();
-        return (Track *)pExtendRoute;
-    } else {
-        if( this->m_RouteNameString.IsNull() )
-            this->m_RouteNameString = wxDateTime::Today().FormatISODate();
-        return NULL;
-    }
-}
-
-void Track::AdjustCurrentTrackPoint( RoutePoint *prototype )
-{
-    if(prototype) {
-        CloneAddedTrackPoint( m_lastStoredTP, prototype );
-        m_prev_time = prototype->GetCreateTime().FromUTC();
-    }
-}
-
-void Track::OnTimerTrack( wxTimerEvent& event )
-{
-    m_TimerTrack.Stop();
-    m_track_run++;
-
-    if( m_lastStoredTP )
-        m_prev_dist = DistGreatCircle( gLat, gLon, m_lastStoredTP->m_lat, m_lastStoredTP->m_lon );
-    else
-        m_prev_dist = 999.0;
-
-    bool b_addpoint = false;
-
-    if( ( m_TrackTimerSec > 0. ) && ( (double) m_track_run >= m_TrackTimerSec )
-            && ( m_prev_dist > m_minTrackpoint_delta ) ) {
-        b_addpoint = true;
-        m_track_run = 0;
-    }
-
-    if( b_addpoint )
-        AddPointNow();
-    else   //continuously update track beginning point timestamp if no movement.
-        if( ( trackPointState == firstPoint ) && !g_bTrackDaily )
-        {
-            wxDateTime now = wxDateTime::Now();
-            wxRoutePointListNode *node = pRoutePointList->GetFirst();
-            if(node)
-                node->GetData()->SetCreateTime(now.ToUTC());
-        }
-
-    m_TimerTrack.Start( 1000, wxTIMER_CONTINUOUS );
-}
-
-RoutePoint* Track::AddNewPoint( vector2D point, wxDateTime time ) {
-    RoutePoint *rPoint = new RoutePoint( point.lat, point.lon, wxString( _T ( "empty" ) ),
-            wxString( _T ( "" ) ), GPX_EMPTY_STRING );
-    rPoint->m_bShowName = false;
-    rPoint->m_bIsVisible = true;
-    rPoint->m_GPXTrkSegNo = 1;
-    rPoint->SetCreateTime(time);
-    AddPoint( rPoint );
-
-    pConfig->AddNewTrackPoint( rPoint, m_GUID );        // This will update the "changes" file only
-
-    //    This is a hack, need to undo the action of Route::AddPoint
-    rPoint->m_bIsInRoute = false;
-    rPoint->m_bIsInTrack = true;
-    return rPoint;
-}
-
-void Track::AddPointNow( bool do_add_point )
-{
-    static std::vector<RoutePoint> skippedPoints;
-
-    wxDateTime now = wxDateTime::Now();
-
-    if( m_prev_dist < 0.0005 )              // avoid zero length segs
-        if( !do_add_point ) return;
-
-    if( m_prev_time.IsValid() ) if( m_prev_time == now )                    // avoid zero time segs
-        if( !do_add_point ) return;
-
-    vector2D gpsPoint( gLon, gLat );
-
-    // The dynamic interval algorithm will gather all track points in a queue,
-    // and analyze the cross track errors for each point before actually adding
-    // a point to the track.
-
-    switch( trackPointState ) {
-        case firstPoint: {
-            RoutePoint *pTrackPoint = AddNewPoint( gpsPoint, now.ToUTC() );
-            m_lastStoredTP = pTrackPoint;
-            trackPointState = secondPoint;
-            do_add_point = false;
-            break;
-        }
-        case secondPoint: {
-            vector2D pPoint( gLon, gLat );
-            skipPoints.push_back( pPoint );
-            skipTimes.push_back( now.ToUTC() );
-            trackPointState = potentialPoint;
-            break;
-        }
-        case potentialPoint: {
-            if( gpsPoint == skipPoints[skipPoints.size()-1] ) break;
-
-            unsigned int xteMaxIndex = 0;
-            double xteMax = 0;
-
-            // Scan points skipped so far and see if anyone has XTE over the threshold.
-            for( unsigned int i=0; i<skipPoints.size(); i++ ) {
-                double xte = GetXTE( m_lastStoredTP->m_lat, m_lastStoredTP->m_lon, gLat, gLon, skipPoints[i].lat, skipPoints[i].lon );
-                if( xte > xteMax ) {
-                    xteMax = xte;
-                    xteMaxIndex = i;
-                }
-            }
-            if( xteMax > m_allowedMaxXTE ) {
-                RoutePoint *pTrackPoint = AddNewPoint( skipPoints[xteMaxIndex], skipTimes[xteMaxIndex] );
-                pSelect->AddSelectableTrackSegment( m_lastStoredTP->m_lat, m_lastStoredTP->m_lon,
-                        pTrackPoint->m_lat, pTrackPoint->m_lon,
-                        m_lastStoredTP, pTrackPoint, this );
-
-                m_prevFixedTP = m_fixedTP;
-                m_fixedTP = m_removeTP;
-                m_removeTP = m_lastStoredTP;
-                m_lastStoredTP = pTrackPoint;
-                for( unsigned int i=0; i<=xteMaxIndex; i++ ) {
-                    skipPoints.pop_front();
-                    skipTimes.pop_front();
-                }
-
-                // Now back up and see if we just made 3 points in a straight line and the middle one
-                // (the next to last) point can possibly be eliminated. Here we reduce the allowed
-                // XTE as a function of leg length. (Half the XTE for very short legs).
-                if( GetnPoints() > 2 ) {
-                    double dist = DistGreatCircle( m_fixedTP->m_lat, m_fixedTP->m_lon, m_lastStoredTP->m_lat, m_lastStoredTP->m_lon );
-                    double xte = GetXTE( m_fixedTP, m_lastStoredTP, m_removeTP );
-                    if( xte < m_allowedMaxXTE / wxMax(1.0, 2.0 - dist*2.0) ) {
-                        pRoutePointList->pop_back();
-                        pRoutePointList->pop_back();
-                        pRoutePointList->push_back( m_lastStoredTP );
-                        SetnPoints();
-                        pSelect->DeletePointSelectableTrackSegments( m_removeTP );
-                        pSelect->AddSelectableTrackSegment( m_fixedTP->m_lat, m_fixedTP->m_lon,
-                                m_lastStoredTP->m_lat, m_lastStoredTP->m_lon,
-                                m_fixedTP, m_lastStoredTP, this );
-                        delete m_removeTP;
-                        m_removeTP = m_fixedTP;
-                        m_fixedTP = m_prevFixedTP;
-                    }
-                }
-            }
-
-            skipPoints.push_back( gpsPoint );
-            skipTimes.push_back( now.ToUTC() );
-            break;
-        }
-    }
-
-    // Check if this is the last point of the track.
-    if( do_add_point ) {
-        RoutePoint *pTrackPoint = AddNewPoint( gpsPoint, now.ToUTC() );
-        pSelect->AddSelectableTrackSegment( m_lastStoredTP->m_lat, m_lastStoredTP->m_lon,
-                pTrackPoint->m_lat, pTrackPoint->m_lon,
-                m_lastStoredTP, pTrackPoint, this );
-    }
-
-    m_prev_time = now;
-}
-
-void Track::Draw( ocpnDC& dc, ViewPort &VP )
-{
-    if( !IsVisible() || GetnPoints() == 0 ) return;
-/*
-    if( m_bRunning ) {                                       // pjotrc 2010.02.26
-        dc.SetBrush( wxBrush( GetGlobalColor( _T ( "URED" ) ) ) );
-        wxPen dPen( GetGlobalColor( _T ( "URED" ) ), g_track_line_width );
-        dc.SetPen( dPen );
-    } else {
-        dc.SetBrush( wxBrush( GetGlobalColor( _T ( "CHMGD" ) ) ) );
-        wxPen dPen( GetGlobalColor( _T ( "CHMGD" ) ), g_track_line_width );
-        dc.SetPen( dPen );
-    }
-*/
-    double radius = 0.;
-    if( g_bHighliteTracks ) {
-        double radius_meters = 20; //Current_Ch->GetNativeScale() * .0015;         // 1.5 mm at original scale
-        radius = radius_meters * VP.view_scale_ppm;
-    }
-
-    unsigned short int FromSegNo = 1;
-
-
-    wxRoutePointListNode *node = pRoutePointList->GetFirst();
-    RoutePoint *prp = node->GetData();
-
-    //  Establish basic colour
-    wxColour basic_colour;
-    if( m_bRunning || prp->GetIconName().StartsWith( _T("xmred") ) ) {
-            basic_colour = GetGlobalColor( _T ( "URED" ) );
-    } else
-        if( prp->GetIconName().StartsWith( _T("xmblue") ) ) {
-                basic_colour = GetGlobalColor( _T ( "BLUE3" ) );
-        } else
-            if( prp->GetIconName().StartsWith( _T("xmgreen") ) ) {
-                    basic_colour = GetGlobalColor( _T ( "UGREN" ) );
-            } else {
-                    basic_colour = GetGlobalColor( _T ( "CHMGD" ) );
-            }
-
-    wxPenStyle style = wxPENSTYLE_SOLID;
-    int width = g_pRouteMan->GetTrackPen()->GetWidth();
-    wxColour col;
-    if( m_style != wxPENSTYLE_INVALID )
-        style = m_style;
-    if( m_width != WIDTH_UNDEFINED )
-        width = m_width;
-    if( m_Colour == wxEmptyString ) {
-        col = basic_colour;
-    } else {
-        for( unsigned int i = 0; i < sizeof( ::GpxxColorNames ) / sizeof(wxString); i++ ) {
-            if( m_Colour == ::GpxxColorNames[i] ) {
-                col = ::GpxxColors[i];
-                break;
-            }
-        }
-    }
-    dc.SetPen( *wxThePenList->FindOrCreatePen( col, width, style ) );
-    dc.SetBrush( *wxTheBrushList->FindOrCreateBrush( col, wxBRUSHSTYLE_SOLID ) );
-
-    std::list< std::list<wxPoint> > pointlists;
-    std::list<wxPoint> pointlist;
-
-    //    Get the dc boundary
-    int sx, sy;
-    dc.GetSize( &sx, &sy );
-
-    //  Draw the first point
-    wxPoint rpt;
-    DrawPointWhich( dc, 1, &rpt );
-    pointlist.push_back(rpt);
-
-    node = node->GetNext();
-    while( node ) {
-        RoutePoint *prp = node->GetData();
-        unsigned short int ToSegNo = prp->m_GPXTrkSegNo;
-
-        wxPoint r;
-        cc1->GetCanvasPointPix( prp->m_lat, prp->m_lon, &r );
-
-        //  We do inline decomposition of the line segments, in a simple minded way
-        //  If the line segment length is less than approximately 2 pixels, then simply don't render it,
-        //  but continue on to the next point.
-
-        int x0 = r.x, y0 = r.y, x1 = rpt.x, y1= rpt.y;
-        if((abs(r.x - rpt.x) > 1) || (abs(r.y - rpt.y) > 1) ||
-            cohen_sutherland_line_clip_i( &x0, &y0, &x1, &y1, 0, sx, 0, sy ) != Visible ) {
-            prp->Draw( dc, &rpt );
-
-            if( ToSegNo != FromSegNo ) {
-                if(pointlist.size()) {
-                    pointlists.push_back(pointlist);
-                    pointlist.clear();
-                }
-            }
-            pointlist.push_back(rpt);
-        }
-
-        node = node->GetNext();
-        FromSegNo = ToSegNo;
-    }
-
-    //    Add last segment, dynamically, maybe.....
-    if( m_bRunning ) {
-        cc1->GetCanvasPointPix( gLat, gLon, &rpt );
-        pointlist.push_back(rpt);
-    }
-    pointlists.push_back(pointlist);
-
-    for(std::list< std::list<wxPoint> >::iterator lines = pointlists.begin();
-        lines != pointlists.end(); lines++) {
-        wxPoint *points = new wxPoint[lines->size()];
-        int i = 0;
-        for(std::list<wxPoint>::iterator line = lines->begin();
-            line != lines->end(); line++) {
-            points[i] = *line;
-            i++;
-        }
-
-        int hilite_width = radius;
-        if( hilite_width ) {
-            wxPen psave = dc.GetPen();
-
-            dc.StrokeLines( i, points );
-
-            wxColour y = GetGlobalColor( _T ( "YELO1" ) );
-            wxColour hilt( y.Red(), y.Green(), y.Blue(), 128 );
-
-            wxPen HiPen( hilt, hilite_width, wxPENSTYLE_SOLID );
-            dc.SetPen( HiPen );
-
-            dc.StrokeLines( i, points );
-
-            dc.SetPen( psave );
-        } else
-            dc.StrokeLines( i, points );
-
-        delete [] points;
-    }
-}
-
-Route *Track::RouteFromTrack( wxProgressDialog *pprog )
-{
-
-    Route *route = new Route();
-    wxRoutePointListNode *prpnode = pRoutePointList->GetFirst();
-    RoutePoint *pWP_src = prpnode->GetData();
-    wxRoutePointListNode *prpnodeX;
-    RoutePoint *pWP_dst;
-    RoutePoint *prp_OK = NULL;  // last routepoint known not to exceed xte limit, if not yet added
-
-    wxString icon = _T("xmblue");
-    if( g_TrackDeltaDistance >= 0.1 ) icon = _T("diamond");
-
-    int ic = 0;
-    int next_ic = 0;
-    int back_ic = 0;
-    int nPoints = pRoutePointList->GetCount();
-    bool isProminent = true;
-    double delta_dist = 0.;
-    double delta_hdg, xte;
-    double leg_speed = 0.1;
-
-    if( pRoutePropDialog ) leg_speed = pRoutePropDialog->m_planspeed;
-    else
-        leg_speed = g_PlanSpeed;
-
-// add first point
-
-    pWP_dst = new RoutePoint( pWP_src->m_lat, pWP_src->m_lon, icon, _T ( "" ), GPX_EMPTY_STRING );
-    route->AddPoint( pWP_dst );
-
-    pWP_dst->m_bShowName = false;
-
-    pSelect->AddSelectableRoutePoint( pWP_dst->m_lat, pWP_dst->m_lon, pWP_dst );
-
-// add intermediate points as needed
-
-    prpnode = prpnode->GetNext();
-
-    while( prpnode ) {
-        RoutePoint *prp = prpnode->GetData();
-        prpnodeX = prpnode;
-        pWP_dst = pWP_src;
-
-        delta_dist = 0.0;
-        delta_hdg = 0.0;
-        back_ic = next_ic;
-
-        DistanceBearingMercator( prp->m_lat, prp->m_lon, pWP_src->m_lat, pWP_src->m_lon, &delta_hdg,
-                &delta_dist );
-
-        if( ( delta_dist > ( leg_speed * 6.0 ) ) && !prp_OK ) {
-            int delta_inserts = floor( delta_dist / ( leg_speed * 4.0 ) );
-            delta_dist = delta_dist / ( delta_inserts + 1 );
-            double tlat = 0.0;
-            double tlon = 0.0;
-
-            while( delta_inserts-- ) {
-                ll_gc_ll( pWP_src->m_lat, pWP_src->m_lon, delta_hdg, delta_dist, &tlat, &tlon );
-                pWP_dst = new RoutePoint( tlat, tlon, icon, _T ( "" ), GPX_EMPTY_STRING );
-                route->AddPoint( pWP_dst );
-                pWP_dst->m_bShowName = false;
-                pSelect->AddSelectableRoutePoint( pWP_dst->m_lat, pWP_dst->m_lon, pWP_dst );
-
-                pSelect->AddSelectableRouteSegment( pWP_src->m_lat, pWP_src->m_lon, pWP_dst->m_lat,
-                        pWP_dst->m_lon, pWP_src, pWP_dst, route );
-
-                pWP_src = pWP_dst;
-            }
-            prpnodeX = prpnode;
-            pWP_dst = pWP_src;
-            next_ic = 0;
-            delta_dist = 0.0;
-            back_ic = next_ic;
-            prp_OK = prp;
-            isProminent = true;
-        } else {
-            isProminent = false;
-            if( delta_dist >= ( leg_speed * 4.0 ) ) isProminent = true;
-            if( !prp_OK ) prp_OK = prp;
-        }
-
-        while( prpnodeX ) {
-
-            RoutePoint *prpX = prpnodeX->GetData();
-            xte = GetXTE( pWP_src, prpX, prp );
-            if( isProminent || ( xte > g_TrackDeltaDistance ) ) {
-
-                pWP_dst = new RoutePoint( prp_OK->m_lat, prp_OK->m_lon, icon, _T ( "" ),
-                        GPX_EMPTY_STRING );
-
-                route->AddPoint( pWP_dst );
-                pWP_dst->m_bShowName = false;
-
-                pSelect->AddSelectableRoutePoint( pWP_dst->m_lat, pWP_dst->m_lon, pWP_dst );
-
-                pSelect->AddSelectableRouteSegment( pWP_src->m_lat, pWP_src->m_lon, pWP_dst->m_lat,
-                        pWP_dst->m_lon, pWP_src, pWP_dst, route );
-
-                pWP_src = pWP_dst;
-                next_ic = 0;
-                prpnodeX = NULL;
-                prp_OK = NULL;
-            }
-
-            if( prpnodeX ) prpnodeX = prpnodeX->GetPrevious();
-            if( back_ic-- <= 0 ) {
-                prpnodeX = NULL;
-            }
-        }
-
-        if( prp_OK ) {
-            prp_OK = prp;
-        }
-
-        DistanceBearingMercator( prp->m_lat, prp->m_lon, pWP_src->m_lat, pWP_src->m_lon, NULL,
-                &delta_dist );
-
-        if( !( ( delta_dist > ( g_TrackDeltaDistance ) ) && !prp_OK ) ) {
-            prpnode = prpnode->GetNext(); //RoutePoint
-            next_ic++;
-            ic++;
-        }
-        if( pprog ) pprog->Update( ( ic * 100 ) / nPoints );
-    }
-
-// add last point, if needed
-    if( delta_dist >= g_TrackDeltaDistance ) {
-        pWP_dst = new RoutePoint( pRoutePointList->GetLast()->GetData()->m_lat,
-                pRoutePointList->GetLast()->GetData()->m_lon, icon, _T ( "" ), GPX_EMPTY_STRING );
-        route->AddPoint( pWP_dst );
-
-        pWP_dst->m_bShowName = false;
-
-        pSelect->AddSelectableRoutePoint( pWP_dst->m_lat, pWP_dst->m_lon, pWP_dst );
-
-        pSelect->AddSelectableRouteSegment( pWP_src->m_lat, pWP_src->m_lon, pWP_dst->m_lat,
-                pWP_dst->m_lon, pWP_src, pWP_dst, route );
-    }
-    route->m_RouteNameString = m_RouteNameString;
-    route->m_RouteStartString = m_RouteStartString;
-    route->m_RouteEndString = m_RouteEndString;
-    route->m_bDeleteOnArrival = false;
-
-    return route;
-}
-
-void Track::DouglasPeuckerReducer( std::vector<RoutePoint*>& list, int from, int to, double delta ) {
-    list[from]->m_bIsActive = true;
-    list[to]->m_bIsActive = true;
-
-    int maxdistIndex = -1;
-    double maxdist = 0;
-
-    for( int i=from+1; i<to; i++ ) {
-
-        double dist = 1852.0 * GetXTE( list[from], list[to], list[i] );
-
-        if( dist > maxdist ) {
-            maxdist = dist;
-            maxdistIndex = i;
-        }
-    }
-
-    if( maxdist > delta ) {
-        DouglasPeuckerReducer( list, from, maxdistIndex, delta );
-        DouglasPeuckerReducer( list, maxdistIndex, to, delta );
-    }
-}
-
-int Track::Simplify( double maxDelta ) {
-    int reduction = 0;
-    wxRoutePointListNode *pointnode = pRoutePointList->GetFirst();
-    RoutePoint *routepoint;
-    std::vector<RoutePoint*> pointlist;
-
-    ::wxBeginBusyCursor();
-
-    while( pointnode ) {
-        routepoint = pointnode->GetData();
-        routepoint->m_bIsActive = false;
-        pointlist.push_back(routepoint);
-        pointnode = pointnode->GetNext();
-    }
-
-    DouglasPeuckerReducer( pointlist, 0, pointlist.size()-1, maxDelta );
-
-    pSelect->DeleteAllSelectableTrackSegments( this );
-    pRoutePointList->Clear();
-
-    for( size_t i=0; i<pointlist.size(); i++ ) {
-        if( pointlist[i]->m_bIsActive ) {
-            pointlist[i]->m_bIsActive = false;
-            pRoutePointList->Append( pointlist[i] );
-        } else {
-            delete pointlist[i];
-            reduction++;
-        }
-    }
-
-    SetnPoints();
-    pSelect->AddAllSelectableTrackSegments( this );
-
-    UpdateSegmentDistances();
-    ::wxEndBusyCursor();
-    return reduction;
-}
-
-double _distance2( vector2D& a, vector2D& b ) { return (a.x - b.x)*(a.x - b.x) + (a.y - b.y)*(a.y - b.y); }
-double _distance( vector2D& a, vector2D& b ) { return sqrt( _distance2( a, b ) ); }
-
-double Track::GetXTE( double fm1Lat, double fm1Lon, double fm2Lat, double fm2Lon, double toLat, double toLon  )
-{
-    vector2D v, w, p;
-
-    // First we get the cartesian coordinates to the line endpoints, using
-    // the current position as origo.
-
-    double brg1, dist1, brg2, dist2;
-    DistanceBearingMercator( toLat, toLon, fm1Lat, fm1Lon, &brg1, &dist1 );
-    w.x = dist1 * sin( brg1 * PI / 180. );
-    w.y = dist1 * cos( brg1 * PI / 180. );
-
-    DistanceBearingMercator( toLat, toLon, fm2Lat, fm2Lon, &brg2, &dist2 );
-    v.x = dist2 * sin( brg2 * PI / 180. );
-    v.y = dist2 * cos( brg2 * PI / 180. );
-
-    p.x = 0.0; p.y = 0.0;
-
-    const double lengthSquared = _distance2( v, w );
-    if ( lengthSquared == 0.0 ) {
-        // v == w case
-        return _distance( p, v );
-    }
-
-    // Consider the line extending the segment, parameterized as v + t (w - v).
-    // We find projection of origo onto the line.
-    // It falls where t = [(p-v) . (w-v)] / |w-v|^2
-
-    vector2D a = p - v;
-    vector2D b = w - v;
-
-    double t = vDotProduct( &a, &b ) / lengthSquared;
-
-    if (t < 0.0) return _distance(p, v);       // Beyond the 'v' end of the segment
-    else if (t > 1.0) return _distance(p, w);  // Beyond the 'w' end of the segment
-    vector2D projection = v + t * (w - v);     // Projection falls on the segment
-    return _distance(p, projection);
-}
-
-double Track::GetXTE( RoutePoint *fm1, RoutePoint *fm2, RoutePoint *to )
-{
-    if( !fm1 || !fm2 || !to ) return 0.0;
-    if( fm1 == to ) return 0.0;
-    if( fm2 == to ) return 0.0;
-    return GetXTE( fm1->m_lat, fm1->m_lon, fm2->m_lat, fm2->m_lon, to->m_lat, to->m_lon );
-;
-}
-=======
->>>>>>> 6d8bb1c3
+
 
 // Layer helper function
 
