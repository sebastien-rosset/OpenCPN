/***************************************************************************
 *
 * Project:  OpenCPN
 * Purpose:  Navigation Utility Functions
 * Author:   David Register
 *
 ***************************************************************************
 *   Copyright (C) 2010 by David S. Register                               *
 *                                                                         *
 *   This program is free software; you can redistribute it and/or modify  *
 *   it under the terms of the GNU General Public License as published by  *
 *   the Free Software Foundation; either version 2 of the License, or     *
 *   (at your option) any later version.                                   *
 *                                                                         *
 *   This program is distributed in the hope that it will be useful,       *
 *   but WITHOUT ANY WARRANTY; without even the implied warranty of        *
 *   MERCHANTABILITY or FITNESS FOR A PARTICULAR PURPOSE.  See the         *
 *   GNU General Public License for more details.                          *
 *                                                                         *
 *   You should have received a copy of the GNU General Public License     *
 *   along with this program; if not, write to the                         *
 *   Free Software Foundation, Inc.,                                       *
 *   51 Franklin Street, Fifth Floor, Boston, MA 02110-1301,  USA.         *
 **************************************************************************/

#include "wx/wxprec.h"

#ifndef  WX_PRECOMP
#include "wx/wx.h"
#endif //precompiled headers

#include <wx/tokenzr.h>
#include <wx/sstream.h>
#include <wx/image.h>
#include <wx/filename.h>
#include <wx/graphics.h>
#include <wx/dir.h>

#include "dychart.h"

#include <stdlib.h>
//#include <math.h>
#include <time.h>
#include <locale>
#include <list>

#include <wx/listimpl.cpp>
#include <wx/progdlg.h>

#include "chart1.h"
#include "navutil.h"
#include "chcanv.h"
#include "georef.h"
#include "cutil.h"
#include "styles.h"
#include "routeman.h"
#include "routeprop.h"
#include "s52utils.h"
#include "chartbase.h"
#include "tinyxml.h"
#include "gpxdocument.h"
#include "ocpndc.h"
#include "geodesic.h"
#include "datastream.h"
#include "multiplexer.h"
#include "ais.h"
#include "Route.h"
#include "Select.h"
#include "FontMgr.h"
#include "OCPN_Sound.h"
#include "Layer.h"
#include "NavObjectCollection.h"
#include "NMEALogWindow.h"
#include "AIS_Decoder.h"

#ifdef USE_S57
#include "s52plib.h"
#include "cm93.h"
#endif

#ifdef ocpnUSE_GL
#include "glChartCanvas.h"
#endif

//    Statics

extern ChartCanvas      *cc1;
extern MyFrame          *gFrame;

extern double           g_ChartNotRenderScaleFactor;
extern int              g_restore_stackindex;
extern int              g_restore_dbindex;
extern RouteList        *pRouteList;
extern LayerList        *pLayerList;
extern int              g_LayerIdx;
extern Select           *pSelect;
extern MyConfig         *pConfig;
extern ArrayOfCDI       g_ChartDirArray;
extern double           vLat, vLon, gLat, gLon;
extern double           kLat, kLon;
extern double           initial_scale_ppm, initial_rotation;
extern ColorScheme      global_color_scheme;
extern int              g_nbrightness;
extern bool             g_bShowMag;
extern double           g_UserVar;

extern wxToolBarBase    *toolBar;

extern wxArrayOfConnPrm *g_pConnectionParams;

extern wxString         g_csv_locn;
extern wxString         g_SENCPrefix;
extern wxString         g_UserPresLibData;

extern AIS_Decoder      *g_pAIS;
extern wxString         g_SData_Locn;
extern wxString         *pInit_Chart_Dir;
extern WayPointman      *pWayPointMan;
extern Routeman         *g_pRouteMan;
extern RouteProp        *pRoutePropDialog;

extern bool             s_bSetSystemTime;
extern bool             g_bDisplayGrid;         //Flag indicating if grid is to be displayed
extern bool             g_bPlayShipsBells;
extern bool             g_bFullscreenToolbar;
extern bool             g_bShowLayers;
extern bool             g_bTransparentToolbar;
extern bool             g_bPermanentMOBIcon;

extern bool             g_bShowDepthUnits;
extern bool             g_bAutoAnchorMark;
extern bool             g_bskew_comp;
extern bool             g_bopengl;
extern bool             g_bdisable_opengl;
extern bool             g_bsmoothpanzoom;
extern bool             g_fog_overzoom;
extern double           g_overzoom_emphasis_base;
extern bool             g_oz_vector_scale;

extern bool             g_bShowOutlines;
extern bool             g_bShowActiveRouteHighway;
extern int              g_nNMEADebug;
extern int              g_nAWDefault;
extern int              g_nAWMax;
extern int              g_nTrackPrecision;

extern int              g_iSDMMFormat;
extern int              g_iDistanceFormat;
extern int              g_iSpeedFormat;

extern int              g_nframewin_x;
extern int              g_nframewin_y;
extern int              g_nframewin_posx;
extern int              g_nframewin_posy;
extern bool             g_bframemax;

extern double           g_PlanSpeed;
extern wxString         g_VisibleLayers;
extern wxString         g_InvisibleLayers;
extern wxRect           g_blink_rect;

extern wxArrayString    *pMessageOnceArray;

//    AIS Global configuration
extern bool             g_bCPAMax;
extern double           g_CPAMax_NM;
extern bool             g_bCPAWarn;
extern double           g_CPAWarn_NM;
extern bool             g_bTCPA_Max;
extern double           g_TCPA_Max;
extern bool             g_bMarkLost;
extern double           g_MarkLost_Mins;
extern bool             g_bRemoveLost;
extern double           g_RemoveLost_Mins;
extern bool             g_bShowCOG;
extern double           g_ShowCOG_Mins;
extern bool             g_bAISShowTracks;
extern bool             g_bTrackCarryOver;
extern bool             g_bTrackDaily;
extern double           g_AISShowTracks_Mins;
extern bool             g_bShowMoored;
extern double           g_ShowMoored_Kts;
extern bool             g_bAIS_CPA_Alert;
extern bool             g_bAIS_CPA_Alert_Audio;
extern int              g_ais_alert_dialog_x, g_ais_alert_dialog_y;
extern int              g_ais_alert_dialog_sx, g_ais_alert_dialog_sy;
extern int              g_ais_query_dialog_x, g_ais_query_dialog_y;
extern wxString         g_sAIS_Alert_Sound_File;
extern bool             g_bAIS_CPA_Alert_Suppress_Moored;
extern bool             g_bAIS_ACK_Timeout;
extern double           g_AckTimeout_Mins;
extern wxString         g_AisTargetList_perspective;
extern int              g_AisTargetList_range;
extern int              g_AisTargetList_sortColumn;
extern bool             g_bAisTargetList_sortReverse;
extern wxString         g_AisTargetList_column_spec;
extern bool             g_bShowAreaNotices;
extern bool             g_bDrawAISSize;
extern bool             g_bShowAISName;
extern int              g_Show_Target_Name_Scale;
extern bool             g_bWplIsAprsPosition;

extern int              g_S57_dialog_sx, g_S57_dialog_sy;

extern int              g_iNavAidRadarRingsNumberVisible;
extern float            g_fNavAidRadarRingsStep;
extern int              g_pNavAidRadarRingsStepUnits;
extern bool             g_bWayPointPreventDragging;
extern bool             g_bConfirmObjectDelete;

extern bool             g_bEnableZoomToCursor;
extern wxString         g_toolbarConfig;
extern double           g_TrackIntervalSeconds;
extern double           g_TrackDeltaDistance;
extern int              gps_watchdog_timeout_ticks;

extern int              g_nCacheLimit;
extern int              g_memCacheLimit;

extern bool             g_bGDAL_Debug;
extern bool             g_bDebugCM93;
extern bool             g_bDebugS57;

extern double           g_ownship_predictor_minutes;
extern double           g_ownship_HDTpredictor_miles;

#ifdef USE_S57
extern s52plib          *ps52plib;
#endif

extern int              g_cm93_zoom_factor;
extern bool             g_b_legacy_input_filter_behaviour;
extern bool             g_bShowCM93DetailSlider;
extern int              g_cm93detail_dialog_x, g_cm93detail_dialog_y;

extern bool             g_bUseGreenShip;

extern bool             g_b_overzoom_x;                      // Allow high overzoom
extern int              g_nautosave_interval_seconds;
extern int              g_OwnShipIconType;
extern double           g_n_ownship_length_meters;
extern double           g_n_ownship_beam_meters;
extern double           g_n_gps_antenna_offset_y;
extern double           g_n_gps_antenna_offset_x;
extern int              g_n_ownship_min_mm;
extern double           g_n_arrival_circle_radius;

extern bool             g_bPreserveScaleOnX;

extern bool             g_bUseRMC;
extern bool             g_bUseGLL;

extern wxString         g_locale;

extern bool             g_bUseRaster;
extern bool             g_bUseVector;
extern bool             g_bUseCM93;

extern bool             g_bCourseUp;
extern bool             g_bLookAhead;
extern int              g_COGAvgSec;
extern bool             g_bMagneticAPB;

extern int              g_MemFootSec;
extern int              g_MemFootMB;

extern int              g_nCOMPortCheck;

extern bool             g_bbigred;

extern wxString         g_AW1GUID;
extern wxString         g_AW2GUID;
extern int              g_BSBImgDebug;

extern int             n_NavMessageShown;
extern wxString        g_config_version_string;

extern bool             g_bAISRolloverShowClass;
extern bool             g_bAISRolloverShowCOG;
extern bool             g_bAISRolloverShowCPA;

extern bool             g_blocale_changed;
extern bool             g_bDebugGPSD;

extern bool             g_bfilter_cogsog;
extern int              g_COGFilterSec;
extern int              g_SOGFilterSec;

int                     g_navobjbackups;

extern bool             g_bQuiltEnable;
extern bool             g_bFullScreenQuilt;
extern bool             g_bQuiltStart;

extern int              g_SkewCompUpdatePeriod;

extern int              g_toolbar_x;
extern int              g_toolbar_y;
extern long             g_toolbar_orient;

extern int              g_GPU_MemSize;

extern int              g_lastClientRectx;
extern int              g_lastClientRecty;
extern int              g_lastClientRectw;
extern int              g_lastClientRecth;

extern bool             g_bHighliteTracks;
extern int              g_cog_predictor_width;
extern int              g_ais_cog_predictor_width;

extern int              g_route_line_width;
extern int              g_track_line_width;
extern wxString         g_default_wp_icon;

extern ChartGroupArray  *g_pGroupArray;
extern int              g_GroupIndex;

extern bool             g_bDebugOGL;
extern int              g_current_arrow_scale;
extern wxString         g_GPS_Ident;
extern bool             g_bGarminHostUpload;
extern wxString         g_uploadConnection;

extern ocpnStyle::StyleManager* g_StyleManager;
extern wxArrayString    TideCurrentDataSet;
extern wxString         g_TCData_Dir;
extern Multiplexer      *g_pMUX;
extern bool             portaudio_initialized;

extern bool             g_btouch;
extern bool             g_bresponsive;

extern bool             bGPSValid;              // for track recording
extern bool             g_bexpert;

extern int              g_SENC_LOD_pixels;
extern ArrayOfMMSIProperties   g_MMSI_Props_Array;

extern int              g_chart_zoom_modifier;

extern int              g_NMEAAPBPrecision;
extern int              g_NMEAAPBXTEPrecision;

extern wxString         g_TalkerIdText;

extern bool             g_bSailing;
extern double           g_display_size_mm;
extern double           g_config_display_size_mm;

#ifdef ocpnUSE_GL
extern ocpnGLOptions g_GLOptions;
#endif

#if !defined(NAN)
static const long long lNaN = 0xfff8000000000000;
#define NAN (*(double*)&lNaN)
#endif

//---------------------------------------------------------------------------------
//    Track Implementation
//---------------------------------------------------------------------------------

#define TIMER_TRACK1           778

BEGIN_EVENT_TABLE ( Track, wxEvtHandler )
    EVT_TIMER ( TIMER_TRACK1, Track::OnTimerTrack )
END_EVENT_TABLE()

Track::Track( void )
{
    m_TimerTrack.SetOwner( this, TIMER_TRACK1 );
    m_TimerTrack.Stop();
    m_bRunning = false;
    m_bIsTrack = true;

    SetPrecision( g_nTrackPrecision );

    m_prev_time = wxInvalidDateTime;
    m_lastStoredTP = NULL;

    wxDateTime now = wxDateTime::Now();
    m_ConfigRouteNum = now.GetTicks();        // a unique number....
    trackPointState = firstPoint;
    m_lastStoredTP = NULL;
    m_removeTP = NULL;
    m_fixedTP = NULL;
    m_track_run = 0;
    m_CurrentTrackSeg = 0;
}

Track::~Track()
{
    Stop();
}

void Track::SetPrecision( int prec ) {
    m_nPrecision = prec;
    switch( m_nPrecision ) {
        case 0: { // Low
            m_allowedMaxAngle = 10;
            m_allowedMaxXTE = 0.008;
            m_TrackTimerSec = 8;
            m_minTrackpoint_delta = .004;
            break;
        }
        case 1: { // Medium
            m_allowedMaxAngle = 10;
            m_allowedMaxXTE = 0.004;
            m_TrackTimerSec = 4;
            m_minTrackpoint_delta = .002;
            break;
        }
        case 2: { // High
            m_allowedMaxAngle = 10;
            m_allowedMaxXTE = 0.0015;
            m_TrackTimerSec = 2;
            m_minTrackpoint_delta = .001;
            break;
        }
    }
}

void Track::Start( void )
{
    if( !m_bRunning ) {
        AddPointNow( true );                   // Add initial point
        m_TimerTrack.Start( 1000, wxTIMER_CONTINUOUS );
        m_bRunning = true;
    }
}

void Track::Stop( bool do_add_point )
{
    if(m_bRunning){
        if(do_add_point)
            AddPointNow( true );                   // Force add last point
        else{    
            double delta = 0.0;
            if( m_lastStoredTP )
                delta = DistGreatCircle( gLat, gLon, m_lastStoredTP->m_lat, m_lastStoredTP->m_lon );

            if(  delta > m_minTrackpoint_delta ) 
                AddPointNow( true );                   // Add last point
        }
    }

    m_TimerTrack.Stop();
    m_bRunning = false;
    m_track_run = 0;
}

Track *Track::DoExtendDaily()
{
    Route *pExtendRoute = NULL;
    RoutePoint *pExtendPoint = NULL;

    RoutePoint *pLastPoint = this->GetPoint( 1 );

    wxRouteListNode *route_node = pRouteList->GetFirst();
    while( route_node ) {
        Route *proute = route_node->GetData();

        if( !proute->m_bIsInLayer && proute->m_bIsTrack && proute->m_GUID != this->m_GUID ) {
            RoutePoint *track_node = proute->GetLastPoint();
            if( track_node->GetCreateTime() <= pLastPoint->GetCreateTime() ) {
                if( !pExtendPoint  || track_node->GetCreateTime() > pExtendPoint->GetCreateTime() ) {
                    pExtendPoint = track_node;
                    pExtendRoute = proute;
                }
            }
        }
        route_node = route_node->GetNext();                         // next route
    }
    if( pExtendRoute
            && pExtendRoute->GetPoint( 1 )->GetCreateTime().FromTimezone( wxDateTime::GMT0 ).IsSameDate(
                    pLastPoint->GetCreateTime().FromTimezone( wxDateTime::GMT0 ) ) ) {
        int begin = 1;
        if( pLastPoint->GetCreateTime() == pExtendPoint->GetCreateTime() ) begin = 2;
        pSelect->DeleteAllSelectableTrackSegments( pExtendRoute );
        wxString suffix = _T("");
        if( this->m_RouteNameString.IsNull() ) {
            suffix = pExtendRoute->m_RouteNameString;
            if( suffix.IsNull() ) suffix = wxDateTime::Today().FormatISODate();
        }
        pExtendRoute->CloneTrack( this, begin, this->GetnPoints(), suffix );
        pSelect->AddAllSelectableTrackSegments( pExtendRoute );
        pSelect->DeleteAllSelectableTrackSegments( this );
        this->ClearHighlights();
        return (Track *)pExtendRoute;
    } else {
        if( this->m_RouteNameString.IsNull() )
            this->m_RouteNameString = wxDateTime::Today().FormatISODate();
        return NULL;
    }
}

void Track::AdjustCurrentTrackPoint( RoutePoint *prototype )
{
    if(prototype) {
        CloneAddedTrackPoint( m_lastStoredTP, prototype );
        m_prev_time = prototype->GetCreateTime().FromUTC();
    }
}

void Track::OnTimerTrack( wxTimerEvent& event )
{
    m_TimerTrack.Stop();
    m_track_run++;

    if( m_lastStoredTP )
        m_prev_dist = DistGreatCircle( gLat, gLon, m_lastStoredTP->m_lat, m_lastStoredTP->m_lon );
    else
        m_prev_dist = 999.0;

    bool b_addpoint = false;

    if( ( m_TrackTimerSec > 0. ) && ( (double) m_track_run >= m_TrackTimerSec )
            && ( m_prev_dist > m_minTrackpoint_delta ) ) {
        b_addpoint = true;
        m_track_run = 0;
    }

    if( b_addpoint )
        AddPointNow();
    else   //continuously update track beginning point timestamp if no movement.
        if( ( trackPointState == firstPoint ) && !g_bTrackDaily )
        {
            wxDateTime now = wxDateTime::Now();
            wxRoutePointListNode *node = pRoutePointList->GetFirst();
            if(node)
                node->GetData()->SetCreateTime(now.ToUTC());
        }

    m_TimerTrack.Start( 1000, wxTIMER_CONTINUOUS );
}

RoutePoint* Track::AddNewPoint( vector2D point, wxDateTime time ) {
    RoutePoint *rPoint = new RoutePoint( point.lat, point.lon, wxString( _T ( "empty" ) ),
            wxString( _T ( "" ) ), GPX_EMPTY_STRING );
    rPoint->m_bShowName = false;
    rPoint->m_bIsVisible = true;
    rPoint->m_GPXTrkSegNo = 1;
    rPoint->SetCreateTime(time);
    AddPoint( rPoint );

    pConfig->AddNewTrackPoint( rPoint, m_GUID );        // This will update the "changes" file only

    //    This is a hack, need to undo the action of Route::AddPoint
    rPoint->m_bIsInRoute = false;
    rPoint->m_bIsInTrack = true;
    return rPoint;
}

void Track::AddPointNow( bool do_add_point )
{
    static std::vector<RoutePoint> skippedPoints;

    wxDateTime now = wxDateTime::Now();

    if( m_prev_dist < 0.0005 )              // avoid zero length segs
        if( !do_add_point ) return;

    if( m_prev_time.IsValid() ) if( m_prev_time == now )                    // avoid zero time segs
        if( !do_add_point ) return;

    vector2D gpsPoint( gLon, gLat );

    // The dynamic interval algorithm will gather all track points in a queue,
    // and analyze the cross track errors for each point before actually adding
    // a point to the track.

    switch( trackPointState ) {
        case firstPoint: {
            RoutePoint *pTrackPoint = AddNewPoint( gpsPoint, now.ToUTC() );
            m_lastStoredTP = pTrackPoint;
            trackPointState = secondPoint;
            do_add_point = false;
            break;
        }
        case secondPoint: {
            vector2D pPoint( gLon, gLat );
            skipPoints.push_back( pPoint );
            skipTimes.push_back( now.ToUTC() );
            trackPointState = potentialPoint;
            break;
        }
        case potentialPoint: {
            if( gpsPoint == skipPoints[skipPoints.size()-1] ) break;

            unsigned int xteMaxIndex = 0;
            double xteMax = 0;

            // Scan points skipped so far and see if anyone has XTE over the threshold.
            for( unsigned int i=0; i<skipPoints.size(); i++ ) {
                double xte = GetXTE( m_lastStoredTP->m_lat, m_lastStoredTP->m_lon, gLat, gLon, skipPoints[i].lat, skipPoints[i].lon );
                if( xte > xteMax ) {
                    xteMax = xte;
                    xteMaxIndex = i;
                }
            }
            if( xteMax > m_allowedMaxXTE ) {
                RoutePoint *pTrackPoint = AddNewPoint( skipPoints[xteMaxIndex], skipTimes[xteMaxIndex] );
                pSelect->AddSelectableTrackSegment( m_lastStoredTP->m_lat, m_lastStoredTP->m_lon,
                        pTrackPoint->m_lat, pTrackPoint->m_lon,
                        m_lastStoredTP, pTrackPoint, this );

                m_prevFixedTP = m_fixedTP;
                m_fixedTP = m_removeTP;
                m_removeTP = m_lastStoredTP;
                m_lastStoredTP = pTrackPoint;
                for( unsigned int i=0; i<=xteMaxIndex; i++ ) {
                    skipPoints.pop_front();
                    skipTimes.pop_front();
                }

                // Now back up and see if we just made 3 points in a straight line and the middle one
                // (the next to last) point can possibly be eliminated. Here we reduce the allowed
                // XTE as a function of leg length. (Half the XTE for very short legs).
                if( GetnPoints() > 2 ) {
                    double dist = DistGreatCircle( m_fixedTP->m_lat, m_fixedTP->m_lon, m_lastStoredTP->m_lat, m_lastStoredTP->m_lon );
                    double xte = GetXTE( m_fixedTP, m_lastStoredTP, m_removeTP );
                    if( xte < m_allowedMaxXTE / wxMax(1.0, 2.0 - dist*2.0) ) {
                        pRoutePointList->pop_back();
                        pRoutePointList->pop_back();
                        pRoutePointList->push_back( m_lastStoredTP );
                        SetnPoints();
                        pSelect->DeletePointSelectableTrackSegments( m_removeTP );
                        pSelect->AddSelectableTrackSegment( m_fixedTP->m_lat, m_fixedTP->m_lon,
                                m_lastStoredTP->m_lat, m_lastStoredTP->m_lon,
                                m_fixedTP, m_lastStoredTP, this );
                        delete m_removeTP;
                        m_removeTP = m_fixedTP;
                        m_fixedTP = m_prevFixedTP;
                    }
                }
            }

            skipPoints.push_back( gpsPoint );
            skipTimes.push_back( now.ToUTC() );
            break;
        }
    }

    // Check if this is the last point of the track.
    if( do_add_point ) {
        RoutePoint *pTrackPoint = AddNewPoint( gpsPoint, now.ToUTC() );
        pSelect->AddSelectableTrackSegment( m_lastStoredTP->m_lat, m_lastStoredTP->m_lon,
                pTrackPoint->m_lat, pTrackPoint->m_lon,
                m_lastStoredTP, pTrackPoint, this );
    }

    m_prev_time = now;
}

void Track::Draw( ocpnDC& dc, ViewPort &VP )
{
    if( !IsVisible() || GetnPoints() == 0 ) return;
/*
    if( m_bRunning ) {                                       // pjotrc 2010.02.26
        dc.SetBrush( wxBrush( GetGlobalColor( _T ( "URED" ) ) ) );
        wxPen dPen( GetGlobalColor( _T ( "URED" ) ), g_track_line_width );
        dc.SetPen( dPen );
    } else {
        dc.SetBrush( wxBrush( GetGlobalColor( _T ( "CHMGD" ) ) ) );
        wxPen dPen( GetGlobalColor( _T ( "CHMGD" ) ), g_track_line_width );
        dc.SetPen( dPen );
    }
*/
    double radius = 0.;
    if( g_bHighliteTracks ) {
        double radius_meters = 20; //Current_Ch->GetNativeScale() * .0015;         // 1.5 mm at original scale
        radius = radius_meters * VP.view_scale_ppm;
    }

    unsigned short int FromSegNo = 1;


    wxRoutePointListNode *node = pRoutePointList->GetFirst();
    RoutePoint *prp = node->GetData();

    //  Establish basic colour
    wxColour basic_colour;
    if( m_bRunning || prp->GetIconName().StartsWith( _T("xmred") ) ) {
            basic_colour = GetGlobalColor( _T ( "URED" ) );
    } else
        if( prp->GetIconName().StartsWith( _T("xmblue") ) ) {
                basic_colour = GetGlobalColor( _T ( "BLUE3" ) );
        } else
            if( prp->GetIconName().StartsWith( _T("xmgreen") ) ) {
                    basic_colour = GetGlobalColor( _T ( "UGREN" ) );
            } else {
                    basic_colour = GetGlobalColor( _T ( "CHMGD" ) );
            }

    int style = wxSOLID;
    int width = g_track_line_width;
    wxColour col;
    if( m_style != STYLE_UNDEFINED )
        style = m_style;
    if( m_width != STYLE_UNDEFINED )
        width = m_width;
    if( m_Colour == wxEmptyString ) {
        col = basic_colour;
    } else {
        for( unsigned int i = 0; i < sizeof( ::GpxxColorNames ) / sizeof(wxString); i++ ) {
            if( m_Colour == ::GpxxColorNames[i] ) {
                col = ::GpxxColors[i];
                break;
            }
        }
    }
    dc.SetPen( *wxThePenList->FindOrCreatePen( col, width, style ) );
    dc.SetBrush( *wxTheBrushList->FindOrCreateBrush( col, wxSOLID ) );

    std::list< std::list<wxPoint> > pointlists;
    std::list<wxPoint> pointlist;

    //    Get the dc boundary
    int sx, sy;
    dc.GetSize( &sx, &sy );

    //  Draw the first point
    wxPoint rpt;
    DrawPointWhich( dc, 1, &rpt );
    pointlist.push_back(rpt);

    node = node->GetNext();
    while( node ) {
        RoutePoint *prp = node->GetData();
        unsigned short int ToSegNo = prp->m_GPXTrkSegNo;

        wxPoint r;
        cc1->GetCanvasPointPix( prp->m_lat, prp->m_lon, &r );

        //  We do inline decomposition of the line segments, in a simple minded way
        //  If the line segment length is less than approximately 2 pixels, then simply don't render it,
        //  but continue on to the next point.

        int x0 = r.x, y0 = r.y, x1 = rpt.x, y1= rpt.y;
        if((abs(r.x - rpt.x) > 1) || (abs(r.y - rpt.y) > 1) ||
            cohen_sutherland_line_clip_i( &x0, &y0, &x1, &y1, 0, sx, 0, sy ) != Visible ) {
            prp->Draw( dc, &rpt );

            if( ToSegNo != FromSegNo ) {
                if(pointlist.size()) {
                    pointlists.push_back(pointlist);
                    pointlist.clear();
                }
            }
            pointlist.push_back(rpt);
        }

        node = node->GetNext();
        FromSegNo = ToSegNo;
    }

    //    Add last segment, dynamically, maybe.....
    if( m_bRunning ) {
        cc1->GetCanvasPointPix( gLat, gLon, &rpt );
        pointlist.push_back(rpt);
    }
    pointlists.push_back(pointlist);

    for(std::list< std::list<wxPoint> >::iterator lines = pointlists.begin();
        lines != pointlists.end(); lines++) {
        wxPoint *points = new wxPoint[lines->size()];
        int i = 0;
        for(std::list<wxPoint>::iterator line = lines->begin();
            line != lines->end(); line++) {
            points[i] = *line;
            i++;
        }

        int hilite_width = radius;
        if( hilite_width ) {
            wxPen psave = dc.GetPen();

            dc.StrokeLines( i, points );

            wxColour y = GetGlobalColor( _T ( "YELO1" ) );
            wxColour hilt( y.Red(), y.Green(), y.Blue(), 128 );

            wxPen HiPen( hilt, hilite_width, wxSOLID );
            dc.SetPen( HiPen );

            dc.StrokeLines( i, points );

            dc.SetPen( psave );
        } else
            dc.StrokeLines( i, points );

        delete [] points;
    }
}

Route *Track::RouteFromTrack( wxProgressDialog *pprog )
{

    Route *route = new Route();
    wxRoutePointListNode *prpnode = pRoutePointList->GetFirst();
    RoutePoint *pWP_src = prpnode->GetData();
    wxRoutePointListNode *prpnodeX;
    RoutePoint *pWP_dst;
    RoutePoint *prp_OK = NULL;  // last routepoint known not to exceed xte limit, if not yet added

    wxString icon = _T("xmblue");
    if( g_TrackDeltaDistance >= 0.1 ) icon = _T("diamond");

    int ic = 0;
    int next_ic = 0;
    int back_ic = 0;
    int nPoints = pRoutePointList->GetCount();
    bool isProminent = true;
    double delta_dist = 0.;
    double delta_hdg, xte;
    double leg_speed = 0.1;

    if( pRoutePropDialog ) leg_speed = pRoutePropDialog->m_planspeed;
    else
        leg_speed = g_PlanSpeed;

// add first point

    pWP_dst = new RoutePoint( pWP_src->m_lat, pWP_src->m_lon, icon, _T ( "" ), GPX_EMPTY_STRING );
    route->AddPoint( pWP_dst );

    pWP_dst->m_bShowName = false;

    pSelect->AddSelectableRoutePoint( pWP_dst->m_lat, pWP_dst->m_lon, pWP_dst );

// add intermediate points as needed

    prpnode = prpnode->GetNext();

    while( prpnode ) {
        RoutePoint *prp = prpnode->GetData();
        prpnodeX = prpnode;
        pWP_dst = pWP_src;

        delta_dist = 0.0;
        delta_hdg = 0.0;
        back_ic = next_ic;

        DistanceBearingMercator( prp->m_lat, prp->m_lon, pWP_src->m_lat, pWP_src->m_lon, &delta_hdg,
                &delta_dist );

        if( ( delta_dist > ( leg_speed * 6.0 ) ) && !prp_OK ) {
            int delta_inserts = floor( delta_dist / ( leg_speed * 4.0 ) );
            delta_dist = delta_dist / ( delta_inserts + 1 );
            double tlat = 0.0;
            double tlon = 0.0;

            while( delta_inserts-- ) {
                ll_gc_ll( pWP_src->m_lat, pWP_src->m_lon, delta_hdg, delta_dist, &tlat, &tlon );
                pWP_dst = new RoutePoint( tlat, tlon, icon, _T ( "" ), GPX_EMPTY_STRING );
                route->AddPoint( pWP_dst );
                pWP_dst->m_bShowName = false;
                pSelect->AddSelectableRoutePoint( pWP_dst->m_lat, pWP_dst->m_lon, pWP_dst );

                pSelect->AddSelectableRouteSegment( pWP_src->m_lat, pWP_src->m_lon, pWP_dst->m_lat,
                        pWP_dst->m_lon, pWP_src, pWP_dst, route );

                pWP_src = pWP_dst;
            }
            prpnodeX = prpnode;
            pWP_dst = pWP_src;
            next_ic = 0;
            delta_dist = 0.0;
            back_ic = next_ic;
            prp_OK = prp;
            isProminent = true;
        } else {
            isProminent = false;
            if( delta_dist >= ( leg_speed * 4.0 ) ) isProminent = true;
            if( !prp_OK ) prp_OK = prp;
        }

        while( prpnodeX ) {

            RoutePoint *prpX = prpnodeX->GetData();
            xte = GetXTE( pWP_src, prpX, prp );
            if( isProminent || ( xte > g_TrackDeltaDistance ) ) {

                pWP_dst = new RoutePoint( prp_OK->m_lat, prp_OK->m_lon, icon, _T ( "" ),
                        GPX_EMPTY_STRING );

                route->AddPoint( pWP_dst );
                pWP_dst->m_bShowName = false;

                pSelect->AddSelectableRoutePoint( pWP_dst->m_lat, pWP_dst->m_lon, pWP_dst );

                pSelect->AddSelectableRouteSegment( pWP_src->m_lat, pWP_src->m_lon, pWP_dst->m_lat,
                        pWP_dst->m_lon, pWP_src, pWP_dst, route );

                pWP_src = pWP_dst;
                next_ic = 0;
                prpnodeX = NULL;
                prp_OK = NULL;
            }

            if( prpnodeX ) prpnodeX = prpnodeX->GetPrevious();
            if( back_ic-- <= 0 ) {
                prpnodeX = NULL;
            }
        }

        if( prp_OK ) {
            prp_OK = prp;
        }

        DistanceBearingMercator( prp->m_lat, prp->m_lon, pWP_src->m_lat, pWP_src->m_lon, NULL,
                &delta_dist );

        if( !( ( delta_dist > ( g_TrackDeltaDistance ) ) && !prp_OK ) ) {
            prpnode = prpnode->GetNext(); //RoutePoint
            next_ic++;
        }
        ic++;
        if( pprog ) pprog->Update( ( ic * 100 ) / nPoints );
    }

// add last point, if needed
    if( delta_dist >= g_TrackDeltaDistance ) {
        pWP_dst = new RoutePoint( pRoutePointList->GetLast()->GetData()->m_lat,
                pRoutePointList->GetLast()->GetData()->m_lon, icon, _T ( "" ), GPX_EMPTY_STRING );
        route->AddPoint( pWP_dst );

        pWP_dst->m_bShowName = false;

        pSelect->AddSelectableRoutePoint( pWP_dst->m_lat, pWP_dst->m_lon, pWP_dst );

        pSelect->AddSelectableRouteSegment( pWP_src->m_lat, pWP_src->m_lon, pWP_dst->m_lat,
                pWP_dst->m_lon, pWP_src, pWP_dst, route );
    }
    route->m_RouteNameString = m_RouteNameString;
    route->m_RouteStartString = m_RouteStartString;
    route->m_RouteEndString = m_RouteEndString;
    route->m_bDeleteOnArrival = false;

    return route;
}

void Track::DouglasPeuckerReducer( std::vector<RoutePoint*>& list, int from, int to, double delta ) {
    list[from]->m_bIsActive = true;
    list[to]->m_bIsActive = true;

    int maxdistIndex = -1;
    double maxdist = 0;

    for( int i=from+1; i<to; i++ ) {

        double dist = 1852.0 * GetXTE( list[from], list[to], list[i] );

        if( dist > maxdist ) {
            maxdist = dist;
            maxdistIndex = i;
        }
    }

    if( maxdist > delta ) {
        DouglasPeuckerReducer( list, from, maxdistIndex, delta );
        DouglasPeuckerReducer( list, maxdistIndex, to, delta );
    }
}

int Track::Simplify( double maxDelta ) {
    int reduction = 0;
    wxRoutePointListNode *pointnode = pRoutePointList->GetFirst();
    RoutePoint *routepoint;
    std::vector<RoutePoint*> pointlist;

    ::wxBeginBusyCursor();

    while( pointnode ) {
        routepoint = pointnode->GetData();
        routepoint->m_bIsActive = false;
        pointlist.push_back(routepoint);
        pointnode = pointnode->GetNext();
    }

    DouglasPeuckerReducer( pointlist, 0, pointlist.size()-1, maxDelta );

    pSelect->DeleteAllSelectableTrackSegments( this );
    pRoutePointList->Clear();

    for( size_t i=0; i<pointlist.size(); i++ ) {
        if( pointlist[i]->m_bIsActive ) {
            pointlist[i]->m_bIsActive = false;
            pRoutePointList->Append( pointlist[i] );
        } else {
            delete pointlist[i];
            reduction++;
        }
    }

    SetnPoints();
    pSelect->AddAllSelectableTrackSegments( this );

    UpdateSegmentDistances();
    ::wxEndBusyCursor();
    return reduction;
}

double _distance2( vector2D& a, vector2D& b ) { return (a.x - b.x)*(a.x - b.x) + (a.y - b.y)*(a.y - b.y); }
double _distance( vector2D& a, vector2D& b ) { return sqrt( _distance2( a, b ) ); }

double Track::GetXTE( double fm1Lat, double fm1Lon, double fm2Lat, double fm2Lon, double toLat, double toLon  )
{
    vector2D v, w, p;

    // First we get the cartesian coordinates to the line endpoints, using
    // the current position as origo.

    double brg1, dist1, brg2, dist2;
    DistanceBearingMercator( toLat, toLon, fm1Lat, fm1Lon, &brg1, &dist1 );
    w.x = dist1 * sin( brg1 * PI / 180. );
    w.y = dist1 * cos( brg1 * PI / 180. );

    DistanceBearingMercator( toLat, toLon, fm2Lat, fm2Lon, &brg2, &dist2 );
    v.x = dist2 * sin( brg2 * PI / 180. );
    v.y = dist2 * cos( brg2 * PI / 180. );

    p.x = 0.0; p.y = 0.0;

    const double lengthSquared = _distance2( v, w );
    if ( lengthSquared == 0.0 ) {
        // v == w case
        return _distance( p, v );
    }

    // Consider the line extending the segment, parameterized as v + t (w - v).
    // We find projection of origo onto the line.
    // It falls where t = [(p-v) . (w-v)] / |w-v|^2

    vector2D a = p - v;
    vector2D b = w - v;

    double t = vDotProduct( &a, &b ) / lengthSquared;

    if (t < 0.0) return _distance(p, v);       // Beyond the 'v' end of the segment
    else if (t > 1.0) return _distance(p, w);  // Beyond the 'w' end of the segment
    vector2D projection = v + t * (w - v);     // Projection falls on the segment
    return _distance(p, projection);
}

double Track::GetXTE( RoutePoint *fm1, RoutePoint *fm2, RoutePoint *to )
{
    if( !fm1 || !fm2 || !to ) return 0.0;
    if( fm1 == to ) return 0.0;
    if( fm2 == to ) return 0.0;
    return GetXTE( fm1->m_lat, fm1->m_lon, fm2->m_lat, fm2->m_lon, to->m_lat, to->m_lon );
;
}

// Layer helper function

wxString GetLayerName( int id )
{
    wxString name( _T("unknown layer") );
    if( id <= 0 ) return ( name );
    LayerList::iterator it;
    int index = 0;
    for( it = ( *pLayerList ).begin(); it != ( *pLayerList ).end(); ++it, ++index ) {
        Layer *lay = (Layer *) ( *it );
        if( lay->m_LayerID == id ) return ( lay->m_LayerName );
    }
    return ( name );
}

//-----------------------------------------------------------------------------
//          MyConfig Implementation
//-----------------------------------------------------------------------------

MyConfig::MyConfig( const wxString &appName, const wxString &vendorName,
        const wxString &LocalFileName ) :
        wxFileConfig( appName, vendorName, LocalFileName, wxString( _T ( "" ) ) )
{
    //    Create the default NavObjectCollection FileName
    wxFileName config_file( LocalFileName );
    m_sNavObjSetFile = config_file.GetPath( wxPATH_GET_VOLUME | wxPATH_GET_SEPARATOR );
    m_sNavObjSetFile += _T ( "navobj.xml" );
    m_sNavObjSetChangesFile = m_sNavObjSetFile + _T ( ".changes" );

    m_pNavObjectInputSet = NULL;
    m_pNavObjectChangesSet = NULL;

    m_bSkipChangeSetUpdate = false;

    g_pConnectionParams = new wxArrayOfConnPrm();
}

void MyConfig::CreateRotatingNavObjBackup()
{
    //Rotate navobj backups, but just in case there are some changes in the current version
    //to prevent the user trying to "fix" the problem by continuously starting the
    //application to overwrite all of his good backups...
    if( g_navobjbackups > 0 ) {
        wxFile f;
        wxString oldname = m_sNavObjSetFile;
        wxString newname = wxString::Format( _T("%s.1"), m_sNavObjSetFile.c_str() );

        wxFileOffset s_diff = 1;
        if( ::wxFileExists( newname ) ) {

            if( f.Open(oldname) ){
                s_diff = f.Length();
                f.Close();
            }

            if( f.Open(newname) ){
                s_diff -= f.Length();
                f.Close();
            }
        }


        if ( s_diff != 0 )
        {
            for( int i = g_navobjbackups - 1; i >= 1; i-- )
            {
                oldname = wxString::Format( _T("%s.%d"), m_sNavObjSetFile.c_str(), i );
                newname = wxString::Format( _T("%s.%d"), m_sNavObjSetFile.c_str(), i + 1 );
                if( wxFile::Exists( oldname ) )
                    wxCopyFile( oldname, newname );
            }

            if( wxFile::Exists( m_sNavObjSetFile ) )
            {
                newname = wxString::Format( _T("%s.1"), m_sNavObjSetFile.c_str() );
                wxCopyFile( m_sNavObjSetFile, newname );
            }
        }
    }
    //try to clean the backups the user doesn't want - breaks if he deleted some by hand as it tries to be effective...
    for( int i = g_navobjbackups + 1; i <= 99; i++ )
        if( wxFile::Exists( wxString::Format( _T("%s.%d"), m_sNavObjSetFile.c_str(), i ) ) ) wxRemoveFile(
                wxString::Format( _T("%s.%d"), m_sNavObjSetFile.c_str(), i ) );
        else
            break;
}

int MyConfig::LoadMyConfig( int iteration )
{

    int read_int;
    wxString val;

    int display_width, display_height;
    wxDisplaySize( &display_width, &display_height );

//    Global options and settings
    SetPath( _T ( "/Settings" ) );

    // Some undocumented values
    if( iteration == 0 ) {
        Read( _T ( "ConfigVersionString" ), &g_config_version_string, _T("") );
        Read( _T ( "NavMessageShown" ), &n_NavMessageShown, 0 );
    }

    wxString uiStyle;
    Read( _T ( "UIStyle" ), &uiStyle, wxT("") );
    g_StyleManager->SetStyle( uiStyle );

    if( iteration == 0 ) {
        Read( _T ( "NCacheLimit" ), &g_nCacheLimit, CACHE_N_LIMIT_DEFAULT );

        int mem_limit;
        Read( _T ( "MEMCacheLimit" ), &mem_limit, 0 );

        if(mem_limit > 0)
            g_memCacheLimit = mem_limit * 1024;       // convert from MBytes to kBytes
    }

    Read( _T ( "DebugGDAL" ), &g_bGDAL_Debug, 0 );
    Read( _T ( "DebugNMEA" ), &g_nNMEADebug, 0 );
    Read( _T ( "DebugOpenGL" ), &g_bDebugOGL, 0 );
    Read( _T ( "AnchorWatchDefault" ), &g_nAWDefault, 50 );
    Read( _T ( "AnchorWatchMax" ), &g_nAWMax, 1852 );
    Read( _T ( "GPSDogTimeout" ), &gps_watchdog_timeout_ticks, GPS_TIMEOUT_SECONDS );
    Read( _T ( "DebugCM93" ), &g_bDebugCM93, 0 );
    Read( _T ( "DebugS57" ), &g_bDebugS57, 0 );         // Show LUP and Feature info in object query
    Read( _T ( "DebugBSBImg" ), &g_BSBImgDebug, 0 );
    Read( _T ( "DebugGPSD" ), &g_bDebugGPSD, 0 );

    Read( _T ( "UseGreenShipIcon" ), &g_bUseGreenShip, 0 );
    g_b_overzoom_x = true;
    Read( _T ( "AutosaveIntervalSeconds" ), &g_nautosave_interval_seconds, 300 );

    Read( _T ( "GPSIdent" ), &g_GPS_Ident, wxT("Generic") );
    Read( _T ( "UseGarminHostUpload" ),  &g_bGarminHostUpload, 0 );

    Read( _T ( "UseNMEA_RMC" ), &g_bUseRMC, 1 );
    Read( _T ( "UseNMEA_GLL" ), &g_bUseGLL, 1 );
    Read( _T ( "UseBigRedX" ), &g_bbigred, 0 );

    if(iteration == 0){
        int size_mm;
        Read( _T ( "DisplaySizeMM" ), &size_mm, -1 );
        g_config_display_size_mm = size_mm;
        if((size_mm > 100) && (size_mm < 2000)){
            g_display_size_mm = size_mm;
        }
    }
    
    Read( _T ( "FilterNMEA_Avg" ), &g_bfilter_cogsog, 0 );
    Read( _T ( "FilterNMEA_Sec" ), &g_COGFilterSec, 1 );
    g_COGFilterSec = wxMin(g_COGFilterSec, MAX_COGSOG_FILTER_SECONDS);
    g_COGFilterSec = wxMax(g_COGFilterSec, 1);
    g_SOGFilterSec = g_COGFilterSec;

    Read( _T ( "ShowMag" ), &g_bShowMag, 0 );
    g_UserVar = 0.0;
    wxString umv;
    Read( _T ( "UserMagVariation" ), &umv );
    if(umv.Len())
        umv.ToDouble( &g_UserVar );

    Read( _T ( "UseMagAPB" ), &g_bMagneticAPB, 0 );

    Read( _T ( "ScreenBrightness" ), &g_nbrightness, 100 );

    Read( _T ( "MemFootprintMgrTimeSec" ), &g_MemFootSec, 60 );
    Read( _T ( "MemFootprintTargetMB" ), &g_MemFootMB, 200 );

    Read( _T ( "WindowsComPortMax" ), &g_nCOMPortCheck, 32 );

    Read( _T ( "ChartQuilting" ), &g_bQuiltEnable, 0 );
    Read( _T ( "ChartQuiltingInitial" ), &g_bQuiltStart, 0 );

    Read( _T ( "UseRasterCharts" ), &g_bUseRaster, 1 );             // default is true......
    Read( _T ( "UseVectorCharts" ), &g_bUseVector, 0 );
    Read( _T ( "UseCM93Charts" ), &g_bUseCM93, 0 );

    Read( _T ( "CourseUpMode" ), &g_bCourseUp, 0 );
    Read( _T ( "COGUPAvgSeconds" ), &g_COGAvgSec, 15 );
    g_COGAvgSec = wxMin(g_COGAvgSec, MAX_COG_AVERAGE_SECONDS);        // Bound the array size
    Read( _T ( "LookAheadMode" ), &g_bLookAhead, 0 );
    Read( _T ( "SkewToNorthUp" ), &g_bskew_comp, 0 );
    Read( _T ( "OpenGL" ), &g_bopengl, 0 );
    if ( g_bdisable_opengl )
        g_bopengl = false;

    Read( _T ( "ActiveChartGroup" ), &g_GroupIndex, 0 );

    Read( _T( "NMEAAPBPrecision" ), &g_NMEAAPBPrecision, 3 );
<<<<<<< HEAD
    
    Read( _T( "TalkerIdText" ), &g_TalkerIdText, _T("EC") );
=======
    Read( _T( "NMEAAPBXTEPrecision" ), &g_NMEAAPBXTEPrecision, 2 );
>>>>>>> fdf5e9d7

    /* opengl options */
#ifdef ocpnUSE_GL
    Read( _T ( "OpenGLExpert" ), &g_bexpert, false );
    Read( _T ( "UseAcceleratedPanning" ), &g_GLOptions.m_bUseAcceleratedPanning, true );

    Read( _T ( "GPUTextureCompression" ), &g_GLOptions.m_bTextureCompression, 0);
    Read( _T ( "GPUTextureCompressionCaching" ), &g_GLOptions.m_bTextureCompressionCaching, 0);

    Read( _T ( "GPUTextureDimension" ), &g_GLOptions.m_iTextureDimension, 512 );
    Read( _T ( "GPUTextureMemSize" ), &g_GLOptions.m_iTextureMemorySize, 128 );
    if(!g_bexpert){
        g_GLOptions.m_iTextureMemorySize = wxMax(128, g_GLOptions.m_iTextureMemorySize);
        g_GLOptions.m_bTextureCompressionCaching = g_GLOptions.m_bTextureCompression;
    }

#endif
    Read( _T ( "SmoothPanZoom" ), &g_bsmoothpanzoom, 0 );

    Read( _T ( "ToolbarX"), &g_toolbar_x, 0 );
    Read( _T ( "ToolbarY" ), &g_toolbar_y, 0 );
    Read( _T ( "ToolbarOrient" ), &g_toolbar_orient, wxTB_HORIZONTAL );
    Read( _T ( "ToolbarConfig" ), &g_toolbarConfig );

    Read( _T ( "AnchorWatch1GUID" ), &g_AW1GUID, _T("") );
    Read( _T ( "AnchorWatch2GUID" ), &g_AW2GUID, _T("") );

    Read( _T ( "InitialStackIndex" ), &g_restore_stackindex, 0 );
    Read( _T ( "InitialdBIndex" ), &g_restore_dbindex, -1 );

    Read( _T ( "ChartNotRenderScaleFactor" ), &g_ChartNotRenderScaleFactor, 1.5 );

    Read( _T ( "MobileTouch" ), &g_btouch, 0 );
    Read( _T ( "ResponsiveGraphics" ), &g_bresponsive, 0 );

    Read( _T ( "ZoomDetailFactor" ), &g_chart_zoom_modifier, 0 );
    g_chart_zoom_modifier = wxMin(g_chart_zoom_modifier,5);
    g_chart_zoom_modifier = wxMax(g_chart_zoom_modifier,-5);

    Read( _T ( "FogOnOverzoom" ), &g_fog_overzoom, 1 );
    Read( _T ( "OverzoomVectorScale" ), &g_oz_vector_scale, 1 );
    Read( _T ( "OverzoomEmphasisBase" ), &g_overzoom_emphasis_base, 10.0 );
    
#ifdef USE_S57
    Read( _T ( "CM93DetailFactor" ), &g_cm93_zoom_factor, 0 );
    g_cm93_zoom_factor = wxMin(g_cm93_zoom_factor,CM93_ZOOM_FACTOR_MAX_RANGE);
    g_cm93_zoom_factor = wxMax(g_cm93_zoom_factor,(-CM93_ZOOM_FACTOR_MAX_RANGE));

    g_cm93detail_dialog_x = Read( _T ( "CM93DetailZoomPosX" ), 200L );
    g_cm93detail_dialog_y = Read( _T ( "CM93DetailZoomPosY" ), 200L );
    if( ( g_cm93detail_dialog_x < 0 ) || ( g_cm93detail_dialog_x > display_width ) ) g_cm93detail_dialog_x =
            5;
    if( ( g_cm93detail_dialog_y < 0 ) || ( g_cm93detail_dialog_y > display_height ) ) g_cm93detail_dialog_y =
            5;

    Read( _T ( "ShowCM93DetailSlider" ), &g_bShowCM93DetailSlider, 0 );

    Read( _T ( "SENC_LOD_Pixels" ), &g_SENC_LOD_pixels, 2 );

#endif

    Read( _T ( "SkewCompUpdatePeriod" ), &g_SkewCompUpdatePeriod, 10 );

    Read( _T ( "SetSystemTime" ), &s_bSetSystemTime, 0 );
    Read( _T ( "ShowStatusBar" ), &m_bShowStatusBar, 1 );
#ifndef __WXOSX__
    Read( _T ( "ShowMenuBar" ), &m_bShowMenuBar, 0 );
#endif
    Read( _T ( "ShowCompassWindow" ), &m_bShowCompassWin, 1 );
    Read( _T ( "ShowGrid" ), &g_bDisplayGrid, 0 );
    Read( _T ( "PlayShipsBells" ), &g_bPlayShipsBells, 0 );
    Read( _T ( "FullscreenToolbar" ), &g_bFullscreenToolbar, 1 );
    Read( _T ( "TransparentToolbar" ), &g_bTransparentToolbar, 1 );
    Read( _T ( "PermanentMOBIcon" ), &g_bPermanentMOBIcon, 0 );
    Read( _T ( "ShowLayers" ), &g_bShowLayers, 1 );
    Read( _T ( "ShowDepthUnits" ), &g_bShowDepthUnits, 1 );
    Read( _T ( "AutoAnchorDrop" ), &g_bAutoAnchorMark, 0 );
    Read( _T ( "ShowChartOutlines" ), &g_bShowOutlines, 0 );
    Read( _T ( "ShowActiveRouteHighway" ), &g_bShowActiveRouteHighway, 1 );
    Read( _T ( "MostRecentGPSUploadConnection" ), &g_uploadConnection, _T("") );

    Read( _T ( "SDMMFormat" ), &g_iSDMMFormat, 0 ); //0 = "Degrees, Decimal minutes"), 1 = "Decimal degrees", 2 = "Degrees,Minutes, Seconds"
    Read( _T ( "DistanceFormat" ), &g_iDistanceFormat, 0 ); //0 = "Nautical miles"), 1 = "Statute miles", 2 = "Kilometers", 3 = "Meters"
    Read( _T ( "SpeedFormat" ), &g_iSpeedFormat, 0 ); //0 = "kts"), 1 = "mph", 2 = "km/h", 3 = "m/s"

    Read( _T ( "OwnshipCOGPredictorMinutes" ), &g_ownship_predictor_minutes, 5 );
    Read( _T ( "OwnshipCOGPredictorWidth" ), &g_cog_predictor_width, 3 );
    Read( _T ( "OwnshipHDTPredictorMiles" ), &g_ownship_HDTpredictor_miles, 1 );

    Read( _T ( "OwnShipIconType" ), &g_OwnShipIconType, 0 );
    Read( _T ( "OwnShipLength" ), &g_n_ownship_length_meters, 0 );
    Read( _T ( "OwnShipWidth" ), &g_n_ownship_beam_meters, 0 );
    Read( _T ( "OwnShipGPSOffsetX" ), &g_n_gps_antenna_offset_x, 0 );
    Read( _T ( "OwnShipGPSOffsetY" ), &g_n_gps_antenna_offset_y, 0 );
    Read( _T ( "OwnShipMinSize" ), &g_n_ownship_min_mm, 1 );
    g_n_ownship_min_mm = wxMax(g_n_ownship_min_mm, 1);

    g_n_arrival_circle_radius = .050;           // default
    wxString racr;
    Read( _T ( "RouteArrivalCircleRadius" ), &racr );
    if(racr.Len())
        racr.ToDouble( &g_n_arrival_circle_radius);
    g_n_arrival_circle_radius = wxMax(g_n_arrival_circle_radius, .001);

    Read( _T ( "FullScreenQuilt" ), &g_bFullScreenQuilt, 1 );

    Read( _T ( "StartWithTrackActive" ), &g_bTrackCarryOver, 0 );
    Read( _T ( "AutomaticDailyTracks" ), &g_bTrackDaily, 0 );
    Read( _T ( "HighlightTracks" ), &g_bHighliteTracks, 1 );

    wxString stps;
    Read( _T ( "PlanSpeed" ), &stps );
    stps.ToDouble( &g_PlanSpeed );

    Read( _T ( "VisibleLayers" ), &g_VisibleLayers );
    Read( _T ( "InvisibleLayers" ), &g_InvisibleLayers );

    Read( _T ( "PreserveScaleOnX" ), &g_bPreserveScaleOnX, 0 );

    if( iteration == 0 ) {
        g_locale = _T("en_US");
        Read( _T ( "Locale" ), &g_locale );
    }

    //We allow 0-99 backups ov navobj.xml
    Read( _T ( "KeepNavobjBackups" ), &g_navobjbackups, 5 );
    if( g_navobjbackups > 99 ) g_navobjbackups = 99;
    if( g_navobjbackups < 0 ) g_navobjbackups = 0;

    NMEALogWindow::Get().SetSize(Read(_T("NMEALogWindowSizeX"), 600L), Read(_T("NMEALogWindowSizeY"), 400L));
    NMEALogWindow::Get().SetPos(Read(_T("NMEALogWindowPosX"), 10L), Read(_T("NMEALogWindowPosY"), 10L));
    NMEALogWindow::Get().CheckPos(display_width, display_height);

    // Boolean to cater for legacy Input COM Port filer behaviour, i.e. show msg filtered but put msg on bus.
    Read( _T ( "LegacyInputCOMPortFilterBehaviour" ), &g_b_legacy_input_filter_behaviour, 0 );
    
    // Boolean to cater for sailing when not approaching waypoint
    Read( _T( "Sailing" ), &g_bSailing, 0);

    SetPath( _T ( "/Settings/GlobalState" ) );
    Read( _T ( "bFollow" ), &st_bFollow );

    Read( _T ( "FrameWinX" ), &g_nframewin_x );
    Read( _T ( "FrameWinY" ), &g_nframewin_y );
    Read( _T ( "FrameWinPosX" ), &g_nframewin_posx, 0 );
    Read( _T ( "FrameWinPosY" ), &g_nframewin_posy, 0 );
    Read( _T ( "FrameMax" ), &g_bframemax );

    Read( _T ( "ClientPosX" ), &g_lastClientRectx, 0 );
    Read( _T ( "ClientPosY" ), &g_lastClientRecty, 0 );
    Read( _T ( "ClientSzX" ), &g_lastClientRectw, 0 );
    Read( _T ( "ClientSzY" ), &g_lastClientRecth, 0 );

    //    AIS
    wxString s;
    SetPath( _T ( "/Settings/AIS" ) );

    Read( _T ( "bNoCPAMax" ), &g_bCPAMax );

    Read( _T ( "NoCPAMaxNMi" ), &s );
    s.ToDouble( &g_CPAMax_NM );

    Read( _T ( "bCPAWarn" ), &g_bCPAWarn );

    Read( _T ( "CPAWarnNMi" ), &s );
    s.ToDouble( &g_CPAWarn_NM );

    Read( _T ( "bTCPAMax" ), &g_bTCPA_Max );

    Read( _T ( "TCPAMaxMinutes" ), &s );
    s.ToDouble( &g_TCPA_Max );

    Read( _T ( "bMarkLostTargets" ), &g_bMarkLost );

    Read( _T ( "MarkLost_Minutes" ), &s );
    s.ToDouble( &g_MarkLost_Mins );

    Read( _T ( "bRemoveLostTargets" ), &g_bRemoveLost );

    Read( _T ( "RemoveLost_Minutes" ), &s );
    s.ToDouble( &g_RemoveLost_Mins );

    Read( _T ( "bShowCOGArrows" ), &g_bShowCOG );

    Read( _T ( "CogArrowMinutes" ), &s );
    s.ToDouble( &g_ShowCOG_Mins );

    Read( _T ( "bShowTargetTracks" ), &g_bAISShowTracks, 0 );

    if( Read( _T ( "TargetTracksMinutes" ), &s ) ) {
        s.ToDouble( &g_AISShowTracks_Mins );
        g_AISShowTracks_Mins = wxMax(1.0, g_AISShowTracks_Mins);
        g_AISShowTracks_Mins = wxMin(60.0, g_AISShowTracks_Mins);
    } else
        g_AISShowTracks_Mins = 20;

    Read( _T ( "bShowMooredTargets" ), &g_bShowMoored );

    Read( _T ( "MooredTargetMaxSpeedKnots" ), &s );
    s.ToDouble( &g_ShowMoored_Kts );

    Read( _T ( "bShowAreaNotices" ), &g_bShowAreaNotices );
    Read( _T ( "bDrawAISSize" ), &g_bDrawAISSize );
    Read( _T ( "bShowAISName" ), &g_bShowAISName );
    Read( _T ( "bAISAlertDialog" ), &g_bAIS_CPA_Alert );
    g_Show_Target_Name_Scale = Read( _T ( "ShowAISTargetNameScale" ), 250000L );
    g_Show_Target_Name_Scale = wxMax( 5000, g_Show_Target_Name_Scale );
    Read( _T ( "bWplIsAprsPositionReport" ), &g_bWplIsAprsPosition, 1 );
    Read( _T ( "AISCOGPredictorWidth" ), &g_ais_cog_predictor_width, 3 );

    Read( _T ( "bAISAlertAudio" ), &g_bAIS_CPA_Alert_Audio );
    Read( _T ( "AISAlertAudioFile" ), &g_sAIS_Alert_Sound_File );
    Read( _T ( "bAISAlertSuppressMoored" ), &g_bAIS_CPA_Alert_Suppress_Moored );

    Read( _T ( "bAISAlertAckTimeout" ), &g_bAIS_ACK_Timeout, 0 );
    Read( _T ( "AlertAckTimeoutMinutes" ), &s );
    s.ToDouble( &g_AckTimeout_Mins );

    g_ais_alert_dialog_sx = Read( _T ( "AlertDialogSizeX" ), 200L );
    g_ais_alert_dialog_sy = Read( _T ( "AlertDialogSizeY" ), 200L );
    g_ais_alert_dialog_x = Read( _T ( "AlertDialogPosX" ), 200L );
    g_ais_alert_dialog_y = Read( _T ( "AlertDialogPosY" ), 200L );
    g_ais_query_dialog_x = Read( _T ( "QueryDialogPosX" ), 200L );
    g_ais_query_dialog_y = Read( _T ( "QueryDialogPosY" ), 200L );

    if( ( g_ais_alert_dialog_x < 0 ) || ( g_ais_alert_dialog_x > display_width ) ) g_ais_alert_dialog_x =
            5;
    if( ( g_ais_alert_dialog_y < 0 ) || ( g_ais_alert_dialog_y > display_height ) ) g_ais_alert_dialog_y =
            5;

    if( ( g_ais_query_dialog_x < 0 ) || ( g_ais_query_dialog_x > display_width ) ) g_ais_query_dialog_x =
            5;
    if( ( g_ais_query_dialog_y < 0 ) || ( g_ais_query_dialog_y > display_height ) ) g_ais_query_dialog_y =
            5;

    Read( _T ( "AISTargetListPerspective" ), &g_AisTargetList_perspective );
    g_AisTargetList_range = Read( _T ( "AISTargetListRange" ), 40L );
    g_AisTargetList_sortColumn = Read( _T ( "AISTargetListSortColumn" ), 2L ); // Column #2 is MMSI
    Read( _T ( "bAISTargetListSortReverse" ), &g_bAisTargetList_sortReverse, false );
    Read( _T ( "AISTargetListColumnSpec" ), &g_AisTargetList_column_spec );

    Read( _T ( "bAISRolloverShowClass" ), &g_bAISRolloverShowClass );
    Read( _T ( "bAISRolloverShowCOG" ), &g_bAISRolloverShowCOG );
    Read( _T ( "bAISRolloverShowCPA" ), &g_bAISRolloverShowCPA );

    g_S57_dialog_sx = Read( _T ( "S57QueryDialogSizeX" ), 400L );
    g_S57_dialog_sy = Read( _T ( "S57QueryDialogSizeY" ), 400L );

#ifdef USE_S57
    if( NULL != ps52plib ) {
        double dval;
        SetPath( _T ( "/Settings/GlobalState" ) );

        Read( _T ( "bShowS57Text" ), &read_int, 0 );
        ps52plib->SetShowS57Text( !( read_int == 0 ) );

        Read( _T ( "bShowS57ImportantTextOnly" ), &read_int, 0 );
        ps52plib->SetShowS57ImportantTextOnly( !( read_int == 0 ) );

        Read( _T ( "bShowLightDescription" ), &read_int, 0 );
        ps52plib->SetShowLdisText( !( read_int == 0 ) );

        Read( _T ( "bExtendLightSectors" ), &read_int, 0 );
        ps52plib->SetExtendLightSectors( !( read_int == 0 ) );

        Read( _T ( "nDisplayCategory" ), &read_int, (enum _DisCat) STANDARD );
        ps52plib->SetDisplayCategory((enum _DisCat) read_int );

        Read( _T ( "nSymbolStyle" ), &read_int, (enum _LUPname) PAPER_CHART );
        ps52plib->m_nSymbolStyle = (LUPname) read_int;

        Read( _T ( "nBoundaryStyle" ), &read_int, PLAIN_BOUNDARIES );
        ps52plib->m_nBoundaryStyle = (LUPname) read_int;

        Read( _T ( "bShowSoundg" ), &read_int, 0 );
        ps52plib->m_bShowSoundg = !( read_int == 0 );

        Read( _T ( "bShowMeta" ), &read_int, 0 );
        ps52plib->m_bShowMeta = !( read_int == 0 );

        Read( _T ( "bUseSCAMIN" ), &read_int, 0 );
        ps52plib->m_bUseSCAMIN = !( read_int == 0 );

        Read( _T ( "bShowAtonText" ), &read_int, 0 );
        ps52plib->m_bShowAtonText = !( read_int == 0 );

        Read( _T ( "bDeClutterText" ), &read_int, 0 );
        ps52plib->m_bDeClutterText = !( read_int == 0 );

        Read( _T ( "bShowNationalText" ), &read_int, 0 );
        ps52plib->m_bShowNationalTexts = !( read_int == 0 );

        if( Read( _T ( "S52_MAR_SAFETY_CONTOUR" ), &dval, 5.0 ) ) {
            S52_setMarinerParam( S52_MAR_SAFETY_CONTOUR, dval );
            S52_setMarinerParam( S52_MAR_SAFETY_DEPTH, dval ); // Set safety_contour and safety_depth the same
        }

        if( Read( _T ( "S52_MAR_SHALLOW_CONTOUR" ), &dval, 3.0 ) ) S52_setMarinerParam(
                S52_MAR_SHALLOW_CONTOUR, dval );

        if( Read( _T ( "S52_MAR_DEEP_CONTOUR" ), &dval, 10.0 ) ) S52_setMarinerParam(
                S52_MAR_DEEP_CONTOUR, dval );

        if( Read( _T ( "S52_MAR_TWO_SHADES" ), &dval, 0.0 ) ) S52_setMarinerParam(
                S52_MAR_TWO_SHADES, dval );

        ps52plib->UpdateMarinerParams();

        SetPath( _T ( "/Settings/GlobalState" ) );
        Read( _T ( "S52_DEPTH_UNIT_SHOW" ), &read_int, 1 );   // default is metres
        ps52plib->m_nDepthUnitDisplay = read_int;
    }

    wxString strpres( _T ( "PresentationLibraryData" ) );
    wxString valpres;
    SetPath( _T ( "/Directories" ) );
    Read( strpres, &valpres );              // Get the File name
    if( iteration == 0 ) g_UserPresLibData = valpres;

    /*
     wxString strd ( _T ( "S57DataLocation" ) );
     SetPath ( _T ( "/Directories" ) );
     Read ( strd, &val );              // Get the Directory name


     wxString dirname ( val );
     if ( !dirname.IsEmpty() )
     {
     if ( g_pcsv_locn->IsEmpty() )   // on second pass, don't overwrite
     {
     g_pcsv_locn->Clear();
     g_pcsv_locn->Append ( val );
     }
     }
     */
    wxString strs( _T ( "SENCFileLocation" ) );
    SetPath( _T ( "/Directories" ) );
    wxString vals;
    Read( strs, &vals );              // Get the Directory name

    if( iteration == 0 ) g_SENCPrefix = vals;

#endif

    SetPath( _T ( "/Directories" ) );
    wxString vald;
    Read( _T ( "InitChartDir" ), &vald );           // Get the Directory name

    wxString dirnamed( vald );
    if( !dirnamed.IsEmpty() ) {
        if( pInit_Chart_Dir->IsEmpty() )   // on second pass, don't overwrite
        {
            pInit_Chart_Dir->Clear();
            pInit_Chart_Dir->Append( vald );
        }
    }

    Read( _T ( "GPXIODir" ), &m_gpx_path );           // Get the Directory name
    Read( _T ( "TCDataDir" ), &g_TCData_Dir );           // Get the Directory name

    SetPath( _T ( "/Settings/GlobalState" ) );
    Read( _T ( "nColorScheme" ), &read_int, 0 );
    global_color_scheme = (ColorScheme) read_int;


    if( iteration == 0){
        SetPath( _T ( "/Settings/NMEADataSource" ) );

        wxString connectionconfigs;
        Read ( _T( "DataConnections" ),  &connectionconfigs, wxEmptyString );
        wxArrayString confs = wxStringTokenize(connectionconfigs, _T("|"));
        g_pConnectionParams->Clear();
        for (size_t i = 0; i < confs.Count(); i++)
        {
            ConnectionParams * prm = new ConnectionParams(confs[i]);
            if (!prm->Valid) {
                wxLogMessage( _T( "Skipped invalid DataStream config") );
                delete prm;
                continue;
            }
            g_pConnectionParams->Add(prm);
        }
    }

    //  Automatically handle the upgrade to DataSources architecture...
    //  Capture Garmin host configuration
    SetPath( _T ( "/Settings" ) );
    int b_garmin_host;
    Read ( _T ( "UseGarminHost" ), &b_garmin_host );

    //  Is there an existing NMEADataSource definition?
    SetPath( _T ( "/Settings/NMEADataSource" ) );
    wxString xSource;
    wxString xRate;
    Read ( _T ( "Source" ), &xSource );
    Read ( _T ( "BaudRate" ), &xRate );
    if(xSource.Len()) {
        wxString port;
        if(xSource.Mid(0, 6) == _T("Serial"))
            port = xSource.Mid(7);
        else
            port = _T("");

        if( port.Len() && (port != _T("None")) && (port != _T("AIS Port (Shared)")) ) {
        //  Look in the ConnectionParams array to see if this port has been defined in the newer style
            bool bfound = false;
            for ( size_t i = 0; i < g_pConnectionParams->Count(); i++ )
            {
                ConnectionParams *cp = g_pConnectionParams->Item(i);
                if(cp->GetAddressStr() == port) {
                    bfound = true;
                    break;
                }
            }

            if(!bfound) {
                ConnectionParams * prm = new ConnectionParams();
                prm->Baudrate = wxAtoi(xRate);
                prm->Port = port;
                prm->Garmin = (b_garmin_host == 1);

                g_pConnectionParams->Add(prm);

                g_bGarminHostUpload = (b_garmin_host == 1);
            }
        }
        if( iteration == 1 ) {
            Write ( _T ( "Source" ), _T("") );          // clear the old tag
            Write ( _T ( "BaudRate" ), _T("") );
        }
    }

   //  Is there an existing AISPort definition?
    SetPath( _T ( "/Settings/AISPort" ) );
    wxString aSource;
    wxString aRate;
    Read ( _T ( "Port" ), &aSource );
    Read ( _T ( "BaudRate" ), &aRate );
    if(aSource.Len()) {
        wxString port;
        if(aSource.Mid(0, 6) == _T("Serial"))
            port = aSource.Mid(7);
        else
            port = _T("");

        if(port.Len() && port != _T("None") ) {
            //  Look in the ConnectionParams array to see if this port has been defined in the newer style
            bool bfound = false;
            for ( size_t i = 0; i < g_pConnectionParams->Count(); i++ )
            {
                ConnectionParams *cp = g_pConnectionParams->Item(i);
                if(cp->GetAddressStr() == port) {
                    bfound = true;
                    break;
                }
            }

            if(!bfound) {
                ConnectionParams * prm = new ConnectionParams();
                if( aRate.Len() )
                    prm->Baudrate = wxAtoi(aRate);
                else
                    prm->Baudrate = 38400;              // default for most AIS receivers
                prm->Port = port;

                g_pConnectionParams->Add(prm);
            }
        }

        if( iteration == 1 ) {
            Write ( _T ( "Port" ), _T("") );          // clear the old tag
            Write ( _T ( "BaudRate" ), _T("") );
        }
    }

    //  Is there an existing NMEAAutoPilotPort definition?
    SetPath( _T ( "/Settings/NMEAAutoPilotPort" ) );
    Read ( _T ( "Port" ), &xSource );
    if(xSource.Len()) {
        wxString port;
        if(xSource.Mid(0, 6) == _T("Serial"))
            port = xSource.Mid(7);
        else
            port = _T("");

        if(port.Len() && port != _T("None") ) {
            //  Look in the ConnectionParams array to see if this port has been defined in the newer style
            bool bfound = false;
            ConnectionParams *cp;
            for ( size_t i = 0; i < g_pConnectionParams->Count(); i++ )
            {
                cp = g_pConnectionParams->Item(i);
                if(cp->GetAddressStr() == port) {
                    bfound = true;
                    break;
                }
            }

            if(!bfound) {
                ConnectionParams * prm = new ConnectionParams();
                prm->Port = port;
                prm->OutputSentenceListType = WHITELIST;
                prm->OutputSentenceList.Add( _T("RMB") );
                prm->IOSelect = DS_TYPE_INPUT_OUTPUT;

                g_pConnectionParams->Add(prm);
            }
            else {                                  // port was found, so make sure it is set for output
                cp->IOSelect = DS_TYPE_INPUT_OUTPUT;
                cp->OutputSentenceListType = WHITELIST;
                cp->OutputSentenceList.Add( _T("RMB") );
            }
        }

        if( iteration == 1 )
            Write ( _T ( "Port" ), _T("") );          // clear the old tag
    }

//    Reasonable starting point
    vLat = START_LAT;                   // display viewpoint
    vLon = START_LON;

    gLat = START_LAT;                   // GPS position, as default
    gLon = START_LON;

    initial_scale_ppm = .0003;        // decent initial value
    initial_rotation = 0;

    SetPath( _T ( "/Settings/GlobalState" ) );
    wxString st;

    if( Read( _T ( "VPLatLon" ), &st ) ) {
        sscanf( st.mb_str( wxConvUTF8 ), "%lf,%lf", &st_lat, &st_lon );

        //    Sanity check the lat/lon...both have to be reasonable.
        if( fabs( st_lon ) < 360. ) {
            while( st_lon < -180. )
                st_lon += 360.;

            while( st_lon > 180. )
                st_lon -= 360.;

            vLon = st_lon;
        }

        if( fabs( st_lat ) < 90.0 ) vLat = st_lat;
    }
    s.Printf( _T ( "Setting Viewpoint Lat/Lon %g, %g" ), vLat, vLon );
    wxLogMessage( s );

    if( Read( wxString( _T ( "VPScale" ) ), &st ) ) {
        sscanf( st.mb_str( wxConvUTF8 ), "%lf", &st_view_scale );
//    Sanity check the scale
        st_view_scale = fmax ( st_view_scale, .001/32 );
        st_view_scale = fmin ( st_view_scale, 4 );
        initial_scale_ppm = st_view_scale;
    }

    if( Read( wxString( _T ( "VPRotation" ) ), &st ) ) {
        sscanf( st.mb_str( wxConvUTF8 ), "%lf", &st_rotation );
//    Sanity check the rotation
        st_rotation = fmin ( st_rotation, 360 );
        st_rotation = fmax ( st_rotation, 0 );
        initial_rotation = st_rotation * PI / 180.;
    }

    wxString sll;
    double lat, lon;
    if( Read( _T ( "OwnShipLatLon" ), &sll ) ) {
        sscanf( sll.mb_str( wxConvUTF8 ), "%lf,%lf", &lat, &lon );

        //    Sanity check the lat/lon...both have to be reasonable.
        if( fabs( lon ) < 360. ) {
            while( lon < -180. )
                lon += 360.;

            while( lon > 180. )
                lon -= 360.;

            gLon = lon;
        }

        if( fabs( lat ) < 90.0 ) gLat = lat;
    }
    s.Printf( _T ( "Setting Ownship Lat/Lon %g, %g" ), gLat, gLon );
    wxLogMessage( s );

#ifdef USE_S57
//    S57 Object Class Visibility

    OBJLElement *pOLE;

    SetPath( _T ( "/Settings/ObjectFilter" ) );

    if( ps52plib ) {
        int iOBJMax = GetNumberOfEntries();
        if( iOBJMax ) {

            wxString str;
            long val;
            long dummy;

            wxString sObj;

            bool bCont = pConfig->GetFirstEntry( str, dummy );
            while( bCont ) {
                pConfig->Read( str, &val );              // Get an Object Viz

                bool bNeedNew = true;

                if( str.StartsWith( _T ( "viz" ), &sObj ) ) {
                    for( unsigned int iPtr = 0; iPtr < ps52plib->pOBJLArray->GetCount(); iPtr++ ) {
                        pOLE = (OBJLElement *) ( ps52plib->pOBJLArray->Item( iPtr ) );
                        if( !strncmp( pOLE->OBJLName, sObj.mb_str(), 6 ) ) {
                            pOLE->nViz = val;
                            bNeedNew = false;
                            break;
                        }
                    }

                    if( bNeedNew ) {
                        pOLE = (OBJLElement *) calloc( sizeof(OBJLElement), 1 );
                        strncpy( pOLE->OBJLName, sObj.mb_str(), 6 );
                        pOLE->nViz = 1;

                        ps52plib->pOBJLArray->Add( (void *) pOLE );
                    }
                }
                bCont = pConfig->GetNextEntry( str, dummy );
            }
        }
    }
#endif

//    Fonts

#ifdef __WXX11__
    SetPath ( _T ( "/Settings/X11Fonts" ) );
#endif

#ifdef __WXGTK__
    SetPath ( _T ( "/Settings/GTKFonts" ) );
#endif

#ifdef __WXMSW__
    SetPath( _T ( "/Settings/MSWFonts" ) );
#endif

#ifdef __WXMAC__
    SetPath ( _T ( "/Settings/MacFonts" ) );
#endif

    if( 0 == iteration ) {
        wxString str;
        long dummy;
        wxString *pval = new wxString;
        wxArrayString deleteList;

        bool bCont = GetFirstEntry( str, dummy );
        while( bCont ) {
            Read( str, pval );

            if( str.StartsWith( _T("Font") ) ) {
                // Convert pre 3.1 setting. Can't delete old entries from inside the
                // GetNextEntry() loop, so we need to save those and delete outside.
                deleteList.Add( str );
                wxString oldKey = pval->BeforeFirst( _T(':') );
                str = FontMgr::GetFontConfigKey( oldKey );
            }

            if( pval->IsEmpty() || pval->StartsWith(_T(":")) ) {
                deleteList.Add( str );
            }
            else
                FontMgr::Get().LoadFontNative( &str, pval );

            bCont = GetNextEntry( str, dummy );
        }

        for( unsigned int i=0; i<deleteList.Count(); i++ ) {
            DeleteEntry( deleteList[i] );
        }
        deleteList.Clear();
        delete pval;
    }

    if( 1 == iteration )
        FontMgr::Get().ScrubList();

//  Tide/Current Data Sources
    SetPath( _T ( "/TideCurrentDataSources" ) );
    TideCurrentDataSet.Clear();
    if( GetNumberOfEntries() ) {
        wxString str, val;
        long dummy;
        int iDir = 0;
        bool bCont = GetFirstEntry( str, dummy );
        while( bCont ) {
            Read( str, &val );              // Get a file name
            TideCurrentDataSet.Add(val);
            bCont = GetNextEntry( str, dummy );
        }
    }


    //    Layers
    if( 0 == iteration )
        pLayerList = new LayerList;

    //  Routes
    if( 0 == iteration )
        pRouteList = new RouteList;

    //    Groups
    if( 0 == iteration )
        LoadConfigGroups( g_pGroupArray );


//      next thing to do is read tracks, etc from the NavObject XML file,
    if( 0 == iteration ) {
        wxLogMessage( _T("Loading navobjects from navobj.xml") );
        CreateRotatingNavObjBackup();

        if( NULL == m_pNavObjectInputSet )
            m_pNavObjectInputSet = new NavObjectCollection1();

        if( ::wxFileExists( m_sNavObjSetFile ) ) {
            if( m_pNavObjectInputSet->load_file( m_sNavObjSetFile.fn_str() ) )
                m_pNavObjectInputSet->LoadAllGPXObjects();
        }
        wxLogMessage( _T("Done loading navobjects") );
        delete m_pNavObjectInputSet;


        if( ::wxFileExists( m_sNavObjSetChangesFile ) ) {

            wxULongLong size = wxFileName::GetSize(m_sNavObjSetChangesFile);

            //We crashed last time :(
            //That's why this file still exists...
            //Let's reconstruct the unsaved changes
            NavObjectChanges *pNavObjectChangesSet = new NavObjectChanges();
            pNavObjectChangesSet->load_file( m_sNavObjSetChangesFile.fn_str() );

            //  Remove the file before applying the changes,
            //  just in case the changes file itself causes a fault.
            //  If it does fault, at least the next restart will proceed without fault.
           if( ::wxFileExists( m_sNavObjSetChangesFile ) )
                ::wxRemoveFile( m_sNavObjSetChangesFile );

           if(size != 0){
                wxLogMessage( _T("Applying NavObjChanges") );
                pNavObjectChangesSet->ApplyChanges();
                UpdateNavObj();
           }

           delete pNavObjectChangesSet;
           
        }

        m_pNavObjectChangesSet = new NavObjectChanges(m_sNavObjSetChangesFile);

    }

    SetPath( _T ( "/Settings/Others" ) );

    // Radar rings
    g_iNavAidRadarRingsNumberVisible = 0;
    Read( _T ( "RadarRingsNumberVisible" ), &val );
    if( val.Length() > 0 ) g_iNavAidRadarRingsNumberVisible = atoi( val.mb_str() );

    g_fNavAidRadarRingsStep = 1.0;
    Read( _T ( "RadarRingsStep" ), &val );
    if( val.Length() > 0 ) g_fNavAidRadarRingsStep = atof( val.mb_str() );

    g_pNavAidRadarRingsStepUnits = 0;
    Read( _T ( "RadarRingsStepUnits" ), &g_pNavAidRadarRingsStepUnits );

    //  Support Version 3.0 and prior config setting for Radar Rings
    bool b300RadarRings= true;
    Read ( _T ( "ShowRadarRings" ), &b300RadarRings );
    if(!b300RadarRings)
        g_iNavAidRadarRingsNumberVisible = 0;

    Read( _T ( "ConfirmObjectDeletion" ), &g_bConfirmObjectDelete, true );

    // Waypoint dragging with mouse
    g_bWayPointPreventDragging = false;
    Read( _T ( "WaypointPreventDragging" ), &g_bWayPointPreventDragging );

    g_bEnableZoomToCursor = false;
    Read( _T ( "EnableZoomToCursor" ), &g_bEnableZoomToCursor );

    g_TrackIntervalSeconds = 60.0;
    val.Clear();
    Read( _T ( "TrackIntervalSeconds" ), &val );
    if( val.Length() > 0 ) {
        double tval = atof( val.mb_str() );
        if( tval >= 2. ) g_TrackIntervalSeconds = tval;
    }

    g_TrackDeltaDistance = 0.10;
    val.Clear();
    Read( _T ( "TrackDeltaDistance" ), &val );
    if( val.Length() > 0 ) {
        double tval = atof( val.mb_str() );
        if( tval >= 0.05 ) g_TrackDeltaDistance = tval;
    }

    Read( _T ( "TrackPrecision" ), &g_nTrackPrecision, 0 );

    Read( _T ( "NavObjectFileName" ), m_sNavObjSetFile );

    Read( _T ( "RouteLineWidth" ), &g_route_line_width, 2 );
    Read( _T ( "TrackLineWidth" ), &g_track_line_width, 2 );
    Read( _T ( "CurrentArrowScale" ), &g_current_arrow_scale, 100 );
    Read( _T ( "DefaultWPIcon" ), &g_default_wp_icon, _T("triangle") );

    if(0 == iteration){
        SetPath( _T ( "/MMSIProperties" ) );
        int iPMax = GetNumberOfEntries();
        if( iPMax ) {
            g_MMSI_Props_Array.Empty();
            wxString str, val;
            long dummy;
            int iDir = 0;
            bool bCont = pConfig->GetFirstEntry( str, dummy );
            while( bCont ) {
                pConfig->Read( str, &val );              // Get an entry

                MMSIProperties *pProps = new MMSIProperties( val );
                g_MMSI_Props_Array.Add(pProps);

                bCont = pConfig->GetNextEntry( str, dummy );

            }
        }
    }


    return ( 0 );
}

bool MyConfig::LoadLayers(wxString &path)
{
    wxArrayString file_array;
    wxDir dir;
    Layer *l;
    dir.Open( path );
    if( dir.IsOpened() ) {
        wxString filename;
        bool cont = dir.GetFirst( &filename );
        while( cont ) {
            file_array.Clear();
            filename.Prepend( wxFileName::GetPathSeparator() );
            filename.Prepend( path );
            wxFileName f( filename );
            size_t nfiles = 0;
            if( f.GetExt().IsSameAs( wxT("gpx") ) )
                file_array.Add( filename); // single-gpx-file layer
            else{
                if(wxDir::Exists( filename ) ){
                    wxDir dir( filename );
                    if( dir.IsOpened() ){
                        nfiles = dir.GetAllFiles( filename, &file_array, wxT("*.gpx") );      // layers subdirectory set
                    }
                }
            }

            if( file_array.GetCount() ){
                l = new Layer();
                l->m_LayerID = ++g_LayerIdx;
                l->m_LayerFileName = file_array[0];
                if( file_array.GetCount() <= 1 )
                    wxFileName::SplitPath( file_array[0], NULL, NULL, &( l->m_LayerName ), NULL, NULL );
                else
                    wxFileName::SplitPath( filename, NULL, NULL, &( l->m_LayerName ), NULL, NULL );

                bool bLayerViz = g_bShowLayers;

                if( g_VisibleLayers.Contains( l->m_LayerName ) )
                    bLayerViz = true;
                if( g_InvisibleLayers.Contains( l->m_LayerName ) )
                    bLayerViz = false;

                l->m_bIsVisibleOnChart = bLayerViz;

                wxString laymsg;
                laymsg.Printf( wxT("New layer %d: %s"), l->m_LayerID, l->m_LayerName.c_str() );
                wxLogMessage( laymsg );

                pLayerList->Insert( l );

                //  Load the entire file array as a single layer

                for( unsigned int i = 0; i < file_array.GetCount(); i++ ) {
                    wxString file_path = file_array[i];

                    if( ::wxFileExists( file_path ) ) {
                        NavObjectCollection1 *pSet = new NavObjectCollection1;
                        pSet->load_file(file_path.fn_str());
                        long nItems = pSet->LoadAllGPXObjectsAsLayer(l->m_LayerID, bLayerViz);
                        l->m_NoOfItems += nItems;

                        wxString objmsg;
                        objmsg.Printf( wxT("Loaded GPX file %s with %ld items."), file_path.c_str(), nItems );
                        wxLogMessage( objmsg );

                        delete pSet;
                    }
                }
            }

            cont = dir.GetNext( &filename );
        }
    }

    return true;
}

bool MyConfig::LoadChartDirArray( ArrayOfCDI &ChartDirArray )
{
    //    Chart Directories
    SetPath( _T ( "/ChartDirectories" ) );
    int iDirMax = GetNumberOfEntries();
    if( iDirMax ) {
        ChartDirArray.Empty();
        wxString str, val;
        long dummy;
        int nAdjustChartDirs = 0;
        int iDir = 0;
        bool bCont = pConfig->GetFirstEntry( str, dummy );
        while( bCont ) {
            pConfig->Read( str, &val );              // Get a Directory name

            wxString dirname( val );
            if( !dirname.IsEmpty() ) {

                /*     Special case for first time run after Windows install with sample chart data...
                 We desire that the sample configuration file opencpn.ini should not contain any
                 installation dependencies, so...
                 Detect and update the sample [ChartDirectories] entries to point to the Shared Data directory
                 For instance, if the (sample) opencpn.ini file should contain shortcut coded entries like:

                 [ChartDirectories]
                 ChartDir1=SampleCharts\\MaptechRegion7

                 then this entry will be updated to be something like:
                 ChartDir1=c:\Program Files\opencpn\SampleCharts\\MaptechRegion7

                 */
                if( dirname.Find( _T ( "SampleCharts" ) ) == 0 ) // only update entries starting with "SampleCharts"
                        {
                    nAdjustChartDirs++;

                    pConfig->DeleteEntry( str );
                    wxString new_dir = dirname.Mid( dirname.Find( _T ( "SampleCharts" ) ) );
                    new_dir.Prepend( g_SData_Locn );
                    dirname = new_dir;
                }

                ChartDirInfo cdi;
                cdi.fullpath = dirname.BeforeFirst( '^' );
                cdi.magic_number = dirname.AfterFirst( '^' );

                ChartDirArray.Add( cdi );
                iDir++;
            }

            bCont = pConfig->GetNextEntry( str, dummy );
        }

        if( nAdjustChartDirs ) pConfig->UpdateChartDirs( ChartDirArray );
    }

    return true;
}

bool MyConfig::AddNewRoute( Route *pr, int crm )
{
    if( pr->m_bIsInLayer )
        return true;


    if( !m_bSkipChangeSetUpdate ) {
        if( pr->m_bIsTrack )
            m_pNavObjectChangesSet->AddTrack( (Track *)pr, "add" );
        else
            m_pNavObjectChangesSet->AddRoute( pr, "add" );
    }

    return true;
}

bool MyConfig::UpdateRoute( Route *pr )
{
    if( pr->m_bIsInLayer ) return true;


    if( !m_bSkipChangeSetUpdate ) {
        if( pr->m_bIsTrack )
            m_pNavObjectChangesSet->AddTrack( (Track *)pr, "update" );
        else
            m_pNavObjectChangesSet->AddRoute( pr, "update" );

    }

    return true;
}

bool MyConfig::DeleteConfigRoute( Route *pr )
{
    if( pr->m_bIsInLayer )
        return true;

    if( !m_bSkipChangeSetUpdate ) {
        if( !pr->m_bIsTrack )
            m_pNavObjectChangesSet->AddRoute( (Track *)pr, "delete" );
        else
            m_pNavObjectChangesSet->AddTrack( (Track *)pr, "delete" );

    }
    return true;
}

bool MyConfig::AddNewWayPoint( RoutePoint *pWP, int crm )
{
    if( pWP->m_bIsInLayer )
        return true;

    if(!pWP->m_bIsolatedMark)
        return true;

    if( !m_bSkipChangeSetUpdate ) {
        m_pNavObjectChangesSet->AddWP( pWP, "add" );
    }

    return true;
}

bool MyConfig::UpdateWayPoint( RoutePoint *pWP )
{
    if( pWP->m_bIsInLayer )
        return true;

    if( !m_bSkipChangeSetUpdate ) {
        m_pNavObjectChangesSet->AddWP( pWP, "update" );
    }

    return true;
}

bool MyConfig::DeleteWayPoint( RoutePoint *pWP )
{
    if( pWP->m_bIsInLayer )
        return true;

    if( !m_bSkipChangeSetUpdate ) {
        m_pNavObjectChangesSet->AddWP( pWP, "delete" );
    }

    return true;
}

bool MyConfig::AddNewTrackPoint( RoutePoint *pWP, const wxString& parent_GUID )
{
    if( !m_bSkipChangeSetUpdate ) {
        m_pNavObjectChangesSet->AddTrackPoint( pWP, "add", parent_GUID );
    }

    return true;
}

bool MyConfig::UpdateChartDirs( ArrayOfCDI& dir_array )
{
    wxString key, dir;
    wxString str_buf;

    SetPath( _T ( "/ChartDirectories" ) );
    int iDirMax = GetNumberOfEntries();
    if( iDirMax ) {

        long dummy;

        for( int i = 0; i < iDirMax; i++ ) {
            GetFirstEntry( key, dummy );
            DeleteEntry( key, false );
        }
    }

    iDirMax = dir_array.GetCount();

    for( int iDir = 0; iDir < iDirMax; iDir++ ) {
        ChartDirInfo cdi = dir_array.Item( iDir );

        wxString dirn = cdi.fullpath;
        dirn.Append( _T("^") );
        dirn.Append( cdi.magic_number );

        str_buf.Printf( _T ( "ChartDir%d" ), iDir + 1 );

        Write( str_buf, dirn );

    }

    Flush();
    return true;
}

void MyConfig::CreateConfigGroups( ChartGroupArray *pGroupArray )
{
    if( !pGroupArray ) return;

    SetPath( _T ( "/Groups" ) );
    Write( _T ( "GroupCount" ), (int) pGroupArray->GetCount() );

    for( unsigned int i = 0; i < pGroupArray->GetCount(); i++ ) {
        ChartGroup *pGroup = pGroupArray->Item( i );
        wxString s;
        s.Printf( _T("Group%d"), i + 1 );
        s.Prepend( _T ( "/Groups/" ) );
        SetPath( s );

        Write( _T ( "GroupName" ), pGroup->m_group_name );
        Write( _T ( "GroupItemCount" ), (int) pGroup->m_element_array.GetCount() );

        for( unsigned int j = 0; j < pGroup->m_element_array.GetCount(); j++ ) {
            wxString sg;
            sg.Printf( _T("Group%d/Item%d"), i + 1, j );
            sg.Prepend( _T ( "/Groups/" ) );
            SetPath( sg );
            Write( _T ( "IncludeItem" ), pGroup->m_element_array.Item( j )->m_element_name );

            wxString t;
            wxArrayString u = pGroup->m_element_array.Item( j )->m_missing_name_array;
            if( u.GetCount() ) {
                for( unsigned int k = 0; k < u.GetCount(); k++ ) {
                    t += u.Item( k );
                    t += _T(";");
                }
                Write( _T ( "ExcludeItems" ), t );
            }
        }
    }
}

void MyConfig::DestroyConfigGroups( void )
{
    DeleteGroup( _T ( "/Groups" ) );                //zap
}

void MyConfig::LoadConfigGroups( ChartGroupArray *pGroupArray )
{
    SetPath( _T ( "/Groups" ) );
    unsigned int group_count;
    Read( _T ( "GroupCount" ), (int *) &group_count, 0 );

    for( unsigned int i = 0; i < group_count; i++ ) {
        ChartGroup *pGroup = new ChartGroup;
        wxString s;
        s.Printf( _T("Group%d"), i + 1 );
        s.Prepend( _T ( "/Groups/" ) );
        SetPath( s );

        wxString t;
        Read( _T ( "GroupName" ), &t );
        pGroup->m_group_name = t;

        unsigned int item_count;
        Read( _T ( "GroupItemCount" ), (int *) &item_count );
        for( unsigned int j = 0; j < item_count; j++ ) {
            wxString sg;
            sg.Printf( _T("Group%d/Item%d"), i + 1, j );
            sg.Prepend( _T ( "/Groups/" ) );
            SetPath( sg );

            wxString v;
            Read( _T ( "IncludeItem" ), &v );
            ChartGroupElement *pelement = new ChartGroupElement;
            pelement->m_element_name = v;
            pGroup->m_element_array.Add( pelement );

            wxString u;
            if( Read( _T ( "ExcludeItems" ), &u ) ) {
                if( !u.IsEmpty() ) {
                    wxStringTokenizer tk( u, _T(";") );
                    while( tk.HasMoreTokens() ) {
                        wxString token = tk.GetNextToken();
                        pelement->m_missing_name_array.Add( token );
                    }
                }
            }
        }
        pGroupArray->Add( pGroup );
    }

}

void MyConfig::UpdateSettings()
{
//    Global options and settings
    SetPath( _T ( "/Settings" ) );

    Write( _T ( "ConfigVersionString" ), g_config_version_string );
    Write( _T ( "NavMessageShown" ), n_NavMessageShown );

    Write( _T ( "UIStyle" ), g_StyleManager->GetStyleNextInvocation() );
    Write( _T ( "ChartNotRenderScaleFactor" ), g_ChartNotRenderScaleFactor );

    Write( _T ( "ShowStatusBar" ), m_bShowStatusBar );
#ifndef __WXOSX__
    Write( _T ( "ShowMenuBar" ), m_bShowMenuBar );
#endif
    Write( _T ( "ShowCompassWindow" ), m_bShowCompassWin );
    Write( _T ( "SetSystemTime" ), s_bSetSystemTime );
    Write( _T ( "ShowGrid" ), g_bDisplayGrid );
    Write( _T ( "PlayShipsBells" ), g_bPlayShipsBells );
    Write( _T ( "FullscreenToolbar" ), g_bFullscreenToolbar );
    Write( _T ( "TransparentToolbar" ), g_bTransparentToolbar );
    Write( _T ( "PermanentMOBIcon" ), g_bPermanentMOBIcon );
    Write( _T ( "ShowLayers" ), g_bShowLayers );
    Write( _T ( "ShowDepthUnits" ), g_bShowDepthUnits );
    Write( _T ( "AutoAnchorDrop" ), g_bAutoAnchorMark );
    Write( _T ( "ShowChartOutlines" ), g_bShowOutlines );
    Write( _T ( "ShowActiveRouteHighway" ), g_bShowActiveRouteHighway );
    Write( _T ( "SDMMFormat" ), g_iSDMMFormat );
    Write( _T ( "DistanceFormat" ), g_iDistanceFormat );
    Write( _T ( "SpeedFormat" ), g_iSpeedFormat );
    Write( _T ( "MostRecentGPSUploadConnection" ), g_uploadConnection );

    Write( _T ( "FilterNMEA_Avg" ), g_bfilter_cogsog );
    Write( _T ( "FilterNMEA_Sec" ), g_COGFilterSec );

    Write( _T ( "ShowMag" ), g_bShowMag );
    Write( _T ( "UserMagVariation" ), wxString::Format( _T("%.2f"), g_UserVar ) );

    Write( _T ( "CM93DetailFactor" ), g_cm93_zoom_factor );
    Write( _T ( "CM93DetailZoomPosX" ), g_cm93detail_dialog_x );
    Write( _T ( "CM93DetailZoomPosY" ), g_cm93detail_dialog_y );
    Write( _T ( "ShowCM93DetailSlider" ), g_bShowCM93DetailSlider );

    Write( _T ( "SkewToNorthUp" ), g_bskew_comp );
    Write( _T ( "OpenGL" ), g_bopengl );

    Write( _T ( "ZoomDetailFactor" ), g_chart_zoom_modifier );
    
    Write( _T ( "FogOnOverzoom" ), g_fog_overzoom );
    Write( _T ( "OverzoomVectorScale" ), g_oz_vector_scale );
    Write( _T ( "OverzoomEmphasisBase" ), g_overzoom_emphasis_base );

#ifdef ocpnUSE_GL
    /* opengl options */
    Write( _T ( "UseAcceleratedPanning" ), g_GLOptions.m_bUseAcceleratedPanning );

    Write( _T ( "GPUTextureCompression" ), g_GLOptions.m_bTextureCompression);
    Write( _T ( "GPUTextureCompressionCaching" ), g_GLOptions.m_bTextureCompressionCaching);
    Write( _T ( "GPUTextureDimension" ), g_GLOptions.m_iTextureDimension );
    Write( _T ( "GPUTextureMemSize" ), g_GLOptions.m_iTextureMemorySize );
#endif
    Write( _T ( "SmoothPanZoom" ), g_bsmoothpanzoom );

    Write( _T ( "UseRasterCharts" ), g_bUseRaster );
    Write( _T ( "UseVectorCharts" ), g_bUseVector );
    Write( _T ( "UseCM93Charts" ), g_bUseCM93 );

    Write( _T ( "CourseUpMode" ), g_bCourseUp );
    Write( _T ( "LookAheadMode" ), g_bLookAhead );
    Write( _T ( "COGUPAvgSeconds" ), g_COGAvgSec );
    Write( _T ( "UseMagAPB" ), g_bMagneticAPB );

    Write( _T ( "OwnshipCOGPredictorMinutes" ), g_ownship_predictor_minutes );
    Write( _T ( "OwnshipCOGPredictorWidth" ), g_cog_predictor_width );
    Write( _T ( "OwnshipHDTPredictorMiles" ), g_ownship_HDTpredictor_miles );
    Write( _T ( "OwnShipIconType" ), g_OwnShipIconType );
    Write( _T ( "OwnShipLength" ), g_n_ownship_length_meters );
    Write( _T ( "OwnShipWidth" ), g_n_ownship_beam_meters );
    Write( _T ( "OwnShipGPSOffsetX" ), g_n_gps_antenna_offset_x );
    Write( _T ( "OwnShipGPSOffsetY" ), g_n_gps_antenna_offset_y );
    Write( _T ( "OwnShipMinSize" ), g_n_ownship_min_mm );

    wxString racr;
 //   racr.Printf( _T ( "%g" ), g_n_arrival_circle_radius );
 //   Write( _T ( "RouteArrivalCircleRadius" ), racr );
    Write( _T ( "RouteArrivalCircleRadius" ), wxString::Format( _T("%.2f"), g_n_arrival_circle_radius ));

    Write( _T ( "ChartQuilting" ), g_bQuiltEnable );
    Write( _T ( "FullScreenQuilt" ), g_bFullScreenQuilt );

    if( cc1 ) Write( _T ( "ChartQuiltingInitial" ), cc1->GetQuiltMode() );

    Write( _T ( "NMEALogWindowSizeX" ), NMEALogWindow::Get().GetSizeW());
    Write( _T ( "NMEALogWindowSizeY" ), NMEALogWindow::Get().GetSizeH());
    Write( _T ( "NMEALogWindowPosX" ), NMEALogWindow::Get().GetPosX());
    Write( _T ( "NMEALogWindowPosY" ), NMEALogWindow::Get().GetPosY());

    Write( _T ( "PreserveScaleOnX" ), g_bPreserveScaleOnX );

    Write( _T ( "StartWithTrackActive" ), g_bTrackCarryOver );
    Write( _T ( "AutomaticDailyTracks" ), g_bTrackDaily );
    Write( _T ( "HighlightTracks" ), g_bHighliteTracks );

    Write( _T ( "InitialStackIndex" ), g_restore_stackindex );
    Write( _T ( "InitialdBIndex" ), g_restore_dbindex );
    Write( _T ( "ActiveChartGroup" ), g_GroupIndex );

    Write( _T( "NMEAAPBPrecision" ), g_NMEAAPBPrecision );
    
    Write( _T("TalkerIdText"), g_TalkerIdText );

    Write( _T ( "AnchorWatch1GUID" ), g_AW1GUID );
    Write( _T ( "AnchorWatch2GUID" ), g_AW2GUID );

    Write( _T ( "ToolbarX" ), g_toolbar_x );
    Write( _T ( "ToolbarY" ), g_toolbar_y );
    Write( _T ( "ToolbarOrient" ), g_toolbar_orient );
    Write( _T ( "ToolbarConfig" ), g_toolbarConfig );

    Write( _T ( "GPSIdent" ), g_GPS_Ident );
    Write( _T ( "UseGarminHostUpload" ), g_bGarminHostUpload );

    Write( _T ( "MobileTouch" ), g_btouch );
    Write( _T ( "ResponsiveGraphics" ), g_bresponsive );
    
    Write( _T ( "DisplaySizeMM" ), g_config_display_size_mm );

    wxString st0;
    st0.Printf( _T ( "%g" ), g_PlanSpeed );
    Write( _T ( "PlanSpeed" ), st0 );

    wxString vis, invis;
    LayerList::iterator it;
    int index = 0;
    for( it = ( *pLayerList ).begin(); it != ( *pLayerList ).end(); ++it, ++index ) {
        Layer *lay = (Layer *) ( *it );
        if( lay->IsVisibleOnChart() ) vis += ( lay->m_LayerName ) + _T(";");
        else
            invis += ( lay->m_LayerName ) + _T(";");
    }
    Write( _T ( "VisibleLayers" ), vis );
    Write( _T ( "InvisibleLayers" ), invis );

    Write( _T ( "Locale" ), g_locale );

    Write( _T ( "KeepNavobjBackups" ), g_navobjbackups );
    Write( _T ( "LegacyInputCOMPortFilterBehaviour" ), g_b_legacy_input_filter_behaviour );
    Write( _T( "Sailing" ), g_bSailing);
    
//    S57 Object Filter Settings

    SetPath( _T ( "/Settings/ObjectFilter" ) );

#ifdef USE_S57
    if( ps52plib ) {
        for( unsigned int iPtr = 0; iPtr < ps52plib->pOBJLArray->GetCount(); iPtr++ ) {
            OBJLElement *pOLE = (OBJLElement *) ( ps52plib->pOBJLArray->Item( iPtr ) );

            wxString st1( _T ( "viz" ) );
            char name[7];
            strncpy( name, pOLE->OBJLName, 6 );
            name[6] = 0;
            st1.Append( wxString( name, wxConvUTF8 ) );
            Write( st1, pOLE->nViz );
        }
    }
#endif

//    Global State

    SetPath( _T ( "/Settings/GlobalState" ) );

    wxString st1;

    if( cc1 ) {
        ViewPort vp = cc1->GetVP();

        if( vp.IsValid() ) {
            st1.Printf( _T ( "%10.4f,%10.4f" ), vp.clat, vp.clon );
            Write( _T ( "VPLatLon" ), st1 );
            st1.Printf( _T ( "%g" ), vp.view_scale_ppm );
            Write( _T ( "VPScale" ), st1 );
            st1.Printf( _T ( "%i" ), ((int)(vp.rotation * 180 / PI)) % 360 );
            Write( _T ( "VPRotation" ), st1 );
        }
    }

    st1.Printf( _T ( "%10.4f, %10.4f" ), gLat, gLon );
    Write( _T ( "OwnShipLatLon" ), st1 );

    //    Various Options
    SetPath( _T ( "/Settings/GlobalState" ) );
    if( cc1 ) Write( _T ( "bFollow" ), cc1->m_bFollow );
    Write( _T ( "nColorScheme" ), (int) gFrame->GetColorScheme() );

    Write( _T ( "FrameWinX" ), g_nframewin_x );
    Write( _T ( "FrameWinY" ), g_nframewin_y );
    Write( _T ( "FrameWinPosX" ), g_nframewin_posx );
    Write( _T ( "FrameWinPosY" ), g_nframewin_posy );
    Write( _T ( "FrameMax" ), g_bframemax );

    Write( _T ( "ClientPosX" ), g_lastClientRectx );
    Write( _T ( "ClientPosY" ), g_lastClientRecty );
    Write( _T ( "ClientSzX" ), g_lastClientRectw );
    Write( _T ( "ClientSzY" ), g_lastClientRecth );

    //    AIS
    SetPath( _T ( "/Settings/AIS" ) );

    Write( _T ( "bNoCPAMax" ), g_bCPAMax );
    Write( _T ( "NoCPAMaxNMi" ), g_CPAMax_NM );
    Write( _T ( "bCPAWarn" ), g_bCPAWarn );
    Write( _T ( "CPAWarnNMi" ), g_CPAWarn_NM );
    Write( _T ( "bTCPAMax" ), g_bTCPA_Max );
    Write( _T ( "TCPAMaxMinutes" ), g_TCPA_Max );
    Write( _T ( "bMarkLostTargets" ), g_bMarkLost );
    Write( _T ( "MarkLost_Minutes" ), g_MarkLost_Mins );
    Write( _T ( "bRemoveLostTargets" ), g_bRemoveLost );
    Write( _T ( "RemoveLost_Minutes" ), g_RemoveLost_Mins );
    Write( _T ( "bShowCOGArrows" ), g_bShowCOG );
    Write( _T ( "CogArrowMinutes" ), g_ShowCOG_Mins );
    Write( _T ( "bShowTargetTracks" ), g_bAISShowTracks );
    Write( _T ( "TargetTracksMinutes" ), g_AISShowTracks_Mins );
    Write( _T ( "bShowMooredTargets" ), g_bShowMoored );
    Write( _T ( "MooredTargetMaxSpeedKnots" ), g_ShowMoored_Kts );
    Write( _T ( "bAISAlertDialog" ), g_bAIS_CPA_Alert );
    Write( _T ( "bAISAlertAudio" ), g_bAIS_CPA_Alert_Audio );
    Write( _T ( "AISAlertAudioFile" ), g_sAIS_Alert_Sound_File );
    Write( _T ( "bAISAlertSuppressMoored" ), g_bAIS_CPA_Alert_Suppress_Moored );
    Write( _T ( "bShowAreaNotices" ), g_bShowAreaNotices );
    Write( _T ( "bDrawAISSize" ), g_bDrawAISSize );
    Write( _T ( "bShowAISName" ), g_bShowAISName );
    Write( _T ( "ShowAISTargetNameScale" ), g_Show_Target_Name_Scale );
    Write( _T ( "bWplIsAprsPositionReport" ), g_bWplIsAprsPosition );
    Write( _T ( "AISCOGPredictorWidth" ), g_ais_cog_predictor_width );

    Write( _T ( "AlertDialogSizeX" ), g_ais_alert_dialog_sx );
    Write( _T ( "AlertDialogSizeY" ), g_ais_alert_dialog_sy );
    Write( _T ( "AlertDialogPosX" ), g_ais_alert_dialog_x );
    Write( _T ( "AlertDialogPosY" ), g_ais_alert_dialog_y );
    Write( _T ( "QueryDialogPosX" ), g_ais_query_dialog_x );
    Write( _T ( "QueryDialogPosY" ), g_ais_query_dialog_y );
    Write( _T ( "AISTargetListPerspective" ), g_AisTargetList_perspective );
    Write( _T ( "AISTargetListRange" ), g_AisTargetList_range );
    Write( _T ( "AISTargetListSortColumn" ), g_AisTargetList_sortColumn );
    Write( _T ( "bAISTargetListSortReverse" ), g_bAisTargetList_sortReverse );
    Write( _T ( "AISTargetListColumnSpec" ), g_AisTargetList_column_spec );

    Write( _T ( "S57QueryDialogSizeX" ), g_S57_dialog_sx );
    Write( _T ( "S57QueryDialogSizeY" ), g_S57_dialog_sy );

    Write( _T ( "bAISRolloverShowClass" ), g_bAISRolloverShowClass );
    Write( _T ( "bAISRolloverShowCOG" ), g_bAISRolloverShowCOG );
    Write( _T ( "bAISRolloverShowCPA" ), g_bAISRolloverShowCPA );

    Write( _T ( "bAISAlertAckTimeout" ), g_bAIS_ACK_Timeout );
    Write( _T ( "AlertAckTimeoutMinutes" ), g_AckTimeout_Mins );

#ifdef USE_S57
    SetPath( _T ( "/Settings/GlobalState" ) );
    if( ps52plib ) {
        Write( _T ( "bShowS57Text" ), ps52plib->GetShowS57Text() );
        Write( _T ( "bShowS57ImportantTextOnly" ), ps52plib->GetShowS57ImportantTextOnly() );
        Write( _T ( "nDisplayCategory" ), (long) ps52plib->GetDisplayCategory() );
        Write( _T ( "nSymbolStyle" ), (int) ps52plib->m_nSymbolStyle );
        Write( _T ( "nBoundaryStyle" ), (int) ps52plib->m_nBoundaryStyle );

        Write( _T ( "bShowSoundg" ), ps52plib->m_bShowSoundg );
        Write( _T ( "bShowMeta" ), ps52plib->m_bShowMeta );
        Write( _T ( "bUseSCAMIN" ), ps52plib->m_bUseSCAMIN );
        Write( _T ( "bShowAtonText" ), ps52plib->m_bShowAtonText );
        Write( _T ( "bShowLightDescription" ), ps52plib->m_bShowLdisText );
        Write( _T ( "bExtendLightSectors" ), ps52plib->m_bExtendLightSectors );
        Write( _T ( "bDeClutterText" ), ps52plib->m_bDeClutterText );
        Write( _T ( "bShowNationalText" ), ps52plib->m_bShowNationalTexts );

        Write( _T ( "S52_MAR_SAFETY_CONTOUR" ), S52_getMarinerParam( S52_MAR_SAFETY_CONTOUR ) );
        Write( _T ( "S52_MAR_SHALLOW_CONTOUR" ), S52_getMarinerParam( S52_MAR_SHALLOW_CONTOUR ) );
        Write( _T ( "S52_MAR_DEEP_CONTOUR" ), S52_getMarinerParam( S52_MAR_DEEP_CONTOUR ) );
        Write( _T ( "S52_MAR_TWO_SHADES" ), S52_getMarinerParam( S52_MAR_TWO_SHADES ) );
        Write( _T ( "S52_DEPTH_UNIT_SHOW" ), ps52plib->m_nDepthUnitDisplay );
    }
    SetPath( _T ( "/Directories" ) );
    Write( _T ( "S57DataLocation" ), _T("") );
//    Write( _T ( "SENCFileLocation" ), _T("") );

#endif

    SetPath( _T ( "/Directories" ) );
    Write( _T ( "InitChartDir" ), *pInit_Chart_Dir );
    Write( _T ( "GPXIODir" ), m_gpx_path );
    Write( _T ( "TCDataDir" ), g_TCData_Dir );

    SetPath( _T ( "/Settings/NMEADataSource" ) );
    wxString connectionconfigs;
    for (size_t i = 0; i < g_pConnectionParams->Count(); i++)
    {
        if (i > 0)
            connectionconfigs.Append(_T("|"));
        connectionconfigs.Append(g_pConnectionParams->Item(i)->Serialize());
    }
    Write ( _T ( "DataConnections" ), connectionconfigs );

    //    Fonts
    wxString font_path;
#ifdef __WXX11__
    font_path = ( _T ( "/Settings/X11Fonts" ) );
#endif

#ifdef __WXGTK__
    font_path = ( _T ( "/Settings/GTKFonts" ) );
#endif

#ifdef __WXMSW__
    font_path = ( _T ( "/Settings/MSWFonts" ) );
#endif

#ifdef __WXMAC__
    font_path = ( _T ( "/Settings/MacFonts" ) );
#endif

    DeleteGroup(font_path);
    
    SetPath( font_path );

    int nFonts = FontMgr::Get().GetNumFonts();

    for( int i = 0; i < nFonts; i++ ) {
        wxString cfstring(FontMgr::Get().GetConfigString(i));
        wxString valstring = FontMgr::Get().GetFullConfigDesc( i );
        Write( cfstring, valstring );
    }

    //  Tide/Current Data Sources
    DeleteGroup( _T ( "/TideCurrentDataSources" ) );
    SetPath( _T ( "/TideCurrentDataSources" ) );
    unsigned int iDirMax = TideCurrentDataSet.Count();
    for( unsigned int id = 0 ; id < iDirMax ; id++ ) {
        wxString key;
        key.Printf(_T("tcds%d"), id);
        Write( key, TideCurrentDataSet.Item(id) );
    }

    SetPath( _T ( "/Settings/Others" ) );

    // Radar rings
    Write( _T ( "ShowRadarRings" ), (bool)(g_iNavAidRadarRingsNumberVisible > 0) );  //3.0.0 config support
    Write( _T ( "RadarRingsNumberVisible" ), g_iNavAidRadarRingsNumberVisible );
    Write( _T ( "RadarRingsStep" ), g_fNavAidRadarRingsStep );
    Write( _T ( "RadarRingsStepUnits" ), g_pNavAidRadarRingsStepUnits );

    Write( _T ( "ConfirmObjectDeletion" ), g_bConfirmObjectDelete );

    // Waypoint dragging with mouse; toh, 2009.02.24
    Write( _T ( "WaypointPreventDragging" ), g_bWayPointPreventDragging );

    Write( _T ( "EnableZoomToCursor" ), g_bEnableZoomToCursor );

    Write( _T ( "TrackIntervalSeconds" ), g_TrackIntervalSeconds );
    Write( _T ( "TrackDeltaDistance" ), g_TrackDeltaDistance );
    Write( _T ( "TrackPrecision" ), g_nTrackPrecision );

    Write( _T ( "RouteLineWidth" ), g_route_line_width );
    Write( _T ( "TrackLineWidth" ), g_track_line_width );
    Write( _T ( "CurrentArrowScale" ), g_current_arrow_scale );
    Write( _T ( "DefaultWPIcon" ), g_default_wp_icon );

    DeleteGroup(_T ( "/MMSIProperties" ));
    SetPath( _T ( "/MMSIProperties" ) );
    for(unsigned int i=0 ; i < g_MMSI_Props_Array.GetCount() ; i++){
        wxString p;
        p.Printf(_T("Props%d"), i);
        Write( p, g_MMSI_Props_Array.Item(i)->Serialize() );
    }


    Flush();
}

void MyConfig::UpdateNavObj( void )
{

//   Create the NavObjectCollection, and save to specified file
    NavObjectCollection1 *pNavObjectSet = new NavObjectCollection1();

    pNavObjectSet->CreateAllGPXObjects();
    pNavObjectSet->SaveFile( m_sNavObjSetFile );

    delete pNavObjectSet;

    if( ::wxFileExists( m_sNavObjSetChangesFile ) )
        wxRemoveFile( m_sNavObjSetChangesFile );

    delete m_pNavObjectChangesSet;
    m_pNavObjectChangesSet = new NavObjectChanges(m_sNavObjSetChangesFile);

}

bool MyConfig::ExportGPXRoutes( wxWindow* parent, RouteList *pRoutes, const wxString suggestedName )
{
    wxFileDialog saveDialog( NULL, _( "Export GPX file" ), m_gpx_path, suggestedName,
            wxT ( "GPX files (*.gpx)|*.gpx" ), wxFD_SAVE );

#ifdef __WXOSX__
    if(parent)
        parent->HideWithEffect(wxSHOW_EFFECT_BLEND );
#endif

     int response = saveDialog.ShowModal();

#ifdef __WXOSX__
    if(parent)
        parent->ShowWithEffect(wxSHOW_EFFECT_BLEND );
#endif

    wxString path = saveDialog.GetPath();
    wxFileName fn( path );
    m_gpx_path = fn.GetPath();

    if( response == wxID_OK ) {
        fn.SetExt( _T ( "gpx" ) );

        if( wxFileExists( fn.GetFullPath() ) ) {
            int answer = OCPNMessageBox( NULL, _("Overwrite existing file?"), _T("Confirm"),
                    wxICON_QUESTION | wxYES_NO | wxCANCEL );
            if( answer != wxID_YES ) return false;
        }

        NavObjectCollection1 *pgpx = new NavObjectCollection1;
        pgpx->AddGPXRoutesList( pRoutes );
        pgpx->SaveFile(fn.GetFullPath());
        delete pgpx;

        return true;
    } else
        return false;
}

bool MyConfig::ExportGPXWaypoints( wxWindow* parent, RoutePointList *pRoutePoints, const wxString suggestedName )
{
    wxFileDialog saveDialog( NULL, _( "Export GPX file" ), m_gpx_path, suggestedName,
            wxT ( "GPX files (*.gpx)|*.gpx" ), wxFD_SAVE );

    int response = saveDialog.ShowModal();

    wxString path = saveDialog.GetPath();
    wxFileName fn( path );
    m_gpx_path = fn.GetPath();

    if( response == wxID_OK ) {
        fn.SetExt( _T ( "gpx" ) );

        if( wxFileExists( fn.GetFullPath() ) ) {
            int answer = OCPNMessageBox(NULL,  _("Overwrite existing file?"), _T("Confirm"),
                    wxICON_QUESTION | wxYES_NO | wxCANCEL );
            if( answer != wxID_YES ) return false;
        }

        NavObjectCollection1 *pgpx = new NavObjectCollection1;
        pgpx->AddGPXPointsList( pRoutePoints );
        pgpx->SaveFile(fn.GetFullPath());
        delete pgpx;

        return true;
    } else
        return false;
}

void MyConfig::ExportGPX( wxWindow* parent, bool bviz_only, bool blayer )
{
    wxFileDialog saveDialog( NULL, _( "Export GPX file" ), m_gpx_path, wxT ( "" ),
            wxT ( "GPX files (*.gpx)|*.gpx" ), wxFD_SAVE );

    int response = saveDialog.ShowModal();

    wxString path = saveDialog.GetPath();
    wxFileName fn( path );
    m_gpx_path = fn.GetPath();

    if( response == wxID_OK ) {
        fn.SetExt( _T ( "gpx" ) );

        if( wxFileExists( fn.GetFullPath() ) ) {
            int answer = OCPNMessageBox( NULL, _("Overwrite existing file?"), _T("Confirm"),
                    wxICON_QUESTION | wxYES_NO | wxCANCEL );
            if( answer != wxID_YES ) return;
        }

        ::wxBeginBusyCursor();

        NavObjectCollection1 *pgpx = new NavObjectCollection1;

        wxProgressDialog *pprog = NULL;
        int count = pWayPointMan->GetWaypointList()->GetCount();
        if( count > 200) {
            pprog = new wxProgressDialog( _("Export GPX file"), _T("0/0"), count, NULL,
                                          wxPD_APP_MODAL | wxPD_SMOOTH |
                                          wxPD_ELAPSED_TIME | wxPD_ESTIMATED_TIME | wxPD_REMAINING_TIME );
            pprog->SetSize( 400, wxDefaultCoord );
            pprog->Centre();
        }

        //WPTs
        int ic = 0;

        wxRoutePointListNode *node = pWayPointMan->GetWaypointList()->GetFirst();
        RoutePoint *pr;
        while( node ) {
            if(pprog) {
                wxString msg;
                msg.Printf(_T("%d/%d"), ic, count);
                pprog->Update( ic, msg );
                ic++;
            }

            pr = node->GetData();

            bool b_add = true;

            if( bviz_only && !pr->m_bIsVisible )
                b_add = false;

            if( pr->m_bIsInLayer && !blayer )
                b_add = false;
            if( b_add) {
                if( pr->m_bKeepXRoute || !WptIsInRouteList( pr ) )
                    pgpx->AddGPXWaypoint( pr);
            }

            node = node->GetNext();
        }
        //RTEs and TRKs
        wxRouteListNode *node1 = pRouteList->GetFirst();
        while( node1 ) {
            Route *pRoute = node1->GetData();

            bool b_add = true;

            if( bviz_only && !pRoute->IsVisible() )
                b_add = false;

            if(  pRoute->m_bIsInLayer && !blayer )
                b_add = false;

            if( b_add ) {
                if( !pRoute->m_bIsTrack )
                    pgpx->AddGPXRoute( pRoute ); //gpxroot->AddRoute( CreateGPXRte( pRoute ) );
                else
                    pgpx->AddGPXTrack( (Track *)pRoute  );
                }
            node1 = node1->GetNext();
        }

        pgpx->SaveFile( fn.GetFullPath() );
        delete pgpx;
        ::wxEndBusyCursor();

        if( pprog)
            delete pprog;

    }
}

void MyConfig::UI_ImportGPX( wxWindow* parent, bool islayer, wxString dirpath, bool isdirectory )
{
    int response = wxID_CANCEL;
    wxArrayString file_array;
    Layer *l = NULL;

    if( !islayer || dirpath.IsSameAs( _T("") ) ) {
        wxFileDialog openDialog( NULL, _( "Import GPX file" ), m_gpx_path, wxT ( "" ),
                wxT ( "GPX files (*.gpx)|*.gpx|All files (*.*)|*.*" ),
                wxFD_OPEN | wxFD_MULTIPLE );
        openDialog.Centre();
        response = openDialog.ShowModal();
        if( response == wxID_OK ) {
            openDialog.GetPaths( file_array );

            //    Record the currently selected directory for later use
            if( file_array.GetCount() ) {
                wxFileName fn( file_array[0] );
                m_gpx_path = fn.GetPath();
            }
        }

    } else {
        if( isdirectory ) {
            if( wxDir::GetAllFiles( dirpath, &file_array, wxT("*.gpx") ) )
                response = wxID_OK;
        } else {
            file_array.Add( dirpath );
            response = wxID_OK;
        }
    }

    if( response == wxID_OK ) {

        if( islayer ) {
            l = new Layer();
            l->m_LayerID = ++g_LayerIdx;
            l->m_LayerFileName = file_array[0];
            if( file_array.GetCount() <= 1 ) wxFileName::SplitPath( file_array[0], NULL, NULL,
                    &( l->m_LayerName ), NULL, NULL );
            else {
                if( dirpath.IsSameAs( _T("") ) ) wxFileName::SplitPath( m_gpx_path, NULL, NULL,
                        &( l->m_LayerName ), NULL, NULL );
                else
                    wxFileName::SplitPath( dirpath, NULL, NULL, &( l->m_LayerName ), NULL, NULL );
            }

            bool bLayerViz = g_bShowLayers;
            if( g_VisibleLayers.Contains( l->m_LayerName ) )
                bLayerViz = true;
            if( g_InvisibleLayers.Contains( l->m_LayerName ) )
                bLayerViz = false;
            l->m_bIsVisibleOnChart = bLayerViz;

            wxString laymsg;
            laymsg.Printf( wxT("New layer %d: %s"), l->m_LayerID, l->m_LayerName.c_str() );
            wxLogMessage( laymsg );

            pLayerList->Insert( l );
        }

        for( unsigned int i = 0; i < file_array.GetCount(); i++ ) {
            wxString path = file_array[i];

            if( ::wxFileExists( path ) ) {

                NavObjectCollection1 *pSet = new NavObjectCollection1;
                pSet->load_file(path.fn_str());

                if(islayer){
                    l->m_NoOfItems = pSet->LoadAllGPXObjectsAsLayer(l->m_LayerID, l->m_bIsVisibleOnChart);
                }
                else
                    pSet->LoadAllGPXObjects();

                delete pSet;
            }
        }
    }
}

//-------------------------------------------------------------------------
//
//          Static GPX Support Routines
//
//-------------------------------------------------------------------------
RoutePoint *WaypointExists( const wxString& name, double lat, double lon )
{
    RoutePoint *pret = NULL;
//    if( g_bIsNewLayer ) return NULL;
    wxRoutePointListNode *node = pWayPointMan->GetWaypointList()->GetFirst();
    bool Exists = false;
    while( node ) {
        RoutePoint *pr = node->GetData();

//        if( pr->m_bIsInLayer ) return NULL;

        if( name == pr->GetName() ) {
            if( fabs( lat - pr->m_lat ) < 1.e-6 && fabs( lon - pr->m_lon ) < 1.e-6 ) {
                Exists = true;
                pret = pr;
                break;
            }
        }
        node = node->GetNext();
    }

    return pret;
}

RoutePoint *WaypointExists( const wxString& guid )
{
    wxRoutePointListNode *node = pWayPointMan->GetWaypointList()->GetFirst();
    while( node ) {
        RoutePoint *pr = node->GetData();

//        if( pr->m_bIsInLayer ) return NULL;

        if( guid == pr->m_GUID ) {
            return pr;
        }
        node = node->GetNext();
    }

    return NULL;
}

bool WptIsInRouteList( RoutePoint *pr )
{
    bool IsInList = false;

    wxRouteListNode *node1 = pRouteList->GetFirst();
    while( node1 ) {
        Route *pRoute = node1->GetData();
        RoutePointList *pRoutePointList = pRoute->pRoutePointList;

        wxRoutePointListNode *node2 = pRoutePointList->GetFirst();
        RoutePoint *prp;

        while( node2 ) {
            prp = node2->GetData();

            if( pr->IsSame( prp ) ) {
                IsInList = true;
                break;
            }

            node2 = node2->GetNext();
        }
        node1 = node1->GetNext();
    }
    return IsInList;
}

Route *RouteExists( const wxString& guid )
{
    wxRouteListNode *route_node = pRouteList->GetFirst();

    while( route_node ) {
        Route *proute = route_node->GetData();

        if( guid == proute->m_GUID ) return proute;

        route_node = route_node->GetNext();
    }
    return NULL;
}

Route *RouteExists( Route * pTentRoute )
{
    wxRouteListNode *route_node = pRouteList->GetFirst();
    while( route_node ) {
        Route *proute = route_node->GetData();

        if( proute->IsEqualTo( pTentRoute ) ) {
            if( !proute->m_bIsTrack ) return proute;
        }

        route_node = route_node->GetNext();       // next route
    }
    return NULL;
}


// This function formats the input date/time into a valid GPX ISO 8601
// time string specified in the UTC time zone.

wxString FormatGPXDateTime( wxDateTime dt )
{
//      return dt.Format(wxT("%Y-%m-%dT%TZ"), wxDateTime::GMT0);
    return dt.Format( wxT("%Y-%m-%dT%H:%M:%SZ") );
}


// This function parses a string containing a GPX time representation
// and returns a wxDateTime containing the UTC corresponding to the
// input. The function return value is a pointer past the last valid
// character parsed (if successful) or NULL (if the string is invalid).
//
// Valid GPX time strings are in ISO 8601 format as follows:
//
//   [-]<YYYY>-<MM>-<DD>T<hh>:<mm>:<ss>Z|(+|-<hh>:<mm>)
//
// For example, 2010-10-30T14:34:56Z and 2010-10-30T14:34:56-04:00
// are the same time. The first is UTC and the second is EDT.

const wxChar *ParseGPXDateTime( wxDateTime &dt, const wxChar *datetime )
{
    long sign, hrs_west, mins_west;
    const wxChar *end;

    // Skip any leading whitespace
    while( isspace( *datetime ) )
        datetime++;

    // Skip (and ignore) leading hyphen
    if( *datetime == wxT('-') ) datetime++;

    // Parse and validate ISO 8601 date/time string
    if( ( end = dt.ParseFormat( datetime, wxT("%Y-%m-%dT%T") ) ) != NULL ) {

        // Invalid date/time
        if( *end == 0 ) return NULL;

        // ParseFormat outputs in UTC if the controlling
        // wxDateTime class instance has not been initialized.

        // Date/time followed by UTC time zone flag, so we are done
        else
            if( *end == wxT('Z') ) {
                end++;
                return end;
            }

            // Date/time followed by given number of hrs/mins west of UTC
            else
                if( *end == wxT('+') || *end == wxT('-') ) {

                    // Save direction from UTC
                    if( *end == wxT('+') ) sign = 1;
                    else
                        sign = -1;
                    end++;

                    // Parse hrs west of UTC
                    if( isdigit( *end ) && isdigit( *( end + 1 ) ) && *( end + 2 ) == wxT(':') ) {

                        // Extract and validate hrs west of UTC
                        wxString( end ).ToLong( &hrs_west );
                        if( hrs_west > 12 ) return NULL;
                        end += 3;

                        // Parse mins west of UTC
                        if( isdigit( *end ) && isdigit( *( end + 1 ) ) ) {

                            // Extract and validate mins west of UTC
                            wxChar mins[3];
                            mins[0] = *end;
                            mins[1] = *( end + 1 );
                            mins[2] = 0;
                            wxString( mins ).ToLong( &mins_west );
                            if( mins_west > 59 ) return NULL;

                            // Apply correction
                            dt -= sign * wxTimeSpan( hrs_west, mins_west, 0, 0 );
                            return end + 2;
                        } else
                            // Missing mins digits
                            return NULL;
                    } else
                        // Missing hrs digits or colon
                        return NULL;
                } else
                    // Unknown field after date/time (not UTC, not hrs/mins
                    //  west of UTC)
                    return NULL;
    } else
        // Invalid ISO 8601 date/time
        return NULL;
}


//---------------------------------------------------------------------------------
//          Private Font Manager and Helpers
//---------------------------------------------------------------------------------
#include <wx/fontdlg.h>
#include <wx/fontenum.h>
#include "wx/encinfo.h"
#include "wx/fontutil.h"

#ifdef __WXX11__
#include "/usr/X11R6/include/X11/Xlib.h"

//-----------------------------------------------------------------------------
// helper class - MyFontPreviewer
//-----------------------------------------------------------------------------

class MyFontPreviewer : public wxWindow
{
public:
    MyFontPreviewer ( wxWindow *parent, const wxSize& sz = wxDefaultSize ) : wxWindow ( parent, wxID_ANY, wxDefaultPosition, sz )
    {
    }

private:
    void OnPaint ( wxPaintEvent& event );
    DECLARE_EVENT_TABLE()
};

BEGIN_EVENT_TABLE ( MyFontPreviewer, wxWindow )
EVT_PAINT ( MyFontPreviewer::OnPaint )
END_EVENT_TABLE()

void MyFontPreviewer::OnPaint ( wxPaintEvent& WXUNUSED ( event ) )
{
    wxPaintDC dc ( this );

    wxSize size = GetSize();
    wxFont font = GetFont();

    dc.SetPen ( *wxBLACK_PEN );
    dc.SetBrush ( *wxWHITE_BRUSH );
    dc.DrawRectangle ( 0, 0, size.x, size.y );

    if ( font.Ok() )
    {
        dc.SetFont ( font );
        // Calculate vertical centre
        long w, h;
        dc.GetTextExtent ( wxT ( "X" ), &w, &h );
        dc.SetTextForeground ( GetForegroundColour() );
        dc.SetClippingRegion ( 2, 2, size.x-4, size.y-4 );
        dc.DrawText ( GetName(),
                10, size.y/2 - h/2 );
        dc.DestroyClippingRegion();
    }
}

//-----------------------------------------------------------------------------
// X11FontPicker
//-----------------------------------------------------------------------------

IMPLEMENT_DYNAMIC_CLASS ( X11FontPicker, wxDialog )

BEGIN_EVENT_TABLE ( X11FontPicker, wxDialog )
EVT_CHECKBOX ( wxID_FONT_UNDERLINE, X11FontPicker::OnChangeFont )
EVT_CHOICE ( wxID_FONT_STYLE, X11FontPicker::OnChangeFont )
EVT_CHOICE ( wxID_FONT_WEIGHT, X11FontPicker::OnChangeFont )
EVT_CHOICE ( wxID_FONT_FAMILY, X11FontPicker::OnChangeFace )
EVT_CHOICE ( wxID_FONT_COLOUR, X11FontPicker::OnChangeFont )
EVT_CHOICE ( wxID_FONT_SIZE, X11FontPicker::OnChangeFont )

EVT_CLOSE ( X11FontPicker::OnCloseWindow )
END_EVENT_TABLE()

#define SCALEABLE_SIZES 11
static wxString scaleable_pointsize[SCALEABLE_SIZES] =
{
    wxT ( "6" ),
    wxT ( "8" ),
    wxT ( "10" ),
    wxT ( "12" ),
    wxT ( "14" ),
    wxT ( "16" ),
    wxT ( "18" ),
    wxT ( "20" ),
    wxT ( "24" ),
    wxT ( "30" ),
    wxT ( "36" )
};

#define NUM_COLS 49
static wxString wxColourDialogNames[NUM_COLS]= {wxT ( "ORANGE" ),
    wxT ( "GOLDENROD" ),
    wxT ( "WHEAT" ),
    wxT ( "SPRING GREEN" ),
    wxT ( "SKY BLUE" ),
    wxT ( "SLATE BLUE" ),
    wxT ( "MEDIUM VIOLET RED" ),
    wxT ( "PURPLE" ),

    wxT ( "RED" ),
    wxT ( "YELLOW" ),
    wxT ( "MEDIUM SPRING GREEN" ),
    wxT ( "PALE GREEN" ),
    wxT ( "CYAN" ),
    wxT ( "LIGHT STEEL BLUE" ),
    wxT ( "ORCHID" ),
    wxT ( "LIGHT MAGENTA" ),

    wxT ( "BROWN" ),
    wxT ( "YELLOW" ),
    wxT ( "GREEN" ),
    wxT ( "CADET BLUE" ),
    wxT ( "MEDIUM BLUE" ),
    wxT ( "MAGENTA" ),
    wxT ( "MAROON" ),
    wxT ( "ORANGE RED" ),

    wxT ( "FIREBRICK" ),
    wxT ( "CORAL" ),
    wxT ( "FOREST GREEN" ),
    wxT ( "AQUARAMINE" ),
    wxT ( "BLUE" ),
    wxT ( "NAVY" ),
    wxT ( "THISTLE" ),
    wxT ( "MEDIUM VIOLET RED" ),

    wxT ( "INDIAN RED" ),
    wxT ( "GOLD" ),
    wxT ( "MEDIUM SEA GREEN" ),
    wxT ( "MEDIUM BLUE" ),
    wxT ( "MIDNIGHT BLUE" ),
    wxT ( "GREY" ),
    wxT ( "PURPLE" ),
    wxT ( "KHAKI" ),

    wxT ( "BLACK" ),
    wxT ( "MEDIUM FOREST GREEN" ),
    wxT ( "KHAKI" ),
    wxT ( "DARK GREY" ),
    wxT ( "SEA GREEN" ),
    wxT ( "LIGHT GREY" ),
    wxT ( "MEDIUM SLATE BLUE" ),
    wxT ( "WHITE" )
    wxT ( "SIENNA" )
};

/*
 * Generic X11FontPicker
 */

void X11FontPicker::Init()
{
    m_useEvents = false;
    m_previewer = NULL;
    Create ( m_parent );
}

X11FontPicker::~X11FontPicker()
{
}

void X11FontPicker::OnCloseWindow ( wxCloseEvent& WXUNUSED ( event ) )
{
    EndModal ( wxID_CANCEL );
}

bool X11FontPicker::DoCreate ( wxWindow *parent )
{
    if ( !wxDialog::Create ( parent , wxID_ANY , _T ( "Choose Font" ) , wxDefaultPosition, wxDefaultSize, wxDEFAULT_DIALOG_STYLE,
                    _T ( "fontdialog" ) ) )
    {
        wxFAIL_MSG ( wxT ( "wxFontDialog creation failed" ) );
        return false;
    }

    InitializeAllAvailableFonts();
    InitializeFont();
    CreateWidgets();

// sets initial font in preview area
    wxCommandEvent dummy;
    OnChangeFont ( dummy );

    return true;
}

int X11FontPicker::ShowModal()
{
    int ret = wxDialog::ShowModal();

    if ( ret != wxID_CANCEL )
    {
        dialogFont = *pPreviewFont;
        m_fontData.m_chosenFont = dialogFont;
    }

    return ret;
}

void X11FontPicker::InitializeAllAvailableFonts()
{

    // get the Array of all fonts facenames
    wxString pattern;
    pattern.Printf ( wxT ( "-*-*-*-*-*-*-*-*-*-*-*-*-iso8859-1" ) );

    int nFonts;
    char ** list = XListFonts ( ( Display * ) wxGetDisplay(), pattern.mb_str(), 32767, &nFonts );

    pFaceNameArray = new wxArrayString;
    unsigned int jname;
    for ( int i=0; i < nFonts; i++ )
    {
        wxStringTokenizer st ( wxString ( list[i] ), _T ( "-" ) );
        st.GetNextToken();
        st.GetNextToken();
        wxString facename = st.GetNextToken();
        for ( jname=0; jname<pFaceNameArray->GetCount(); jname++ )
        {
            if ( facename == pFaceNameArray->Item ( jname ) )
            break;
        }
        if ( jname >= pFaceNameArray->GetCount() )
        {
            pFaceNameArray->Add ( facename );
        }

    }

}

// This should be application-settable
static bool ShowToolTips() {return false;}

void X11FontPicker::CreateWidgets()
{
    // layout

    bool is_pda = ( wxSystemSettings::GetScreenType() <= wxSYS_SCREEN_PDA );
    int noCols, noRows;
    if ( is_pda )
    {
        noCols = 2; noRows = 3;
    }
    else
    {
        noCols = 3; noRows = 2;
    }

    wxBoxSizer* itemBoxSizer2 = new wxBoxSizer ( wxVERTICAL );
    this->SetSizer ( itemBoxSizer2 );
    this->SetAutoLayout ( TRUE );

    wxBoxSizer* itemBoxSizer3 = new wxBoxSizer ( wxVERTICAL );
    itemBoxSizer2->Add ( itemBoxSizer3, 1, wxEXPAND|wxALL, 5 );

    wxFlexGridSizer* itemGridSizer4 = new wxFlexGridSizer ( noRows, noCols, 0, 0 );
    itemBoxSizer3->Add ( itemGridSizer4, 0, wxEXPAND, 5 );

    wxBoxSizer* itemBoxSizer5 = new wxBoxSizer ( wxVERTICAL );
    itemGridSizer4->Add ( itemBoxSizer5, 0, wxALIGN_CENTER_HORIZONTAL|wxEXPAND, 5 );
    wxStaticText* itemStaticText6 = new wxStaticText ( this, wxID_STATIC, _ ( "&Font family:" ),
            wxDefaultPosition, wxDefaultSize, 0 );
    itemBoxSizer5->Add ( itemStaticText6, 0, wxALIGN_LEFT|wxLEFT|wxRIGHT|wxTOP|wxADJUST_MINSIZE, 5 );

    wxChoice* itemChoice7 = new wxChoice ( this, wxID_FONT_FAMILY, wxDefaultPosition,
            wxDefaultSize, *pFaceNameArray, 0 );
    itemChoice7->SetHelpText ( _ ( "The font family." ) );
    if ( ShowToolTips() )
    itemChoice7->SetToolTip ( _ ( "The font family." ) );
    itemBoxSizer5->Add ( itemChoice7, 0, wxALIGN_LEFT|wxALL, 5 );

    wxBoxSizer* itemBoxSizer8 = new wxBoxSizer ( wxVERTICAL );
    itemGridSizer4->Add ( itemBoxSizer8, 0, wxALIGN_CENTER_HORIZONTAL|wxEXPAND, 5 );
    wxStaticText* itemStaticText9 = new wxStaticText ( this, wxID_STATIC, _ ( "&Style:" ), wxDefaultPosition, wxDefaultSize, 0 );
    itemBoxSizer8->Add ( itemStaticText9, 0, wxALIGN_LEFT|wxLEFT|wxRIGHT|wxTOP|wxADJUST_MINSIZE, 5 );

    wxChoice* itemChoice10 = new wxChoice ( this, wxID_FONT_STYLE, wxDefaultPosition, wxDefaultSize );
    itemChoice10->SetHelpText ( _ ( "The font style." ) );
    if ( ShowToolTips() )
    itemChoice10->SetToolTip ( _ ( "The font style." ) );
    itemBoxSizer8->Add ( itemChoice10, 0, wxALIGN_LEFT|wxALL, 5 );

    wxBoxSizer* itemBoxSizer11 = new wxBoxSizer ( wxVERTICAL );
    itemGridSizer4->Add ( itemBoxSizer11, 0, wxALIGN_CENTER_HORIZONTAL|wxEXPAND, 5 );
    wxStaticText* itemStaticText12 = new wxStaticText ( this, wxID_STATIC, _ ( "&Weight:" ), wxDefaultPosition, wxDefaultSize, 0 );
    itemBoxSizer11->Add ( itemStaticText12, 0, wxALIGN_LEFT|wxLEFT|wxRIGHT|wxTOP|wxADJUST_MINSIZE, 5 );

    wxChoice* itemChoice13 = new wxChoice ( this, wxID_FONT_WEIGHT, wxDefaultPosition, wxDefaultSize );
    itemChoice13->SetHelpText ( _ ( "The font weight." ) );
    if ( ShowToolTips() )
    itemChoice13->SetToolTip ( _ ( "The font weight." ) );
    itemBoxSizer11->Add ( itemChoice13, 0, wxALIGN_LEFT|wxALL, 5 );

    wxBoxSizer* itemBoxSizer14 = new wxBoxSizer ( wxVERTICAL );
    itemGridSizer4->Add ( itemBoxSizer14, 0, wxALIGN_CENTER_HORIZONTAL|wxEXPAND, 5 );
    if ( m_fontData.GetEnableEffects() )
    {
        wxStaticText* itemStaticText15 = new wxStaticText ( this, wxID_STATIC, _ ( "C&olour:" ),
                wxDefaultPosition, wxDefaultSize, 0 );
        itemBoxSizer14->Add ( itemStaticText15, 0, wxALIGN_LEFT|wxLEFT|wxRIGHT|wxTOP|wxADJUST_MINSIZE, 5 );

        wxSize colourSize = wxDefaultSize;
        if ( is_pda )
        colourSize.x = 100;

        wxChoice* itemChoice16 = new wxChoice ( this, wxID_FONT_COLOUR, wxDefaultPosition,
                colourSize, NUM_COLS, wxColourDialogNames, 0 );
        itemChoice16->SetHelpText ( _ ( "The font colour." ) );
        if ( ShowToolTips() )
        itemChoice16->SetToolTip ( _ ( "The font colour." ) );
        itemBoxSizer14->Add ( itemChoice16, 0, wxALIGN_LEFT|wxALL, 5 );
    }

    wxBoxSizer* itemBoxSizer17 = new wxBoxSizer ( wxVERTICAL );
    itemGridSizer4->Add ( itemBoxSizer17, 0, wxALIGN_CENTER_HORIZONTAL|wxEXPAND, 5 );
    wxStaticText* itemStaticText18 = new wxStaticText ( this, wxID_STATIC, _ ( "&Point size:" ),
            wxDefaultPosition, wxDefaultSize, 0 );
    itemBoxSizer17->Add ( itemStaticText18, 0, wxALIGN_LEFT|wxLEFT|wxRIGHT|wxTOP|wxADJUST_MINSIZE, 5 );

    wxChoice *pc = new wxChoice ( this, wxID_FONT_SIZE, wxDefaultPosition, wxDefaultSize );
    pc->SetHelpText ( _ ( "The font point size." ) );
    if ( ShowToolTips() )
    pc->SetToolTip ( _ ( "The font point size." ) );
    itemBoxSizer17->Add ( pc, 0, wxALIGN_LEFT|wxALL, 5 );

    if ( m_fontData.GetEnableEffects() )
    {
        wxBoxSizer* itemBoxSizer20 = new wxBoxSizer ( wxVERTICAL );
        itemGridSizer4->Add ( itemBoxSizer20, 0, wxALIGN_LEFT|wxALIGN_CENTER_VERTICAL, 5 );
        wxCheckBox* itemCheckBox21 = new wxCheckBox ( this, wxID_FONT_UNDERLINE, _ ( "&Underline" ),
                wxDefaultPosition, wxDefaultSize, 0 );
        itemCheckBox21->SetValue ( FALSE );
        itemCheckBox21->SetHelpText ( _ ( "Whether the font is underlined." ) );
        if ( ShowToolTips() )
        itemCheckBox21->SetToolTip ( _ ( "Whether the font is underlined." ) );
        itemBoxSizer20->Add ( itemCheckBox21, 0, wxALIGN_LEFT|wxALL, 5 );
    }

    if ( !is_pda )
    itemBoxSizer3->Add ( 5, 5, 0, wxALIGN_CENTER_HORIZONTAL|wxALL, 5 );

    wxStaticText* itemStaticText23 = new wxStaticText ( this, wxID_STATIC, _ ( "Preview:" ), wxDefaultPosition, wxDefaultSize, 0 );
    itemBoxSizer3->Add ( itemStaticText23, 0, wxALIGN_LEFT|wxLEFT|wxRIGHT|wxTOP|wxADJUST_MINSIZE, 5 );

    MyFontPreviewer* itemWindow24 = new MyFontPreviewer ( this, wxSize ( 400, 80 ) );
    m_previewer = itemWindow24;
    itemWindow24->SetHelpText ( _ ( "Shows the font preview." ) );
    if ( ShowToolTips() )
    itemWindow24->SetToolTip ( _ ( "Shows the font preview." ) );
    itemBoxSizer3->Add ( itemWindow24, 0, wxEXPAND, 5 );

    wxBoxSizer* itemBoxSizer25 = new wxBoxSizer ( wxHORIZONTAL );
    itemBoxSizer3->Add ( itemBoxSizer25, 0, wxEXPAND, 5 );
    itemBoxSizer25->Add ( 5, 5, 1, wxEXPAND|wxALL, 5 );

    wxButton* itemButton28 = new wxButton ( this, wxID_CANCEL, _ ( "&Cancel" ), wxDefaultPosition, wxDefaultSize, 0 );
    if ( ShowToolTips() )
    itemButton28->SetToolTip ( _ ( "Click to cancel the font selection." ) );
    itemBoxSizer25->Add ( itemButton28, 0, wxALIGN_CENTER_VERTICAL|wxALL, 5 );

    wxButton* itemButton27 = new wxButton ( this, wxID_OK, _ ( "&OK" ), wxDefaultPosition, wxDefaultSize, 0 );
    itemButton27->SetDefault();
    itemButton27->SetHelpText ( _ ( "Click to confirm the font selection." ) );
    if ( ShowToolTips() )
    itemButton27->SetToolTip ( _ ( "Click to confirm the font selection." ) );
    itemBoxSizer25->Add ( itemButton27, 0, wxALIGN_CENTER_VERTICAL|wxALL, 5 );

    familyChoice = ( wxChoice* ) FindWindow ( wxID_FONT_FAMILY );
    styleChoice = ( wxChoice* ) FindWindow ( wxID_FONT_STYLE );
    weightChoice = ( wxChoice* ) FindWindow ( wxID_FONT_WEIGHT );
    colourChoice = ( wxChoice* ) FindWindow ( wxID_FONT_COLOUR );
    pointSizeChoice = ( wxChoice* ) FindWindow ( wxID_FONT_SIZE );
    underLineCheckBox = ( wxCheckBox* ) FindWindow ( wxID_FONT_UNDERLINE );

    //    Get readable font items
    wxString gotfontnative = dialogFont.GetNativeFontInfoDesc();
    wxStringTokenizer st ( gotfontnative, _T ( "-" ) );
    st.GetNextToken();
    st.GetNextToken();
    wxString facename = st.GetNextToken();
    wxString weight = st.GetNextToken();
    st.GetNextToken();
    st.GetNextToken();
    st.GetNextToken();
    st.GetNextToken();
    wxString pointsize = st.GetNextToken();

    int ptsz = atoi ( pointsize.mb_str() );
    pointsize.Printf ( _T ( "%d" ), ptsz / 10 );

    SetChoiceOptionsFromFacename ( facename );

    familyChoice->SetStringSelection ( facename );
    weightChoice->SetStringSelection ( weight );
    pointSizeChoice->SetStringSelection ( pointsize );

    m_previewer->SetFont ( dialogFont );
    m_previewer->SetName ( _T( "ABCDEFGabcdefg12345" ) );

//    m_previewer->Refresh();

//    familyChoice->SetStringSelection( wxFontFamilyIntToString(dialogFont.GetFamily()) );
//    styleChoice->SetStringSelection(wxFontStyleIntToString(dialogFont.GetStyle()));
//    weightChoice->SetStringSelection(wxFontWeightIntToString(dialogFont.GetWeight()));

    /*
     if (colourChoice)
     {
     wxString name(wxTheColourDatabase->FindName(m_fontData.GetColour()));
     if (name.length())
     colourChoice->SetStringSelection(name);
     else
     colourChoice->SetStringSelection(wxT("BLACK"));
     }

     if (underLineCheckBox)
     {
     underLineCheckBox->SetValue(dialogFont.GetUnderlined());
     }

     //    pointSizeChoice->SetSelection(dialogFont.GetPointSize()-1);
     pointSizeChoice->SetSelection(0);

     #if !defined(__SMARTPHONE__) && !defined(__POCKETPC__)
     GetSizer()->SetItemMinSize(m_previewer, is_pda ? 100 : 430, is_pda ? 40 : 100);
     GetSizer()->SetSizeHints(this);
     GetSizer()->Fit(this);

     Centre(wxBOTH);
     #endif
     */

    // Don't block events any more
    m_useEvents = true;

}

void X11FontPicker::OnChangeFace ( wxCommandEvent& WXUNUSED ( event ) )
{
    if ( !m_useEvents ) return;

    //    Capture the current selections
    wxString facename = familyChoice->GetStringSelection();
    wxString pointsize = pointSizeChoice->GetStringSelection();
    wxString weight = weightChoice->GetStringSelection();

    SetChoiceOptionsFromFacename ( facename );

    //    Reset the choices
    familyChoice->SetStringSelection ( facename );
    weightChoice->SetStringSelection ( weight );
    pointSizeChoice->SetStringSelection ( pointsize );

    //    And make the font change
    DoFontChange();

}

void X11FontPicker::SetChoiceOptionsFromFacename (const wxString &facename)
{
    //    Get a list of matching fonts
    char face[101];
    strncpy ( face, facename.mb_str(), 100 );
    face[100] = '\0';

    char pattern[100];
    sprintf ( pattern, "-*-%s-*-*-*-*-*-*-*-*-*-*-iso8859-1", face );
//    wxString pattern;
//    pattern.Printf(wxT("-*-%s-*-*-*-*-*-*-*-*-*-*-iso8859-1"), facename.mb_str());

    int nFonts;
    char ** list = XListFonts ( ( Display * ) wxGetDisplay(), pattern, 32767, &nFonts );

    //    First, look thru all the point sizes looking for "0" to indicate scaleable (e.g. TrueType) font
    bool scaleable = false;
    for ( int i=0; i < nFonts; i++ )
    {
        wxStringTokenizer st ( wxString ( list[i] ), _T ( "-" ) );
        st.GetNextToken();
        st.GetNextToken();
        st.GetNextToken();
        st.GetNextToken();
        st.GetNextToken();
        st.GetNextToken();
        st.GetNextToken();
        wxString pointsize = st.GetNextToken();

        if ( pointsize.IsSameAs ( _T ( "0" ) ) )
        {
            scaleable = true;
            break;
        }
    }

    // make different pointsize selections for scaleable fonts
    wxArrayString PointSizeArray;

    if ( scaleable )
    {
        for ( int j=0; j < SCALEABLE_SIZES; j++ )
        PointSizeArray.Add ( scaleable_pointsize[j] );
    }

    else
    {
        //Get the Point Sizes Array
        unsigned int jname;
        for ( int i=0; i < nFonts; i++ )
        {
//                  printf("%s\n", list[i]);
            wxStringTokenizer st ( wxString ( list[i] ), _T ( "-" ) );
            st.GetNextToken();
            st.GetNextToken();
            st.GetNextToken();
            st.GetNextToken();
            st.GetNextToken();
            st.GetNextToken();
            st.GetNextToken();
            wxString pointsize = st.GetNextToken();
            //           printf("%s\n",facename.mb_str());
            for ( jname=0; jname<PointSizeArray.GetCount(); jname++ )
            {
                if ( pointsize == PointSizeArray.Item ( jname ) )
                break;
            }
            if ( jname >= PointSizeArray.GetCount() )
            {
                PointSizeArray.Add ( pointsize );
//                        printf("Added %s\n", pointsize.mb_str());
            }
        }
    }
    pointSizeChoice->Clear();
    pointSizeChoice->Append ( PointSizeArray );
    pointSizeChoice->SetSelection ( 0 );

    //Get the Weight Array
    wxArrayString WeightArray;
    for ( int i=0; i < nFonts; i++ )
    {
//            printf("%s\n", list[i]);
        wxStringTokenizer st ( wxString ( list[i] ), _T ( "-" ) );
        st.GetNextToken();
        st.GetNextToken();
        st.GetNextToken();
        wxString weight = st.GetNextToken();
        //           printf("%s\n",facename.mb_str());
        unsigned int jname;
        for ( jname=0; jname<WeightArray.GetCount(); jname++ )
        {
            if ( weight == WeightArray.Item ( jname ) )
            break;
        }
        if ( jname >= WeightArray.GetCount() )
        {
            WeightArray.Add ( weight );
//                  printf("Added weight %s\n", weight.mb_str());
        }
    }

    weightChoice->Clear();
    weightChoice->Append ( WeightArray );
    weightChoice->SetSelection ( 0 );

}

void X11FontPicker::InitializeFont()
{
    int fontFamily = wxSWISS;
    int fontWeight = wxNORMAL;
    int fontStyle = wxNORMAL;
    int fontSize = 12;
    bool fontUnderline = false;

    wxString fontnative;
    if ( m_fontData.m_initialFont.Ok() )
    {
        fontnative = m_fontData.m_initialFont.GetNativeFontInfoDesc();
        fontFamily = m_fontData.m_initialFont.GetFamily();
        fontWeight = m_fontData.m_initialFont.GetWeight();
        fontStyle = m_fontData.m_initialFont.GetStyle();
        fontSize = m_fontData.m_initialFont.GetPointSize();
        fontUnderline = m_fontData.m_initialFont.GetUnderlined();
    }

//      printf("Init Fetching    %s\n", fontnative.mb_str());

    wxFont tFont = wxFont ( fontSize, fontFamily, fontStyle,
            fontWeight, fontUnderline );

    wxFont *pdialogFont = tFont.New ( fontnative );

    //    Confirm
    /*
     wxNativeFontInfo *i = (wxNativeFontInfo *)pdialogFont->GetNativeFontInfo();

     XFontStruct *xfont = (XFontStruct*) pdialogFont->GetFontStruct( 1.0, (Display *)wxGetDisplay() );
     unsigned long ret;
     XGetFontProperty(xfont, 18, &ret);
     char* x = XGetAtomName((Display *)wxGetDisplay(), ret);
     printf(" Init Got %s\n", x);
     */

    dialogFont = *pdialogFont;

}

void X11FontPicker::OnChangeFont ( wxCommandEvent& WXUNUSED ( event ) )
{
    if ( !m_useEvents ) return;

    DoFontChange();
}

void X11FontPicker::DoFontChange ( void )
{
    wxString facename = familyChoice->GetStringSelection();
    wxString pointsize = pointSizeChoice->GetStringSelection();
    wxString weight = weightChoice->GetStringSelection();

    char font_x[200];
    sprintf ( font_x,"-*-%s-%s-r-normal-*-*-%s0-*-*-*-*-iso8859-1", facename.mb_str(), weight.mb_str(), pointsize.mb_str() );
    wxString font_xlfd ( font_x, wxConvUTF8 );

//                  printf("Fetching    %s\n", font_xlfd.mb_str());

    XFontStruct *test = XLoadQueryFont ( ( Display * ) wxGetDisplay(),font_xlfd.mb_str() );

    //    Confirm
    /*
     unsigned long ret0;
     if(test)
     {
     XGetFontProperty(test, 18, &ret0);
     char* x = XGetAtomName((Display *)wxGetDisplay(), ret0);
     printf("FGot %s\n", x);
     }
     */
    if ( test )
    {
        font_xlfd.Prepend ( "0;" );
        wxFont *ptf = new wxFont;
        pPreviewFont = ptf->New ( font_xlfd );

        /*
         wxNativeFontInfo *i = (wxNativeFontInfo *)pPreviewFont->GetNativeFontInfo();

         XFontStruct *xfont = (XFontStruct*) pPreviewFont->GetFontStruct( 1.0, (Display *)wxGetDisplay() );
         unsigned long ret;
         XGetFontProperty(xfont, 18, &ret);
         char* x = XGetAtomName((Display *)wxGetDisplay(), ret);
         printf("Got %s\n", x);
         */
        m_previewer->SetName ( _T( "ABCDEFGabcdefg12345" ) );
        m_previewer->SetFont ( *pPreviewFont );
        m_previewer->Refresh();
    }

    else
    {
        wxString err ( _T ( "No Font:" ) );
        err.Append ( font_xlfd );
        m_previewer->SetName ( err );
        m_previewer->SetFont ( *pPreviewFont );
        m_previewer->Refresh();
    }

    /*
     int fontFamily = wxFontFamilyStringToInt(WXSTRINGCAST familyChoice->GetStringSelection());
     int fontWeight = wxFontWeightStringToInt(WXSTRINGCAST weightChoice->GetStringSelection());
     int fontStyle = wxFontStyleStringToInt(WXSTRINGCAST styleChoice->GetStringSelection());
     int fontSize = wxAtoi(pointSizeChoice->GetStringSelection());
     // Start with previous underline setting, we want to retain it even if we can't edit it
     // dialogFont is always initialized because of the call to InitializeFont
     int fontUnderline = dialogFont.GetUnderlined();

     if (underLineCheckBox)
     {
     fontUnderline = underLineCheckBox->GetValue();
     }

     dialogFont = wxFont(fontSize, fontFamily, fontStyle, fontWeight, (fontUnderline != 0));
     m_previewer->SetFont(dialogFont);

     if ( colourChoice )
     {
     if ( !colourChoice->GetStringSelection().empty() )
     {
     wxColour col = wxTheColourDatabase->Find(colourChoice->GetStringSelection());
     if (col.Ok())
     {
     m_fontData.m_fontColour = col;
     }
     }
     }
     // Update color here so that we can also use the color originally passed in
     // (EnableEffects may be false)
     if (m_fontData.m_fontColour.Ok())
     m_previewer->SetForegroundColour(m_fontData.m_fontColour);

     m_previewer->Refresh();
     */
}

#endif            //__WXX11__

//---------------------------------------------------------------------------------
//          Vector Stuff for Hit Test Algorithm
//---------------------------------------------------------------------------------
double vGetLengthOfNormal( pVector2D a, pVector2D b, pVector2D n )
{
    vector2D c, vNormal;
    vNormal.x = 0;
    vNormal.y = 0;
    //
    //Obtain projection vector.
    //
    //c = ((a * b)/(|b|^2))*b
    //
    c.x = b->x * ( vDotProduct( a, b ) / vDotProduct( b, b ) );
    c.y = b->y * ( vDotProduct( a, b ) / vDotProduct( b, b ) );
//
    //Obtain perpendicular projection : e = a - c
    //
    vSubtractVectors( a, &c, &vNormal );
    //
    //Fill PROJECTION structure with appropriate values.
    //
    *n = vNormal;

    return ( vVectorMagnitude( &vNormal ) );
}

double vDotProduct( pVector2D v0, pVector2D v1 )
{
    double dotprod;

    dotprod = ( v0 == NULL || v1 == NULL ) ? 0.0 : ( v0->x * v1->x ) + ( v0->y * v1->y );

    return ( dotprod );
}

pVector2D vAddVectors( pVector2D v0, pVector2D v1, pVector2D v )
{
    if( v0 == NULL || v1 == NULL ) v = (pVector2D) NULL;
    else {
        v->x = v0->x + v1->x;
        v->y = v0->y + v1->y;
    }
    return ( v );
}

pVector2D vSubtractVectors( pVector2D v0, pVector2D v1, pVector2D v )
{
    if( v0 == NULL || v1 == NULL ) v = (pVector2D) NULL;
    else {
        v->x = v0->x - v1->x;
        v->y = v0->y - v1->y;
    }
    return ( v );
}

double vVectorSquared( pVector2D v0 )
{
    double dS;

    if( v0 == NULL ) dS = 0.0;
    else
        dS = ( ( v0->x * v0->x ) + ( v0->y * v0->y ) );
    return ( dS );
}

double vVectorMagnitude( pVector2D v0 )
{
    double dMagnitude;

    if( v0 == NULL ) dMagnitude = 0.0;
    else
        dMagnitude = sqrt( vVectorSquared( v0 ) );
    return ( dMagnitude );
}

/**************************************************************************/
/*          LogMessageOnce                                                */
/**************************************************************************/

bool LogMessageOnce(const wxString &msg)
{
    //    Search the array for a match

    for( unsigned int i = 0; i < pMessageOnceArray->GetCount(); i++ ) {
        if( msg.IsSameAs( pMessageOnceArray->Item( i ) ) ) return false;
    }

    // Not found, so add to the array
    pMessageOnceArray->Add( msg );

    //    And print it
    wxLogMessage( msg );
    return true;
}

/**************************************************************************/
/*          Some assorted utilities                                       */
/**************************************************************************/

/**************************************************************************/
/*          Converts the distance to the units selected by user           */
/**************************************************************************/
double toUsrDistance( double nm_distance, int unit  )
{
    double ret = NAN;
    if ( unit == -1 )
        unit = g_iDistanceFormat;
    switch( unit ){
        case DISTANCE_NMI: //Nautical miles
            ret = nm_distance;
            break;
        case DISTANCE_MI: //Statute miles
            ret = nm_distance * 1.15078;
            break;
        case DISTANCE_KM:
            ret = nm_distance * 1.852;
            break;
        case DISTANCE_M:
            ret = nm_distance * 1852;
            break;
        case DISTANCE_FT:
            ret = nm_distance * 6076.12;
            break;
        case DISTANCE_FA:
            ret = nm_distance * 1012.68591;
            break;
        case DISTANCE_IN:
            ret = nm_distance * 72913.4;
            break;
        case DISTANCE_CM:
            ret = nm_distance * 185200;
            break;
    }
    return ret;
}

/**************************************************************************/
/*          Converts the distance from the units selected by user to NMi  */
/**************************************************************************/
double fromUsrDistance( double usr_distance, int unit )
{
    double ret = NAN;
    if ( unit == -1 )
        unit = g_iDistanceFormat;
    switch( unit ){
        case DISTANCE_NMI: //Nautical miles
            ret = usr_distance;
            break;
        case DISTANCE_MI: //Statute miles
            ret = usr_distance / 1.15078;
            break;
        case DISTANCE_KM:
            ret = usr_distance / 1.852;
            break;
        case DISTANCE_M:
            ret = usr_distance / 1852;
            break;
    }
    return ret;
}

/**************************************************************************/
/*          Returns the abbreviation of user selected distance unit       */
/**************************************************************************/
wxString getUsrDistanceUnit( int unit )
{
    wxString ret;
    if ( unit == -1 )
        unit = g_iDistanceFormat;
    switch( unit ){
        case DISTANCE_NMI: //Nautical miles
            ret = _("NMi");
            break;
        case DISTANCE_MI: //Statute miles
            ret = _("mi");
            break;
        case DISTANCE_KM:
            ret = _("km");
            break;
        case DISTANCE_M:
            ret = _("m");
            break;
        case DISTANCE_FT:
            ret = _("ft");
            break;
        case DISTANCE_FA:
            ret = _("fa");
            break;
        case DISTANCE_IN:
            ret = _("in");
            break;
        case DISTANCE_CM:
            ret = _("cm");
            break;
    }
    return ret;
}

/**************************************************************************/
/*          Converts the speed to the units selected by user              */
/**************************************************************************/
double toUsrSpeed( double kts_speed, int unit )
{
    double ret = NAN;
    if ( unit == -1 )
        unit = g_iSpeedFormat;
    switch( unit )
    {
        case SPEED_KTS: //kts
            ret = kts_speed;
            break;
        case SPEED_MPH: //mph
            ret = kts_speed * 1.15078;
            break;
        case SPEED_KMH: //km/h
            ret = kts_speed * 1.852;
            break;
        case SPEED_MS: //m/s
            ret = kts_speed * 0.514444444;
            break;
    }
    return ret;
}

/**************************************************************************/
/*          Converts the speed from the units selected by user to knots   */
/**************************************************************************/
double fromUsrSpeed( double usr_speed, int unit )
{
    double ret = NAN;
    if ( unit == -1 )
        unit = g_iSpeedFormat;
    switch( unit )
    {
        case SPEED_KTS: //kts
            ret = usr_speed;
            break;
        case SPEED_MPH: //mph
            ret = usr_speed / 1.15078;
            break;
        case SPEED_KMH: //km/h
            ret = usr_speed / 1.852;
            break;
        case SPEED_MS: //m/s
            ret = usr_speed / 0.514444444;
            break;
    }
    return ret;
}

/**************************************************************************/
/*          Returns the abbreviation of user selected speed unit          */
/**************************************************************************/
wxString getUsrSpeedUnit( int unit )
{
    wxString ret;
    if ( unit == -1 )
        unit = g_iSpeedFormat;
    switch( unit ){
        case SPEED_KTS: //kts
            ret = _("kts");
            break;
        case SPEED_MPH: //mph
            ret = _("mph");
            break;
        case SPEED_KMH:
            ret = _("km/h");
            break;
        case SPEED_MS:
            ret = _("m/s");
            break;
    }
    return ret;
}

/**************************************************************************/
/*          Formats the coordinates to string                             */
/**************************************************************************/
wxString toSDMM( int NEflag, double a, bool hi_precision )
{
    wxString s;
    double mpy;
    short neg = 0;
    int d;
    long m;
    double ang = a;
    char c = 'N';

    if( a < 0.0 ) {
        a = -a;
        neg = 1;
    }
    d = (int) a;
    if( neg ) d = -d;
    if( NEflag ) {
        if( NEflag == 1 ) {
            c = 'N';

            if( neg ) {
                d = -d;
                c = 'S';
            }
        } else
            if( NEflag == 2 ) {
                c = 'E';

                if( neg ) {
                    d = -d;
                    c = 'W';
                }
            }
    }

    switch( g_iSDMMFormat ){
        case 0:
            mpy = 600.0;
            if( hi_precision ) mpy = mpy * 1000;

            m = (long) wxRound( ( a - (double) d ) * mpy );

            if( !NEflag || NEflag < 1 || NEflag > 2 ) //Does it EVER happen?
                    {
                if( hi_precision ) s.Printf( _T ( "%d %02ld.%04ld'" ), d, m / 10000, m % 10000 );
                else
                    s.Printf( _T ( "%d %02ld.%01ld'" ), d, m / 10, m % 10 );
            } else {
                if( hi_precision )
                    if (NEflag == 1)
                        s.Printf( _T ( "%02d %02ld.%04ld %c" ), d, m / 10000, ( m % 10000 ), c );
                    else
                        s.Printf( _T ( "%03d %02ld.%04ld %c" ), d, m / 10000, ( m % 10000 ), c );
                else
                    if (NEflag == 1)
                        s.Printf( _T ( "%02d %02ld.%01ld %c" ), d, m / 10, ( m % 10 ), c );
                    else
                        s.Printf( _T ( "%03d %02ld.%01ld %c" ), d, m / 10, ( m % 10 ), c );
            }
            break;
        case 1:
            if( hi_precision ) s.Printf( _T ( "%03.6f" ), ang ); //cca 11 cm - the GPX precision is higher, but as we use hi_precision almost everywhere it would be a little too much....
            else
                s.Printf( _T ( "%03.4f" ), ang ); //cca 11m
            break;
        case 2:
            m = (long) ( ( a - (double) d ) * 60 );
            mpy = 10.0;
            if( hi_precision ) mpy = mpy * 100;
            long sec = (long) ( ( a - (double) d - ( ( (double) m ) / 60 ) ) * 3600 * mpy );

            if( !NEflag || NEflag < 1 || NEflag > 2 ) //Does it EVER happen?
                    {
                if( hi_precision ) s.Printf( _T ( "%d %ld'%ld.%ld\"" ), d, m, sec / 1000,
                        sec % 1000 );
                else
                    s.Printf( _T ( "%d %ld'%ld.%ld\"" ), d, m, sec / 10, sec % 10 );
            } else {
                if( hi_precision )
                    if (NEflag == 1)
                        s.Printf( _T ( "%02d %02ld %02ld.%03ld %c" ), d, m, sec / 1000, sec % 1000, c );
                    else
                        s.Printf( _T ( "%03d %02ld %02ld.%03ld %c" ), d, m, sec / 1000, sec % 1000, c );
                else
                    if (NEflag == 1)
                        s.Printf( _T ( "%02d %02ld %02ld.%ld %c" ), d, m, sec / 10, sec % 10, c );
                    else
                        s.Printf( _T ( "%03d %02ld %02ld.%ld %c" ), d, m, sec / 10, sec % 10, c );
            }
            break;
    }
    return s;
}

/****************************************************************************/
// Modified from the code posted by Andy Ross at
//     http://www.mail-archive.com/flightgear-devel@flightgear.org/msg06702.html
// Basically, it looks for a list of decimal numbers embedded in the
// string and uses the first three as degree, minutes and seconds.  The
// presence of a "S" or "W character indicates that the result is in a
// hemisphere where the final answer must be negated.  Non-number
// characters are treated as whitespace separating numbers.
//
// So there are lots of bogus strings you can feed it to get a bogus
// answer, but that's not surprising.  It does, however, correctly parse
// all the well-formed strings I can thing of to feed it.  I've tried all
// the following:
//
// 37°54.204' N
// N37 54 12
// 37°54'12"
// 37.9034
// 122°18.621' W
// 122w 18 37
// -122.31035
/****************************************************************************/
double fromDMM( wxString sdms )
{
    wchar_t buf[64];
    char narrowbuf[64];
    int i, len, top = 0;
    double stk[32], sign = 1;

    //First round of string modifications to accomodate some known strange formats
    wxString replhelper;
    replhelper = wxString::FromUTF8( "´·" ); //UKHO PDFs
    sdms.Replace( replhelper, _T(".") );
    replhelper = wxString::FromUTF8( "\"·" ); //Don't know if used, but to make sure
    sdms.Replace( replhelper, _T(".") );
    replhelper = wxString::FromUTF8( "·" );
    sdms.Replace( replhelper, _T(".") );

    replhelper = wxString::FromUTF8( "s. š." ); //Another example: cs.wikipedia.org (someone was too active translating...)
    sdms.Replace( replhelper, _T("N") );
    replhelper = wxString::FromUTF8( "j. š." );
    sdms.Replace( replhelper, _T("S") );
    sdms.Replace( _T("v. d."), _T("E") );
    sdms.Replace( _T("z. d."), _T("W") );

    //If the string contains hemisphere specified by a letter, then '-' is for sure a separator...
    sdms.UpperCase();
    if( sdms.Contains( _T("N") ) || sdms.Contains( _T("S") ) || sdms.Contains( _T("E") )
            || sdms.Contains( _T("W") ) ) sdms.Replace( _T("-"), _T(" ") );

    wcsncpy( buf, sdms.wc_str( wxConvUTF8 ), 64 );
    len = wcslen( buf );

    for( i = 0; i < len; i++ ) {
        wchar_t c = buf[i];
        if( ( c >= '0' && c <= '9' ) || c == '-' || c == '.' || c == '+' ) {
            narrowbuf[i] = c;
            continue; /* Digit characters are cool as is */
        }
        if( c == ',' ) {
            narrowbuf[i] = '.'; /* convert to decimal dot */
            continue;
        }
        if( ( c | 32 ) == 'w' || ( c | 32 ) == 's' ) sign = -1; /* These mean "negate" (note case insensitivity) */
        narrowbuf[i] = 0; /* Replace everything else with nuls */
    }

    /* Build a stack of doubles */
    stk[0] = stk[1] = stk[2] = 0;
    for( i = 0; i < len; i++ ) {
        while( i < len && narrowbuf[i] == 0 )
            i++;
        if( i != len ) {
            stk[top++] = atof( narrowbuf + i );
            i += strlen( narrowbuf + i );
        }
    }

    return sign * ( stk[0] + ( stk[1] + stk[2] / 60 ) / 60 );
}

/* render a rectangle at a given color and transparency */
void AlphaBlending( ocpnDC &dc, int x, int y, int size_x, int size_y, float radius, wxColour color,
        unsigned char transparency )
{
    wxDC *pdc = dc.GetDC();
    if( pdc ) {
        //    Get wxImage of area of interest
        wxBitmap obm( size_x, size_y );
        wxMemoryDC mdc1;
        mdc1.SelectObject( obm );
        mdc1.Blit( 0, 0, size_x, size_y, pdc, x, y );
        mdc1.SelectObject( wxNullBitmap );
        wxImage oim = obm.ConvertToImage();

        //    Create destination image
        wxBitmap olbm( size_x, size_y );
        wxMemoryDC oldc( olbm );
        if(!oldc.IsOk())
            return;

        oldc.SetBackground( *wxBLACK_BRUSH );
        oldc.SetBrush( *wxWHITE_BRUSH );
        oldc.Clear();

        if( radius > 0.0 )
            oldc.DrawRoundedRectangle( 0, 0, size_x, size_y, radius );

        wxImage dest = olbm.ConvertToImage();
        unsigned char *dest_data = (unsigned char *) malloc(
                size_x * size_y * 3 * sizeof(unsigned char) );
        unsigned char *bg = oim.GetData();
        unsigned char *box = dest.GetData();
        unsigned char *d = dest_data;

        //  Sometimes, on Windows, the destination image is corrupt...
        if(NULL == box)
            return;

        float alpha = 1.0 - (float)transparency / 255.0;
        int sb = size_x * size_y;
        for( int i = 0; i < sb; i++ ) {
            float a = alpha;
            if( *box == 0 && radius > 0.0 ) a = 1.0;
            int r = ( ( *bg++ ) * a ) + (1.0-a) * color.Red();
            *d++ = r; box++;
            int g = ( ( *bg++ ) * a ) + (1.0-a) * color.Green();
            *d++ = g; box++;
            int b = ( ( *bg++ ) * a ) + (1.0-a) * color.Blue();
            *d++ = b; box++;
        }

        dest.SetData( dest_data );

        //    Convert destination to bitmap and draw it
        wxBitmap dbm( dest );
        dc.DrawBitmap( dbm, x, y, false );

        // on MSW, the dc Bounding box is not updated on DrawBitmap() method.
        // Do it explicitely here for all platforms.
        dc.CalcBoundingBox( x, y );
        dc.CalcBoundingBox( x + size_x, y + size_y );
    } else {
#ifdef ocpnUSE_GL
        /* opengl version */
        glEnable( GL_BLEND );
        glBlendFunc( GL_SRC_ALPHA, GL_ONE_MINUS_SRC_ALPHA );

        if(radius > 1.0f){
            wxColour c(color.Red(), color.Green(), color.Blue(), transparency);
            dc.SetBrush(wxBrush(c));
            dc.DrawRoundedRectangle( x, y, size_x, size_y, radius );
        }
        else {
            glColor4ub( color.Red(), color.Green(), color.Blue(), transparency );
            glBegin( GL_QUADS );
            glVertex2i( x, y );
            glVertex2i( x + size_x, y );
            glVertex2i( x + size_x, y + size_y );
            glVertex2i( x, y + size_y );
            glEnd();
        }
        glDisable( GL_BLEND );
#endif
    }
}



//      CRC calculation for a byte buffer

static unsigned int crc_32_tab[] = { /* CRC polynomial 0xedb88320 */
0x00000000, 0x77073096, 0xee0e612c, 0x990951ba, 0x076dc419, 0x706af48f,
0xe963a535, 0x9e6495a3, 0x0edb8832, 0x79dcb8a4, 0xe0d5e91e, 0x97d2d988,
0x09b64c2b, 0x7eb17cbd, 0xe7b82d07, 0x90bf1d91, 0x1db71064, 0x6ab020f2,
0xf3b97148, 0x84be41de, 0x1adad47d, 0x6ddde4eb, 0xf4d4b551, 0x83d385c7,
0x136c9856, 0x646ba8c0, 0xfd62f97a, 0x8a65c9ec, 0x14015c4f, 0x63066cd9,
0xfa0f3d63, 0x8d080df5, 0x3b6e20c8, 0x4c69105e, 0xd56041e4, 0xa2677172,
0x3c03e4d1, 0x4b04d447, 0xd20d85fd, 0xa50ab56b, 0x35b5a8fa, 0x42b2986c,
0xdbbbc9d6, 0xacbcf940, 0x32d86ce3, 0x45df5c75, 0xdcd60dcf, 0xabd13d59,
0x26d930ac, 0x51de003a, 0xc8d75180, 0xbfd06116, 0x21b4f4b5, 0x56b3c423,
0xcfba9599, 0xb8bda50f, 0x2802b89e, 0x5f058808, 0xc60cd9b2, 0xb10be924,
0x2f6f7c87, 0x58684c11, 0xc1611dab, 0xb6662d3d, 0x76dc4190, 0x01db7106,
0x98d220bc, 0xefd5102a, 0x71b18589, 0x06b6b51f, 0x9fbfe4a5, 0xe8b8d433,
0x7807c9a2, 0x0f00f934, 0x9609a88e, 0xe10e9818, 0x7f6a0dbb, 0x086d3d2d,
0x91646c97, 0xe6635c01, 0x6b6b51f4, 0x1c6c6162, 0x856530d8, 0xf262004e,
0x6c0695ed, 0x1b01a57b, 0x8208f4c1, 0xf50fc457, 0x65b0d9c6, 0x12b7e950,
0x8bbeb8ea, 0xfcb9887c, 0x62dd1ddf, 0x15da2d49, 0x8cd37cf3, 0xfbd44c65,
0x4db26158, 0x3ab551ce, 0xa3bc0074, 0xd4bb30e2, 0x4adfa541, 0x3dd895d7,
0xa4d1c46d, 0xd3d6f4fb, 0x4369e96a, 0x346ed9fc, 0xad678846, 0xda60b8d0,
0x44042d73, 0x33031de5, 0xaa0a4c5f, 0xdd0d7cc9, 0x5005713c, 0x270241aa,
0xbe0b1010, 0xc90c2086, 0x5768b525, 0x206f85b3, 0xb966d409, 0xce61e49f,
0x5edef90e, 0x29d9c998, 0xb0d09822, 0xc7d7a8b4, 0x59b33d17, 0x2eb40d81,
0xb7bd5c3b, 0xc0ba6cad, 0xedb88320, 0x9abfb3b6, 0x03b6e20c, 0x74b1d29a,
0xead54739, 0x9dd277af, 0x04db2615, 0x73dc1683, 0xe3630b12, 0x94643b84,
0x0d6d6a3e, 0x7a6a5aa8, 0xe40ecf0b, 0x9309ff9d, 0x0a00ae27, 0x7d079eb1,
0xf00f9344, 0x8708a3d2, 0x1e01f268, 0x6906c2fe, 0xf762575d, 0x806567cb,
0x196c3671, 0x6e6b06e7, 0xfed41b76, 0x89d32be0, 0x10da7a5a, 0x67dd4acc,
0xf9b9df6f, 0x8ebeeff9, 0x17b7be43, 0x60b08ed5, 0xd6d6a3e8, 0xa1d1937e,
0x38d8c2c4, 0x4fdff252, 0xd1bb67f1, 0xa6bc5767, 0x3fb506dd, 0x48b2364b,
0xd80d2bda, 0xaf0a1b4c, 0x36034af6, 0x41047a60, 0xdf60efc3, 0xa867df55,
0x316e8eef, 0x4669be79, 0xcb61b38c, 0xbc66831a, 0x256fd2a0, 0x5268e236,
0xcc0c7795, 0xbb0b4703, 0x220216b9, 0x5505262f, 0xc5ba3bbe, 0xb2bd0b28,
0x2bb45a92, 0x5cb36a04, 0xc2d7ffa7, 0xb5d0cf31, 0x2cd99e8b, 0x5bdeae1d,
0x9b64c2b0, 0xec63f226, 0x756aa39c, 0x026d930a, 0x9c0906a9, 0xeb0e363f,
0x72076785, 0x05005713, 0x95bf4a82, 0xe2b87a14, 0x7bb12bae, 0x0cb61b38,
0x92d28e9b, 0xe5d5be0d, 0x7cdcefb7, 0x0bdbdf21, 0x86d3d2d4, 0xf1d4e242,
0x68ddb3f8, 0x1fda836e, 0x81be16cd, 0xf6b9265b, 0x6fb077e1, 0x18b74777,
0x88085ae6, 0xff0f6a70, 0x66063bca, 0x11010b5c, 0x8f659eff, 0xf862ae69,
0x616bffd3, 0x166ccf45, 0xa00ae278, 0xd70dd2ee, 0x4e048354, 0x3903b3c2,
0xa7672661, 0xd06016f7, 0x4969474d, 0x3e6e77db, 0xaed16a4a, 0xd9d65adc,
0x40df0b66, 0x37d83bf0, 0xa9bcae53, 0xdebb9ec5, 0x47b2cf7f, 0x30b5ffe9,
0xbdbdf21c, 0xcabac28a, 0x53b39330, 0x24b4a3a6, 0xbad03605, 0xcdd70693,
0x54de5729, 0x23d967bf, 0xb3667a2e, 0xc4614ab8, 0x5d681b02, 0x2a6f2b94,
0xb40bbe37, 0xc30c8ea1, 0x5a05df1b, 0x2d02ef8d
};

#define UPDC32(octet,crc) (crc_32_tab[((crc)\
^ ((unsigned char)octet)) & 0xff] ^ ((crc) >> 8))


unsigned int crc32buf(unsigned char *buf, size_t len)
{
    unsigned int oldcrc32;

    oldcrc32 = 0xFFFFFFFF;

    for ( ; len; --len, ++buf)
    {
        oldcrc32 = UPDC32(*buf, oldcrc32);
    }

    return ~oldcrc32;

}
<|MERGE_RESOLUTION|>--- conflicted
+++ resolved
@@ -1244,12 +1244,9 @@
     Read( _T ( "ActiveChartGroup" ), &g_GroupIndex, 0 );
 
     Read( _T( "NMEAAPBPrecision" ), &g_NMEAAPBPrecision, 3 );
-<<<<<<< HEAD
+    Read( _T( "NMEAAPBXTEPrecision" ), &g_NMEAAPBXTEPrecision, 2 );
     
     Read( _T( "TalkerIdText" ), &g_TalkerIdText, _T("EC") );
-=======
-    Read( _T( "NMEAAPBXTEPrecision" ), &g_NMEAAPBXTEPrecision, 2 );
->>>>>>> fdf5e9d7
 
     /* opengl options */
 #ifdef ocpnUSE_GL
