--- conflicted
+++ resolved
@@ -1979,12 +1979,7 @@
     Write( _T ( "ToolbarX" ), g_maintoolbar_x );
     Write( _T ( "ToolbarY" ), g_maintoolbar_y );
     Write( _T ( "ToolbarOrient" ), g_maintoolbar_orient );
-<<<<<<< HEAD
-
-    Write( _T ( "ToolbarConfig" ), g_toolbarConfig );
-
-=======
->>>>>>> 8487e620
+
     if ( !g_bInlandEcdis ){  
         Write( _T ( "ToolbarConfig" ), g_toolbarConfig );
         wxPuts(_T ( "Did write" ) + g_toolbarConfig);
