--- conflicted
+++ resolved
@@ -1149,16 +1149,10 @@
     Read( _T ( "InitialdBIndex" ), &g_restore_dbindex, -1 );
 
     Read( _T ( "ChartNotRenderScaleFactor" ), &g_ChartNotRenderScaleFactor, 1.5 );
-<<<<<<< HEAD
     
     Read( _T ( "MobileTouch" ), &g_btouch, 0 );
     Read( _T ( "ResponsiveGraphics" ), &g_bresponsive, 0 );
     
-=======
-
-    Read( _T ( "MobileTouch" ), &g_bmobile, 0 );
-
->>>>>>> 3e2b1819
 
 #ifdef USE_S57
     Read( _T ( "CM93DetailFactor" ), &g_cm93_zoom_factor, 0 );
@@ -2331,14 +2325,9 @@
     Write( _T ( "GPSIdent" ), g_GPS_Ident );
     Write( _T ( "UseGarminHostUpload" ), g_bGarminHostUpload );
 
-<<<<<<< HEAD
     Write( _T ( "MobileTouch" ), g_btouch );
     Write( _T ( "ResponsiveGraphics" ), g_bresponsive );
     
-=======
-    Write( _T ( "MobileTouch" ), g_bmobile );
-
->>>>>>> 3e2b1819
     wxString st0;
     st0.Printf( _T ( "%g" ), g_PlanSpeed );
     Write( _T ( "PlanSpeed" ), st0 );
