--- conflicted
+++ resolved
@@ -3828,13 +3828,9 @@
     
      //  Some older MSW OpenGL drivers are generally very unstable.
      //  This helps...   
-<<<<<<< HEAD
+
     if(g_b_needFinish)
         glFinish();
-=======
-     glFinish();
-#endif    
->>>>>>> 6505e986
     
     SwapBuffers();
     if(b_timeGL && g_bShowFPS){
