/******************************************************************************
 *
 * Project:  OpenCPN
 * Authors:  David Register
 *           Sean D'Epagnier
 *
 ***************************************************************************
 *   Copyright (C) 2014 by David S. Register                               *
 *                                                                         *
 *   This program is free software; you can redistribute it and/or modify  *
 *   it under the terms of the GNU General Public License as published by  *
 *   the Free Software Foundation; either version 2 of the License, or     *
 *   (at your option) any later version.                                   *
 *                                                                         *
 *   This program is distributed in the hope that it will be useful,       *
 *   but WITHOUT ANY WARRANTY; without even the implied warranty of        *
 *   MERCHANTABILITY or FITNESS FOR A PARTICULAR PURPOSE.  See the         *
 *   GNU General Public License for more details.                          *
 *                                                                         *
 *   You should have received a copy of the GNU General Public License     *
 *   along with this program; if not, write to the                         *
 *   Free Software Foundation, Inc.,                                       *
 *   51 Franklin Street, Fifth Floor, Boston, MA 02110-1301,  USA.         *
 ***************************************************************************
 */

#include <wx/wxprec.h>
#include <wx/tokenzr.h>

#include <stdint.h>

#include "GL/gl.h"

#include "glChartCanvas.h"
#include "chcanv.h"
#include "dychart.h"
#include "s52plib.h"
#include "Quilt.h"
#include "pluginmanager.h"
#include "routeman.h"
#include "chartbase.h"
#include "chartimg.h"
#include "s57chart.h"
#include "ChInfoWin.h"
#include "thumbwin.h"
#include "chartdb.h"
#include "navutil.h"
#include "TexFont.h"
#include "glTexCache.h"
#include "gshhs.h"

#ifndef GL_ETC1_RGB8_OES
#define GL_ETC1_RGB8_OES                                        0x8D64
#endif

#ifdef USE_S57
#include "cm93.h"                   // for chart outline draw
#include "s57chart.h"               // for ArrayOfS57Obj
#include "s52plib.h"
#endif

#include "lz4.h"

#ifdef USE_S57
#include "cm93.h"                   // for chart outline draw
#include "s57chart.h"               // for ArrayOfS57Obj
#include "s52plib.h"
#endif

extern bool GetMemoryStatus(int *mem_total, int *mem_used);
extern wxString CompressedCachePath(wxString path);

#ifndef GL_DEPTH_STENCIL_ATTACHMENT
#define GL_DEPTH_STENCIL_ATTACHMENT       0x821A
#endif

extern ChartCanvas *cc1;
extern s52plib *ps52plib;
extern bool g_bopengl;
extern int g_GPU_MemSize;
extern bool g_bDebugOGL;
GLenum       g_texture_rectangle_format;

extern bool g_bskew_comp;
extern int g_memCacheLimit;
extern bool g_bCourseUp;
extern ChartBase *Current_Ch;
extern ColorScheme global_color_scheme;
extern bool g_bquiting;
extern ThumbWin         *pthumbwin;
extern bool             g_bDisplayGrid;

extern double           gLat, gLon, gCog, gSog, gHdt;

extern int              g_OwnShipIconType;
extern double           g_ownship_predictor_minutes;
extern double           g_n_ownship_length_meters;
extern double           g_n_ownship_beam_meters;

extern double           gLat, gLon, gCog, gSog, gHdt;

extern int              g_OwnShipIconType;
extern double           g_ownship_predictor_minutes;
extern double           g_n_ownship_length_meters;
extern double           g_n_ownship_beam_meters;

extern int              g_GroupIndex;
extern ChartDB          *ChartData;

extern PlugInManager* g_pi_manager;

extern WayPointman      *pWayPointMan;
extern RouteList        *pRouteList;
extern bool             b_inCompressAllCharts;

ocpnGLOptions g_GLOptions;


PFNGLGENFRAMEBUFFERSEXTPROC         s_glGenFramebuffers;
PFNGLGENRENDERBUFFERSEXTPROC        s_glGenRenderbuffers;
PFNGLFRAMEBUFFERTEXTURE2DEXTPROC    s_glFramebufferTexture2D;
PFNGLBINDFRAMEBUFFEREXTPROC         s_glBindFramebuffer;
PFNGLFRAMEBUFFERRENDERBUFFEREXTPROC s_glFramebufferRenderbuffer;
PFNGLRENDERBUFFERSTORAGEEXTPROC     s_glRenderbufferStorage;
PFNGLBINDRENDERBUFFEREXTPROC        s_glBindRenderbuffer;
PFNGLCHECKFRAMEBUFFERSTATUSEXTPROC  s_glCheckFramebufferStatus;
PFNGLDELETEFRAMEBUFFERSEXTPROC      s_glDeleteFramebuffers;
PFNGLDELETERENDERBUFFERSEXTPROC     s_glDeleteRenderbuffers;

PFNGLGENERATEMIPMAPEXTPROC          s_glGenerateMipmap;

PFNGLCOMPRESSEDTEXIMAGE2DPROC s_glCompressedTexImage2D;
PFNGLGETCOMPRESSEDTEXIMAGEPROC s_glGetCompressedTexImage;

#include <wx/arrimpl.cpp>
//WX_DEFINE_OBJARRAY( ArrayOfTexDescriptors );

GLuint g_raster_format = GL_RGB;


long g_tex_mem_used;

int g_tile_size;
int g_uncompressed_tile_size;

wxProgressDialog *pprog;
bool b_skipout;
wxSize pprog_size;

//#if defined(__MSVC__) && !defined(ocpnUSE_GLES) /* this compiler doesn't support vla */
//const
//#endif
int g_mipmap_max_level = 4;

bool glChartCanvas::s_b_useScissorTest;
bool glChartCanvas::s_b_useStencil;
bool glChartCanvas::s_b_UploadFullCompressedMipmaps;
//static int s_nquickbind;

long populate_tt_total, mipmap_tt_total, hwmipmap_tt_total, upload_tt_total;
long uploadcomp_tt_total, downloadcomp_tt_total, decompcomp_tt_total, readcomp_tt_total, writecomp_tt_total;


OCPN_CompressProgressEvent::OCPN_CompressProgressEvent(wxEventType commandType, int id)
:wxEvent(id, commandType)
{
}

OCPN_CompressProgressEvent::~OCPN_CompressProgressEvent()
{
}

wxEvent* OCPN_CompressProgressEvent::Clone() const
{
    OCPN_CompressProgressEvent *newevent=new OCPN_CompressProgressEvent(*this);
    newevent->m_string=this->m_string;
    newevent->count=this->count;
    newevent->thread=this->thread;
    return newevent;
}

    
        
bool CompressChart(wxThread *pThread, ChartBase *pchart, wxString CompressedCacheFilePath, wxString filename,
                   wxEvtHandler *pMessageTarget, const wxString &msg, int count, int thread)
{
    bool ret = true;
    ChartBaseBSB *pBSBChart = dynamic_cast<ChartBaseBSB*>( pchart );
    int max_compressed_size = LZ4_COMPRESSBOUND(g_tile_size);
    char *compressed_data = new char[max_compressed_size];
    
    if(pBSBChart) {
        
        glTexFactory *tex_fact = new glTexFactory(pchart, g_raster_format);
        
        int size_X = pBSBChart->GetSize_X();
        int size_Y = pBSBChart->GetSize_Y();
        
        int tex_dim = g_GLOptions.m_iTextureDimension;
        
        int nx_tex = ( size_X / tex_dim ) + 1;
        int ny_tex = ( size_Y / tex_dim ) + 1;
        
        int nd = 0;
        int nt = ny_tex * nx_tex;
        
        wxRect rect;
        rect.y = 0;
        for( int y = 0; y < ny_tex; y++ ) {
            rect.height = tex_dim;
            rect.x = 0;
            for( int x = 0; x < nx_tex; x++ ) {
                rect.width = tex_dim;
      
                bool b_needCompress = false;
                for(int level = 0; level < g_mipmap_max_level + 1; level++ ) {
                    if(!tex_fact->IsLevelInCache( level, rect, global_color_scheme )){
                        b_needCompress = true;
                        break;
                    }
                }
                
                if(b_needCompress){
                    tex_fact->DoImmediateFullCompress(rect);
                    for(int level = 0; level < g_mipmap_max_level + 1; level++ ) {
                        tex_fact->UpdateCacheLevel( rect, level, global_color_scheme );
                    }
                }

                //      Free all possible memory
                tex_fact->DeleteAllTextures();
                tex_fact->DeleteAllDescriptors();

                if(b_skipout){
                    ret = false;
                    goto skipout;
                }
                
                nd++;
                rect.x += rect.width;
                
                if( pThread )
                    pThread->Sleep(1);
            }

            
            
            if(pMessageTarget){
                wxString m1;
                m1.Printf(_T("%04d/%04d \n"), nd, nt);
                m1 += msg;
                
                std::string stlstring = std::string(m1.mb_str());
                OCPN_CompressProgressEvent Nevent(wxEVT_OCPN_COMPRESSPROGRESS, 0);
                Nevent.m_string = stlstring;
                Nevent.count = count;
                Nevent.thread = thread;
                
                pMessageTarget->AddPendingEvent(Nevent);

            }
            
            rect.y += rect.height;
        }
skipout:        
        tex_fact->DeleteAllTextures();
        delete tex_fact;
    }
    return ret;
}    
                        

class CompressedCacheWorkerThread : public wxThread
{
public:
    CompressedCacheWorkerThread(ChartBase *pc, wxString CCFP, wxString fn, wxString msg, int count, int thread)
        : wxThread(wxTHREAD_JOINABLE), pchart(pc), CompressedCacheFilePath(CCFP), filename(fn),
        m_msg(msg), m_count(count), m_thread(thread)
        { Create(); }
        
    void *Entry() {
        CompressChart(this, pchart, CompressedCacheFilePath, filename, cc1, m_msg, m_count, m_thread);
        return 0;
    }

    ChartBase *pchart;
    wxString CompressedCacheFilePath;
    wxString filename;
    wxString m_msg;
    int m_count;
    int m_thread;
};

#include <wx/arrimpl.cpp> 

WX_DEFINE_SORTED_ARRAY_INT(int, MySortedArrayInt);
int CompareInts(int n1, int n2)
{
    const ChartTableEntry &cte1 = ChartData->GetChartTableEntry(n1);
    float clon = (cte1.GetLonMax() + cte1.GetLonMin())/2;
    float clat = (cte1.GetLatMax() + cte1.GetLatMin())/2;
    double d1 = DistGreatCircle(clat, clon, gLat, gLon);
    
    const ChartTableEntry &cte2 = ChartData->GetChartTableEntry(n2);
    clon = (cte2.GetLonMax() + cte2.GetLonMin())/2;
    clat = (cte2.GetLatMax() + cte2.GetLatMin())/2;
    double d2 = DistGreatCircle(clat, clon, gLat, gLon);
    
    return (int)(d1 - d2);
}

MySortedArrayInt idx_sorted_by_distance(CompareInts);

void BuildCompressedCache()
{
    b_inCompressAllCharts = true;
    
    // Building the cache may take a long time....
    // Be a little smarter.
    // Build a sorted array of chart database indices, sorted on distance from the ownship currently.
    // This way, a user may build a few charts textures for immediate use, then "skip" out on the rest until later.
    int count = 0;
    for(int i = 0; i<ChartData->GetChartTableEntries(); i++) {
        /* skip if not kap */
        const ChartTableEntry &cte = ChartData->GetChartTableEntry(i);
        ChartTypeEnum chart_type = (ChartTypeEnum)cte.GetChartType();
        if(chart_type != CHART_TYPE_KAP)
            continue;

        wxString CompressedCacheFilePath = CompressedCachePath(ChartData->GetDBChartFileName(i));
        wxFileName fn(CompressedCacheFilePath);
//        if(fn.FileExists()) /* skip if file exists */
//            continue;
        
        idx_sorted_by_distance.Add(i);
        
        count++;
    }  

    if( g_bDebugOGL ) wxLogMessage(wxString::Format(_T("BuildCompressedCache() count = %d"), count ));
                                   
    if(count == 0)
        return;
                                   
    
    /* do we compress in ram using builtin libraries, or do we
       upload to the gpu and use the driver to perform compression?
       we have builtin libraries for DXT1 (squish) and ETC1 (etcpak)
       FXT1 must use the driver, ETC1 cannot, and DXT1 can use the driver
       but the results are worse and don't compress well.

    additionally, if we use the driver we must stay single threaded in this thread
    (unless we created multiple opengl contexts), but with with our own libraries,
    we can use multiple threads to take advantage of multiple cores */

    bool ramonly = false;
    
    if(g_raster_format == GL_COMPRESSED_RGB_S3TC_DXT1_EXT)
        ramonly = true;
#ifdef ocpnUSE_GLES
    if(g_raster_format == GL_ETC1_RGB8_OES)
        ramonly = true;
#endif

        
    int thread_count = 0;
    CompressedCacheWorkerThread **workers = NULL;
    if(ramonly) {
        thread_count = wxThread::GetCPUCount();
        workers = new CompressedCacheWorkerThread*[thread_count];
        for(int t = 0; t < thread_count; t++)
            workers[t] = NULL;
    }

    long style = wxPD_SMOOTH | wxPD_ELAPSED_TIME | wxPD_ESTIMATED_TIME | wxPD_REMAINING_TIME | wxPD_CAN_SKIP;
//    style |= wxSTAY_ON_TOP;
    
    pprog = new wxProgressDialog(_("OpenCPN Compressed Cache Update"), _T(""), count, GetOCPNCanvasWindow(), style );
    
    
    //    Make sure the dialog is big enough to be readable
    pprog->Hide();
    wxSize sz = pprog->GetSize();
    wxSize csz = GetOCPNCanvasWindow()->GetClientSize();
    sz.x = csz.x * 7 / 10;
    sz.y += thread_count * 40;          // allow for multiline messages
    pprog->SetSize( sz );
    pprog_size = sz;
    
    pprog->Centre();
    wxString msg0;
    for(int i=0 ; i < thread_count ; i++){msg0 += _T("\n\n");}
    pprog->Update( 0, msg0 ); // Sometimes this lock opencpn up because of recursive event loop
    pprog->Show();
    pprog->Raise();
    
    b_skipout = false;
    
    //  Create/connect a dynamic event handler slot for messages from the worker threads
    cc1->Connect( wxEVT_OCPN_COMPRESSPROGRESS,
             (wxObjectEventFunction) (wxEventFunction) &ChartCanvas::OnEvtCompressProgress );
    
    // build cached compressed charts
    count = 0;
    for(unsigned int j = 0; j<idx_sorted_by_distance.GetCount(); j++) {
        if(b_skipout)
            break;
        
        int i = idx_sorted_by_distance.Item(j);
        
        const ChartTableEntry &cte = ChartData->GetChartTableEntry(i);
        float clon = (cte.GetLonMax() + cte.GetLonMin())/2;
        float clat = (cte.GetLatMax() + cte.GetLatMin())/2;
        double distance = DistGreatCircle(clat, clon, gLat, gLon);
     
        wxString filename(cte.GetpFullPath(), wxConvUTF8);
        wxString CompressedCacheFilePath = CompressedCachePath(filename);
        
        count++;

        ChartBase *pchart = ChartData->OpenChartFromDB( i, FULL_INIT );
        if(!pchart) /* probably a corrupt chart */
            continue;

        bool skip = false;
        wxString msg;
        msg.Printf( _("Distance from Ownship:  %4.0f NMi      Chart: "), distance);
        msg += pchart->GetFullPath();
        
<<<<<<< HEAD
        pprog->Update(count-1, /*_T("0000/0000 \n") +*/ msg, &skip );
        if(skip)
            break;
=======
>>>>>>> 13460bab

        if(ramonly) {
            int t = 0;
            for(;;) {
                if(!workers[t]) {
                    workers[t] = new CompressedCacheWorkerThread
                        (pchart, CompressedCacheFilePath, filename, msg, count, t);

                    workers[t]->Run();
                    break;
                } else if(!workers[t]->IsRunning()) {
                    ChartData->DeleteCacheChart(workers[t]->pchart);
                    delete workers[t];
                    workers[t] = NULL;
                }
                if(++t == thread_count) {
                    ::wxYield();                // allow ChartCanvas main message loop to run 
                    wxThread::Sleep(1); /* wait for a worker to finish */
                    t = 0;
                }
            }
        } else {
            bool bcontinue = CompressChart(NULL, pchart, CompressedCacheFilePath, filename, cc1, msg, count, 0);
            ChartData->DeleteCacheChart(pchart);
            if(!bcontinue)
                break;
        }
    }

    /* wait for workers to finish, and clean up after then */
    if(ramonly) {
        for(int t = 0; t<thread_count; t++) {
            if(workers[t]) {
                if(workers[t]->IsRunning())
                    workers[t]->Wait();
                ChartData->DeleteCacheChart(workers[t]->pchart);
                delete workers[t];
            }
        }
        delete [] workers;
    }

    cc1->Disconnect( wxEVT_OCPN_COMPRESSPROGRESS,
                  (wxObjectEventFunction) (wxEventFunction) &ChartCanvas::OnEvtCompressProgress );
    
    pprog->Destroy();
    
    b_inCompressAllCharts = false;
}

/* for debugging */
static void print_region(OCPNRegion &Region)
{
    OCPNRegionIterator upd ( Region );
    while ( upd.HaveRects() )
    {
        wxRect rect = upd.GetRect();
        printf("[(%d, %d) (%d, %d)] ", rect.x, rect.y, rect.width, rect.height);
        upd.NextRect();
    }
}

static GLboolean QueryExtension( const char *extName )
{
    /*
     ** Search for extName in the extensions string. Use of strstr()
     ** is not sufficient because extension names can be prefixes of
     ** other extension names. Could use strtok() but the constant
     ** string returned by glGetString might be in read-only memory.
     */
    char *p;
    char *end;
    int extNameLen;

    extNameLen = strlen( extName );

    p = (char *) glGetString( GL_EXTENSIONS );
    if( NULL == p ) {
        return GL_FALSE;
    }

    end = p + strlen( p );

    while( p < end ) {
        int n = strcspn( p, " " );
        if( ( extNameLen == n ) && ( strncmp( extName, p, n ) == 0 ) ) {
            return GL_TRUE;
        }
        p += ( n + 1 );
    }
    return GL_FALSE;
}

typedef void (*GenericFunction)(void);

#if defined(__WXMSW__)
#define systemGetProcAddress(ADDR) wglGetProcAddress(ADDR)
#elif defined(__WXOSX__)
#include <dlfcn.h>
#define systemGetProcAddress(ADDR) dlsym( RTLD_DEFAULT, ADDR)
#else
#define systemGetProcAddress(ADDR) glXGetProcAddress((const GLubyte*)ADDR)
#endif

GenericFunction ocpnGetProcAddress(const char *addr, const char *extension)
{
    char addrbuf[256];
    if(!extension)
        return (GenericFunction)NULL;

    snprintf(addrbuf, sizeof addrbuf, "%s%s", addr, extension);
    return (GenericFunction)systemGetProcAddress(addr);
}

static void GetglEntryPoints( void )
{
    // the following are all part of framebuffer object,
    // according to opengl spec, we cannot mix EXT and ARB extensions
    // (I don't know that it could ever happen, but if it did, bad things would happen)
    const char *extensions[] = {"", "ARB", "EXT", 0 };

    unsigned int i;
    for(i=0; i<(sizeof extensions) / (sizeof *extensions); i++) {
        if((s_glGenFramebuffers = (PFNGLGENFRAMEBUFFERSEXTPROC)
            ocpnGetProcAddress( "glGenFramebuffers", extensions[i])))
            break;
    }

    if(i<3){
        s_glGenRenderbuffers = (PFNGLGENRENDERBUFFERSEXTPROC)
            ocpnGetProcAddress( "glGenRenderbuffers", extensions[i]);
        s_glFramebufferTexture2D = (PFNGLFRAMEBUFFERTEXTURE2DEXTPROC)
            ocpnGetProcAddress( "glFramebufferTexture2D", extensions[i]);
        s_glBindFramebuffer = (PFNGLBINDFRAMEBUFFEREXTPROC)
            ocpnGetProcAddress( "glBindFramebuffer", extensions[i]);
        s_glFramebufferRenderbuffer = (PFNGLFRAMEBUFFERRENDERBUFFEREXTPROC)
            ocpnGetProcAddress( "glFramebufferRenderbuffer", extensions[i]);
        s_glRenderbufferStorage = (PFNGLRENDERBUFFERSTORAGEEXTPROC)
            ocpnGetProcAddress( "glRenderbufferStorage", extensions[i]);
        s_glBindRenderbuffer = (PFNGLBINDRENDERBUFFEREXTPROC)
            ocpnGetProcAddress( "glBindRenderbuffer", extensions[i]);
        s_glCheckFramebufferStatus = (PFNGLCHECKFRAMEBUFFERSTATUSEXTPROC)
            ocpnGetProcAddress( "glCheckFramebufferStatus", extensions[i]);
        s_glDeleteFramebuffers = (PFNGLDELETEFRAMEBUFFERSEXTPROC)
            ocpnGetProcAddress( "glDeleteFramebuffers", extensions[i]);
        s_glDeleteRenderbuffers = (PFNGLDELETERENDERBUFFERSEXTPROC)
            ocpnGetProcAddress( "glDeleteRenderbuffers", extensions[i]);
        s_glGenerateMipmap = (PFNGLGENERATEMIPMAPEXTPROC)
            ocpnGetProcAddress( "glGenerateMipmap", extensions[i]);
    }

    for(i=0; i<(sizeof extensions) / (sizeof *extensions); i++) {
        if((s_glCompressedTexImage2D = (PFNGLCOMPRESSEDTEXIMAGE2DPROC)
            ocpnGetProcAddress( "glCompressedTexImage2D", extensions[i])))
            break;
    }

    if(i<3){
        s_glGetCompressedTexImage = (PFNGLGETCOMPRESSEDTEXIMAGEPROC)
            ocpnGetProcAddress( "glGetCompressedTexImage", extensions[i]);
    }
}

// This attribute set works OK with vesa software only OpenGL renderer
int attribs[] = { WX_GL_RGBA, WX_GL_DOUBLEBUFFER, WX_GL_DEPTH_SIZE, 16, WX_GL_STENCIL_SIZE, 8, 0 };
BEGIN_EVENT_TABLE ( glChartCanvas, wxGLCanvas ) EVT_PAINT ( glChartCanvas::OnPaint )
    EVT_ACTIVATE ( glChartCanvas::OnActivate )
    EVT_SIZE ( glChartCanvas::OnSize )
    EVT_MOUSE_EVENTS ( glChartCanvas::MouseEvent )
END_EVENT_TABLE()

glChartCanvas::glChartCanvas( wxWindow *parent ) :
    wxGLCanvas( parent, wxID_ANY, wxDefaultPosition, wxSize( 256, 256 ),
                wxFULL_REPAINT_ON_RESIZE | wxBG_STYLE_CUSTOM, _T(""), attribs ),
    m_data( NULL ), m_datasize( 0 ), m_bsetup( false )
{
    SetBackgroundStyle ( wxBG_STYLE_CUSTOM );  // on WXMSW, this prevents flashing
    
    m_cache_current_ch = NULL;

    m_b_paint_enable = true;
    m_in_glpaint = false;

    m_cache_tex[0] = m_cache_tex[1] = 0;
    m_cache_page = 0;

    m_b_BuiltFBO = false;
    m_b_DisableFBO = false;

    ownship_tex = 0;
    ownship_color = -1;
    
    ownship_large_scale_display_lists[0] = 0;
    ownship_large_scale_display_lists[1] = 0;
}

glChartCanvas::~glChartCanvas()
{
    free( m_data );

    ClearAllRasterTextures();
}

void glChartCanvas::ClearAllRasterTextures( void )
{
    
    //     Delete all the TexFactory instances
    ChartPointerHashTexfactType::iterator itt;
    for( itt = m_chart_texfactory_hash.begin(); itt != m_chart_texfactory_hash.end(); ++itt ) {
        ChartBase *pc = (ChartBase *) itt->first;
        
        glTexFactory *ptf = m_chart_texfactory_hash[pc];
        
        if( ptf){
            ptf->PurgeBackgroundCompressionPool();
            ptf->DeleteAllTextures();
        }
        delete ptf;
    }
    m_chart_texfactory_hash.clear();
    
    g_tex_mem_used = 0;
    
}

void glChartCanvas::OnActivate( wxActivateEvent& event )
{
    cc1->OnActivate( event );
}

void glChartCanvas::OnSize( wxSizeEvent& event )
{
    if( !g_bopengl ) {
        SetSize( cc1->GetVP().pix_width, cc1->GetVP().pix_height );
        event.Skip();
        return;
    }

    // this is also necessary to update the context on some platforms
    wxGLCanvas::OnSize( event );

    /* expand opengl widget to fill viewport */
    ViewPort &VP = cc1->GetVP();
    if( GetSize().x != VP.pix_width || GetSize().y != VP.pix_height ) {
        SetSize( VP.pix_width, VP.pix_height );
        if( m_bsetup )
            BuildFBO();
    }
}

void glChartCanvas::MouseEvent( wxMouseEvent& event )
{
    cc1->MouseEvent( event );
}

void glChartCanvas::BuildFBO( )
{
    if( m_b_BuiltFBO ) {
        glDeleteTextures( 2, m_cache_tex );
        ( s_glDeleteFramebuffers )( 1, &m_fb0 );
        ( s_glDeleteRenderbuffers )( 1, &m_renderbuffer );
        m_b_BuiltFBO = false;
    }

    if( m_b_DisableFBO)
        return;

    ( s_glGenFramebuffers )( 1, &m_fb0 );
    ( s_glGenRenderbuffers )( 1, &m_renderbuffer );

    ( s_glBindFramebuffer )( GL_FRAMEBUFFER_EXT, m_fb0 );

    // initialize color textures
    glGenTextures( 2, m_cache_tex );
    m_cache_tex_x = GetSize().x;
    m_cache_tex_y = GetSize().y;
    for(int i=0; i<2; i++) {
        glBindTexture( g_texture_rectangle_format, m_cache_tex[i] );
        glTexParameterf( g_texture_rectangle_format, GL_TEXTURE_MIN_FILTER, GL_NEAREST );
        glTexParameteri( g_texture_rectangle_format, GL_TEXTURE_MAG_FILTER, GL_NEAREST );
        glTexImage2D( g_texture_rectangle_format, 0, GL_RGBA, m_cache_tex_x, m_cache_tex_y, 0, GL_RGBA,
                      GL_UNSIGNED_BYTE, NULL );
    }

    ( s_glBindRenderbuffer )( GL_RENDERBUFFER_EXT, m_renderbuffer );

    if( m_b_useFBOStencil ) {
        // initialize composite depth/stencil renderbuffer
        ( s_glRenderbufferStorage )( GL_RENDERBUFFER_EXT, GL_DEPTH24_STENCIL8_EXT,
                                         m_cache_tex_x, m_cache_tex_y );
        
        ( s_glFramebufferRenderbuffer )( GL_FRAMEBUFFER_EXT, GL_DEPTH_ATTACHMENT_EXT,
                                             GL_RENDERBUFFER_EXT, m_renderbuffer );

        ( s_glFramebufferRenderbuffer )( GL_FRAMEBUFFER_EXT, GL_STENCIL_ATTACHMENT_EXT,
                                             GL_RENDERBUFFER_EXT, m_renderbuffer );
    } else {
        // initialize depth renderbuffer
        ( s_glRenderbufferStorage )( GL_RENDERBUFFER_EXT, GL_DEPTH_COMPONENT24,
                                         m_cache_tex_x, m_cache_tex_y );
        ( s_glFramebufferRenderbuffer )( GL_FRAMEBUFFER_EXT, GL_DEPTH_ATTACHMENT_EXT,
                                             GL_RENDERBUFFER_EXT, m_renderbuffer );
    }
    
    // Disable Render to FBO
    ( s_glBindFramebuffer )( GL_FRAMEBUFFER_EXT, 0 );

    // Disable Render to FBO
    ( s_glBindFramebuffer )( GL_FRAMEBUFFER_EXT, 0 );

    /* invalidate cache */
    Invalidate();

    m_b_BuiltFBO = true;
}

void glChartCanvas::SetupOpenGL()
{
    char render_string[80];
    strncpy( render_string, (char *) glGetString( GL_RENDERER ), 79 );
    m_renderer = wxString( render_string, wxConvUTF8 );

    wxString msg;
    msg.Printf( _T("OpenGL-> Renderer String: ") );
    msg += m_renderer;
    wxLogMessage( msg );

    if( ps52plib ) ps52plib->SetGLRendererString( m_renderer );

    s_b_useScissorTest = true;
    // the radeon x600 driver has buggy scissor test
    if( GetRendererString().Find( _T("RADEON X600") ) != wxNOT_FOUND )
        s_b_useScissorTest = false;

    //  This little hack fixes a problem seen with some Intel 945 graphics chips
    //  We need to not do anything that requires (some) complicated stencil operations.
    // TODO: arrange this to use stencil, but depth for s52plib and eliminate display list

    bool bad_stencil_code = false;
    if( GetRendererString().Find( _T("Intel") ) != wxNOT_FOUND ) {
        wxLogMessage( _T("OpenGL-> Detected Intel renderer, disabling stencil buffer") );
        bad_stencil_code = true;
    }

    //      And for the lousy Unichrome drivers, too
    if( GetRendererString().Find( _T("UniChrome") ) != wxNOT_FOUND ) {
        bad_stencil_code = true;
    }

    //      Stencil buffer test
    glEnable( GL_STENCIL_TEST );
    GLboolean stencil = glIsEnabled( GL_STENCIL_TEST );
    int sb;
    glGetIntegerv( GL_STENCIL_BITS, &sb );
    //        printf("Stencil Buffer Available: %d\nStencil bits: %d\n", stencil, sb);
    glDisable( GL_STENCIL_TEST );

    s_b_useStencil = false;
    if( !bad_stencil_code && stencil && ( sb == 8 ) ) s_b_useStencil = true;

    if( QueryExtension( "GL_ARB_texture_non_power_of_two" ) )
        g_texture_rectangle_format = GL_TEXTURE_2D;
    else if( QueryExtension( "GL_OES_texture_npot" ) )
        g_texture_rectangle_format = GL_TEXTURE_2D;
    else if( QueryExtension( "GL_ARB_texture_rectangle" ) )
        g_texture_rectangle_format = GL_TEXTURE_RECTANGLE_ARB;
    wxLogMessage( wxString::Format(_T("OpenGL-> Texture rectangle format: %x"),
                                   g_texture_rectangle_format));

    //      We require certain extensions to support FBO rendering
    if(!g_texture_rectangle_format)
        m_b_DisableFBO = true;
    
    if(!QueryExtension( "GL_EXT_framebuffer_object" ))
        m_b_DisableFBO = true;

    GetglEntryPoints();

    if( !s_glGenFramebuffers  || !s_glGenRenderbuffers        || !s_glFramebufferTexture2D ||
        !s_glBindFramebuffer  || !s_glFramebufferRenderbuffer || !s_glRenderbufferStorage  ||
        !s_glBindRenderbuffer || !s_glCheckFramebufferStatus  || !s_glDeleteFramebuffers   ||
        !s_glDeleteRenderbuffers )
        m_b_DisableFBO = true;

    //      Can we use the stencil buffer in a FBO?
#ifdef ocpnUSE_GLES /* gles requires all levels */
    m_b_useFBOStencil = QueryExtension( "GL_OES_packed_depth_stencil" );
#else
    m_b_useFBOStencil = QueryExtension( "GL_EXT_packed_depth_stencil" ) == GL_TRUE;
#endif

    //      Maybe build FBO(s)

//    m_b_DisableFBO = true;
    BuildFBO();
#if 0   /* this test sometimes failes when the fbo still works */
    if( m_b_BuiltFBO ) {
        // Check framebuffer completeness at the end of initialization.
        ( s_glBindFramebuffer )( GL_FRAMEBUFFER_EXT, m_fb0 );
        GLenum fb_status = ( s_glCheckFramebufferStatus )( GL_FRAMEBUFFER_EXT );
        ( s_glBindFramebuffer )( GL_FRAMEBUFFER_EXT, 0 );

        if( fb_status != GL_FRAMEBUFFER_COMPLETE_EXT ) {
            wxString msg;
            msg.Printf( _T("    OpenGL-> Framebuffer Incomplete:  %08X"), fb_status );
            wxLogMessage( msg );
            m_b_DisableFBO = true;
            BuildFBO();
        }
    }
#endif

    if( m_b_BuiltFBO && !m_b_useFBOStencil )
        s_b_useStencil = false;

    if( m_b_BuiltFBO ) {
        wxLogMessage( _T("OpenGL-> Using Framebuffer Objects") );

        if( m_b_useFBOStencil && s_b_useStencil)
            wxLogMessage( _T("OpenGL-> Using FBO Stencil buffer") );
        else
            wxLogMessage( _T("OpenGL-> FBO Stencil buffer unavailable") );
    } else
        wxLogMessage( _T("OpenGL-> Framebuffer Objects unavailable") );

    if( s_b_useStencil ) wxLogMessage( _T("OpenGL-> Using Stencil buffer clipping") );
    else
        wxLogMessage( _T("OpenGL-> Using Depth buffer clipping") );

    /* we upload non-aligned memory */
    glPixelStorei( GL_UNPACK_ALIGNMENT, 1 );

#ifdef ocpnUSE_GLES /* gles requires all levels */
    int max_level = 0;
    int tex_dim = g_GLOptions.m_iTextureDimension;
    for(int dim=tex_dim; dim>0; dim/=2)
        max_level++;
    g_mipmap_max_level = max_level - 1;
#endif

    SetupCompression();

    s_b_UploadFullCompressedMipmaps = false;
#ifdef __WXOSX__    
    if( GetRendererString().Find( _T("Intel GMA 950") ) != wxNOT_FOUND )
        s_b_UploadFullCompressedMipmaps = true;
#endif    
    
}

void glChartCanvas::SetupCompression()
{
    int dim = g_GLOptions.m_iTextureDimension;
    g_uncompressed_tile_size = dim*dim*3;
    if(g_GLOptions.m_bTextureCompression) {
        /* because s3tc is patented, many foss drivers disable
           support by default, however the extension dxt1 allows
           us to load this texture type which is enough because we
           compress in software using libsquish for superior quality anyway */

        if((QueryExtension("GL_EXT_texture_compression_s3tc") ||
            QueryExtension("GL_EXT_texture_compression_dxt1")) &&
           s_glCompressedTexImage2D) {
            /* buggy opensource nvidia driver, renders incorrectly,
               workaround is to use format with alpha... */
            if(GetRendererString().Find( _T("Gallium") ) != wxNOT_FOUND &&
               GetRendererString().Find( _T("NV") ) != wxNOT_FOUND )
                g_raster_format = GL_COMPRESSED_RGBA_S3TC_DXT1_EXT;
            else
                g_raster_format = GL_COMPRESSED_RGB_S3TC_DXT1_EXT;

            wxLogMessage( _("OpenGL-> Using s3tc dxt1 compression") );
        } else if(QueryExtension("GL_3DFX_texture_compression_FXT1") &&
                  s_glCompressedTexImage2D && s_glGetCompressedTexImage) {
            g_raster_format = GL_COMPRESSED_RGB_FXT1_3DFX;

            wxLogMessage( _("OpenGL-> Using 3dfx fxt1 compression") );
#ifdef ocpnUSE_GLES
        } else if(QueryExtension("GL_OES_compressed_ETC1_RGB8_texture") &&
                  s_glCompressedTexImage2D) {
           g_raster_format = GL_ETC1_RGB8_OES;

            wxLogMessage( _("OpenGL-> Using oes etc1 compression") );
#endif
        } else {
            wxLogMessage( _("OpenGL-> No Useable compression format found") );
            goto no_compression;
        }

#ifdef ocpnUSE_GLES /* gles doesn't have GetTexLevelParameter */
        g_tile_size = 512*512/2; /* 4bpp */
#else
        /* determine compressed size of a level 0 single tile */
        GLuint texture;
        glGenTextures( 1, &texture );
        glBindTexture( GL_TEXTURE_2D, texture );
        glTexImage2D( GL_TEXTURE_2D, 0, g_raster_format, dim, dim,
                      0, GL_RGB, GL_UNSIGNED_BYTE, NULL );
        glGetTexLevelParameteriv(GL_TEXTURE_2D, 0,
                                 GL_TEXTURE_COMPRESSED_IMAGE_SIZE, &g_tile_size);
        glDeleteTextures(1, &texture);
#endif

        /* disable texture compression if the tile size is 0 */
        if(g_tile_size == 0)
            goto no_compression;

        wxLogMessage( wxString::Format( _T("OpenGL-> Compressed tile size: %dkb (%d:1)"),
                                        g_tile_size / 1024,
                                        g_uncompressed_tile_size / g_tile_size));
    } else
    if(!g_GLOptions.m_bTextureCompression) {
    no_compression:
        g_tile_size = g_uncompressed_tile_size;
        g_raster_format = GL_RGB;
        wxLogMessage( wxString::Format( _T("OpenGL-> Not Using compression")));
    }
}

void glChartCanvas::OnPaint( wxPaintEvent &event )
{
    wxPaintDC dc( this );

    Show( g_bopengl );
    if( !g_bopengl ) {
        event.Skip();
        return;
    }

#if wxCHECK_VERSION(2, 9, 0)
    SetCurrent(*m_pcontext);
#else
    SetCurrent();
#endif
    
    if( !m_bsetup ) {
        SetupOpenGL();
        m_bsetup = true;
//        g_bDebugOGL = true;
    }

    //  Paint updates may have been externally disabled (temporarily, to avoid Yield() recursion performance loss)
    if(!m_b_paint_enable)
        return;
        
    //      Recursion test, sometimes seen on GTK systems when wxBusyCursor is activated
    if( m_in_glpaint ) return;
    m_in_glpaint++;

    Render();

    m_in_glpaint--;

}

bool glChartCanvas::PurgeChartTextures( ChartBase *pc )
{
    //    Look for the texture factory for this chart
    ChartPointerHashTexfactType::iterator ittf = m_chart_texfactory_hash.find( pc );
    
    //    Found ?
    if( ittf != m_chart_texfactory_hash.end() ) {
        glTexFactory *pTexFact = m_chart_texfactory_hash[pc];
        
        if(pTexFact){
            pTexFact->PurgeBackgroundCompressionPool();
            pTexFact->DeleteAllTextures();
            pTexFact->DeleteAllDescriptors();
            
            m_chart_texfactory_hash.erase(ittf);                // This chart pointer index is becoming invalid
            return true;
        }
        else {
            m_chart_texfactory_hash.erase(ittf);
            return false;
        }
    }
    else
        return false;
}

/* adjust the opengl transformation matrix so that
   points plotted using the identity viewport are correct.
   and all rotation translation and scaling is now done= in opengl */

/*   This is needed for building display lists */
#define NORM_FACTOR 16.0
void glChartCanvas::MultMatrixViewPort(const ViewPort &vp)
{
    wxPoint point;
    cc1->GetCanvasPointPix(0, 0, &point);
    glTranslatef(point.x, point.y, 0);
    glScalef(vp.view_scale_ppm/NORM_FACTOR, vp.view_scale_ppm/NORM_FACTOR, 1);
    double angle = vp.rotation;
//    if(!g_bskew_comp)
//        angle -= vp.skew;

    glRotatef(angle*180/PI, 0, 0, 1);
}

ViewPort glChartCanvas::NormalizedViewPort(const ViewPort &vp)
{
    ViewPort cvp = vp;
    cvp.clat = cvp.clon = 0;
    cvp.view_scale_ppm = NORM_FACTOR;
    cvp.rotation = cvp.skew = 0;
    return cvp;
}

void glChartCanvas::FixRenderIDL(int dl)
{
    //  Does current vp cross international dateline?
    // if so, call the display list again translated
    // to the other side of it..
    ViewPort vp = cc1->GetVP();
    if( vp.GetBBox().GetMinX() < -180. || vp.GetBBox().GetMaxX() > 180. ) {
        double ts = 40058986*NORM_FACTOR; /* 360 degrees in normalized viewport */

        glPushMatrix();
        if( vp.GetBBox().GetMinX() < -180. )
            glTranslated(-ts, 0, 0);
        else
            glTranslated(ts, 0, 0);
        glCallList(dl);
        glPopMatrix();
    }
}

void glChartCanvas::DrawAllRoutesAndWaypoints( ViewPort &vp, OCPNRegion &region )
{
    ocpnDC dc(*this);

    for(wxRouteListNode *node = pRouteList->GetFirst();
        node; node = node->GetNext() ) {
        Route *pRouteDraw = node->GetData();
        if( !pRouteDraw )
            continue;

        /* defer rendering active routes until later */
        if( pRouteDraw->IsActive() || pRouteDraw->IsSelected() )
            continue;

        if( pRouteDraw->IsTrack() ) {
            /* defer rendering active tracks until later */
            if( dynamic_cast<Track *>(pRouteDraw)->IsRunning() )
                continue;
        }

        /* this routine is called very often, so rather than using the
           wxBoundingBox::Intersect routine, do the comparisons directly
           to reduce the number of floating point comparisons */

        const wxBoundingBox &vp_box = vp.GetBBox(), &test_box = pRouteDraw->GetBBox();

        if(test_box.GetMaxY() < vp_box.GetMinY())
            continue;

        if(test_box.GetMinY() > vp_box.GetMaxY())
            continue;

        double vp_minx = vp_box.GetMinX(), vp_maxx = vp_box.GetMaxX();
        double test_minx = test_box.GetMinX(), test_maxx = test_box.GetMaxX();

        /* TODO: use DrawGL instead of Draw */

        // Route is not wholly outside viewport
        if(test_maxx >= vp_minx && test_minx <= vp_maxx) {
            pRouteDraw->DrawGL( vp, region );
        } else if( vp_maxx > 180. ) {
            if(test_minx + 360 <= vp_maxx && test_maxx + 360 >= vp_minx)
                pRouteDraw->DrawGL( vp, region );
        } else if( pRouteDraw->CrossesIDL() || vp_minx < -180. ) {
            if(test_maxx - 360 >= vp_minx && test_minx - 360 <= vp_maxx)
                pRouteDraw->DrawGL( vp, region );
        }
    }

    /* Waypoints not drawn as part of routes */
    if( vp.GetBBox().GetValid() ) {
        for(wxRoutePointListNode *pnode = pWayPointMan->GetWaypointList()->GetFirst(); pnode; pnode = pnode->GetNext() ) {
            RoutePoint *pWP = pnode->GetData();
            if( pWP && (!pWP->m_bIsInRoute && !pWP->m_bIsInTrack ) )
                pWP->DrawGL( vp, region );
        }
    }
    
}

void glChartCanvas::RenderChartOutline( int dbIndex, ViewPort &vp )
{
    /* quick bounds check */
    wxBoundingBox box, vpbox = vp.GetBBox();
    ChartData->GetDBBoundingBox( dbIndex, &box );

    // Don't draw an outline in the case where the chart covers the entire world */
    double lon_diff = box.GetMaxX() - box.GetMinX();
    if(lon_diff == 360)
        return;

    float lon_bias;
    if( vpbox.IntersectOut( box ) ) {
        wxPoint2DDouble p = wxPoint2DDouble(360, 0);
        box.Translate( p );
        if( vpbox.IntersectOut( box ) ) {
            wxPoint2DDouble n = wxPoint2DDouble(-720, 0);
            box.Translate( n );
            if( vpbox.IntersectOut( box ) )
                return;
            lon_bias = -360;
        } else
            lon_bias = 360;
    } else
        lon_bias = 0;

    float plylat, plylon;

    wxColour color;

    if( ChartData->GetDBChartType( dbIndex ) == CHART_TYPE_CM93 )
        color = GetGlobalColor( _T ( "YELO1" ) );
    else if( ChartData->GetDBChartFamily( dbIndex ) == CHART_FAMILY_VECTOR )
        color = GetGlobalColor( _T ( "GREEN2" ) );
    else
        color = GetGlobalColor( _T ( "UINFR" ) );
    
    ChartTableEntry *entry = ChartData->GetpChartTableEntry(dbIndex);

    glEnable( GL_LINE_SMOOTH );
    glHint( GL_LINE_SMOOTH_HINT, GL_NICEST );
    glEnable( GL_BLEND );
    glBlendFunc( GL_SRC_ALPHA, GL_ONE_MINUS_SRC_ALPHA );

    glColor3ub(color.Red(), color.Green(), color.Blue());
    SetSmoothLineWidth();

    //        Are there any aux ply entries?
    int nAuxPlyEntries = ChartData->GetnAuxPlyEntries( dbIndex ), nPly;
    int j=0;
    do {
        if(nAuxPlyEntries)
            nPly = ChartData->GetDBAuxPlyPoint( dbIndex, 0, j, 0, 0 );
        else
            nPly = ChartData->GetDBPlyPoint( dbIndex, 0, &plylat, &plylon );

        glBegin(GL_LINE_STRIP);
        for( int i = 0; i < nPly+1; i++ ) {
            if(nAuxPlyEntries)
                ChartData->GetDBAuxPlyPoint( dbIndex, i%nPly, j, &plylat, &plylon );
            else
                ChartData->GetDBPlyPoint( dbIndex, i%nPly, &plylat, &plylon );

            plylon += lon_bias;

            wxPoint r;
            cc1->GetCanvasPointPix( plylat, plylon, &r );
            glVertex2f( r.x + .5, r.y + .5 );
        }
        glEnd();
    } while(++j < nAuxPlyEntries );                 // There are no aux Ply Point entries
}

extern void CalcGridSpacing( float WindowDegrees, float& MajorSpacing, float&MinorSpacing );
extern void CalcGridText( float latlon, float spacing, bool bPostfix, char *text );
void glChartCanvas::GridDraw( )
{
    if( !g_bDisplayGrid ) return;

    bool b_rotated = fabs( cc1->GetVP().rotation ) > 1e-5 ||
        ( fabs( cc1->GetVP().skew ) < 1e-9 && !g_bskew_comp );

    double nlat, elon, slat, wlon;
    float lat, lon;
    float dlat, dlon;
    float gridlatMajor, gridlatMinor, gridlonMajor, gridlonMinor;
    wxCoord w, h;
    
    wxColour GridColor = GetGlobalColor( _T ( "SNDG1" ) );        

    static TexFont s_texfont;
    wxFont *font = wxTheFontList->FindOrCreateFont
        ( 8, wxFONTFAMILY_SWISS, wxNORMAL,
          wxFONTWEIGHT_NORMAL, FALSE, wxString( _T ( "Arial" ) ) );
    s_texfont.Build(*font);

    w = cc1->m_canvas_width;
    h = cc1->m_canvas_height;

    LLBBox llbbox = cc1->GetVP().GetBBox();
    nlat = llbbox.GetMaxY();
    slat = llbbox.GetMinY();
    elon = llbbox.GetMaxX();
    wlon = llbbox.GetMinX();

    /* base spacing off unexpanded viewport, so when rotating about a location
       the grid does not change. */
    double rotation = cc1->GetVP().rotation;
    cc1->GetVP().rotation = 0;

    double latp[2], lonp[2];
    cc1->GetCanvasPixPoint( 0, 0, latp[0], lonp[0] );
    cc1->GetCanvasPixPoint( w, h, latp[1], lonp[1] );
    cc1->GetVP().rotation = rotation;

    dlat = latp[0] - latp[1]; // calculate how many degrees of latitude are shown in the window
    dlon = lonp[1] - lonp[0]; // calculate how many degrees of longitude are shown in the window
    if( dlon < 0.0 ) // concider datum border at 180 degrees longitude
    {
        dlon = dlon + 360.0;
    }

    // calculate distance between latitude grid lines
    CalcGridSpacing( dlat, gridlatMajor, gridlatMinor );

    // calculate distance between grid lines
    CalcGridSpacing( dlon, gridlonMajor, gridlonMinor );

    // Draw Major latitude grid lines and text
    glEnable( GL_LINE_SMOOTH );
    glHint( GL_LINE_SMOOTH_HINT, GL_NICEST );
    glEnable( GL_BLEND );
    glBlendFunc( GL_SRC_ALPHA, GL_ONE_MINUS_SRC_ALPHA );

    glColor3ub(GridColor.Red(), GridColor.Green(), GridColor.Blue());

    SetSmoothLineWidth();
    
    // Render in two passes, lines then text is much more efficient for opengl
    for( int pass=0; pass<2; pass++ ) {
        if(pass == 0) 
            glBegin(GL_LINES);

        // calculate position of first major latitude grid line
        lat = ceil( slat / gridlatMajor ) * gridlatMajor;

        while( lat < nlat ) {
            wxPoint r, s;
            cc1->GetCanvasPointPix( lat, elon, &r );
            cc1->GetCanvasPointPix( lat, wlon, &s );
            if(pass == 0) {
                glVertex2i(r.x, r.y);
                glVertex2i(s.x, s.y);
            } else {
                char sbuf[12];
                CalcGridText( lat, gridlatMajor, true, sbuf ); // get text for grid line

                float x = 0, y = -1;
                y = (float)(r.y*s.x - s.y*r.x) / (s.x - r.x);
                if(y < 0 || y > h) {
                    int iy;
                    s_texfont.GetTextExtent(sbuf, strlen(sbuf), 0, &iy);
                    y = h - iy;
                    x = (float)(r.x*s.y - s.x*r.y + (s.x - r.x)*y) / (s.y - r.y);
                }

                glEnable(GL_TEXTURE_2D);
                s_texfont.RenderString(sbuf, x, y);
                glDisable(GL_TEXTURE_2D);
            }
            
            lat = lat + gridlatMajor;
            if( fabs( lat - wxRound( lat ) ) < 1e-5 ) lat = wxRound( lat );
        }

        if(pass == 0 && !b_rotated) {
            // calculate position of first minor latitude grid line
            lat = ceil( slat / gridlatMinor ) * gridlatMinor;
        
            // Draw minor latitude grid lines
            while( lat < nlat ) {
                wxPoint r;
                cc1->GetCanvasPointPix( lat, ( elon + wlon ) / 2, &r );
                glVertex2i(0, r.y);
                glVertex2i(10, r.y);
                glVertex2i(w - 10, r.y);
                glVertex2i(w, r.y);
                lat = lat + gridlatMinor;
            }
        }

        // calculate position of first major latitude grid line
        lon = ceil( wlon / gridlonMajor ) * gridlonMajor;
        
        // draw major longitude grid lines
        for( int i = 0, itermax = (int) ( dlon / gridlonMajor ); i <= itermax; i++ ) {
            wxPoint r, s;
            cc1->GetCanvasPointPix( nlat, lon, &r );
            cc1->GetCanvasPointPix( slat, lon, &s );
            if(pass == 0) {
                glVertex2i(r.x, r.y);
                glVertex2i(s.x, s.y);
            } else {
                char sbuf[12];
                CalcGridText( lon, gridlonMajor, false, sbuf );

                float x = -1, y = 0;
                x = (float)(r.x*s.y - s.x*r.y) / (s.y - r.y);
                if(x < 0 || x > w) {
                    int ix;
                    s_texfont.GetTextExtent(sbuf, strlen(sbuf), &ix, 0);
                    x = w - ix;
                    y = (float)(r.y*s.x - s.y*r.x + (s.y - r.y)*x) / (s.x - r.x);
                }

                glEnable(GL_TEXTURE_2D);
                s_texfont.RenderString(sbuf, x, y);
                glDisable(GL_TEXTURE_2D);
            }

            lon = lon + gridlonMajor;
            if( lon > 180.0 )
                lon = lon - 360.0;

            if( fabs( lon - wxRound( lon ) ) < 1e-5 ) lon = wxRound( lon );
        }

        if(pass == 0 && !b_rotated) {
            // calculate position of first minor longitude grid line
            lon = ceil( wlon / gridlonMinor ) * gridlonMinor;
            // draw minor longitude grid lines
            for( int i = 0, itermax = (int) ( dlon / gridlonMinor ); i <= itermax; i++ ) {
                wxPoint r;
                cc1->GetCanvasPointPix( ( nlat + slat ) / 2, lon, &r );
                glVertex2i(r.x, 0);
                glVertex2i(r.x, 10);
                glVertex2i(r.x, h-10);
                glVertex2i(r.x, h);
                lon = lon + gridlonMinor;
                if( lon > 180.0 ) {
                    lon = lon - 360.0;
                }
            }
        }

        if(pass == 0)
            glEnd();
    }
}

void glChartCanvas::DrawEmboss( emboss_data *emboss  )
{
    if( !emboss ) return;
    
    int w = emboss->width, h = emboss->height;
    
    glEnable( GL_TEXTURE_2D );
    
    // render using opengl and alpha blending
    if( !emboss->gltexind ) { /* upload to texture */

        emboss->glwidth = NextPow2(emboss->width);
        emboss->glheight = NextPow2(emboss->height);
                
        /* convert to luminance alpha map */
        int size = emboss->glwidth * emboss->glheight;
        char *data = new char[2 * size];
        for( int i = 0; i < h; i++ ) {
            for( int j = 0; j < emboss->glwidth; j++ ) {
                if( j < w ) {
                    data[2 * ( ( i * emboss->glwidth ) + j )] =
                        emboss->pmap[( i * w ) + j] > 0 ? 0 : 255;
                    data[2 * ( ( i * emboss->glwidth ) + j ) + 1] = abs(
                        emboss->pmap[( i * w ) + j] );
                }
            }
        }

        glGenTextures( 1, &emboss->gltexind );
        glBindTexture( GL_TEXTURE_2D, emboss->gltexind );
        glTexImage2D( GL_TEXTURE_2D, 0, GL_LUMINANCE_ALPHA, emboss->glwidth, emboss->glheight, 0,
                      GL_LUMINANCE_ALPHA, GL_UNSIGNED_BYTE, data );
        glTexParameteri( GL_TEXTURE_2D, GL_TEXTURE_MAG_FILTER, GL_NEAREST );
        glTexParameteri( GL_TEXTURE_2D, GL_TEXTURE_MIN_FILTER, GL_NEAREST );
        
        delete[] data;
    }
    
    glBindTexture( GL_TEXTURE_2D, emboss->gltexind );
    
    glEnable( GL_BLEND );
    glBlendFunc( GL_SRC_ALPHA, GL_ONE_MINUS_SRC_ALPHA );
    glTexEnvi( GL_TEXTURE_ENV, GL_TEXTURE_ENV_MODE, GL_BLEND );
    
    const float factor = 200;
    glColor4f( 1, 1, 1, factor / 256 );
    
    int x = emboss->x, y = emboss->y;

    float wp = (float) w / emboss->glwidth;
    float hp = (float) h / emboss->glheight;
    
    glBegin( GL_QUADS );
    glTexCoord2f( 0, 0 ), glVertex2i( x, y );
    glTexCoord2f( wp, 0 ), glVertex2i( x + w, y );
    glTexCoord2f( wp, hp ), glVertex2i( x + w, y + h );
    glTexCoord2f( 0, hp ), glVertex2i( x, y + h );
    glEnd();
    
    glDisable( GL_BLEND );
    glDisable( GL_TEXTURE_2D );
}

void glChartCanvas::ShipDraw(ocpnDC& dc)
{
    if( !cc1->GetVP().IsValid() ) return;
    wxPoint lGPSPoint, lShipMidPoint, lPredPoint, lHeadPoint, GPSOffsetPixels(0,0);

    double pred_lat, pred_lon;

    //  COG/SOG may be undefined in NMEA data stream
    float pCog = gCog;
    if( wxIsNaN(pCog) )
        pCog = 0.0;
    float pSog = gSog;
    if( wxIsNaN(pSog) )
        pSog = 0.0;

    ll_gc_ll( gLat, gLon, pCog, pSog * g_ownship_predictor_minutes / 60., &pred_lat, &pred_lon );

    cc1->GetCanvasPointPix( gLat, gLon, &lGPSPoint );
    cc1->GetCanvasPointPix( pred_lat, pred_lon, &lPredPoint );

    float cog_rad = atan2f( (float) ( lPredPoint.y - lGPSPoint.y ),
                            (float) ( lPredPoint.x - lGPSPoint.x ) );
    cog_rad += (float)PI;

    float lpp = sqrtf( powf( (float) (lPredPoint.x - lGPSPoint.x), 2) +
                       powf( (float) (lPredPoint.y - lGPSPoint.y), 2) );

    //  Draw the icon rotated to the COG
    //  or to the Hdt if available
    float icon_hdt = pCog;
    if( !wxIsNaN( gHdt ) ) icon_hdt = gHdt;

    //  COG may be undefined in NMEA data stream
    if( wxIsNaN(icon_hdt) ) icon_hdt = 0.0;

//    Calculate the ownship drawing angle icon_rad using an assumed 10 minute predictor
    double osd_head_lat, osd_head_lon;
    wxPoint osd_head_point;

    ll_gc_ll( gLat, gLon, icon_hdt, pSog * 10. / 60., &osd_head_lat, &osd_head_lon );
    
    cc1->GetCanvasPointPix( osd_head_lat, osd_head_lon, &osd_head_point );

    float icon_rad = atan2( (float) ( osd_head_point.y - lGPSPoint.y ),
                            (float) ( osd_head_point.x - lGPSPoint.x ) );
    icon_rad += (float)PI;

    if( pSog < 0.2 ) icon_rad = ( ( icon_hdt + 90. ) * PI / 180. ) + cc1->GetVP().rotation;

//    Calculate ownship Heading pointer as a predictor
    double hdg_pred_lat, hdg_pred_lon;

    ll_gc_ll( gLat, gLon, icon_hdt, pSog * g_ownship_predictor_minutes / 60., &hdg_pred_lat,
              &hdg_pred_lon );
    
    cc1->GetCanvasPointPix( hdg_pred_lat, hdg_pred_lon, &lHeadPoint );

//    Should we draw the Head vector?
//    Compare the points lHeadPoint and lPredPoint
//    If they differ by more than n pixels, and the head vector is valid, then render the head vector

    float ndelta_pix = 10.;
    bool b_render_hdt = false;
    if( !wxIsNaN( gHdt ) ) {
        float dist = sqrtf( powf( (float) (lHeadPoint.x - lPredPoint.x), 2) +
                            powf( (float) (lHeadPoint.y - lPredPoint.y), 2) );
        if( dist > ndelta_pix && !wxIsNaN(gSog) )
            b_render_hdt = true;
    }

    int img_height;

    if( cc1->GetVP().chart_scale > 300000 )             // According to S52, this should be 50,000
    {
        /* this test must match that in ShipDrawLargeScale */
        int list = cc1->m_ownship_state == SHIP_NORMAL;

        glPushMatrix();
        glTranslatef(lGPSPoint.x, lGPSPoint.y, 0);
            
        if(ownship_large_scale_display_lists[list])
            glCallList(ownship_large_scale_display_lists[list]);
        else {
            ownship_large_scale_display_lists[list] = glGenLists(1);
            glNewList(ownship_large_scale_display_lists[list], GL_COMPILE_AND_EXECUTE);
                            
            cc1->ShipDrawLargeScale(dc, wxPoint(0, 0));
            glEndList();
        }
        glPopMatrix();
        img_height = 20; /* is this needed? */
    } else {
        int draw_color = SHIP_INVALID;
        if( SHIP_NORMAL == cc1->m_ownship_state )
            draw_color = SHIP_NORMAL;
        else if( SHIP_LOWACCURACY == cc1->m_ownship_state )
            draw_color = SHIP_LOWACCURACY;
       
        if(!ownship_tex || (draw_color != ownship_color)) { /* initial run, create texture for ownship,
                              also needed at colorscheme changes (not implemented) */
            if(ownship_tex)
                glDeleteTextures(1, &ownship_tex);
            
            glGenTextures( 1, &ownship_tex );
            glBindTexture(GL_TEXTURE_2D, ownship_tex);

            glTexParameteri( GL_TEXTURE_2D, GL_TEXTURE_MIN_FILTER, GL_NEAREST );
            glTexParameteri( GL_TEXTURE_2D, GL_TEXTURE_MAG_FILTER, GL_NEAREST );

            wxImage image;
            if(cc1->m_pos_image_user) {
                switch (draw_color) {
                    case SHIP_INVALID: image = *cc1->m_pos_image_user_grey; break;
                    case SHIP_NORMAL: image = *cc1->m_pos_image_user; break;
                    case SHIP_LOWACCURACY: image = *cc1->m_pos_image_user_yellow; break;
                }
            }
            else {
                switch (draw_color) {
                    case SHIP_INVALID: image = *cc1->m_pos_image_grey; break;
                    case SHIP_NORMAL: image = *cc1->m_pos_image_red; break;
                    case SHIP_LOWACCURACY: image = *cc1->m_pos_image_yellow; break;
                }
            }
                
            int w = image.GetWidth(), h = image.GetHeight();
            int glw = NextPow2(w), glh = NextPow2(h);
            ownship_size = wxSize(w, h);
            ownship_tex_size = wxSize(glw, glh);
            
            unsigned char *d = image.GetData();
            unsigned char *a = image.GetAlpha();
            unsigned char *e = new unsigned char[4 * w * h];
            for( int p = 0; p < w*h; p++ ) {
                e[4*p+0] = d[3*p+0];
                e[4*p+1] = d[3*p+1];
                e[4*p+2] = d[3*p+2];
                e[4*p+3] = a[p];
            }
            
            glTexImage2D(GL_TEXTURE_2D, 0, GL_RGBA,
                         glw, glh, 0, GL_RGBA, GL_UNSIGNED_BYTE, 0);

            glTexSubImage2D(GL_TEXTURE_2D, 0, 0, 0,
                            w, h, GL_RGBA, GL_UNSIGNED_BYTE, e);
            delete [] e;
        }

        /* establish ship color */
        if( cc1->m_pos_image_user )
            glColor4ub(255, 255, 255, 255);
        else if( SHIP_NORMAL == cc1->m_ownship_state )
            glColor4ub(255, 0, 0, 255);
        else if( SHIP_LOWACCURACY == cc1->m_ownship_state )
            glColor4ub(255, 255, 0, 255);
        else
            glColor4ub(128, 128, 128, 255);

        /* scaled ship? */
        float scale_factor_y = 1, scale_factor_x = 1;
        int ownShipWidth = 22; // Default values from s_ownship_icon
        int ownShipLength= 84;
        lShipMidPoint = lGPSPoint;

        if( g_n_ownship_beam_meters > 0.0 &&
            g_n_ownship_length_meters > 0.0 &&
            g_OwnShipIconType == 1 )
        {            
            ownShipWidth = ownship_size.x;
            ownShipLength= ownship_size.y;
        }

        if( g_OwnShipIconType != 0 )
            cc1->ComputeShipScaleFactor
                (icon_hdt, ownShipWidth, ownShipLength, lShipMidPoint,
                 GPSOffsetPixels, lGPSPoint, scale_factor_x, scale_factor_y);

        glPushAttrib(GL_CURRENT_BIT | GL_ENABLE_BIT | GL_TEXTURE_BIT | GL_HINT_BIT);
        glEnable( GL_LINE_SMOOTH );
        glEnable( GL_POLYGON_SMOOTH );
        glHint( GL_LINE_SMOOTH_HINT, GL_NICEST );
        glHint( GL_POLYGON_SMOOTH_HINT, GL_NICEST );

        glEnable(GL_BLEND);
        glBlendFunc( GL_SRC_ALPHA, GL_ONE_MINUS_SRC_ALPHA );
            
        int x = lShipMidPoint.x, y = lShipMidPoint.y;
        glPushMatrix();
        glTranslatef(x, y, 0);

        float deg = 180/PI * ( icon_rad - PI/2 );
        glRotatef(deg, 0, 0, 1);

        glScalef(scale_factor_x, scale_factor_y, 1);

        if( g_OwnShipIconType < 2 ) { // Bitmap

            glEnable(GL_TEXTURE_2D);
            glBindTexture(GL_TEXTURE_2D, ownship_tex);
            glTexEnvi( GL_TEXTURE_ENV, GL_TEXTURE_ENV_MODE, GL_REPLACE);
            
            float glw = ownship_tex_size.x, glh = ownship_tex_size.y;
            float u = ownship_size.x/glw, v = ownship_size.y/glh;
            float w = ownship_size.x, h = ownship_size.y;
            
            glBegin(GL_QUADS);
            glTexCoord2f(0, 0), glVertex2f(-w/2, -h/2);
            glTexCoord2f(u, 0), glVertex2f(+w/2, -h/2);
            glTexCoord2f(u, v), glVertex2f(+w/2, +h/2);
            glTexCoord2f(0, v), glVertex2f(-w/2, +h/2);
            glEnd();

            glDisable(GL_TEXTURE_2D);
        } else if( g_OwnShipIconType == 2 ) { // Scaled Vector

            static const int s_ownship_icon[] = { 5, -42, 11, -28, 11, 42, -11, 42,
                                                  -11, -28, -5, -42, -11, 0, 11, 0,
                                                  0, 42, 0, -42       };
            glBegin(GL_POLYGON);
            for( int i = 0; i < 12; i+=2 )
                glVertex2f(s_ownship_icon[i], s_ownship_icon[i + 1] );
            glEnd();
            
            glColor4ub(0, 0, 0, 255);
            glLineWidth(1);

            glBegin(GL_LINE_LOOP);
            for(int i=0; i<12; i+=2)
                glVertex2f( s_ownship_icon[i], s_ownship_icon[i+1] );
            glEnd();

            // draw reference point (midships) cross
            glBegin(GL_LINES);
            for(int i=12; i<20; i+=2)
                glVertex2f( s_ownship_icon[i], s_ownship_icon[i+1] );
            glEnd();
        }
        glPopMatrix();

        img_height = ownShipLength * scale_factor_y;
        
        //      Reference point, where the GPS antenna is
        int circle_rad = 3;
        if( cc1->m_pos_image_user ) circle_rad = 1;
               
        float cx = lGPSPoint.x, cy = lGPSPoint.y;
        float r = circle_rad+1;
        glColor4ub(0, 0, 0, 255);
        glBegin(GL_POLYGON);
        for( float a = 0; a <= 2 * (float)PI; a += 2 * (float)PI / 12 )
            glVertex2f( cx + r * sinf( a ), cy + r * cosf( a ) );
        glEnd();

        r = circle_rad;
        glColor4ub(255, 255, 255, 255);
        
        glBegin(GL_POLYGON);
        for( float a = 0; a <= 2 * (float)M_PI; a += 2 * (float)M_PI / 12 )
            glVertex2f( cx + r * sinf( a ), cy + r * cosf( a ) );
        glEnd();       
        glPopAttrib();            // restore state
    }

    cc1->ShipIndicatorsDraw(dc, lpp,  GPSOffsetPixels,
                            lGPSPoint,  lHeadPoint,
                            img_height, cog_rad,
                            lPredPoint,  b_render_hdt, lShipMidPoint);
}

void glChartCanvas::DrawFloatingOverlayObjects( ocpnDC &dc, OCPNRegion &region )
{
    ViewPort &vp = cc1->GetVP();

    //  Draw any active or selected routes now
    extern Routeman                  *g_pRouteMan;
    extern Track                     *g_pActiveTrack;
    Route *active_route = g_pRouteMan->GetpActiveRoute();

    if( active_route ) active_route->DrawGL( vp, region );
    if( g_pActiveTrack ) g_pActiveTrack->Draw( dc, vp );
    if( cc1->m_pSelectedRoute ) cc1->m_pSelectedRoute->DrawGL( vp, region );

    GridDraw( );

    if( g_pi_manager ) {
        g_pi_manager->SendViewPortToRequestingPlugIns( vp );
        g_pi_manager->RenderAllGLCanvasOverlayPlugIns( GetContext(), vp );
    }

    // all functions called with cc1-> are still slow because they go through ocpndc
    cc1->AISDrawAreaNotices( dc );
    DrawEmboss(cc1->EmbossDepthScale() );
    DrawEmboss(cc1->EmbossOverzoomIndicator( dc ) );

    cc1->DrawAnchorWatchPoints( dc );
    cc1->AISDraw( dc );
    ShipDraw( dc );
    cc1->AlertDraw( dc );

    cc1->RenderRouteLegs( dc );
    cc1->ScaleBarDraw( dc );
#ifdef USE_S57
    s57_DrawExtendedLightSectors( dc, cc1->VPoint, cc1->extendedSectorLegs );
#endif

    DisableClipRegion();

    /* This should be converted to opengl, it is currently caching screen
       outside render, so the viewport can change without updating, (incorrect)
       doing alpha blending in software with it and draw pixels (very slow) */
    if( cc1->m_pRouteRolloverWin && cc1->m_pRouteRolloverWin->IsActive() ) {
        dc.DrawBitmap( *(cc1->m_pRouteRolloverWin->GetBitmap()),
                       cc1->m_pRouteRolloverWin->GetPosition().x,
                       cc1->m_pRouteRolloverWin->GetPosition().y, false );
    }

    if( cc1->m_pAISRolloverWin && cc1->m_pAISRolloverWin->IsActive() ) {
        dc.DrawBitmap( *(cc1->m_pAISRolloverWin->GetBitmap()),
                       cc1->m_pAISRolloverWin->GetPosition().x,
                       cc1->m_pAISRolloverWin->GetPosition().y, false );
    }
}

void glChartCanvas::DrawQuiting()
{
    GLubyte pattern[4 * 32];
    for( int y = 0; y < 32; y++ ) {
        GLubyte mask = 1 << y % 8;
        for( int x = 0; x < 4; x++ )
            pattern[y * 4 + x] = mask;
    }
    
    glEnable( GL_POLYGON_STIPPLE );
    glPolygonStipple( pattern );
    glBegin( GL_QUADS );
    glColor3f( 0, 0, 0 );
    glVertex2i( 0, 0 );
    glVertex2i( 0, GetSize().y );
    glVertex2i( GetSize().x, GetSize().y );
    glVertex2i( GetSize().x, 0 );
    glEnd();
    glDisable( GL_POLYGON_STIPPLE );
}

void glChartCanvas::GrowData( int size )
{
    /* grow the temporary ram buffer used to load charts into textures */
    if( size > m_datasize ) {
        unsigned char* tmp = (unsigned char*) realloc( m_data, m_datasize );
        if( tmp != NULL ) {
            m_data = tmp;
            m_datasize = size;
            tmp = NULL;
        }
    }
}

void glChartCanvas::RotateToViewPort(const ViewPort &vp)
{
    float angle = vp.rotation;
    if(g_bskew_comp)
        angle -= vp.skew;

    if( fabs( angle ) > 0.0001 )
    {
        //    Rotations occur around 0,0, so translate to rotate around screen center
        float xt = vp.pix_width / 2, yt = vp.pix_height / 2;
        
        glTranslatef( xt, yt, 0 );
        glRotatef( angle * 180. / PI, 0, 0, 1 );
        glTranslatef( -xt, -yt, 0 );
    }
}

/* set stencil buffer to clip in this region, and optionally clear using the current color */
void glChartCanvas::SetClipRegion(const ViewPort &vp, const OCPNRegion &region,
                                  bool apply_rotation, bool b_clear )
{
    bool rotation = fabs( vp.rotation ) > 0.0001 || ( g_bskew_comp && fabs( vp.skew ) > 0.0001);

#if 1 /* optimization: use scissor test or no test at all if one is not needed */
    /* for some reason this causes an occasional bug in depth mode, I cannot
       seem to solve it yet, so for now: */
    if(!rotation && s_b_useStencil && s_b_useScissorTest) {
        int n_rect = 0;
        for(OCPNRegionIterator clipit( region ); clipit.HaveRects() && n_rect < 2; clipit.NextRect())
            n_rect++;

        if(n_rect == 1) {
            wxRect rect = OCPNRegionIterator( region ).GetRect();
            if(rect ==  vp.rv_rect) {
                /* no actual clipping need be done, common case */
            } else {
                glEnable(GL_SCISSOR_TEST);
                glScissor(rect.x, vp.rv_rect.height-rect.height-rect.y, rect.width, rect.height);
            }

            if(b_clear) { /* can glClear work in scissors instead? */
                glBegin( GL_QUADS );
                glVertex2i( rect.x, rect.y );
                glVertex2i( rect.x + rect.width, rect.y );
                glVertex2i( rect.x + rect.width, rect.y + rect.height );
                glVertex2i( rect.x, rect.y + rect.height );
                glEnd();
            }

            /* the code in s52plib depends on the depth buffer being
               initialized to this value, this code should go there instead and
               only a flag set here. */
            if(!s_b_useStencil) {
                glClearDepth( 0.25 );
                glDepthMask( GL_TRUE );    // to allow writes to the depth buffer
                glClear( GL_DEPTH_BUFFER_BIT );
                glDepthMask( GL_FALSE );
                glClearDepth( 1 ); // set back to default of 1
                glDepthFunc( GL_GREATER );                          // Set the test value
            }
            return;
        }
    }
#endif
    //    As a convenience, while we are creating the stencil or depth mask,
    //    also clear the background if selected
    if( !b_clear )
        glColorMask( GL_FALSE, GL_FALSE, GL_FALSE, GL_FALSE );   // disable color buffer

    if( s_b_useStencil ) {
        //    Create a stencil buffer for clipping to the region
        glEnable( GL_STENCIL_TEST );
        glStencilMask( 0x1 );                 // write only into bit 0 of the stencil buffer
        glClear( GL_STENCIL_BUFFER_BIT );

        //    We are going to write "1" into the stencil buffer wherever the region is valid
        glStencilFunc( GL_ALWAYS, 1, 1 );
        glStencilOp( GL_KEEP, GL_KEEP, GL_REPLACE );
    } else              //  Use depth buffer for clipping
    {
        glEnable( GL_DEPTH_TEST ); // to enable writing to the depth buffer
        glDepthFunc( GL_ALWAYS );  // to ensure everything you draw passes
        glDepthMask( GL_TRUE );    // to allow writes to the depth buffer

        glClear( GL_DEPTH_BUFFER_BIT ); // for a fresh start

        //    Decompose the region into rectangles, and draw as quads
        //    With z = 1
            // dep buffer clear = 1
            // 1 makes 0 in dep buffer, works
            // 0 make .5 in depth buffer
            // -1 makes 1 in dep buffer

            //    Depth buffer runs from 0 at z = 1 to 1 at z = -1
            //    Draw the clip geometry at z = 0.5, giving a depth buffer value of 0.25
            //    Subsequent drawing at z=0 (depth = 0.5) will pass if using glDepthFunc(GL_GREATER);
        glTranslatef( 0, 0, .5 );
    }

    if(rotation && apply_rotation) {
        glPushMatrix();
        glChartCanvas::RotateToViewPort( vp );
    }

    //    Decompose the region into rectangles, and draw as quads
    OCPNRegionIterator clipit( region );
    while( clipit.HaveRects() ) {
        wxRect rect = clipit.GetRect();
        
        glBegin( GL_QUADS );
        glVertex2i( rect.x, rect.y );
        glVertex2i( rect.x + rect.width, rect.y );
        glVertex2i( rect.x + rect.width, rect.y + rect.height );
        glVertex2i( rect.x, rect.y + rect.height );
        glEnd();
        
        clipit.NextRect();
    }

    if(rotation && apply_rotation)
        glPopMatrix();
    
    if( s_b_useStencil ) {
        //    Now set the stencil ops to subsequently render only where the stencil bit is "1"
        glStencilFunc( GL_EQUAL, 1, 1 );
        glStencilOp( GL_KEEP, GL_KEEP, GL_KEEP );
    } else {
        glDepthFunc( GL_GREATER );                          // Set the test value
        glDepthMask( GL_FALSE );                            // disable depth buffer
        glTranslatef( 0, 0, -.5 ); // reset translation
    }

    if(!b_clear)
        glColorMask( GL_TRUE, GL_TRUE, GL_TRUE, GL_TRUE );  // re-enable color buffer
}

void glChartCanvas::DisableClipRegion()
{
    glDisable( GL_SCISSOR_TEST );
    glDisable( GL_STENCIL_TEST );
    glDisable( GL_DEPTH_TEST );
}

void glChartCanvas::SetSmoothLineWidth()
{
    GLfloat parf;
    glGetFloatv(  GL_SMOOTH_LINE_WIDTH_GRANULARITY, &parf );
    float width = wxMax(1.5, 1.0 + parf);
    glLineWidth(width);
}


void glChartCanvas::Invalidate()
{
    /* should probably use a different flag for this */
    cc1->m_glcc->m_cache_vp.Invalidate();
}

void glChartCanvas::RenderRasterChartRegionGL( ChartBase *chart, ViewPort &vp, OCPNRegion &region )
{
    if( !chart ) return;

    ChartPlugInWrapper *pPlugInWrapper = dynamic_cast<ChartPlugInWrapper*>( chart );
    ChartBaseBSB *pBSBChart = dynamic_cast<ChartBaseBSB*>( chart );

    if( !pPlugInWrapper && !pBSBChart ) return;

    bool b_plugin = false;
    if( pPlugInWrapper ) b_plugin = true;
 
    /* setup texture parameters */
    glEnable( GL_TEXTURE_2D );
    glTexEnvi( GL_TEXTURE_ENV, GL_TEXTURE_ENV_MODE, GL_REPLACE );

    //  Make a special VP to account for rotations
    if( vp.b_MercatorProjectionOverride ) vp.SetProjectionType( PROJECTION_MERCATOR );
    ViewPort svp = vp;

    svp.pix_width = svp.rv_rect.width;
    svp.pix_height = svp.rv_rect.height;
    
    wxRealPoint Rp, Rs;
    double scalefactor;
    int size_X, size_Y;
    if( b_plugin ) {
        /* TODO: plugins need floating point version */
        wxRect R;
        pPlugInWrapper->ComputeSourceRectangle( svp, &R );
        Rp.x = R.x, Rp.y = R.y, Rs.x = R.width, Rs.y = R.height;

        scalefactor = pPlugInWrapper->GetRasterScaleFactor();
        size_X = pPlugInWrapper->GetSize_X();
        size_Y = pPlugInWrapper->GetSize_Y();
    } else {
        pBSBChart->ComputeSourceRectangle( svp, &Rp, &Rs );
        scalefactor = pBSBChart->GetRasterScaleFactor();
        size_X = pBSBChart->GetSize_X();
        size_Y = pBSBChart->GetSize_Y();
    }

    int tex_dim = g_GLOptions.m_iTextureDimension;
    GrowData( 3 * tex_dim * tex_dim );

    /* clipping is relative to rv_rect */
    OCPNRegion clipregion(region);
    clipregion.Offset(vp.rv_rect.x, vp.rv_rect.y);
    SetClipRegion( vp, clipregion );

    //    Look for the texture factory for this chart
    glTexFactory *pTexFact;
    ChartPointerHashTexfactType::iterator ittf = m_chart_texfactory_hash.find( chart );
    
    //    Not Found ?
    if( ittf == m_chart_texfactory_hash.end() ) {
        glTexFactory *p = new glTexFactory(chart, g_raster_format);
        m_chart_texfactory_hash[chart] = p;
    }
    
    pTexFact = m_chart_texfactory_hash[chart];
    

    //    For underzoom cases, we will define the textures as having their base levels
    //    equivalent to a level "n" mipmap, where n is calculated, and is always binary
    //    This way we can avoid loading much texture memory
    int base_level = log(scalefactor) / log(2.0);
    if(base_level < 0) /* for overzoom */
        base_level = 0;
    if(base_level > g_mipmap_max_level)
        base_level = g_mipmap_max_level;

    wxRect R(floor(Rp.x), floor(Rp.y), ceil(Rs.x), ceil(Rs.y));

    //  Calculate the number of textures needed
    int nx_tex = ( size_X / tex_dim ) + 1;
    int ny_tex = ( size_Y / tex_dim ) + 1;

    wxRect rect( 0, 0, 1, 1 );

    glPushMatrix();

    glScalef( 1. / scalefactor, 1. / scalefactor, 1 );

    double xt = 0.;
    double yt = 0.;

    double angle = vp.rotation;
    if(g_bskew_comp)
        angle -= vp.skew;

    if( angle != 0 ) /* test not really needed, but maybe a little faster for north up? */
    {
        //    Shift texture drawing positions to account for the larger chart rectangle
        //    needed to cover the screen on rotated images
        double w = vp.pix_width;
        double h = vp.pix_height;

        double ddx = scalefactor * w / 2;
        double ddy = scalefactor * h / 2;

        xt = Rs.x/2.0 - ddx;
        yt = Rs.y/2.0 - ddy;

        glTranslatef( ddx, ddy, 0 );
        glRotatef( angle * 180. / PI, 0, 0, 1 );
        glTranslatef( -ddx, -ddy, 0 );
    }

    //    Using a 2D loop, iterate thru the texture tiles of the chart
    //    For each tile, is it (1) needed and (2) present?

    rect.y = 0;
    for( int i = 0; i < ny_tex; i++ ) {
        rect.height = tex_dim;
        rect.x = 0;
        for( int j = 0; j < nx_tex; j++ ) {
            rect.width = tex_dim;

            // compute position, end, and size
            wxRealPoint rip(wxMax(Rp.x, rect.x), wxMax(Rp.y, rect.y));
            wxRealPoint rie(wxMin(Rp.x+Rs.x, rect.x+rect.width), wxMin(Rp.y+Rs.y, rect.y+rect.height));
            wxRealPoint ris(rie.x - rip.x, rie.y - rip.y);

            //   Does this tile intersect the chart source rectangle?
            if( ris.x <= 0 || ris.y <= 0 ) {
                /*   user setting is in MB while we count exact bytes */
                bool bGLMemCrunch = g_tex_mem_used > g_GLOptions.m_iTextureMemorySize * 1024 * 1024;
                if( bGLMemCrunch)
                    pTexFact->DeleteTexture( rect );
            } else {
                // calculate the on-screen rectangle coordinates for this tile
                double w = ris.x, h = ris.y;
                double x1 = rip.x - rect.x;
                double y1 = rip.y - rect.y;

                double x2 = ( rip.x - Rp.x ) - xt;
                double y2 = ( rip.y - Rp.y ) - yt;

                wxRect rt( floor( x2 / scalefactor),
                           floor( y2 / scalefactor),
                           ceil(w / scalefactor),
                           ceil(h / scalefactor));
                rt.Offset( -vp.rv_rect.x, -vp.rv_rect.y ); // compensate for the adjustment made in quilt composition


                //    And does this tile intersect the desired render region?
                if( region.Contains( rt ) == wxOutRegion ) {
                    /*   user setting is in MB while we count exact bytes */
                    bool bGLMemCrunch = g_tex_mem_used > g_GLOptions.m_iTextureMemorySize * 1024 * 1024;
                    /* delete this unneeded tile if we need to free up memory */
                    if( bGLMemCrunch )
                        pTexFact->DeleteTexture( rect );
                } else { // this tile is needed
                    pTexFact->PrepareTexture( base_level, rect, global_color_scheme ); 
                    
                    /*   user setting is in MB while we count exact bytes,
                         recompute here because we may free some of the
                         mipmaps just created.    It could be useful to also
                         delete unused mipmaps from previous tiles in this frame... */
//                    bool bGLMemCrunch = g_tex_mem_used > g_GLOptions.m_iTextureMemorySize * 1024 * 1024;

#if 0
                    /* delete unneeded mipmap levels when this tile is used */
                    if( bGLMemCrunch)
                        DeleteTexture(ptd, base_level);
#endif

                    double sx = rect.width;
                    double sy = rect.height;

                    glBegin( GL_QUADS );

                    glTexCoord2f( x1 / sx, y1 / sy );
                    glVertex2f( ( x2 ), ( y2 ) );
                    glTexCoord2f( ( x1 + w ) / sx, y1 / sy );
                    glVertex2f( ( w + x2 ), ( y2 ) );
                    glTexCoord2f( ( x1 + w ) / sx, ( y1 + h ) / sy );
                    glVertex2f( ( w + x2 ), ( h + y2 ) );
                    glTexCoord2f( x1 / sx, ( y1 + h ) / sy );
                    glVertex2f( ( x2 ), ( h + y2 ) );

                    glEnd();
                }
            }
            rect.x += rect.width;
        }

        rect.y += rect.height;
    }

    if( g_bDebugOGL ) {
        wxString msg;
        msg.Printf(_T("Timings: p:%ld m:%ld hwm:%ld u:%ld\tuc:%ld dc:%ld dcc: %ld rc:%ld wc:%ld   base:%d"),
                   populate_tt_total, mipmap_tt_total, hwmipmap_tt_total, upload_tt_total,
                   uploadcomp_tt_total, downloadcomp_tt_total, decompcomp_tt_total, readcomp_tt_total, writecomp_tt_total,
                   base_level);
            wxLogMessage(msg);

            printf("%s\n", (const char*)msg.ToUTF8());
            
            printf("texmem used: %.0fMB\n", g_tex_mem_used / 1024.0 / 1024.0);
    }

    glPopMatrix();

    glDisable( GL_TEXTURE_2D );

    DisableClipRegion();
}

void glChartCanvas::RenderQuiltViewGL( ViewPort &vp, const OCPNRegion &Region, bool b_clear )
{
    if( cc1->m_pQuilt->GetnCharts() && !cc1->m_pQuilt->IsBusy() ) {
#if 0 /* clearing is probably faster than doing this calculation */
        //  Walk the region list to determine whether we need a clear before starting
        if( b_clear ) {
            OCPNRegion clear_test_region = Region;
            
            ChartBase *cchart = cc1->m_pQuilt->GetFirstChart();
            while( cchart ) {
                if( ! cc1->IsChartLargeEnoughToRender( cchart, vp ) ) {
                    cchart = cc1->m_pQuilt->GetNextChart();
                    continue;
                }

                QuiltPatch *pqp = cc1->m_pQuilt->GetCurrentPatch();
                if( pqp->b_Valid ) {
                    OCPNRegion get_region = pqp->ActiveRegion;

                    if( !get_region.IsEmpty() )
                        clear_test_region.Subtract( get_region );
                }
                cchart = cc1->m_pQuilt->GetNextChart();
            }

        //  We only need a screen clear if the test region is non-empty
            if( !clear_test_region.IsEmpty() ) {
                /* It is been reported on gallium drivers that this exposes
                   a bug so should not be used, in any case, we should not
                   really need a clear, and should fix the quilt logic so
                   it reports the rendered region correctly in all cases */
                wxColour clearcolor = GetGlobalColor ( _T ( "NODTA" ) );
                glClearColor(clearcolor.Red()/255.0,
                             clearcolor.Green()/255.0,
                             clearcolor.Blue()/255.0, 0);
                glClear( GL_COLOR_BUFFER_BIT );
            }
        }
#endif

        //  Now render the quilt
        ChartBase *chart = cc1->m_pQuilt->GetFirstChart();

        while( chart ) {
            
            //  This test does not need to be done for raster charts, since
            //  we can assume that texture binding is acceptably fast regardless of the render region,
            //  and that the quilt zoom methods choose a reasonable reference chart.
            if(chart->GetChartFamily() != CHART_FAMILY_RASTER){
                if( ! cc1->IsChartLargeEnoughToRender( chart, vp ) ) {
                    chart = cc1->m_pQuilt->GetNextChart();
                    continue;
                }
            }

            QuiltPatch *pqp = cc1->m_pQuilt->GetCurrentPatch();
            if( pqp->b_Valid ) {
                OCPNRegion get_region = pqp->ActiveRegion;
                get_region.Intersect( Region );

                bool b_rendered = false;

                if( !get_region.IsEmpty() ) {
                    if( !pqp->b_overlay ) {
                        ChartBaseBSB *Patch_Ch_BSB = dynamic_cast<ChartBaseBSB*>( chart );
                        if( Patch_Ch_BSB ) {
                            RenderRasterChartRegionGL( chart, cc1->VPoint, get_region );
                            b_rendered = true;
                        } else {
                            ChartPlugInWrapper *Patch_Ch_Plugin =
                                dynamic_cast<ChartPlugInWrapper*>( chart );
                            if( Patch_Ch_Plugin ) {
                                if( Patch_Ch_Plugin->GetChartFamily() == CHART_FAMILY_RASTER ) {
                                    RenderRasterChartRegionGL( chart, cc1->VPoint, get_region );
                                    b_rendered = true;
                                }
                            }
                        }

                        if( !b_rendered ) {
                            if( chart->GetChartFamily() == CHART_FAMILY_VECTOR ) {
                                OCPNRegion rr = get_region;
                                rr.Offset( vp.rv_rect.x, vp.rv_rect.y );
                                b_rendered = chart->RenderRegionViewOnGL( *m_pcontext, cc1->VPoint, rr );
                            }
                        }
                    }
                }

                if(b_rendered) {
                    OCPNRegion get_region = pqp->ActiveRegion;
//                    get_region.Intersect( Region );  not technically required?
                    m_gl_rendered_region.Union(get_region);
                }
            }


            chart = cc1->m_pQuilt->GetNextChart();
        }

        //    Render any Overlay patches for s57 charts(cells)
        if( cc1->m_pQuilt->HasOverlays() ) {
            ChartBase *pch = cc1->m_pQuilt->GetFirstChart();
            while( pch ) {
                QuiltPatch *pqp = cc1->m_pQuilt->GetCurrentPatch();
                if( pqp->b_Valid ) {
                    OCPNRegion get_region = pqp->ActiveRegion;

                    get_region.Intersect( Region );
                    if( !get_region.IsEmpty() ) {
                        if( pqp->b_overlay ) {
                            if( pch->GetChartFamily() == CHART_FAMILY_VECTOR ) {
                                s57chart *Chs57 = dynamic_cast<s57chart*>( pch );
                                if( pch ) {
                                    get_region.Offset( cc1->VPoint.rv_rect.x,
                                                       cc1->VPoint.rv_rect.y );
                                    Chs57->RenderOverlayRegionViewOnGL( *m_pcontext, cc1->VPoint,
                                                                        get_region );
                                }
                            }
                        }
                    }
                }

                pch = cc1->m_pQuilt->GetNextChart();
            }
        }

        // Hilite rollover patch
        OCPNRegion hiregion = cc1->m_pQuilt->GetHiliteRegion( vp );

        if( !hiregion.IsEmpty() ) {
            glPushAttrib( GL_COLOR_BUFFER_BIT );
            glEnable( GL_BLEND );
            glBlendFunc( GL_SRC_ALPHA, GL_ONE_MINUS_SRC_ALPHA );

            double hitrans;
            switch( global_color_scheme ) {
            case GLOBAL_COLOR_SCHEME_DAY:
                hitrans = .4;
                break;
            case GLOBAL_COLOR_SCHEME_DUSK:
                hitrans = .2;
                break;
            case GLOBAL_COLOR_SCHEME_NIGHT:
                hitrans = .1;
                break;
            default:
                hitrans = .4;
                break;
            }

            glColor4f( (float) .8, (float) .4, (float) .4, (float) hitrans );

            OCPNRegionIterator upd ( hiregion );
            while ( upd.HaveRects() )
            {
                wxRect rect = upd.GetRect();

                glBegin( GL_QUADS );
                glVertex2i( rect.x, rect.y );
                glVertex2i( rect.x + rect.width, rect.y );
                glVertex2i( rect.x + rect.width, rect.y + rect.height );
                glVertex2i( rect.x, rect.y + rect.height );
                glEnd();

                upd.NextRect();
            }

            glDisable( GL_BLEND );
            glPopAttrib();
        }
        cc1->m_pQuilt->SetRenderedVP( vp );

        }
    else if( !cc1->m_pQuilt->GetnCharts() && b_clear ) {
//        glClear(GL_COLOR_BUFFER_BIT);
    }
}

void glChartCanvas::RenderCharts(ocpnDC &dc, OCPNRegion &region)
{
    ViewPort VPoint = cc1->VPoint;
    m_gl_rendered_region.Clear();

    glPushMatrix();
    if(VPoint.b_quilt) {
        RenderQuiltViewGL( VPoint, region );
        if(m_gl_rendered_region.IsOk())
            m_gl_rendered_region.Offset(VPoint.rv_rect.x, VPoint.rv_rect.y);
    } else {
        if( Current_Ch->GetChartFamily() == CHART_FAMILY_RASTER ) {
            RenderRasterChartRegionGL( Current_Ch, VPoint, region );
        }
        else {
            OCPNRegion rr = region;
            rr.Offset( VPoint.rv_rect.x, VPoint.rv_rect.y );
            Current_Ch->RenderRegionViewOnGL( *m_pcontext, VPoint, rr );
        }
        Current_Ch->GetValidCanvasRegion ( VPoint, &m_gl_rendered_region );
    }


    glPopMatrix();

    const int max_rect = 2;
    int n_rect = 0;
    for(OCPNRegionIterator clipit( region ); clipit.HaveRects() && n_rect<=max_rect; clipit.NextRect())
        n_rect++;

    if (n_rect > max_rect) {  // I don't expect this, and have never seen it
        wxLogMessage(wxString::Format(_T("warning: grounded nrect count: %d\n"), n_rect));
        region = OCPNRegion(region.GetBox()); /* flatten region to rectangle  */
    }

    /* now put in screen coords */
    region.Offset(VPoint.rv_rect.x, VPoint.rv_rect.y);

    OCPNRegion backgroundRegion(region);

    //    Remove the valid chart area
    //    Draw the World Chart only in the areas NOT covered by the charts
    if(!m_gl_rendered_region.IsEmpty())
        backgroundRegion.Subtract(m_gl_rendered_region);

    if( !backgroundRegion.IsEmpty() )
        RenderWorldChart(dc, backgroundRegion);

    /* render in each rectangle, the grounded overlay objects */
    for(OCPNRegionIterator upd( region ); upd.HaveRects(); upd.NextRect()) {
        wxRect rect = upd.GetRect();
        DrawGroundedOverlayObjectsRect(dc, rect);
    }
}

/* render world chart, but only in this rectangle */
void glChartCanvas::RenderWorldChart(ocpnDC &dc, OCPNRegion &region)
{
    ViewPort vp = cc1->VPoint;
  
    wxColour water = cc1->pWorldBackgroundChart->water;
    
    /* we are not going to benefit from multiple passes
       if we are zoomed in far enough to only have a few cells, or there are
       many rectangles */
    int n_rect = 0;
    for(OCPNRegionIterator clipit( region ); clipit.HaveRects(); clipit.NextRect())
        n_rect++;

    if(vp.view_scale_ppm > .003 || n_rect > 2)
    {
        glColor3ub(water.Red(), water.Green(), water.Blue());
        SetClipRegion( vp, region, true, true ); /* clear background, no rotation */

        vp.rv_rect.x = vp.rv_rect.y = 0;
        cc1->pWorldBackgroundChart->RenderViewOnDC( dc, vp );
    } else /* if there are (skinny) rectangles (common for panning)
              we can accelerate quite a bit here by doing two rendering passes
              with correct lat/lon bounding boxes for each, to eliminate
              most of the data to walk. */
    for(OCPNRegionIterator upd( region ); upd.HaveRects(); upd.NextRect())
    {
        wxRect rect = upd.GetRect();
        glColor3ub(water.Red(), water.Green(), water.Blue());
        SetClipRegion( vp, OCPNRegion(rect), true, true);
        ViewPort cvp = BuildClippedVP(vp, rect);
        cvp.rv_rect.x = cvp.rv_rect.y = 0;
        cc1->pWorldBackgroundChart->RenderViewOnDC( dc, cvp );
    }

    DisableClipRegion( );
}

ViewPort glChartCanvas::BuildClippedVP(ViewPort &VP, wxRect &rect)
{
    //  Build synthetic ViewPort on this rectangle so that
    // it has a bounding box with lat and lon
    //  Especially, we want the BBox to be accurate in order to
    //  render only those objects actually visible in this region

    ViewPort temp_vp = VP;

    double lat1, lat2, lon2, lon1;

    /* clipping rectangles are not rotated */
    if(temp_vp.rotation)
        cc1->SetVPRotation(0);

    cc1->GetCanvasPixPoint( rect.x, rect.y + rect.height, lat1, lon1);
    cc1->GetCanvasPixPoint( rect.x + rect.width, rect.y, lat2, lon2);
    if( lon2 < lon1 )        // IDL fix
        lon2 += 360.;

    if(temp_vp.rotation)
        cc1->SetVPRotation(temp_vp.rotation);

    while( lon1 >= 180 ) {
        lon1 -= 360;
        lon2 -= 360;
    }
    
    while( lon2 <= -180 ) {
        lon1 += 360;
            lon2 += 360;
    }
        
    temp_vp.GetBBox().SetMin( lon1, lat1 );
    temp_vp.GetBBox().SetMax( lon2, lat2 );

    return temp_vp;
}

/* these are the overlay objects which move with the charts and
   are not frequently updated (not ships etc..) 

   many overlay objects are fixed to a geographical location or
   grounded as opposed to the floating overlay objects. */
void glChartCanvas::DrawGroundedOverlayObjectsRect(ocpnDC &dc, wxRect &rect)
{
    OCPNRegion region(rect);

    /* only draw in this rectangle */
    SetClipRegion( cc1->GetVP(), region);

   /* to allow each overlay item to use it's hash table and only fetch in
      these coordinates, construct a bounding box constrained to this rect */
    ViewPort temp_vp = BuildClippedVP(cc1->GetVP(), rect);
    cc1->RenderAllChartOutlines( dc, temp_vp );

    DrawAllRoutesAndWaypoints( temp_vp, region );

    if( cc1->m_bShowTide )
        cc1->DrawAllTidesInBBox( dc, temp_vp.GetBBox(), true, true );
    
    if( cc1->m_bShowCurrent )
        cc1->DrawAllCurrentsInBBox( dc, temp_vp.GetBBox(), true, true );

    DisableClipRegion();
}

void glChartCanvas::Render()
{
    if( !m_bsetup ||
        ( cc1->VPoint.b_quilt && cc1->m_pQuilt && !cc1->m_pQuilt->IsComposed() ) ||
        ( !cc1->VPoint.b_quilt && !Current_Ch ) ) {
#ifdef __WXGTK__  // for some reason in gtk, a swap is needed here to get an initial screen update
            SwapBuffers();
#endif
            return;
        }

    m_last_render_time = wxDateTime::Now().GetTicks();

    wxPaintDC( this );

    ViewPort VPoint = cc1->VPoint;
    ViewPort svp = VPoint;
    svp.pix_width = svp.rv_rect.width;
    svp.pix_height = svp.rv_rect.height;

    OCPNRegion chart_get_region( 0, 0, cc1->VPoint.rv_rect.width, cc1->VPoint.rv_rect.height );

    ocpnDC gldc( *this );

    int w, h;
    GetClientSize( &w, &h );
    glViewport( 0, 0, (GLint) w, (GLint) h );

    glLoadIdentity();
    gluOrtho2D( 0, (GLint) w, (GLint) h, 0 );

    if( s_b_useStencil ) {
        glEnable( GL_STENCIL_TEST );
        glStencilMask( 0xff );
        glClear( GL_STENCIL_BUFFER_BIT );
        glDisable( GL_STENCIL_TEST );
    }

    //  Delete any textures known to the GPU that
    //  belong to charts which will not be used in this render
    //  This is done chart-by-chart...later we will scrub for unused textures
    //  that belong to charts which ARE used in this render, if we need to....

    ChartPointerHashTexfactType::iterator it0;
    for( it0 = m_chart_texfactory_hash.begin(); it0 != m_chart_texfactory_hash.end(); ++it0 ) {
        ChartBase *pc = (ChartBase *) it0->first;
        glTexFactory *ptf = it0->second;
        if(!ptf)
            continue;
        
        bool bGLMemCrunch = g_tex_mem_used > g_GLOptions.m_iTextureMemorySize * 1024 * 1024;
        if(!bGLMemCrunch)
            break;
        
        if( VPoint.b_quilt )          // quilted
        {
            if( cc1->m_pQuilt && cc1->m_pQuilt->IsComposed() &&
                !cc1->m_pQuilt->IsChartInQuilt( pc ) ) {
                ptf->DeleteSomeTextures( (g_GLOptions.m_iTextureMemorySize * 1024 * 1024 * 8) / 10);
            }
        }
        else      // not quilted
        {
            if( Current_Ch != pc ) {
                ptf->DeleteSomeTextures( (g_GLOptions.m_iTextureMemorySize * 1024 * 1024 * 8) / 10 );
            }
        }
    }

    // Try to use the framebuffer object's cache of the last frame
    // to accelerate drawing this frame (if overlapping)
    if( m_b_BuiltFBO ) {
        int sx = GetSize().x;
        int sy = GetSize().y;

        //  Is this viewpoint the same as the previously painted one?
        bool b_newview = true;

        // If the view is the same we do no updates, 
        // cached texture to the framebuffe
        if(    m_cache_vp.view_scale_ppm == VPoint.view_scale_ppm
               && m_cache_vp.rotation == VPoint.rotation
               && m_cache_vp.clat == VPoint.clat
               && m_cache_vp.clon == VPoint.clon
               && m_cache_vp.IsValid()
               && m_cache_current_ch == Current_Ch ) {
            b_newview = false;
        }

        if( b_newview ) {
            // enable rendering to texture in framebuffer object
            ( s_glBindFramebuffer )( GL_FRAMEBUFFER_EXT, m_fb0 );

            wxPoint c_old, c_new;
            int dx, dy;
            bool accelerated_pan = false;
            if(g_GLOptions.m_bUseAcceleratedPanning && m_cache_vp.IsValid()
               // only works for mercator without rotation
               && VPoint.m_projection_type == PROJECTION_MERCATOR
               && fabs( VPoint.rotation ) == 0.0
               // since single chart mode for raster charts uses the chart coordinates,
               // we can't use the viewport to compute then panning offsets.
               // For now, just don't do hardware accelerated panning,
               // (fortunately this case is least in need of it)
               && (!Current_Ch || ( Current_Ch->GetChartFamily() != CHART_FAMILY_RASTER))
               /* && (!g_bskew_comp || fabs( VPoint.skew ) == 0.0 )*/) {
                    wxPoint c_old = VPoint.GetPixFromLL( VPoint.clat, VPoint.clon );
                    wxPoint c_new = m_cache_vp.GetPixFromLL( VPoint.clat, VPoint.clon );

                    dy = c_new.y - c_old.y;
                    dx = c_new.x - c_old.x;

                    accelerated_pan = (!VPoint.b_quilt ||
                                       cc1->m_pQuilt->IsVPBlittable( VPoint, dx, dy, true )) &&
                        // there must be some overlap
                        abs(dx) < m_cache_tex_x && abs(dy) < m_cache_tex_y;
            }

            // do we allow accelerated panning?  can we perform it here?
            if(accelerated_pan) {
                m_cache_page = !m_cache_page; /* page flip */

                /* perform accelerated pan rendering to the new framebuffer */
                ( s_glFramebufferTexture2D )
                    ( GL_FRAMEBUFFER_EXT, GL_COLOR_ATTACHMENT0_EXT,
                      g_texture_rectangle_format, m_cache_tex[m_cache_page], 0 );

                /* using the old framebuffer */
                glBindTexture( g_texture_rectangle_format, m_cache_tex[!m_cache_page] );

                glEnable( g_texture_rectangle_format );
                glDisable( GL_BLEND );
                glTexEnvi( GL_TEXTURE_ENV, GL_TEXTURE_ENV_MODE, GL_REPLACE );
                            
                //    Render the reuseable portion of the cached texture
                            
                // Render the cached texture as quad to FBO(m_blit_tex) with offsets
                int x1, x2, y1, y2;

                wxASSERT(sx == m_cache_tex_x);
                wxASSERT(sy == m_cache_tex_y);
                int ow = sx - abs( dx );
                int oh = sy - abs( dy );
                if( dx > 0 )
                    x1 = dx,  x2 = 0;
                else
                    x1 = 0,   x2 = -dx;
                        
                if( dy > 0 )
                    y1 = dy,  y2 = 0;
                else
                    y1 = 0,   y2 = -dy;

                // normalize to texture coordinates range from 0 to 1
                float tx1 = x1, tx2 = x1 + ow, ty1 = sy - y1, ty2 = y2;
                if( GL_TEXTURE_RECTANGLE_ARB != g_texture_rectangle_format )
                    tx1 /= sx, tx2 /= sx, ty1 /= sy, ty2 /= sy;

                glBegin( GL_QUADS );
                glTexCoord2f( tx1, ty1 );  glVertex2f( x2, y2 );
                glTexCoord2f( tx2, ty1 );  glVertex2f( x2 + ow, y2 );
                glTexCoord2f( tx2, ty2 );  glVertex2f( x2 + ow, y2 + oh );
                glTexCoord2f( tx1, ty2 );  glVertex2f( x2, y2 + oh );
                glEnd();

                //   Done with cached texture "blit"
                glDisable( g_texture_rectangle_format );

                //calculate the new regions to render
                // add an extra pixel avoid coorindate rounding issues
                OCPNRegion update_region;

                if( dy > 0 && dy < VPoint.pix_height)
                    update_region.Union
                        (wxRect( 0, VPoint.pix_height - dy, VPoint.pix_width, dy ) );
                else if(dy < 0)
                    update_region.Union( wxRect( 0, 0, VPoint.pix_width, -dy ) );
                        
                if( dx > 0 && dx < VPoint.pix_width )
                    update_region.Union
                        (wxRect( VPoint.pix_width - dx, 0, dx, VPoint.pix_height ) );
                else if (dx < 0)
                    update_region.Union( wxRect( 0, 0, -dx, VPoint.pix_height ) );

                RenderCharts(gldc, update_region);
            } else { // must redraw the entire screen
                ( s_glFramebufferTexture2D )( GL_FRAMEBUFFER_EXT, GL_COLOR_ATTACHMENT0_EXT,
                                              g_texture_rectangle_format,
                                              m_cache_tex[m_cache_page], 0 );
                RenderCharts(gldc, chart_get_region);
            } 
            // Disable Render to FBO
            ( s_glBindFramebuffer )( GL_FRAMEBUFFER_EXT, 0 );
        } // newview

        // Render the cached texture as quad to screen
        glBindTexture( g_texture_rectangle_format, m_cache_tex[m_cache_page]);
        glEnable( g_texture_rectangle_format );
        glTexEnvi( GL_TEXTURE_ENV, GL_TEXTURE_ENV_MODE, GL_REPLACE );

        float tx, ty;
        if( GL_TEXTURE_RECTANGLE_ARB == g_texture_rectangle_format )
            tx = sx, ty = sy;
        else
            tx = 1, ty = 1;

        glBegin( GL_QUADS );
            glTexCoord2f( 0, ty ); glVertex2f( 0,  0 );
            glTexCoord2f( tx,ty ); glVertex2f( sx, 0 );
            glTexCoord2f( tx, 0 ); glVertex2f( sx, sy );
            glTexCoord2f( 0,  0 ); glVertex2f( 0,  sy );
        glEnd();

        glDisable( g_texture_rectangle_format );
            
        m_cache_vp = VPoint;
        m_cache_current_ch = Current_Ch;

        if(VPoint.b_quilt)
            cc1->m_pQuilt->SetRenderedVP( VPoint );
    } else          // useFBO
        RenderCharts(gldc, chart_get_region);

    // Now draw all the objects which normally move around and are not
    // cached from the previous frame
    DrawFloatingOverlayObjects( gldc, chart_get_region );

    //  On some platforms, the opengl context window is always on top of any standard DC windows,
    //  so we need to draw the Chart Info Window and the Thumbnail as overlayed bmps.

#ifdef __WXOSX__    
    if(cc1->m_pCIWin && cc1->m_pCIWin->IsShown()) {
        int x, y, width, height;
        cc1->m_pCIWin->GetClientSize( &width, &height );
        cc1->m_pCIWin->GetPosition( &x, &y );
        wxBitmap bmp(width, height, -1);
        wxMemoryDC dc(bmp);
        if(bmp.IsOk()){
            dc.SetBackground( wxBrush(GetGlobalColor( _T ( "UIBCK" ) ) ));
            dc.Clear();
 
            dc.SetTextBackground( GetGlobalColor( _T ( "UIBCK" ) ) );
            dc.SetTextForeground( GetGlobalColor( _T ( "UITX1" ) ) );
            
            int yt = 0;
            int xt = 0;
            wxString s = cc1->m_pCIWin->GetString();
            int h = cc1->m_pCIWin->GetCharHeight();
            
            wxStringTokenizer tkz( s, _T("\n") );
            wxString token;
            
            while(tkz.HasMoreTokens()) {
                token = tkz.GetNextToken();
                dc.DrawText(token, xt, yt);
                yt += h;
            }
            dc.SelectObject(wxNullBitmap);
            
            gldc.DrawBitmap( bmp, x, y, false);
        }
    }

    if( pthumbwin && pthumbwin->IsShown()) {
        int thumbx, thumby;
        pthumbwin->GetPosition( &thumbx, &thumby );
        if( pthumbwin->GetBitmap().IsOk())
            gldc.DrawBitmap( pthumbwin->GetBitmap(), thumbx, thumby, false);
    }
    
#endif

    //quiting?
    if( g_bquiting ) DrawQuiting();

    SwapBuffers();

    // glFinish();   Should not be needed, and forces cpu to block which is slow

    cc1->PaintCleanup();
}<|MERGE_RESOLUTION|>--- conflicted
+++ resolved
@@ -427,12 +427,9 @@
         msg.Printf( _("Distance from Ownship:  %4.0f NMi      Chart: "), distance);
         msg += pchart->GetFullPath();
         
-<<<<<<< HEAD
         pprog->Update(count-1, /*_T("0000/0000 \n") +*/ msg, &skip );
         if(skip)
             break;
-=======
->>>>>>> 13460bab
 
         if(ramonly) {
             int t = 0;
