/******************************************************************************
 *
 * Project:  OpenCPN
 * Purpose:  GSHHS Chart Object (Global Self-consistent, Hierarchical, High-resolution Shoreline)
 * Author:   Jesper Weissglas for the OpenCPN port.
 *
 *           Derived from http://www.zygrib.org/ and http://sourceforge.net/projects/qtvlm/
 *           which has the original copyright:
 *   zUGrib: meteorologic GRIB file data viewer
 *   Copyright (C) 2008 - Jacques Zaninetti - http://www.zygrib.org
 *
 ***************************************************************************
 *   Copyright (C) 2012 by David S. Register                               *
 *                                                                         *
 *   This program is free software; you can redistribute it and/or modify  *
 *   it under the terms of the GNU General Public License as published by  *
 *   the Free Software Foundation; either version 2 of the License, or     *
 *   (at your option) any later version.                                   *
 *                                                                         *
 *   This program is distributed in the hope that it will be useful,       *
 *   but WITHOUT ANY WARRANTY; without even the implied warranty of        *
 *   MERCHANTABILITY or FITNESS FOR A PARTICULAR PURPOSE.  See the         *
 *   GNU General Public License for more details.                          *
 *                                                                         *
 *   You should have received a copy of the GNU General Public License     *
 *   along with this program; if not, write to the                         *
 *   Free Software Foundation, Inc.,                                       *
 *   51 Franklin Street, Fifth Floor, Boston, MA 02110-1301,  USA.         *
 ***************************************************************************
 *
 *
 */

#include "wx/wxprec.h"

#ifndef  WX_PRECOMP
#include "wx/wx.h"
#endif

#include <wx/file.h>

#include <wx/glcanvas.h>


#include "gshhs.h"

extern wxString *pWorldMapLocation;

//-------------------------------------------------------------------------

GSHHSChart::GSHHSChart() {
    reader = NULL;
}

GSHHSChart::~GSHHSChart() {
    if( reader ) delete reader;
}

void GSHHSChart::SetColorScheme( ColorScheme scheme ) {

    land = wxColor( 170, 175, 80 );
    water = wxColor( 170, 195, 240 );

    float dim = 1.0;

    switch( scheme ){
        case GLOBAL_COLOR_SCHEME_DUSK:
            dim = 0.5;
            break;
        case GLOBAL_COLOR_SCHEME_NIGHT:
            dim = 0.25;
            break;
        default:
            return;
    }

    land.Set( land.Red()*dim, land.Green()*dim, land.Blue()*dim );
    water.Set( water.Red()*dim, water.Green()*dim, water.Blue()*dim );
}


void GSHHSChart::RenderViewOnDC( ocpnDC& dc, ViewPort& vp )
{
    if( ! reader ) {
        reader = new GshhsReader( );
        if( reader->GetPolyVersion() < 210 || reader->GetPolyVersion() > 220 ) {
            wxLogMessage( _T("GSHHS World chart files have wrong version. Found %ld, expected 210-220."),
                    reader->GetPolyVersion() );
        } else {
            wxLogMessage(
                    _T("Background world map loaded from GSHHS datafiles found in: ") +
                    *pWorldMapLocation );
        }
    }

    reader->drawContinents( dc, vp, water, land );

    /* this is very inefficient since it draws the entire world*/
//    reader->drawBoundaries( dc, vp );
}

GshhsPolyCell::GshhsPolyCell( FILE *fpoly_, int x0_, int y0_, PolygonFileHeader *header_ )
{
    header = header_;
    fpoly = fpoly_;
    x0cell = x0_;
    y0cell = y0_;

    ReadPolygonFile( );

    for(int i=0; i<GSSH_SUBM*GSSH_SUBM; i++)
        high_res_map[i] = NULL;
}

GshhsPolyCell::~GshhsPolyCell()
{
    for(int i=0; i<GSSH_SUBM*GSSH_SUBM; i++)
        delete high_res_map[i];
}

void GshhsPolyCell::ReadPoly(contour_list &poly)
{
    double X,Y;
    contour tmp_contour;
    int32_t num_vertices, num_contours;
    poly.clear();
    fread(&num_contours, sizeof num_contours, 1, fpoly);
    for (int c= 0; c < num_contours; c++)
    {
        int32_t value;
        fread(&value, sizeof value, 1, fpoly); /* discarding hole value */
        fread(&value, sizeof value, 1, fpoly);
        num_vertices=value;

        tmp_contour.clear();
        for (int v= 0; v < num_vertices; v++)
        {
            fread(&X, sizeof X, 1, fpoly);
            fread(&Y, sizeof Y, 1, fpoly);
            tmp_contour.push_back(wxRealPoint(X*GSHHS_SCL,Y*GSHHS_SCL));
        }
        poly.push_back(tmp_contour);
    }
}

void GshhsPolyCell::ReadPolygonFile()
{
    int pos_data;
    int tab_data;

    tab_data = ( x0cell / header->pasx ) * ( 180 / header->pasy )
        + ( y0cell + 90 ) / header->pasy;
    fseek( fpoly, sizeof(PolygonFileHeader) + tab_data * sizeof(int), SEEK_SET );
    fread( &pos_data, sizeof(int), 1, fpoly );

    fseek( fpoly, pos_data, SEEK_SET );

    ReadPoly( poly1 );
    ReadPoly( poly2 );
    ReadPoly( poly3 );
    ReadPoly( poly4 );
    ReadPoly( poly5 );
}

wxPoint GetPixFromLL(ViewPort &vp, double lat, double lon)
{
    wxPoint p = vp.GetPixFromLL(lat, lon);
    p.x -= vp.rv_rect.x, p.y -= vp.rv_rect.y;
    return p;
}

void GshhsPolyCell::DrawPolygonFilled( ocpnDC &pnt, contour_list * p, double dx, ViewPort &vp,  wxColor color )
{
    if( !p->size() ) /* size of 0 is very common, and setting the brush is
                        actually quite slow, so exit early */
        return;

    int x, y;
    unsigned int c, v;
    int pointCount;

    int x_old = 0;
    int y_old = 0;

    pnt.SetBrush( color );

    for( c = 0; c < p->size(); c++ ) {
        if( !p->at( c ).size() ) continue;

        wxPoint* poly_pt = new wxPoint[ p->at(c).size() ];

        contour &cp = p->at( c );
        pointCount = 0;

        for( v = 0; v < p->at( c ).size(); v++ ) {
            wxRealPoint &ccp = cp.at( v );
            wxPoint q = GetPixFromLL(vp,  ccp.y, ccp.x + dx );

            x = q.x, y = q.y;

            if( v == 0 || x != x_old || y != y_old ) {
                poly_pt[pointCount].x = x;
                poly_pt[pointCount].y = y;
                pointCount++;
                x_old = x;
                y_old = y;
            }
        }

        if(pointCount>1)
            pnt.DrawPolygonTessellated( pointCount, poly_pt, 0, 0 );

        delete[] poly_pt;
    }
}

#define DRAW_POLY_FILLED(POLY,COL) if(POLY) DrawPolygonFilled(pnt,POLY,dx,vp,COL);

void GshhsPolyCell::drawMapPlain( ocpnDC &pnt, double dx, ViewPort &vp, wxColor seaColor,
                                  wxColor landColor, int cellcount )
{
    DRAW_POLY_FILLED( &poly1, landColor )
    DRAW_POLY_FILLED( &poly2, seaColor )
    DRAW_POLY_FILLED( &poly3, landColor )
    DRAW_POLY_FILLED( &poly4, seaColor )
    DRAW_POLY_FILLED( &poly5, landColor )
}

void GshhsPolyCell::DrawPolygonContour( ocpnDC &pnt, contour_list * p, double dx, ViewPort &vp )
{
    double x1, y1, x2, y2;
    double long_max, lat_max, long_min, lat_min;

    long_min = (double) x0cell;
    lat_min = (double) y0cell;
    long_max = ( (double) x0cell + (double) header->pasx );
    lat_max = ( (double) y0cell + (double) header->pasy );

    //qWarning()  << long_min << "," << lat_min << long_max << "," << lat_max;

    for( unsigned int i = 0; i < p->size(); i++ ) {
        if( !p->at( i ).size() ) continue;

        unsigned int v;
        for( v = 0; v < ( p->at( i ).size() - 1 ); v++ ) {
            x1 = p->at( i ).at( v ).x;
            y1 = p->at( i ).at( v ).y;
            x2 = p->at( i ).at( v + 1 ).x;
            y2 = p->at( i ).at( v + 1 ).y;

            // Elimination des traits verticaux et horizontaux
            if( ( ( ( x1 == x2 ) && ( ( x1 == long_min ) || ( x1 == long_max ) ) )
                    || ( ( y1 == y2 ) && ( ( y1 == lat_min ) || ( y1 == lat_max ) ) ) ) == 0 ) {
                wxPoint AB = GetPixFromLL(vp,  x1 + dx, y1);
                wxPoint CD = GetPixFromLL(vp,  x2 + dx, y1);
                pnt.DrawLine(AB.x, AB.y, CD.x, CD.y);
            }
        }

        x1 = p->at( i ).at( v ).x;
        y1 = p->at( i ).at( v ).y;
        x2 = p->at( i ).at( 0 ).x;
        y2 = p->at( i ).at( 0 ).y;

        if( ( ( ( x1 == x2 ) && ( ( x1 == long_min ) || ( x1 == long_max ) ) )
                || ( ( y1 == y2 ) && ( ( y1 == lat_min ) || ( y1 == lat_max ) ) ) ) == 0 ) {
                wxPoint AB = GetPixFromLL(vp,  x1 + dx, y1);
                wxPoint CD = GetPixFromLL(vp,  x2 + dx, y1);
                pnt.DrawLine(AB.x, AB.y, CD.x, CD.y);
        }
    }
}

#define DRAW_POLY_CONTOUR(POLY) if(POLY) DrawPolygonContour(pnt,POLY,dx,vp);

void GshhsPolyCell::drawSeaBorderLines( ocpnDC &pnt, double dx, ViewPort &vp )
{
    coasts.clear();
    DRAW_POLY_CONTOUR( &poly1 )
    DRAW_POLY_CONTOUR( &poly2 )
    DRAW_POLY_CONTOUR( &poly3 )
    DRAW_POLY_CONTOUR( &poly4 )
    DRAW_POLY_CONTOUR( &poly5 )
}

//========================================================================

GshhsPolyReader::GshhsPolyReader( int quality )
{
    fpoly = NULL;

    for( int i = 0; i < 360; i++ ) {
        for( int j = 0; j < 180; j++ ) {
            allCells[i][j] = NULL;
        }
    }
    currentQuality = -1;
    InitializeLoadQuality( quality );
}

//-------------------------------------------------------------------------
GshhsPolyReader::~GshhsPolyReader()
{
    for( int i = 0; i < 360; i++ ) {
        for( int j = 0; j < 180; j++ ) {
            if( allCells[i][j] != NULL ) {
                delete allCells[i][j];
                allCells[i][j] = NULL;
            }
        }
    }
}

//-------------------------------------------------------------------------
int GshhsPolyReader::ReadPolyVersion()
{
    char txtn = 'c';
    wxString fname = GshhsReader::getFileName_Land( 0 );
    if( fpoly ) fclose( fpoly );
    fpoly = fopen( fname.mb_str(), "rb" );

    /* init header */
    if( !fpoly ) return 0;

    readPolygonFileHeader( fpoly, &polyHeader );

    return polyHeader.version;
}

void GshhsPolyReader::InitializeLoadQuality( int quality )  // 5 levels: 0=low ... 4=full
{
    if( currentQuality != quality ) {
        currentQuality = quality;

        wxString fname = GshhsReader::getFileName_Land( quality );

        if( fpoly ) fclose( fpoly );

        fpoly = fopen( fname.mb_str(), "rb" );
        if( fpoly ) readPolygonFileHeader( fpoly, &polyHeader );

        for( int i = 0; i < 360; i++ ) {
            for( int j = 0; j < 180; j++ ) {
                if( allCells[i][j] != NULL ) {
                    delete allCells[i][j];
                    allCells[i][j] = NULL;
                }
            }
        }
    }
}

inline bool my_intersects( const QLineF &line1, const QLineF &line2 )
{
    double x1 = line1.m_p1.x, y1 = line1.m_p1.y, x2 = line1.m_p2.x, y2 = line1.m_p2.y;
    double x3 = line2.m_p1.x, y3 = line2.m_p1.y, x4 = line2.m_p2.x, y4 = line2.m_p2.y;

    // implementation is based on Graphics Gems III's "Faster Line Segment Intersection"
    double ax = x2 - x1, ay = y2 - y1;
    double bx = x3 - x4, by = y3 - y4;
    double cx = x1 - x3, cy = y1 - y3;

    double denominator = ay * bx - ax * by;
    if( denominator < 1e-10 ) {
        if(fabs((y1*ax - ay*x1)*bx - (y3*bx - by*x3)*ax) > 1e-5)
            return false; /* different intercepts, no intersection */

        return true;
    }

#  define INTER_LIMIT 1e-7

    const double reciprocal = 1 / denominator;
    const double na = ( by * cx - bx * cy ) * reciprocal;

    if( na < -INTER_LIMIT || na > 1 + INTER_LIMIT ) return false;

    const double nb = ( ax * cy - ay * cx ) * reciprocal;
    if( nb < -INTER_LIMIT || nb > 1 + INTER_LIMIT ) return false;

    return true;
}

bool GshhsPolyReader::crossing1( QLineF trajectWorld )
{
    double x1 = trajectWorld.p1().x, y1 = trajectWorld.p1().y;
    double x2 = trajectWorld.p2().x, y2 = trajectWorld.p2().y;

    int cxmin, cxmax, cymax, cymin;
    cxmin = (int) floor( GSSH_SUBM*wxMin( x1, x2 ) );
    cxmax = (int) ceil( GSSH_SUBM*wxMax( x1, x2 ) );

    if(cxmin < 0) {
        cxmin += GSSH_SUBM*360;
        cxmax += GSSH_SUBM*360;
    }

    if(cxmax - cxmin > GSSH_SUBM*180) { /* dont go long way around world */
        cxmin = (int) floor( GSSH_SUBM*wxMax( x1, x2 ) ) - GSSH_SUBM*360;
        cxmax = (int) ceil( GSSH_SUBM*wxMin( x1, x2 ) );
    }

    cymin = (int) floor( GSSH_SUBM*wxMin( y1, y2 ));
    cymax = (int) ceil( GSSH_SUBM*wxMax( y1, y2 ));
    wxASSERT(cymin >= -GSSH_SUBM*90 && cymax <= GSSH_SUBM*89);

    // TODO: optimize by traversing only the cells the segment passes through,
    //       rather than all of the cells which fit in the bounding box,
    //       this may make a worthwhile difference for longer segments in some cases.
    int cx, cxx, cy;
    for( cx = cxmin; cx < cxmax; cx++ ) {
        cxx = cx;
        while( cxx < 0 )
            cxx += GSSH_SUBM*360;
        while( cxx >= GSSH_SUBM*360 )
            cxx -= GSSH_SUBM*360;

        wxASSERT( cxx >= 0 && cxx < GSSH_SUBM*360 );

        if(cxx < GSSH_SUBM*180) {
            if(x1 > 180) x1 -= 360;
            if(x2 > 180) x2 -= 360;
        } else {
            if(x1 < 180) x1 += 360;
            if(x2 < 180) x2 += 360;
        }

        QLineF rtrajectWorld(x1, y1, x2, y2);

        for( cy = cymin; cy < cymax; cy++ ) {
            int cxi = cxx/GSSH_SUBM, cyi = (GSSH_SUBM*90+cy)/GSSH_SUBM;
            GshhsPolyCell *&cel = allCells[cxi][cyi];
<<<<<<< HEAD
            if(!cel) {
                mutex1.Lock();
                if(!cel) {
                    /* load the needed cell from disk */
                    cel = new GshhsPolyCell(fpoly, cxi, cyi-90, &polyHeader);
                    assert( cel );
                }
=======
            if(!cel && (mutex1.Lock(), !cel)) {
                /* load the needed cell from disk */
                cel = new GshhsPolyCell(fpoly, cxi, cyi-90, &polyHeader);
                wxASSERT( cel );
>>>>>>> 991b41f2
                mutex1.Unlock();
            }

            int hash = GSSH_SUBM*(GSSH_SUBM*(90-cyi) + cy - cxi) + cxx;
            std::vector<QLineF> *&high_res_map = cel->high_res_map[hash];
<<<<<<< HEAD
            assert(hash >= 0 && hash < GSSH_SUBM*GSSH_SUBM);
            if(!high_res_map) {
                mutex2.Lock();
                if(!high_res_map) {
                    /* Build the needed sub cell of line segments from the cell */
                    contour_list &poly1 = cel->getPoly1();

                    double minlat = (double)cy/GSSH_SUBM, maxlat = (double)(cy+1)/GSSH_SUBM;
                    double minlon = (double)cxx/GSSH_SUBM, maxlon = (double)(cxx+1)/GSSH_SUBM;
                    high_res_map = new std::vector<QLineF>;
                    for( unsigned int pi = 0; pi < poly1.size(); pi++ ) {
                        contour &c = poly1[pi];
                        double lx = c[c.size()-1].x, ly = c[c.size()-1].y;
                        /* must compute states because sometimes a
                           segment starts and ends outside our cell, but passes
                           through it so must be included */
                        int lstatex = lx < minlon ? -1 : lx > maxlon ? 1 : 0;
                        int lstatey = ly < minlat ? -1 : ly > maxlat ? 1 : 0;
                    
                        for( unsigned int pj = 0; pj < c.size(); pj++ ) {
                            double cx = c[pj].x, cy = c[pj].y;
                            // gshhs data shouldn't, but sometimes contains zero segments
                            // which enlarges our table, but
                            // more importantly, the fast segment intersection test
                            // and doesn't correctly account for it
                            if(lx == cx && ly == cy)
                                continue;

                            int statex = cx < minlon ? -1 : cx > maxlon ? 1 : 0;
                            int statey = cy < minlat ? -1 : cy > maxlat ? 1 : 0;

                            if((!statex || lstatex != statex) &&
                               (!statey || lstatey != statey))
                                high_res_map->push_back(QLineF(lx, ly, cx, cy));

                            lx = cx, ly = cy;
                            lstatex = statex, lstatey = statey;
                        }
=======
            wxASSERT(hash >= 0 && hash < GSSH_SUBM*GSSH_SUBM);
            if(!high_res_map && (mutex2.Lock(), !high_res_map)) {
                /* build the needed sub cell of line segments from the cell */
                contour_list &poly1 = cel->getPoly1();

                double minlat = (double)cy/GSSH_SUBM, maxlat = (double)(cy+1)/GSSH_SUBM;
                double minlon = (double)cxx/GSSH_SUBM, maxlon = (double)(cxx+1)/GSSH_SUBM;
                high_res_map = new std::vector<QLineF>;
                for( unsigned int pi = 0; pi < poly1.size(); pi++ ) {
                    contour &c = poly1[pi];
                    double lx = c[c.size()-1].x, ly = c[c.size()-1].y;
                    /* must compute states because sometimes a
                       segment starts and ends outside our cell, but passes
                       through it so must be included */
                    int lstatex = lx < minlon ? -1 : lx > maxlon ? 1 : 0;
                    int lstatey = ly < minlat ? -1 : ly > maxlat ? 1 : 0;
                    
                    for( unsigned int pj = 0; pj < c.size(); pj++ ) {
                        double cx = c[pj].x, cy = c[pj].y;
                        // gshhs data shouldn't, but sometimes contains zero segments
                        // which enlarges our table, but
                        // more importantly, the fast segment intersection test
                        // and doesn't correctly account for it
                        if(lx == cx && ly == cy)
                            continue;
                        
                        int statex = cx < minlon ? -1 : cx > maxlon ? 1 : 0;
                        int statey = cy < minlat ? -1 : cy > maxlat ? 1 : 0;

                        if((!statex || lstatex != statex) &&
                           (!statey || lstatey != statey))
                            high_res_map->push_back(QLineF(lx, ly, cx, cy));

                        lx = cx, ly = cy;
                        lstatex = statex, lstatey = statey;
>>>>>>> 991b41f2
                    }
                }
                mutex2.Unlock();
            }

            for(std::vector<QLineF>::iterator it2 = high_res_map->begin();
                it2 != high_res_map->end(); it2++)
                if( my_intersects( rtrajectWorld, *it2 ) )
                    return true;
        }
    }

    return false;
}

void GshhsPolyReader::readPolygonFileHeader( FILE *polyfile, PolygonFileHeader *header )
{
    fseek( polyfile, 0, SEEK_SET );
    fread( header, sizeof(PolygonFileHeader), 1, polyfile );
}

//-------------------------------------------------------------------------
void GshhsPolyReader::drawGshhsPolyMapPlain( ocpnDC &pnt, ViewPort &vp, wxColor seaColor,
                                             wxColor landColor )
{
    if( !fpoly ) return;

    pnt.SetPen( wxNullPen );

    int cxmin, cxmax, cymax, cymin;  // cellules visibles
    wxBoundingBox bbox = vp.GetBBox();
    cxmin = bbox.GetMinX(), cxmax = bbox.GetMaxX(), cymin = bbox.GetMinY(), cymax = bbox.GetMaxY();
    if(cymin <= 0) cymin--;
    if(cymax >= 0) cymax++;
    if(cxmin <= 0) cxmin--;
    if(cxmax >= 0) cxmax++;
    int dx, cx, cxx, cy;
    GshhsPolyCell *cel;

    int cellcount = (cxmax - cxmin) * (cymax - cymin);
//    printf("cellcount: %d\n", cellcount);
    for( cx = cxmin; cx < cxmax; cx++ ) {
        cxx = cx;
        while( cxx < 0 )
            cxx += 360;
        while( cxx >= 360 )
            cxx -= 360;

        for( cy = cymin; cy < cymax; cy++ ) {
            if( cxx >= 0 && cxx <= 359 && cy >= -90 && cy <= 89 ) {
                if( allCells[cxx][cy + 90] == NULL ) {
                    cel = new GshhsPolyCell( fpoly, cxx, cy, &polyHeader );
                    wxASSERT( cel );
                    allCells[cxx][cy + 90] = cel;
                } else {
                    cel = allCells[cxx][cy + 90];
                }
                dx = cx - cxx;
                cel->drawMapPlain( pnt, dx, vp, seaColor, landColor, cellcount );
            }
        }
    }
}

//-------------------------------------------------------------------------
void GshhsPolyReader::drawGshhsPolyMapSeaBorders( ocpnDC &pnt, ViewPort &vp )
{
    if( !fpoly ) return;
    int cxmin, cxmax, cymax, cymin;  // cellules visibles
    wxBoundingBox bbox = vp.GetBBox();
    cxmin = bbox.GetMinX(), cxmax = bbox.GetMaxX(), cymin = bbox.GetMinY(), cymax = bbox.GetMaxY();

    int dx, cx, cxx, cy;
    GshhsPolyCell *cel;

    for( cx = cxmin; cx < cxmax; cx++ ) {
        cxx = cx;
        while( cxx < 0 )
            cxx += 360;
        while( cxx >= 360 )
            cxx -= 360;

        for( cy = cymin; cy < cymax; cy++ ) {
            if( cxx >= 0 && cxx <= 359 && cy >= -90 && cy <= 89 ) {
                if( allCells[cxx][cy + 90] == NULL ) {
                    cel = new GshhsPolyCell( fpoly, cxx, cy, &polyHeader );
                    wxASSERT( cel );
                    allCells[cxx][cy + 90] = cel;
                } else {
                    cel = allCells[cxx][cy + 90];
                }
                dx = cx - cxx;
                cel->drawSeaBorderLines( pnt, dx, vp );
            }
        }
    }
}

int GshhsPolygon::readInt4()
{
    union {
		unsigned int n;
		unsigned char buf[4];
	} res;

	unsigned char in[4];

    int nb = 0;
    nb += fread( &in, 1, 4, file );
	res.buf[3] = in[0];
	res.buf[2] = in[1];
	res.buf[1] = in[2];
	res.buf[0] = in[3];

    if( nb != 4 ) {
        ok = false;
		res.n = 0;
    }

    return res.n;
}


int GshhsPolygon::readInt2()
{
    union {
		unsigned int n;
		unsigned char buf[4];
	} v;

    int nb = 0;
    nb += fread( &v.buf[0], 2, 1, file );
    if( nb != 2 ) {
        ok = false;
        v.n = 0;
    }
    return v.buf[1]<<8 | v.buf[0];
}


GshhsPolygon::GshhsPolygon( FILE *file_ )
{
    file = file_;
    ok = true;
    id = readInt4();
    n = readInt4();
    flag = readInt4();
    west = readInt4() * 1e-6;
    east = readInt4() * 1e-6;
    south = readInt4() * 1e-6;
    north = readInt4() * 1e-6;
    area = readInt4();

    if( ( ( flag >> 8 ) & 255 ) >= 7 ) { //GSHHS Release 2.0
        areaFull = readInt4();
        container = readInt4();
        ancestor = readInt4();

        greenwich = ( flag >> 16 ) & 1;
        antarctic = ( west == 0 && east == 360 );
        if( ok ) {
            double x = 0, y = 0;
            for( int i = 0; i < n; i++ ) {
                x = readInt4() * 1e-6;
                if( greenwich && x > 270 ) x -= 360;
                y = readInt4() * 1e-6;
                lsPoints.push_back( new GshhsPoint( x, y ) );
            }
            if( antarctic ) {
                lsPoints.insert( lsPoints.begin(), new GshhsPoint( 360, y ) );
                lsPoints.insert( lsPoints.begin(), new GshhsPoint( 360, -90 ) );
                lsPoints.push_back( new GshhsPoint( 0, -90 ) );
            }
        }
    } else {
        greenwich = ( flag >> 16 ) & 1;
        antarctic = ( west == 0 && east == 360 );
        if( ok ) {
            for( int i = 0; i < n; i++ ) {
                double x = 0, y = 0;
                x = readInt4() * 1e-6;
                if( greenwich && x > 270 ) x -= 360;
                y = readInt4() * 1e-6;
                lsPoints.push_back( new GshhsPoint( x, y ) );
            }
        }
    }
}

//--------------------------------------------------------

GshhsPolygon::~GshhsPolygon()
{
    std::vector<GshhsPoint *>::iterator itp;
    for( itp = lsPoints.begin(); itp != lsPoints.end(); itp++ ) {
        delete *itp;
        *itp = NULL;
    }
    lsPoints.clear();
}

//==========================================================

GshhsReader::GshhsReader( )
{
    int maxQualityAvailable = -1;
    int minQualityAvailable = -1;

    for( int i=0; i<5; i++ ) {
        qualityAvailable[i] = false;
        if( GshhsReader::gshhsFilesExists( i ) ) {
            qualityAvailable[i] = true;
            if( minQualityAvailable < 0 ) minQualityAvailable = i;
            maxQualityAvailable = i;
        }
    }

    if( maxQualityAvailable < 0 ) {
        wxString msg( _T("Unable to initialize background world map. No GSHHS datafiles found in ") );
        msg += *pWorldMapLocation;
        wxLogMessage( msg );
    }

//    int q = selectBestQuality( vp );
//    if( ! qualityAvailable[q] ) {
//    int q = maxQualityAvailable;
//    }

    int q = 0;

    gshhsPoly_reader = new GshhsPolyReader( q );

    for( int qual = 0; qual < 5; qual++ ) {
        lsPoly_boundaries[qual] = new std::vector<GshhsPolygon*>;
        lsPoly_rivers[qual] = new std::vector<GshhsPolygon*>;
    }
    LoadQuality( q );
}

int GshhsReader::ReadPolyVersion()
{
    return gshhsPoly_reader->ReadPolyVersion();
}

//-------------------------------------------------------

GshhsReader::~GshhsReader()
{
    clearLists();
    delete gshhsPoly_reader;
}

//-----------------------------------------------------------------------
void GshhsReader::clearLists()
{
    std::vector<GshhsPolygon*>::iterator itp;
    for( int qual = 0; qual < 5; qual++ ) {
        for( itp = lsPoly_boundaries[qual]->begin(); itp != lsPoly_boundaries[qual]->end();
                itp++ ) {
            delete *itp;
            *itp = NULL;
        }
        for( itp = lsPoly_rivers[qual]->begin(); itp != lsPoly_rivers[qual]->end(); itp++ ) {
            delete *itp;
            *itp = NULL;
        }

        lsPoly_boundaries[qual]->clear();
        lsPoly_rivers[qual]->clear();
        delete lsPoly_boundaries[qual];
        delete lsPoly_rivers[qual];
    }
}
//-----------------------------------------------------------------------

wxString GshhsReader::getNameExtension( int quality )
{
    wxString ext;
    switch( quality ){
        case 0:
            ext = _T("c");
            break;
        case 1:
            ext = _T("l");
            break;
        case 2:
            ext = _T("i");
            break;
        case 3:
            ext = _T("h");
            break;
        case 4:
            ext = _T("f");
            break;
        default:
            ext = _T("l");
            break;
    }
    return ext;
}

wxString GshhsReader::getFileName_Land( int quality )
{
    wxString ext = GshhsReader::getNameExtension( quality );
    wxString fname = *pWorldMapLocation + wxString::Format( _T("poly-%c-1.dat"), ext.GetChar(0) );
    return fname;
}

wxString GshhsReader::getFileName_boundaries( int quality )
{
    wxString ext = GshhsReader::getNameExtension( quality );
    wxString fname = *pWorldMapLocation + wxString::Format( _T("wdb_borders_%c.b"), ext.GetChar(0) );
    return fname;
}

wxString GshhsReader::getFileName_rivers( int quality )
{
    wxString ext = GshhsReader::getNameExtension( quality );
    wxString fname = *pWorldMapLocation + wxString::Format( _T("wdb_rivers_%c.b"), ext.GetChar(0) );
    return fname;
}

//-----------------------------------------------------------------------
bool GshhsReader::gshhsFilesExists( int quality )
{
    if( ! wxFile::Access( GshhsReader::getFileName_Land( quality ), wxFile::read ) ) return false;
    if( ! wxFile::Access( GshhsReader::getFileName_boundaries( quality ), wxFile::read ) ) return false;
    if( ! wxFile::Access( GshhsReader::getFileName_rivers( quality ), wxFile::read ) ) return false;

    return true;
}

//-----------------------------------------------------------------------
void GshhsReader::LoadQuality( int newQuality ) // 5 levels: 0=low ... 4=full
{
    if( quality == newQuality ) return;

    wxStopWatch perftimer;

    wxString fname;
    FILE *file;
    bool ok;

    quality = newQuality;
    if( quality < 0 ) quality = 0;
    else if( quality > 4 ) quality = 4;

    gshhsPoly_reader->InitializeLoadQuality( quality );
#if 0 /* too slow to load the whole world at once */
    if( lsPoly_boundaries[quality]->size() == 0 ) {
        fname = getFileName_boundaries( quality );
        file = fopen( fname.mb_str(), "rb" );

        if( file != NULL ) {
            ok = true;
            while( ok ) {
                GshhsPolygon *poly = new GshhsPolygon( file );

                ok = poly->isOk();
                if( ok )
                    if( poly->getLevel() < 2 )
                        lsPoly_boundaries[quality]->push_back( poly );
                    else delete poly;
                else delete poly;
            }
            fclose( file );
        }
    }

    if( lsPoly_rivers[quality]->size() == 0 ) {
        fname = getFileName_rivers( quality );
        file = fopen( fname.mb_str(), "rb" );
        if( file != NULL ) {
            ok = true;
            while( ok ) {
                GshhsPolygon *poly = new GshhsPolygon( file );
                ok = poly->isOk();
                if( ok ) {
                    lsPoly_rivers[quality]->push_back( poly );
                }
                else delete poly;
            }
            fclose( file );
        }
    }
#endif
    wxLogMessage( _T("Loading World Chart Q=%d in %ld ms."), quality, perftimer.Time());

}

//-----------------------------------------------------------------------
std::vector<GshhsPolygon*> & GshhsReader::getList_boundaries()
{
    return *lsPoly_boundaries[quality];
}
//-----------------------------------------------------------------------
std::vector<GshhsPolygon*> & GshhsReader::getList_rivers()
{
    return *lsPoly_rivers[quality];
}

//=====================================================================

int GshhsReader::GSHHS_scaledPoints( GshhsPolygon *pol, wxPoint *pts, double decx, ViewPort &vp )
{
    wxBoundingBox box(pol->west + decx, pol->south, pol->east + decx, pol->north);
    if(vp.GetBBox().IntersectOut(box) )
        return 0;

    // Remove small polygons.
    int a1, b1;
    int a2, b2;

    wxPoint p1 = GetPixFromLL(vp,  pol->west + decx, pol->north );
    wxPoint p2 = GetPixFromLL(vp,  pol->east + decx, pol->south );

    if( p1.x == p2.x && p1.y == p2.y )
        return 0;

    double x, y;
    std::vector<GshhsPoint *>::iterator itp;
    int xx, yy, oxx = 0, oyy = 0;
    int j = 0;

    for( itp = ( pol->lsPoints ).begin(); itp != ( pol->lsPoints ).end(); itp++ ) {
        x = ( *itp )->lon + decx;
        y = ( *itp )->lat;
                                    {
        wxPoint p = GetPixFromLL(vp,  y, x );
        xx = p.x, yy = p.y;
        if( j == 0 || ( oxx != xx || oyy != yy ) )  // Remove close points
            oxx = xx;
            oyy = yy;
            pts[j].x = xx;
            pts[j].y = yy;
            j++;
        }
    }

    return j;
}

//-----------------------------------------------------------------------
void GshhsReader::GsshDrawLines( ocpnDC &pnt, std::vector<GshhsPolygon*> &lst, ViewPort &vp,
        bool isClosed )
{
    std::vector<GshhsPolygon*>::iterator iter;
    GshhsPolygon *pol;
    wxPoint *pts = NULL;
    int i;
    int nbp;

    int nbmax = 10000;
    pts = new wxPoint[nbmax];
    wxASSERT( pts );

    for( i = 0, iter = lst.begin(); iter != lst.end(); iter++, i++ ) {
        pol = *iter;

        if( nbmax < pol->n + 2 ) {
            nbmax = pol->n + 2;
            delete[] pts;
            pts = new wxPoint[nbmax];
            wxASSERT( pts );
        }

        nbp = GSHHS_scaledPoints( pol, pts, 0, vp );
        if( nbp > 1 ) {
            if( pol->isAntarctic() ) {
                pts++;
                nbp -= 2;
                pnt.DrawLines( nbp, pts );
                pts--;
            } else {
                pnt.DrawLines( nbp, pts );
                if( isClosed ) pnt.DrawLine( pts[0].x, pts[0].y, pts[nbp - 1].x, pts[nbp - 1].y );
            }
        }

        nbp = GSHHS_scaledPoints( pol, pts, -360, vp );
        if( nbp > 1 ) {
            if( pol->isAntarctic() ) {
                pts++;
                nbp -= 2;
                pnt.DrawLines( nbp, pts );
                pts--;
            } else {
                pnt.DrawLines( nbp, pts );
                if( isClosed ) pnt.DrawLine( pts[0].x, pts[0].y, pts[nbp - 1].x, pts[nbp - 1].y );
            }
        }
    }
    delete[] pts;
}

//-----------------------------------------------------------------------
void GshhsReader::drawContinents( ocpnDC &pnt, ViewPort &vp, wxColor seaColor,
        wxColor landColor )
{
    LoadQuality( selectBestQuality( vp ) );
    gshhsPoly_reader->drawGshhsPolyMapPlain( pnt, vp, seaColor, landColor );
}

//-----------------------------------------------------------------------
void GshhsReader::drawSeaBorders( ocpnDC &pnt, ViewPort &vp )
{
    pnt.SetBrush( *wxTRANSPARENT_BRUSH );
    gshhsPoly_reader->drawGshhsPolyMapSeaBorders( pnt, vp );
}

//-----------------------------------------------------------------------
void GshhsReader::drawBoundaries( ocpnDC &pnt, ViewPort &vp )
{
    pnt.SetBrush( *wxTRANSPARENT_BRUSH );

    if( pnt.GetDC() ) {
        wxPen* pen = wxThePenList->FindOrCreatePen( *wxBLACK, 1, wxDOT );
        pnt.SetPen( *pen );
    } else {
        wxPen* pen = wxThePenList->FindOrCreatePen( wxColor( 0, 0, 0, 80 ), 2, wxLONG_DASH );
        pnt.SetPen( *pen );
    }
    GsshDrawLines( pnt, getList_boundaries(), vp, false );
}

//-----------------------------------------------------------------------
void GshhsReader::drawRivers( ocpnDC &pnt, ViewPort &vp )
{
    GsshDrawLines( pnt, getList_rivers(), vp, false );
}

//-----------------------------------------------------------------------
int GshhsReader::selectBestQuality( ViewPort &vp )
{
    int bestQuality = 0;

         if(vp.chart_scale <   500000) bestQuality = 4;
    else if(vp.chart_scale <  2000000) bestQuality = 3;
    else if(vp.chart_scale <  8000000) bestQuality = 2;
    else if(vp.chart_scale < 20000000) bestQuality = 1;
    else bestQuality = 0;

    while( !qualityAvailable[bestQuality] ) {
        bestQuality--;
        if( bestQuality < 0 ) break;
    }

    if( bestQuality < 0 )
        for( int i=0; i<5; i++ )
            if( qualityAvailable[i] ) bestQuality = i;

    return bestQuality;
}

/* so plugins can determine if a line segment crosses land, must call from main
   thread once at startup to initialize array */
static GshhsReader *reader = NULL;
void gshhsCrossesLandInit()
{
    reader = new GshhsReader();

    /* load best possible quality for crossing tests */
    int bestQuality = 4;
    while( !reader->qualityAvailable[bestQuality] && bestQuality > 0)
        bestQuality--;
    reader->LoadQuality(bestQuality);
}

bool gshhsCrossesLand(double lat1, double lon1, double lat2, double lon2)
{
    if(lon1 < 0)
        lon1 += 360;
    if(lon2 < 0)
        lon2 += 360;

    QLineF trajectWorld(lon1, lat1, lon2, lat2);
    return reader->crossing1(trajectWorld);
}<|MERGE_RESOLUTION|>--- conflicted
+++ resolved
@@ -430,27 +430,19 @@
         for( cy = cymin; cy < cymax; cy++ ) {
             int cxi = cxx/GSSH_SUBM, cyi = (GSSH_SUBM*90+cy)/GSSH_SUBM;
             GshhsPolyCell *&cel = allCells[cxi][cyi];
-<<<<<<< HEAD
             if(!cel) {
                 mutex1.Lock();
                 if(!cel) {
                     /* load the needed cell from disk */
                     cel = new GshhsPolyCell(fpoly, cxi, cyi-90, &polyHeader);
-                    assert( cel );
+                    wxASSERT( cel );
                 }
-=======
-            if(!cel && (mutex1.Lock(), !cel)) {
-                /* load the needed cell from disk */
-                cel = new GshhsPolyCell(fpoly, cxi, cyi-90, &polyHeader);
-                wxASSERT( cel );
->>>>>>> 991b41f2
                 mutex1.Unlock();
             }
 
             int hash = GSSH_SUBM*(GSSH_SUBM*(90-cyi) + cy - cxi) + cxx;
             std::vector<QLineF> *&high_res_map = cel->high_res_map[hash];
-<<<<<<< HEAD
-            assert(hash >= 0 && hash < GSSH_SUBM*GSSH_SUBM);
+            wxASSERT(hash >= 0 && hash < GSSH_SUBM*GSSH_SUBM);
             if(!high_res_map) {
                 mutex2.Lock();
                 if(!high_res_map) {
@@ -488,43 +480,6 @@
                             lx = cx, ly = cy;
                             lstatex = statex, lstatey = statey;
                         }
-=======
-            wxASSERT(hash >= 0 && hash < GSSH_SUBM*GSSH_SUBM);
-            if(!high_res_map && (mutex2.Lock(), !high_res_map)) {
-                /* build the needed sub cell of line segments from the cell */
-                contour_list &poly1 = cel->getPoly1();
-
-                double minlat = (double)cy/GSSH_SUBM, maxlat = (double)(cy+1)/GSSH_SUBM;
-                double minlon = (double)cxx/GSSH_SUBM, maxlon = (double)(cxx+1)/GSSH_SUBM;
-                high_res_map = new std::vector<QLineF>;
-                for( unsigned int pi = 0; pi < poly1.size(); pi++ ) {
-                    contour &c = poly1[pi];
-                    double lx = c[c.size()-1].x, ly = c[c.size()-1].y;
-                    /* must compute states because sometimes a
-                       segment starts and ends outside our cell, but passes
-                       through it so must be included */
-                    int lstatex = lx < minlon ? -1 : lx > maxlon ? 1 : 0;
-                    int lstatey = ly < minlat ? -1 : ly > maxlat ? 1 : 0;
-                    
-                    for( unsigned int pj = 0; pj < c.size(); pj++ ) {
-                        double cx = c[pj].x, cy = c[pj].y;
-                        // gshhs data shouldn't, but sometimes contains zero segments
-                        // which enlarges our table, but
-                        // more importantly, the fast segment intersection test
-                        // and doesn't correctly account for it
-                        if(lx == cx && ly == cy)
-                            continue;
-                        
-                        int statex = cx < minlon ? -1 : cx > maxlon ? 1 : 0;
-                        int statey = cy < minlat ? -1 : cy > maxlat ? 1 : 0;
-
-                        if((!statex || lstatex != statex) &&
-                           (!statey || lstatey != statey))
-                            high_res_map->push_back(QLineF(lx, ly, cx, cy));
-
-                        lx = cx, ly = cy;
-                        lstatex = statex, lstatey = statey;
->>>>>>> 991b41f2
                     }
                 }
                 mutex2.Unlock();
