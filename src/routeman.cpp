--- conflicted
+++ resolved
@@ -461,15 +461,10 @@
             }
             else {
             //      Test to see if we are moving away from the arrival point, and
-            //      have been mving away for 2 seconds.  
+            //      have been moving away for 2 seconds.  
             //      If so, we should declare "Arrival"
-<<<<<<< HEAD
-                if( (CurrentRangeToActiveNormalCrossing - m_arrival_min) >  pActiveRoute->GetRouteArrivalRadius() ){
+                if( (CurrentRangeToActiveNormalCrossing - m_arrival_min) >  pActivePoint->GetWaypointArrivalRadius() ){
                     if(++m_arrival_test > 2 && !g_bSailing) {
-=======
-                if( (CurrentRangeToActiveNormalCrossing - m_arrival_min) >  pActivePoint->GetWaypointArrivalRadius() ){
-                    if(++m_arrival_test > 2) {
->>>>>>> c2dbc0a6
                         m_bArrival = true;
                         UpdateAutopilot();
                         
