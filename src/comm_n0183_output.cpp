--- conflicted
+++ resolved
@@ -51,6 +51,7 @@
 #include "nmea_ctx_factory.h"
 #include "route.h"
 #include "nmea_log.h"
+#include "pluginmanager.h"
 
 #ifdef USE_GARMINHOST
 #include "garmin_wrapper.h"
@@ -145,8 +146,9 @@
     }
   }
   // Send to plugins
-  // FIXME (dave)
-  //  if (g_pi_manager) g_pi_manager->SendNMEASentenceToAllPlugIns(msg);
+#ifndef CLIAPP
+  PlugInManager::SendNMEASentenceToAllPlugIns(msg);
+#endif
 }
 
 std::shared_ptr<AbstractCommDriver> CreateOutputConnection(
@@ -200,7 +202,6 @@
     auto drv_serial_n0183 =
         std::dynamic_pointer_cast<CommDriverN0183Serial>(driver);
     if (drv_serial_n0183) {
-<<<<<<< HEAD
       if ((wxNOT_FOUND != com_name.Upper().Find("USB")) &&
           (wxNOT_FOUND != com_name.Upper().Find("GARMIN"))) {
         //  Wait up to 1 seconds for serial Driver secondary thread to come up
@@ -228,39 +229,6 @@
                       << " ...Could not be opened for writing";
         }
       }
-=======
-        if ((wxNOT_FOUND != com_name.Upper().Find(_T("USB"))) &&
-            (wxNOT_FOUND != com_name.Upper().Find(_T("GARMIN")))) {
-          //  Wait up to 1 seconds for serial Driver secondary thread to come up
-          int timeout = 0;
-          while (!drv_serial_n0183->IsGarminThreadActive() && (timeout < 50)) {
-            wxMilliSleep(100);
-            wxYield();
-            timeout++;
-          }
-
-          if (!drv_serial_n0183->IsGarminThreadActive()) {
-            wxString msg(_T("-->GPS Port:"));
-            msg += com_name;
-            msg += _T(" ...Could not be opened for writing");
-            wxLogMessage(msg);
-          }
-        } else {
-          //  Wait up to 1 seconds for serial Driver secondary thread to come up
-          int timeout = 0;
-          while (!drv_serial_n0183->IsSecThreadActive() && (timeout < 50)) {
-            wxMilliSleep(100);
-            timeout++;
-          }
-
-          if (!drv_serial_n0183->IsSecThreadActive()) {
-            wxString msg(_T("-->GPS Port:"));
-            msg += com_name;
-            msg += _T(" ...Could not be opened for writing");
-            wxLogMessage(msg);
-          }
-        }
->>>>>>> 0b64d76d
     }
 #endif
   } else
@@ -364,11 +332,6 @@
   std::shared_ptr<AbstractCommDriver> driver;
   auto& registry = CommDriverRegistry::GetInstance();
 
-<<<<<<< HEAD
-  driver = CreateOutputConnection(com_name, params_save, btempStream,
-                                  b_restoreStream, dlg_ctx);
-  if (!driver) return 1;
-=======
   // Find any existing(i.e. open) serial com port with the same name,
   // and query its parameters.
   const std::vector<std::shared_ptr<AbstractCommDriver>>& drivers = registry.GetDrivers();
@@ -406,11 +369,10 @@
   }
   else {
       driver = CreateOutputConnection(com_name, params_save, btempStream,
-                                      b_restoreStream);
+                                      b_restoreStream, dlg_ctx);
       if (!driver)
         return 1;
   }
->>>>>>> 0b64d76d
 
   auto drv_n0183 = std::dynamic_pointer_cast<CommDriverN0183>(driver);
 
@@ -495,18 +457,8 @@
       ret_val = ERR_GARMIN_INITIALIZE;
       goto ret_point;
     } else {
-<<<<<<< HEAD
-      MESSAGE_LOG << "Sent Route to Garmin GPS on port: " << short_com
+      MESSAGE_LOG << "Sendig Route to Garmin GPS on port: " << short_com
                   << "Unit identifies as: " << Garmin_GPS_GetSaveString();
-=======
-      wxString msg(_T("Sending Route to Garmin GPS on port: "));
-      msg += short_com;
-      msg += _T("\n Unit identifies as: ");
-      wxString GPS_Unit = Garmin_GPS_GetSaveString();
-      msg += GPS_Unit;
-
-      wxLogMessage(msg);
->>>>>>> 0b64d76d
     }
 
     dlg_ctx.set_value(40);
@@ -910,18 +862,12 @@
 int SendWaypointToGPS_N0183(RoutePoint* prp, const wxString& com_name,
                             Multiplexer& multiplexer, N0183DlgCtx dlg_ctx) {
   int ret_val = 0;
-
   ConnectionParams params_save;
   bool b_restoreStream = false;
   bool btempStream = false;
   std::shared_ptr<AbstractCommDriver> driver;
   auto& registry = CommDriverRegistry::GetInstance();
 
-<<<<<<< HEAD
-  driver = CreateOutputConnection(com_name, params_save, btempStream,
-                                  b_restoreStream, dlg_ctx);
-  if (!driver) return 1;
-=======
   // Find any existing(i.e. open) serial com port with the same name,
   // and query its parameters.
   const std::vector<std::shared_ptr<AbstractCommDriver>>& drivers = registry.GetDrivers();
@@ -959,17 +905,14 @@
   }
   else {
     driver = CreateOutputConnection(com_name, params_save, btempStream,
-                                    b_restoreStream);
+                                    b_restoreStream, dlg_ctx);
     if (!driver)
         return 1;
   }
 
->>>>>>> 0b64d76d
-
   auto drv_n0183 = std::dynamic_pointer_cast<CommDriverN0183>(driver);
 
 #ifdef USE_GARMINHOST
-  // FIXME (dave)
 #ifdef __WXMSW__
   if (com_name.Upper().Matches("*GARMIN*"))  // Garmin USB Mode
   {
@@ -1037,17 +980,8 @@
       ret_val = ERR_GARMIN_INITIALIZE;
       goto ret_point;
     } else {
-<<<<<<< HEAD
-      MESSAGE_LOG << "Sent waypoint(s) to Garmin GPS on port: " << com_name;
+      MESSAGE_LOG << "Sending waypoint(s) to Garmin GPS on port: " << com_name;
       MESSAGE_LOG << "Unit identifies as: " << Garmin_GPS_GetSaveString();
-=======
-      wxString msg(_T("Sending waypoint(s) to Garmin GPS on port: "));
-      msg += com_name;
-      msg += _T("\n Unit identifies as: ");
-      wxString GPS_Unit = Garmin_GPS_GetSaveString();
-      msg += GPS_Unit;
-      wxLogMessage(msg);
->>>>>>> 0b64d76d
     }
 
     // Create a RoutePointList with one item
@@ -1067,13 +1001,8 @@
   } else
 #endif  // USE_GARMINHOST
 
-<<<<<<< HEAD
   {     // Standard NMEA mode
-
-=======
-  {  // Standard NMEA mode
     auto address = std::make_shared<NavAddr0183>(drv_n0183->iface);
->>>>>>> 0b64d76d
     SENTENCE snt;
     NMEA0183 oNMEA0183(NmeaCtxFactory());
     oNMEA0183.TalkerID = "EC";
