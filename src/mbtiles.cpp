--- conflicted
+++ resolved
@@ -60,11 +60,8 @@
 #include "mbtiles.h"
 #include "chcanv.h"
 #include "glChartCanvas.h"
-<<<<<<< HEAD
 #include "ocpn_frame.h"
-=======
 #include "shaders.h"
->>>>>>> 88d7f658
 
 //  Missing from MSW include files
 #ifdef _MSC_VER
