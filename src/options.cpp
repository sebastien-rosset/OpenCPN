--- conflicted
+++ resolved
@@ -1290,7 +1290,7 @@
     m_cbOutput = new wxCheckBox( m_pNMEAForm, wxID_ANY, _("Output on this port ( as Autopilot or NMEA Repeater)"), wxDefaultPosition, wxDefaultSize, 0 );
     fgSizer5->Add( m_cbOutput, 0, wxALL, 5 );
 
-<<<<<<< HEAD
+
     m_stTalkerIdText = new wxStaticText( m_pNMEAForm, wxID_ANY, _("Talker ID (blank = default ID)"), wxDefaultPosition, wxDefaultSize, 0 );
     m_stTalkerIdText->Wrap( -1 );
     fgSizer5->Add( m_stTalkerIdText, 0, wxALL, 5 );
@@ -1300,9 +1300,7 @@
     fgSizer5->Add( m_TalkerIdText, 0, wxALIGN_LEFT | wxALL, group_item_spacing );
 
     m_stPrecision = new wxStaticText( m_pNMEAForm, wxID_ANY, _("APB bearing precision"), wxDefaultPosition, wxDefaultSize, 0 );
-=======
-    m_stPrecision = new wxStaticText( m_pNMEAForm, wxID_ANY, _("APB bearing and XTE precision"), wxDefaultPosition, wxDefaultSize, 0 );
->>>>>>> 76b16d05
+
     m_stPrecision->Wrap( -1 );
     fgSizer5->Add( m_stPrecision, 0, wxALL, 5 );
 
