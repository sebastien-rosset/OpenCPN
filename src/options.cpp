--- conflicted
+++ resolved
@@ -2891,7 +2891,6 @@
 #endif
 #endif
     
-<<<<<<< HEAD
 
     // Sound options
     pPlayShipsBells = new wxCheckBox( itemPanelFont, ID_BELLSCHECKBOX, _("Play Ships Bells"));
@@ -2908,7 +2907,6 @@
     pSoundDeviceIndex->SetRange(-1, OCPN_Sound::DeviceCount() - 1);
     pSoundDeviceIndexGrid->Add( pSoundDeviceIndex, 0, wxALL, border_size);
 
-=======
     m_pSlider_Chart_Factor = new wxSlider( itemPanelFont, wxID_ANY, 0, -5, 5,
                                          wxDefaultPosition, wxSize( slider_width, 50),
                                          wxSL_HORIZONTAL | wxSL_AUTOTICKS | wxSL_LABELS );
@@ -2921,7 +2919,6 @@
 #endif
 #endif    
     
->>>>>>> a70b17ad
     wxBoxSizer *pToolbarAutoHide = new wxBoxSizer( wxHORIZONTAL );
     miscOptions->Add( pToolbarAutoHide, 0, wxALL | wxEXPAND, group_item_spacing );
 
