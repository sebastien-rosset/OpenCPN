--- conflicted
+++ resolved
@@ -8997,6 +8997,9 @@
   m_choicePriority->Select(m_choicePriority->FindString(_T( "1" )));
 
   m_tNetAddress->SetValue(_T("0.0.0.0"));
+
+  m_tNetComment->SetValue(wxEmptyString);
+  m_tSerialComment->SetValue(wxEmptyString);
   
   bool bserial = TRUE;
 #ifdef __WXGTK__
@@ -9043,48 +9046,8 @@
       boxSizerConnections->Add( pPanel, 0, wxEXPAND|wxALL, 0 );
       mConnectionsPanelList.push_back(pPanel);
 
-<<<<<<< HEAD
   }
   boxSizerConnections->Layout();
-=======
-#ifndef __OCPN__ANDROID__
-#ifdef __WXOSX__
-  m_lcSources->SetColumnWidth(0, wxLIST_AUTOSIZE);
-  m_lcSources->SetColumnWidth(1, wxLIST_AUTOSIZE);
-  m_lcSources->SetColumnWidth(2, wxLIST_AUTOSIZE);
-  m_lcSources->SetColumnWidth(3, wxLIST_AUTOSIZE);
-  m_lcSources->SetColumnWidth(4, wxLIST_AUTOSIZE);
-  m_lcSources->SetColumnWidth(5, wxLIST_AUTOSIZE);
-  m_lcSources->SetColumnWidth(6, wxLIST_AUTOSIZE);
-#else
-  m_lcSources->SetColumnWidth(0, wxLIST_AUTOSIZE_USEHEADER);
-  m_lcSources->SetColumnWidth(1, wxLIST_AUTOSIZE_USEHEADER);
-  m_lcSources->SetColumnWidth(2, wxLIST_AUTOSIZE);
-  m_lcSources->SetColumnWidth(3, wxLIST_AUTOSIZE_USEHEADER);
-  m_lcSources->SetColumnWidth(4, wxLIST_AUTOSIZE_USEHEADER);
-  m_lcSources->SetColumnWidth(5, wxLIST_AUTOSIZE_USEHEADER);
-  m_lcSources->SetColumnWidth(6, wxLIST_AUTOSIZE);
-#endif
-#else
-  m_lcSources->SetColumnWidth(0, 60);
-  m_lcSources->SetColumnWidth(1, 90);
-  m_lcSources->SetColumnWidth(2, 90);
-  m_lcSources->SetColumnWidth(3, 90);
-  m_lcSources->SetColumnWidth(4, 90);
-  m_lcSources->SetColumnWidth(5, 90);
-  m_lcSources->SetColumnWidth(6, 90);
-#endif
-
-#if wxCHECK_VERSION(2, 9, 0)
-  m_lcSources->SortItems(SortConnectionOnPriority, (wxIntPtr)m_lcSources);
-#else
-  m_lcSources->SortItems(SortConnectionOnPriority, (long)m_lcSources);
-#endif
-  
-  // If space is at a permium, adjust the size of the connections list to the minimum useful
-  if(m_bcompact)
-    m_lcSources->SetMinSize(wxSize(-1, wxMax((m_fontHeight * 3 / 2), (g_pConnectionParams->Count() + 1) * m_fontHeight)));
->>>>>>> ac5d7161
   
   mSelectedConnectionPanel = NULL;
   m_buttonAdd->SetLabel(_("Add Connection"));
