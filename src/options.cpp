/***************************************************************************
 *
 * Project:  OpenCPN
 * Purpose:  Options Dialog
 * Author:   David Register
 *
 ***************************************************************************
 *   Copyright (C) 2010 by David S. Register                               *
 *                                                                         *
 *   This program is free software; you can redistribute it and/or modify  *
 *   it under the terms of the GNU General Public License as published by  *
 *   the Free Software Foundation; either version 2 of the License, or     *
 *   (at your option) any later version.                                   *
 *                                                                         *
 *   This program is distributed in the hope that it will be useful,       *
 *   but WITHOUT ANY WARRANTY; without even the implied warranty of        *
 *   MERCHANTABILITY or FITNESS FOR A PARTICULAR PURPOSE.  See the         *
 *   GNU General Public License for more details.                          *
 *                                                                         *
 *   You should have received a copy of the GNU General Public License     *
 *   along with this program; if not, write to the                         *
 *   Free Software Foundation, Inc.,                                       *
 *   51 Franklin Street, Fifth Floor, Boston, MA 02110-1301,  USA.         *
 **************************************************************************/
#include <memory>

#ifdef __linux__
#include <unistd.h>
#endif

#ifdef __MINGW32__
#undef IPV6STRICT    // mingw FTBS fix:  missing struct ip_mreq
#include <windows.h>
#endif

// For compilers that support precompilation, includes "wx/wx.h".
#include "wx/wxprec.h"

#ifndef WX_PRECOMP
#include <wx/wx.h>
#endif

#include <wx/progdlg.h>
#include <wx/radiobox.h>
#include <wx/listbox.h>
#include <wx/imaglist.h>
#include <wx/display.h>
#include <wx/choice.h>
#include <wx/dirdlg.h>
#include <wx/clrpicker.h>
#include <wx/stdpaths.h>
#include "wx/tokenzr.h"
#include <wx/mediactrl.h>
#include "wx/dir.h"
#include "wx/odcombo.h"
#include <wx/statline.h>

#if wxCHECK_VERSION(2, 9, \
                    4) /* does this work in 2.8 too.. do we need a test? */
#include <wx/renderer.h>
#endif
#if defined(__WXGTK__) || defined(__WXQT__)
#include <wx/colordlg.h>
#endif

#ifdef ocpnUSE_SVG
#include <wxSVG/svg.h>
#endif // ocpnUSE_SVG

#include "config.h"

#include "dychart.h"
#include "chart1.h"

#ifdef ocpnUSE_GL
#include "glChartCanvas.h"
extern GLuint g_raster_format;
#endif

#include "chartdbs.h"
#include "options.h"
#include "styles.h"
#include "datastream.h"
#include "multiplexer.h"
#include "FontMgr.h"
#include "OCPN_Sound.h"
#include "SoundFactory.h"

#ifndef __OCPN__ANDROID__
#include "SystemCmdSound.h"
#endif

#include "NMEALogWindow.h"
#include "wx28compat.h"
#include "routeman.h"
#include "chcanv.h"
#include "MarkInfo.h"

#include "ais.h"
#include "AIS_Decoder.h"
#include "AIS_Target_Data.h"

#include "navutil.h"

#include "s52plib.h"
#include "s52utils.h"
#include "cm93.h"

#ifdef __OCPN__ANDROID__
#include "androidUTIL.h"
#endif

#ifdef __OCPN__ANDROID__
#include <QtWidgets/QScroller>
#endif

#ifdef __WXOSX__
#include "DarkMode.h"
#endif

#include "OCPNPlatform.h"
#include "ConfigMgr.h"

#if !defined(__WXOSX__)  
#define SLIDER_STYLE  wxSL_HORIZONTAL | wxSL_AUTOTICKS | wxSL_LABELS
#else
#define SLIDER_STYLE  wxSL_HORIZONTAL | wxSL_AUTOTICKS
#endif

wxString GetOCPNKnownLanguage(const wxString lang_canonical,
                              wxString& lang_dir);
wxString GetOCPNKnownLanguage(const wxString lang_canonical);

extern OCPNPlatform* g_Platform;

extern MyFrame* gFrame;
extern WayPointman *pWayPointMan;

extern bool g_bSoftwareGL;
extern bool g_bShowFPS;

extern bool g_bShowOutlines;
extern bool g_bShowChartBar;
extern bool g_bShowDepthUnits;
extern bool g_bskew_comp;
extern bool g_bopengl;
extern bool g_bsmoothpanzoom;
extern bool g_bShowTrue, g_bShowMag;
extern double g_UserVar;
extern double gVar;
extern int g_chart_zoom_modifier;
extern int g_chart_zoom_modifier_vector;
extern int g_NMEAAPBPrecision;
extern wxString g_TalkerIdText;
extern int g_nDepthUnitDisplay;
extern bool g_bUIexpert;

extern wxString* pInit_Chart_Dir;
extern wxArrayOfConnPrm* g_pConnectionParams;
extern Multiplexer* g_pMUX;
extern bool g_bfilter_cogsog;
extern int g_COGFilterSec;
extern int g_SOGFilterSec;

extern PlugInManager* g_pi_manager;
extern ocpnStyle::StyleManager* g_StyleManager;

extern bool g_bDisplayGrid;

// LIVE ETA OPTION
extern bool     g_bShowLiveETA;
extern double   g_defaultBoatSpeed;
extern double   g_defaultBoatSpeedUserUnit;

//    AIS Global configuration
extern bool g_bCPAMax;
extern double g_CPAMax_NM;
extern bool g_bCPAWarn;
extern double g_CPAWarn_NM;
extern bool g_bTCPA_Max;
extern double g_TCPA_Max;
extern bool g_bMarkLost;
extern double g_MarkLost_Mins;
extern bool g_bRemoveLost;
extern double g_RemoveLost_Mins;
extern bool g_bShowCOG;
extern double g_ShowCOG_Mins;
extern bool g_bAISShowTracks;
extern double g_AISShowTracks_Mins;
extern double g_ShowMoored_Kts;
extern bool g_bHideMoored;
extern bool g_bAllowShowScaled;
extern int  g_ShowScaled_Num;
extern bool g_bAIS_CPA_Alert;
extern bool g_bAIS_CPA_Alert_Audio;
extern wxString g_sAIS_Alert_Sound_File;
extern bool g_bAIS_CPA_Alert_Suppress_Moored;
extern bool g_bShowAreaNotices;
extern bool g_bDrawAISSize;
extern bool g_bShowAISName;
extern int g_Show_Target_Name_Scale;
extern bool g_bWplIsAprsPosition;

extern int g_iNavAidRadarRingsNumberVisible;
extern float g_fNavAidRadarRingsStep;
extern int g_pNavAidRadarRingsStepUnits;
extern int g_iWaypointRangeRingsNumber;
extern float g_fWaypointRangeRingsStep;
extern int g_iWaypointRangeRingsStepUnits;
extern wxColour g_colourWaypointRangeRingsColour;
extern bool g_bWayPointPreventDragging;
extern wxColour g_colourOwnshipRangeRingsColour;

extern bool g_own_ship_sog_cog_calc;
extern int g_own_ship_sog_cog_calc_damp_sec;

extern bool g_bPreserveScaleOnX;
extern bool g_bPlayShipsBells;

extern wxString g_CmdSoundString;

extern int g_iSoundDeviceIndex;
extern bool g_bFullscreenToolbar;
extern bool g_bTransparentToolbar;
extern bool g_bTransparentToolbarInOpenGLOK;

extern int g_OwnShipIconType;
extern double g_n_ownship_length_meters;
extern double g_n_ownship_beam_meters;
extern double g_n_gps_antenna_offset_y;
extern double g_n_gps_antenna_offset_x;
extern int g_n_ownship_min_mm;
extern double g_n_arrival_circle_radius;

extern bool g_bEnableZoomToCursor;
extern bool g_bTrackDaily;
extern int g_track_rotate_time;
extern int g_track_rotate_time_type;
extern bool g_bHighliteTracks;
extern double g_TrackDeltaDistance;
extern double g_TrackDeltaDistance;
extern int g_nTrackPrecision;
extern wxColour g_colourTrackLineColour;

extern int g_iSDMMFormat;
extern int g_iDistanceFormat;
extern int g_iSpeedFormat;

extern bool g_bAdvanceRouteWaypointOnArrivalOnly;

extern int g_cm93_zoom_factor;

extern int g_COGAvgSec;

extern bool g_bCourseUp;
extern bool g_bLookAhead;

extern double g_ownship_predictor_minutes;
extern double g_ownship_HDTpredictor_miles;

extern bool g_bAISRolloverShowClass;
extern bool g_bAISRolloverShowCOG;
extern bool g_bAISRolloverShowCPA;

extern bool g_bAIS_ACK_Timeout;
extern double g_AckTimeout_Mins;

extern bool g_bQuiltEnable;
extern bool g_bFullScreenQuilt;
extern bool g_bConfirmObjectDelete;
extern wxString g_GPS_Ident;
extern bool g_bGarminHostUpload;

#if wxUSE_XLOCALE || !wxCHECK_VERSION(3, 0, 0)
extern wxLocale* plocale_def_lang;
#endif

extern OcpnSound* g_anchorwatch_sound;
extern bool g_bMagneticAPB;

extern bool g_fog_overzoom;
extern bool g_oz_vector_scale;
extern bool g_bShowStatusBar;

extern s52plib* ps52plib;

extern wxString g_locale;
extern bool g_bportable;
extern bool g_bdisable_opengl;

extern ChartGroupArray* g_pGroupArray;
extern ocpnStyle::StyleManager* g_StyleManager;

#ifdef ocpnUSE_GL
extern ocpnGLOptions g_GLOptions;
#endif

extern bool g_bGLexpert;
//    Some constants
#define ID_CHOICE_NMEA wxID_HIGHEST + 1

extern wxArrayString* EnumerateSerialPorts(void);  // in chart1.cpp

extern wxArrayString TideCurrentDataSet;
extern wxString g_TCData_Dir;

extern AIS_Decoder* g_pAIS;
extern bool g_bserial_access_checked;

options* g_pOptions;

extern bool g_bShowMenuBar;
extern bool g_bShowCompassWin;

extern bool g_btouch;
extern bool g_bresponsive;
extern bool g_bAutoHideToolbar;
extern int g_nAutoHideToolbar;
extern int g_GUIScaleFactor;
extern int g_ChartScaleFactor;
extern float g_ChartScaleFactorExp;
extern bool g_bRollover;
extern int g_ShipScaleFactor;
extern float g_ShipScaleFactorExp;
extern bool  g_bShowMuiZoomButtons;

extern double g_config_display_size_mm;
extern bool g_config_display_size_manual;
extern bool g_bInlandEcdis;
extern bool g_bDarkDecorations;
extern unsigned int g_canvasConfig;
extern bool g_useMUI;
extern wxString g_lastAppliedTemplateGUID;
extern wxString g_default_wp_icon;
extern wxString g_default_routepoint_icon;
extern int      g_iWpt_ScaMin;
extern bool     g_bUseWptScaMin;
bool            g_bOverruleScaMin;
extern int      osMajor, osMinor;
extern bool     g_bShowMuiZoomButtons;

extern "C" bool CheckSerialAccess(void);
extern  wxString GetShipNameFromFile(int);

//  Helper utilities
static wxBitmap LoadSVG( const wxString filename, unsigned int width, unsigned int height )
{
    #ifdef ocpnUSE_SVG
#ifdef __OCPN__ANDROID__
    return loadAndroidSVG( filename, width, height );
#else    
    wxSVGDocument svgDoc;
    if( svgDoc.Load(filename) )
        return wxBitmap( svgDoc.Render( width, height, NULL, true, true ) );
    else
        return wxBitmap(width, height);
#endif    
    #else
        return wxBitmap(width, height);
        #endif // ocpnUSE_SVG
}


#ifdef __OCPN__ANDROID__
void prepareSlider(wxSlider *slider)
{
    slider->GetHandle()->setStyleSheet(prepareAndroidSliderStyleSheet(slider->GetSize().x));
    slider->GetHandle()->setAttribute(Qt::WA_AcceptTouchEvents);
    slider->GetHandle()->grabGesture(Qt::PanGesture);
    slider->GetHandle()->grabGesture(Qt::SwipeGesture);
}
#endif


// sort callback for Connections list  Sort by priority.
#if wxCHECK_VERSION(2, 9, 0)
int wxCALLBACK SortConnectionOnPriority(wxIntPtr  item1, wxIntPtr item2, wxIntPtr list)
#else
int wxCALLBACK SortConnectionOnPriority(long item1, long item2, long list)
#endif
{
  wxListCtrl* lc = reinterpret_cast<wxListCtrl*>(list);

  wxListItem it1, it2;
  it1.SetId(lc->FindItem(-1, item1));
  it1.SetColumn(3);
  it1.SetMask(it1.GetMask() | wxLIST_MASK_TEXT);

  it2.SetId(lc->FindItem(-1, item2));
  it2.SetColumn(3);
  it2.SetMask(it2.GetMask() | wxLIST_MASK_TEXT);

  lc->GetItem(it1);
  lc->GetItem(it2);

#ifdef __WXOSX__
  return it1.GetText().CmpNoCase(it2.GetText());
#else
  return it2.GetText().CmpNoCase(it1.GetText());
#endif
}

WX_DECLARE_LIST(wxCheckBox, CBList);

class OCPNCheckedListCtrl : public wxScrolledWindow {
 public:
  OCPNCheckedListCtrl() {}

  OCPNCheckedListCtrl(wxWindow* parent, wxWindowID id = -1,
                      const wxPoint& pt = wxDefaultPosition,
                      const wxSize& sz = wxDefaultSize,
                      long style = wxHSCROLL | wxVSCROLL,
                      const wxString& name = _T("scrolledWindow")) {
    Create(parent, id, pt, sz, style, name);
  }

  bool Create(wxWindow* parent, wxWindowID id = -1,
              const wxPoint& pt = wxDefaultPosition,
              const wxSize& sz = wxDefaultSize,
              long style = wxHSCROLL | wxVSCROLL,
              const wxString& name = _T("scrolledWindow"));

  virtual ~OCPNCheckedListCtrl() {}

  unsigned int Append(wxString& label, bool benable = true);
  unsigned int GetCount() { return m_list.GetCount(); }

  void Clear();
  void Check(int index, bool val);
  bool IsChecked(int index);

 private:
  wxBoxSizer* m_sizer;

  CBList m_list;
};

#include <wx/listimpl.cpp>
WX_DEFINE_LIST(CBList);

bool OCPNCheckedListCtrl::Create(wxWindow* parent, wxWindowID id,
                                 const wxPoint& pt, const wxSize& sz,
                                 long style, const wxString& name) {
  if (!wxScrolledWindow::Create(parent, id, pt, sz, style, name)) return FALSE;

#ifdef __OCPN__ANDROID__
  GetHandle()->setObjectName("OCPNCheckedListCtrl");
  GetHandle()->setStyleSheet(getAdjustedDialogStyleSheet());
#endif

  SetScrollRate(0, 2);
  m_sizer = new wxBoxSizer(wxVERTICAL);
  SetSizer(m_sizer);

  return TRUE;
}

unsigned int OCPNCheckedListCtrl::Append(wxString& label, bool benable) {
  wxCheckBox* cb = new wxCheckBox(this, wxID_ANY, label);
  cb->Enable(benable);
  cb->SetValue(!benable);
  m_sizer->Add(cb);
  m_sizer->Layout();  
  
  m_list.Append(cb);
  
  return m_list.GetCount() - 1;
}

void OCPNCheckedListCtrl::Check(int index, bool val) {
  CBList::Node* node = m_list.Item(index);
  wxCheckBox* cb = node->GetData();

  if (cb) cb->SetValue(val);
}

bool OCPNCheckedListCtrl::IsChecked(int index) {
  CBList::Node* node = m_list.Item(index);
  wxCheckBox* cb = node->GetData();

  if (cb)
    return cb->GetValue();
  else
    return false;
}

void OCPNCheckedListCtrl::Clear() {
  for(unsigned int i=0 ; i < m_list.GetCount() ; i++){
      wxCheckBox* cb = m_list[i];
      delete cb;
  }
  m_list.Clear();
  Scroll(0,0);
}

//Helper for conditional file name separator
void appendOSDirSlash(wxString* pString);

extern ArrayOfMMSIProperties g_MMSI_Props_Array;

///////////////////////////////////////////////////////////////////////////////
/// Class ConfigCreateDialog
///////////////////////////////////////////////////////////////////////////////

BEGIN_EVENT_TABLE(ConfigCreateDialog, wxDialog)
 EVT_BUTTON(ID_CONFIGEDIT_CANCEL, ConfigCreateDialog::OnConfigEditCancelClick)
 EVT_BUTTON(ID_CONFIGEDIT_OK, ConfigCreateDialog::OnConfigEditOKClick)
END_EVENT_TABLE()

ConfigCreateDialog::ConfigCreateDialog(wxWindow* parent,
                               wxWindowID id, const wxString& caption,
                               const wxPoint& pos, const wxSize& size,
                               long style)
: wxDialog(parent, id, caption, pos, size,
           wxDEFAULT_DIALOG_STYLE | wxRESIZE_BORDER)
{
    CreateControls();
    GetSizer()->SetSizeHints(this);
    Centre();
}
           
ConfigCreateDialog::~ConfigCreateDialog(void)
{
}
           
void ConfigCreateDialog::CreateControls(void)
{
    wxBoxSizer* mainSizer = new wxBoxSizer(wxVERTICAL);
    SetSizer(mainSizer);
    
    mainSizer->Add(new wxStaticText(this, wxID_STATIC, _("Title")), 0,  wxALIGN_LEFT | wxLEFT | wxRIGHT | wxTOP, 5);
    
    m_TitleCtl = new wxTextCtrl(this, wxID_ANY, wxEmptyString,  wxDefaultPosition, wxSize(40 * GetCharHeight(), -1), 0);
    mainSizer->Add(m_TitleCtl, 0,  wxALIGN_LEFT | wxLEFT | wxRIGHT | wxBOTTOM | wxEXPAND, 5);

    mainSizer->AddSpacer(2 * GetCharHeight());
    
    mainSizer->Add(new wxStaticText(this, wxID_STATIC, _("Description")), 0,  wxALIGN_LEFT | wxLEFT | wxRIGHT | wxTOP, 5);
    
    m_DescriptionCtl = new wxTextCtrl(this, wxID_ANY, wxEmptyString,  wxDefaultPosition, wxSize(-1, 6 * GetCharHeight()), wxTE_MULTILINE);
    mainSizer->Add(m_DescriptionCtl, 0,  wxALIGN_LEFT | wxLEFT | wxRIGHT | wxBOTTOM | wxEXPAND, 5);

    mainSizer->AddSpacer(2 * GetCharHeight());

    mainSizer->Add(new wxStaticText(this, wxID_STATIC,
                                    _("Create a private configuration template based on current settings.\n\
This template will be saved, and may be selected for further use at any time.\n\
               ")),            
               0,  wxALIGN_LEFT | wxLEFT | wxRIGHT | wxTOP, 5);
    
    mainSizer->AddSpacer(2 * GetCharHeight());
    
    wxBoxSizer* btnSizer = new wxBoxSizer(wxHORIZONTAL);
    mainSizer->Add(btnSizer, 0, wxALIGN_RIGHT | wxALL, 5);
    
    m_CancelButton = new wxButton(this, ID_CONFIGEDIT_CANCEL, _("Cancel"));
    btnSizer->Add(m_CancelButton, 0, wxALIGN_CENTER_VERTICAL | wxALL, 5);
    
    m_OKButton = new wxButton(this, ID_CONFIGEDIT_OK, _("OK"));
    btnSizer->Add(m_OKButton, 0, wxALIGN_CENTER_VERTICAL | wxALL, 5);
    m_OKButton->SetDefault();
    
}
               
void ConfigCreateDialog::OnConfigEditCancelClick(wxCommandEvent& event)
{
    EndModal(wxID_CANCEL);
}
               
void ConfigCreateDialog::OnConfigEditOKClick(wxCommandEvent& event)
{
    const wxString &title = m_TitleCtl->GetValue();
    const wxString &desc = m_DescriptionCtl->GetValue();
    m_createdTemplateGUID = ConfigMgr::Get().CreateNamedConfig(title, desc, _T(""));
    EndModal(wxID_OK);
    
}
                   



///////////////////////////////////////////////////////////////////////////////
/// Class MMSIEditDialog
///////////////////////////////////////////////////////////////////////////////

BEGIN_EVENT_TABLE(MMSIEditDialog, wxDialog)
EVT_BUTTON(ID_MMSIEDIT_CANCEL, MMSIEditDialog::OnMMSIEditCancelClick)
EVT_BUTTON(ID_MMSIEDIT_OK, MMSIEditDialog::OnMMSIEditOKClick)
END_EVENT_TABLE()

MMSIEditDialog::MMSIEditDialog(MMSIProperties* props, wxWindow* parent,
                               wxWindowID id, const wxString& caption,
                               const wxPoint& pos, const wxSize& size,
                               long style)
    : wxDialog(parent, id, caption, pos, size,
               wxDEFAULT_DIALOG_STYLE | wxRESIZE_BORDER),
      m_props(props) {
  CreateControls();
  GetSizer()->SetSizeHints(this);
  Centre();
}

MMSIEditDialog::~MMSIEditDialog(void) { delete m_MMSICtl; }

void MMSIEditDialog::CreateControls(void) {
  wxBoxSizer* mainSizer = new wxBoxSizer(wxVERTICAL);
  SetSizer(mainSizer);

  wxStaticBox* mmsiBox =
      new wxStaticBox(this, wxID_ANY, _("MMSI Extended Properties"));

  wxStaticBoxSizer* mmsiSizer = new wxStaticBoxSizer(mmsiBox, wxVERTICAL);
  mainSizer->Add(mmsiSizer, 0, wxEXPAND | wxALL, 5);

  mmsiSizer->Add(new wxStaticText(this, wxID_STATIC, _("MMSI")), 0,
                 wxALIGN_LEFT | wxLEFT | wxRIGHT | wxTOP, 5);

  m_MMSICtl = new wxTextCtrl(this, ID_MMSI_CTL, wxEmptyString,
                             wxDefaultPosition, wxSize(180, -1), 0);
  mmsiSizer->Add(m_MMSICtl, 0,
                 wxALIGN_LEFT | wxLEFT | wxRIGHT | wxBOTTOM | wxEXPAND, 5);

  wxStaticBoxSizer* trackSizer = new wxStaticBoxSizer(
      new wxStaticBox(this, wxID_ANY, _("Tracking")), wxVERTICAL);

  wxGridSizer* gridSizer = new wxGridSizer(0, 3, 0, 0);

  m_rbTypeTrackDefault =
      new wxRadioButton(this, wxID_ANY, _("Default tracking"),
                        wxDefaultPosition, wxDefaultSize, wxRB_GROUP);
  m_rbTypeTrackDefault->SetValue(TRUE);
  gridSizer->Add(m_rbTypeTrackDefault, 0, wxALL, 5);

  m_rbTypeTrackAlways = new wxRadioButton(this, wxID_ANY, _("Always track"));
  gridSizer->Add(m_rbTypeTrackAlways, 0, wxALL, 5);

  m_rbTypeTrackNever = new wxRadioButton(this, wxID_ANY, _(" Never track"));
  gridSizer->Add(m_rbTypeTrackNever, 0, wxALL, 5);

  m_cbTrackPersist = new wxCheckBox(this, wxID_ANY, _("Persistent"));
  gridSizer->Add(m_cbTrackPersist, 0, wxALL, 5);

  trackSizer->Add(gridSizer, 0, wxEXPAND, 0);
  mmsiSizer->Add(trackSizer, 0, wxEXPAND, 0);

  m_IgnoreButton = new wxCheckBox(this, wxID_ANY, _("Ignore this MMSI"));
  mmsiSizer->Add(m_IgnoreButton, 0, wxEXPAND, 5);
  
  m_MOBButton = new wxCheckBox(this, wxID_ANY,
                               _("Handle this MMSI as SART/PLB(AIS) MOB."));
  mmsiSizer->Add(m_MOBButton, 0, wxEXPAND, 5);

  m_VDMButton = new wxCheckBox(this, wxID_ANY, _("Convert AIVDM to AIVDO for this MMSI"));
  mmsiSizer->Add(m_VDMButton, 0, wxEXPAND, 5);

  m_FollowerButton = new wxCheckBox(this, wxID_ANY, _("This MMSI is my Follower - No CPA Alert"));
  mmsiSizer->Add(m_FollowerButton, 0, wxEXPAND, 5);

  wxBoxSizer* btnSizer = new wxBoxSizer(wxHORIZONTAL);
  mainSizer->Add(btnSizer, 0, wxALIGN_RIGHT | wxALL, 5);

  m_CancelButton = new wxButton(this, ID_MMSIEDIT_CANCEL, _("Cancel"));
  btnSizer->Add(m_CancelButton, 0, wxALIGN_CENTER_VERTICAL | wxALL, 5);

  m_OKButton = new wxButton(this, ID_MMSIEDIT_OK, _("OK"));
  btnSizer->Add(m_OKButton, 0, wxALIGN_CENTER_VERTICAL | wxALL, 5);
  m_OKButton->SetDefault();

  //  Set initial values...
  wxString sMMSI;
  if (m_props->MMSI > 0)
    sMMSI.Printf(_T("%d"), m_props->MMSI);
  else
    sMMSI = _T("");
  m_MMSICtl->AppendText(sMMSI);

  switch (m_props->TrackType) {
    case TRACKTYPE_ALWAYS:
      m_rbTypeTrackAlways->SetValue(TRUE);
      break;
    case TRACKTYPE_NEVER:
      m_rbTypeTrackNever->SetValue(TRUE);
      break;
    default:
      break;
  }

  m_cbTrackPersist->SetValue(m_props->m_bPersistentTrack);
  m_IgnoreButton->SetValue(m_props->m_bignore);
  m_MOBButton->SetValue(m_props->m_bMOB);
  m_VDMButton->SetValue(m_props->m_bVDM);
  m_FollowerButton->SetValue(m_props->m_bFollower);

  SetColorScheme(GLOBAL_COLOR_SCHEME_RGB);
}

void MMSIEditDialog::SetColorScheme(ColorScheme cs) { DimeControl(this); }

void MMSIEditDialog::OnMMSIEditCancelClick(wxCommandEvent& event) {
  EndModal(wxID_CANCEL);
}

void MMSIEditDialog::Persist() {
  if (m_props) {

    if (m_rbTypeTrackDefault->GetValue())
        m_props->TrackType = TRACKTYPE_DEFAULT;
    else if (m_rbTypeTrackAlways->GetValue())
        m_props->TrackType = TRACKTYPE_ALWAYS;
    else
        m_props->TrackType = TRACKTYPE_NEVER;
    
    m_props->m_bignore = m_IgnoreButton->GetValue();
    m_props->m_bMOB = m_MOBButton->GetValue();
    m_props->m_bVDM = m_VDMButton->GetValue();
    m_props->m_bFollower = m_FollowerButton->GetValue();
    m_props->m_bPersistentTrack = m_cbTrackPersist->GetValue();
    if (m_props->m_ShipName == wxEmptyString) {
        AIS_Target_Data *proptarget = g_pAIS->Get_Target_Data_From_MMSI(m_props->MMSI);
        if (proptarget) {
            wxString s = proptarget->GetFullName();
            m_props->m_ShipName = s;
        }
        else {
            wxString GetShipNameFromFile(int);
            m_props->m_ShipName = GetShipNameFromFile(m_props->MMSI);
        }
    }
  }
}

void MMSIEditDialog::OnMMSIEditOKClick(wxCommandEvent& event) {
  // Update the MMSIProperties by the passed pointer
  if (m_props) {
    long nmmsi;
    m_MMSICtl->GetValue().ToLong(&nmmsi);
    m_props->MMSI = nmmsi;
    Persist();
    
      
    if (m_MMSICtl->GetValue().Length() != 9)
    {
        OCPNMessageDialog* dlg = new OCPNMessageDialog(this,
            _("An MMSI Id is generally a number of nine digits.\nPlease check your entries and cancel if necessary."), _("OpenCPN Info"), wxOK | wxCANCEL);
        
        dlg->ShowWindowModalThenDo([this,dlg](int retcode){
            if ( retcode == wxID_OK ) {
                Persist();
            }
            EndModal(retcode);
        });
    } else {
        EndModal(wxID_OK);
    }
  }
}

void MMSIEditDialog::OnCtlUpdated(wxCommandEvent& event) {}

BEGIN_EVENT_TABLE(MMSIListCtrl, wxListCtrl)
EVT_LIST_ITEM_SELECTED(ID_MMSI_PROPS_LIST, MMSIListCtrl::OnListItemClick)
EVT_LIST_ITEM_ACTIVATED(ID_MMSI_PROPS_LIST, MMSIListCtrl::OnListItemActivated)
EVT_LIST_ITEM_RIGHT_CLICK(ID_MMSI_PROPS_LIST,
                          MMSIListCtrl::OnListItemRightClick)
EVT_MENU(ID_DEF_MENU_MMSI_EDIT, MMSIListCtrl::PopupMenuHandler)
EVT_MENU(ID_DEF_MENU_MMSI_DELETE, MMSIListCtrl::PopupMenuHandler)
END_EVENT_TABLE()

MMSIListCtrl::MMSIListCtrl(wxWindow* parent, wxWindowID id, const wxPoint& pos,
                           const wxSize& size, long style)
    : wxListCtrl(parent, id, pos, size, style) {
  m_parent = parent;
}

MMSIListCtrl::~MMSIListCtrl(void) {}

wxString MMSIListCtrl::OnGetItemText(long item, long column) const {
  wxString ret;
  MMSIProperties* props = g_MMSI_Props_Array[item];

  if (!props) return ret;
  switch (column) {
    case mlMMSI:
      if (props->MMSI > 0) ret = wxString::Format(_T( "%d" ), props->MMSI);
      break;
    case mlTrackMode:
      switch (props->TrackType) {
        case TRACKTYPE_DEFAULT:
          ret = _("Default");
          break;
        case TRACKTYPE_ALWAYS:
          ret = _("Always");
          break;
        case TRACKTYPE_NEVER:
          ret = _("Never");
          break;
        default:
          ret = _T( "???" );
      }
      if (props->m_bPersistentTrack)
        ret.Append(_T( ", " )).Append(_("Persistent"));
      break;
    case mlIgnore:
      if (props->m_bignore) ret = _T( "X" );
      break;
    case mlMOB:
      if (props->m_bMOB) ret = _T( "X" );
      break;
    case mlVDM:
      if (props->m_bVDM) ret = _T( "X" );
      break;
    case mlFollower:
      if (props->m_bFollower) ret = _T("X");
      break;
    case mlShipName:
        ret = props->m_ShipName;
        break;
    default:
      ret = _T( "??" );
      break;
  }
  return ret;
}

void MMSIListCtrl::OnListItemClick(wxListEvent& event) {}

void MMSIListCtrl::OnListItemActivated(wxListEvent& event) {
  MMSIProperties* props = g_MMSI_Props_Array.Item(event.GetIndex());
  MMSIProperties* props_new = new MMSIProperties(*props);

  MMSIEditDialog* pd =
      new MMSIEditDialog(props_new, m_parent, -1, _("Edit MMSI Properties"),
                         wxDefaultPosition, wxSize(200, 200));

  if (pd->ShowModal() == wxID_OK) {
    g_MMSI_Props_Array.RemoveAt(event.GetIndex());
    delete props;
    g_MMSI_Props_Array.Insert(props_new, event.GetIndex());
  }
  else
    delete props_new;

  pd->Destroy();
}

void MMSIListCtrl::OnListItemRightClick(wxListEvent& event) {
  m_context_item = GetNextItem(-1, wxLIST_NEXT_ALL, wxLIST_STATE_SELECTED);
  if (m_context_item == wxNOT_FOUND) return;
  wxMenu* menu = new wxMenu(_("MMSI Properties"));
  wxMenuItem* item_edit =
      new wxMenuItem(menu, ID_DEF_MENU_MMSI_EDIT, _("Edit") + _T("..."));
  menu->Append(item_edit);
  wxMenuItem* item_delete =
      new wxMenuItem(menu, ID_DEF_MENU_MMSI_DELETE, _("Delete"));
  menu->Append(item_delete);

#ifdef __WXMSW__
  wxFont* qFont = GetOCPNScaledFont(_("Menu"));
  item_edit->SetFont(*qFont);
  item_delete->SetFont(*qFont);
#endif

  wxPoint p = ScreenToClient(wxGetMousePosition());
  PopupMenu(menu, p.x, p.y);

  SetItemCount(g_MMSI_Props_Array.GetCount());
  Refresh(TRUE);
}

void MMSIListCtrl::PopupMenuHandler(wxCommandEvent& event) {
  int context_item = m_context_item;
  MMSIProperties* props = g_MMSI_Props_Array[context_item];

  if (!props) 
      return;

  switch (event.GetId()) {
    case ID_DEF_MENU_MMSI_EDIT: {
      MMSIProperties* props_new = new MMSIProperties(*props);
      MMSIEditDialog* pd = new MMSIEditDialog(props_new, m_parent, -1, _("Edit MMSI Properties"),
                             wxDefaultPosition, wxSize(200, 200));

      if (pd->ShowModal() == wxID_OK) {
        g_MMSI_Props_Array.RemoveAt(context_item);
        delete props;
        props_new->m_ShipName = GetShipNameFromFile(props_new->MMSI);
        g_MMSI_Props_Array.Insert(props_new, context_item);
      }
      else {
        delete props_new;
      }
      pd->Destroy();
      break;
    }
    case ID_DEF_MENU_MMSI_DELETE:
      g_MMSI_Props_Array.RemoveAt(context_item);
      delete props;
      break;
  }
}

MMSI_Props_Panel::MMSI_Props_Panel(wxWindow* parent)
    : wxPanel(parent, wxID_ANY, wxDefaultPosition, wxDefaultSize,
              wxBORDER_NONE) {
  m_pparent = parent;

  wxFont* qFont = GetOCPNScaledFont(_("Dialog"));
  SetFont(*qFont);

  wxBoxSizer* topSizer = new wxBoxSizer(wxVERTICAL);
  SetSizer(topSizer);

  wxString MMSI_props_column_spec = _T("120;120;100;100;100;100;100;100");
  //  Parse the global column width string as read from config file
  wxStringTokenizer tkz(MMSI_props_column_spec, _T(";"));
  wxString s_width = tkz.GetNextToken();
  int width;
  long lwidth;

  m_pListCtrlMMSI = new MMSIListCtrl(
      this, ID_MMSI_PROPS_LIST, wxDefaultPosition, wxSize(-1, -1),
      wxLC_REPORT | wxLC_SINGLE_SEL | wxLC_HRULES | wxLC_VRULES |
          wxBORDER_SUNKEN | wxLC_VIRTUAL);
  //wxImageList* imglist = new wxImageList(16, 16, TRUE, 2);

  ocpnStyle::Style* style = g_StyleManager->GetCurrentStyle();
  //imglist->Add(style->GetIcon(_T( "sort_asc" )));
  //imglist->Add(style->GetIcon(_T( "sort_desc" )));

  // m_pListCtrlMMSI->AssignImageList( imglist, wxIMAGE_LIST_SMALL );
  int dx = GetCharWidth();

  width = dx * 5;
  if (s_width.ToLong(&lwidth)) {
    width = wxMax(dx * 2, lwidth);
    width = wxMin(width, dx * 13);
  }
  m_pListCtrlMMSI->InsertColumn(tlMMSI, _("MMSI"), wxLIST_FORMAT_LEFT, width);
  
  s_width = tkz.GetNextToken();
  width = dx * 12;
  if (s_width.ToLong(&lwidth)) {
    width = wxMax(dx * 2, lwidth);
    width = wxMin(width, dx * 25);
  }
  m_pListCtrlMMSI->InsertColumn(tlCLASS, _("Track Mode"), wxLIST_FORMAT_CENTER, width);

  s_width = tkz.GetNextToken();
  width = dx * 8;
  if (s_width.ToLong(&lwidth)) {
    width = wxMax(dx * 2, lwidth);
    width = wxMin(width, dx * 10);
  }
  m_pListCtrlMMSI->InsertColumn(tlTYPE, _("Ignore"), wxLIST_FORMAT_CENTER,
                                width);

  s_width = tkz.GetNextToken();
  width = dx * 8;
  if (s_width.ToLong(&lwidth)) {
    width = wxMax(dx * 2, lwidth);
    width = wxMin(width, dx * 10);
  }
  m_pListCtrlMMSI->InsertColumn(tlTYPE, _("MOB"), wxLIST_FORMAT_CENTER, width);

  s_width = tkz.GetNextToken();
  width = dx * 8;
  if (s_width.ToLong(&lwidth)) {
    width = wxMax(dx * 2, lwidth);
    width = wxMin(width, dx * 15);
  }
  m_pListCtrlMMSI->InsertColumn(tlTYPE, _("VDM->VDO"), wxLIST_FORMAT_CENTER, width);

  s_width = tkz.GetNextToken();
  width = dx * 8;
  if (s_width.ToLong(&lwidth)) {
    width = wxMax(dx * 2, lwidth);
    width = wxMin(width, dx * 30);
  }
  m_pListCtrlMMSI->InsertColumn(tlTYPE, _("Ship name"), wxLIST_FORMAT_CENTER, width);

  s_width = tkz.GetNextToken();
  width = dx * 8;  
  if (s_width.ToLong(&lwidth)) {
      width = wxMax(dx * 2, lwidth);
      width = wxMin(width, dx * 10);
  }
  m_pListCtrlMMSI->InsertColumn(tlTYPE, _("Follower"), wxLIST_FORMAT_CENTER, width);  //Has
  
  topSizer->Add(m_pListCtrlMMSI, 1, wxEXPAND | wxALL, 0);

  m_pButtonNew = new wxButton(this, wxID_ANY, _("New..."), wxDefaultPosition,
                              wxSize(200, -1));
  m_pButtonNew->Connect(wxEVT_COMMAND_BUTTON_CLICKED,
                        wxCommandEventHandler(MMSI_Props_Panel::OnNewButton),
                        NULL, this);
  topSizer->Add(m_pButtonNew, 0, wxALIGN_RIGHT | wxALL, 0);

  topSizer->Layout();

  //  This is silly, but seems to be required for __WXMSW__ build
  //  If not done, the SECOND invocation of the panel fails to expand the list
  //  to the full wxSizer size....
  SetSize(GetSize().x, GetSize().y - 1);

  SetColorScheme(GLOBAL_COLOR_SCHEME_RGB);
}

MMSI_Props_Panel::~MMSI_Props_Panel(void) {}

void MMSI_Props_Panel::OnNewButton(wxCommandEvent& event) {
  MMSIProperties* props = new MMSIProperties(-1);

  MMSIEditDialog* pd =
      new MMSIEditDialog(props, m_parent, -1, _("Add MMSI Properties"),
                         wxDefaultPosition, wxSize(200, 200));

  DimeControl( pd );
  pd->ShowWindowModalThenDo([this, pd, props](int retcode){
        if ( retcode == wxID_OK ) {
            g_MMSI_Props_Array.Add(props);
        }
        else {
            delete props;
        }
        UpdateMMSIList();
    });
}

void MMSI_Props_Panel::UpdateMMSIList(void) {
  // Capture the MMSI of the curently selected list item
  long selItemID = wxNOT_FOUND;
  m_pListCtrlMMSI->GetNextItem(selItemID, wxLIST_NEXT_ALL,
                               wxLIST_STATE_SELECTED);

  int selMMSI = wxNOT_FOUND;
  if (selItemID != wxNOT_FOUND)
    selMMSI = g_MMSI_Props_Array[selItemID]->MMSI;

  m_pListCtrlMMSI->SetItemCount(g_MMSI_Props_Array.GetCount());

  // Restore selected item
  long item_sel = wxNOT_FOUND;
  if (selItemID != wxNOT_FOUND && selMMSI != wxNOT_FOUND) {
    for (unsigned int i = 0; i < g_MMSI_Props_Array.GetCount(); i++) {
      if (g_MMSI_Props_Array[i]->MMSI == selMMSI) {
        item_sel = i;
        break;
      }
    }
  }

  if (g_MMSI_Props_Array.GetCount() > 0)
    m_pListCtrlMMSI->SetItemState(item_sel,
                                  wxLIST_STATE_SELECTED | wxLIST_STATE_FOCUSED,
                                  wxLIST_STATE_SELECTED | wxLIST_STATE_FOCUSED);

#ifdef __WXMSW__
  m_pListCtrlMMSI->Refresh(FALSE);
#endif
}

void MMSI_Props_Panel::SetColorScheme(ColorScheme cs) { DimeControl(this); }


//WX_DECLARE_OBJARRAY(wxBitmap,      ArrayOfBitmaps);
//#include <wx/arrimpl.cpp> 
//WX_DEFINE_OBJARRAY(ArrayOfBitmaps);

class  OCPNFatCombo : public wxOwnerDrawnComboBox
{
public:
    
    OCPNFatCombo();
    
    OCPNFatCombo(wxWindow* parent, wxWindowID id, const wxString& value = _T(""),
                  const wxPoint& pos = wxDefaultPosition, const wxSize& size = wxDefaultSize,
                  int n = 0, const wxString choices[] = NULL,
                  long style = 0, const wxValidator& validator = wxDefaultValidator, const wxString& name = _T("OCPNFatCombo") );
    
    
    
    ~OCPNFatCombo ();
    
    void OnDrawItem(wxDC& dc, const wxRect& rect, int item, int flags) const;
    wxCoord OnMeasureItem(size_t item) const;
    wxCoord OnMeasureItemWidth(size_t item) const;
    bool SetFont(const wxFont& font);
    
    int Append(const wxString& item, wxBitmap bmp);
    void Clear( void );
 
    const wxFont *dfont;
    
private:
    int         itemHeight;
    ArrayOfBitmaps  bmpArray;

};

OCPNFatCombo::OCPNFatCombo()
    :wxOwnerDrawnComboBox(){}
    
OCPNFatCombo::OCPNFatCombo (wxWindow* parent, wxWindowID id, const wxString& value,
                                  const wxPoint& pos, const wxSize& size, int n, const wxString choices[],
                                  long style, const wxValidator& validator, const wxString& name)
                        :wxOwnerDrawnComboBox(parent, id, value, pos, size, n, choices, style, validator, name)
{
    double fontHeight = GetFont().GetPointSize() / g_Platform->getFontPointsperPixel();
    itemHeight = (int)wxRound(fontHeight);
    SetPopupMaxHeight(::wxGetDisplaySize().y / 2);
}

OCPNFatCombo::~OCPNFatCombo ()
{
}

bool OCPNFatCombo::SetFont(const wxFont& font)
{
    dfont = &font;
    return true;
}

void OCPNFatCombo::OnDrawItem( wxDC& dc,
                                       const wxRect& rect,
                                       int item,
                                       int flags ) const
{
    
    int offset_x =  10;
//    dc.DrawBitmap(bmpArray.Item(item), rect.x, rect.y + (rect.height - bmpHeight)/2, true);
    dc.SetFont(*dfont);

    wxColor bg = wxSystemSettings::GetColour(wxSYS_COLOUR_LISTBOX);
    wxBrush br = wxBrush(bg);
    wxBrush sv = dc.GetBrush();
    dc.SetBrush(br);
    dc.DrawRectangle(0, 0, rect.width, rect.height);
    dc.SetBrush(sv);
    dc.SetTextForeground(wxColour(0, 0, 0));
    
    if ( flags & wxODCB_PAINTING_CONTROL )
    {
        wxString text = GetValue();
        int margin_x = 2;
        dc.DrawText( text, rect.x + margin_x + offset_x, (rect.height-dc.GetCharHeight())/2 + rect.y );
    }
    else
    {
        dc.SetBackground(wxBrush(br));
        dc.Clear();
        dc.DrawText( GetVListBoxComboPopup()->GetString(item), rect.x + 2 + offset_x, (rect.height-dc.GetCharHeight())/2 + rect.y );
    }
}



wxCoord OCPNFatCombo::OnMeasureItem( size_t item ) const
{
    if(item < bmpArray.GetCount())
        return wxMax(itemHeight, bmpArray.Item(item).GetHeight());
    
    return itemHeight * 12 /10;
}

wxCoord OCPNFatCombo::OnMeasureItemWidth( size_t item ) const
{
    return -1;
}

int OCPNFatCombo::Append(const wxString& item, wxBitmap bmp)
{
    bmpArray.Add(bmp);
    int idx = wxOwnerDrawnComboBox::Append(item);
    
    return idx;
}

void OCPNFatCombo::Clear( void )
{
    wxOwnerDrawnComboBox::Clear();
    bmpArray.Clear();
}
    







BEGIN_EVENT_TABLE(options, wxDialog)
EVT_CHECKBOX(ID_DEBUGCHECKBOX1, options::OnDebugcheckbox1Click)
EVT_BUTTON(ID_BUTTONADD, options::OnButtonaddClick)
EVT_BUTTON(ID_BUTTONDELETE, options::OnButtondeleteClick)
EVT_BUTTON(ID_PARSEENCBUTTON, options::OnButtonParseENC)
EVT_BUTTON(ID_BUTTONCOMPRESS, options::OnButtoncompressClick)
EVT_BUTTON(ID_TCDATAADD, options::OnInsertTideDataLocation)
EVT_BUTTON(ID_TCDATADEL, options::OnRemoveTideDataLocation)
EVT_BUTTON(ID_APPLY, options::OnApplyClick)
EVT_BUTTON(xID_OK, options::OnXidOkClick)
EVT_BUTTON(wxID_CANCEL, options::OnCancelClick)
EVT_BUTTON(ID_BUTTONFONTCHOOSE, options::OnChooseFont)
EVT_CHOICE(ID_CHOICE_FONTELEMENT, options::OnFontChoice)
EVT_CLOSE(options::OnClose)

#if defined(__WXGTK__) || defined(__WXQT__)
EVT_BUTTON(ID_BUTTONFONTCOLOR, options::OnChooseFontColor)
#endif
#ifdef ocpnUSE_GL
EVT_BUTTON(ID_OPENGLOPTIONS, options::OnOpenGLOptions)
#endif
EVT_CHOICE(ID_RADARDISTUNIT, options::OnDisplayCategoryRadioButton)
EVT_CHOICE(ID_DEPTHUNITSCHOICE, options::OnUnitsChoice)
EVT_BUTTON(ID_CLEARLIST, options::OnButtonClearClick)
EVT_BUTTON(ID_SELECTLIST, options::OnButtonSelectClick)
EVT_BUTTON(ID_SETSTDLIST, options::OnButtonSetStd)
EVT_BUTTON(ID_AISALERTSELECTSOUND, options::OnButtonSelectSound)
EVT_BUTTON(ID_AISALERTTESTSOUND, options::OnButtonTestSound)
EVT_CHECKBOX(ID_SHOWGPSWINDOW, options::OnShowGpsWindowCheckboxClick)
EVT_CHOICE(ID_SHIPICONTYPE, options::OnShipTypeSelect)
EVT_CHOICE(ID_RADARRINGS, options::OnRadarringSelect)
EVT_CHOICE(ID_OPWAYPOINTRANGERINGS, options::OnWaypointRangeRingSelect)
EVT_CHAR_HOOK(options::OnCharHook)
EVT_TIMER(ID_BT_SCANTIMER, options::onBTScanTimer)
END_EVENT_TABLE()



options::options(MyFrame* parent, wxWindowID id, const wxString& caption,
                 const wxPoint& pos, const wxSize& size, long style) {
  Init();

  pParent = parent;

  long wstyle = wxDEFAULT_DIALOG_STYLE | wxRESIZE_BORDER;
  SetExtraStyle(wxWS_EX_BLOCK_EVENTS);

  wxDialog::Create(parent, id, caption, pos, size, wstyle);
  SetFont(*dialogFont);

  CreateControls();
  RecalculateSize();

  Center();
}

options::~options(void) {
    
  wxNotebook* nb = dynamic_cast<wxNotebook*>(m_pListbook->GetPage(m_pageCharts));
    if (nb)
        nb->Disconnect(wxEVT_COMMAND_NOTEBOOK_PAGE_CHANGED,
                                    wxListbookEventHandler(options::OnChartsPageChange),
                                    NULL, this);
        
  groupsPanel->EmptyChartGroupArray(m_pGroupArray);
  delete m_pSerialArray;
  delete m_pGroupArray;
  delete m_topImgList;
}

// with AIS it's called very often
#if wxCHECK_VERSION(3,0,0)
bool options::SendIdleEvents(wxIdleEvent &event )  { 
    if (IsShown())
       return wxDialog::SendIdleEvents(event);
   return false;
}
#endif    

void options::RecalculateSize(void) {
  if (!g_bresponsive) {
    wxSize canvas_size = gFrame->GetSize();
    wxSize fitted_size = GetSize();

    fitted_size.x = wxMin(fitted_size.x, canvas_size.x);
    fitted_size.y = wxMin(fitted_size.y, canvas_size.y);

    SetSize(fitted_size);

    Fit();
    m_nCharWidthMax = GetSize().x / GetCharWidth();
    
    return;
  }

  wxSize esize;
  esize.x = GetCharWidth() * 110;
  esize.y = GetCharHeight() * 40;

  wxSize dsize = GetParent()->GetSize();  // GetClientSize();
  esize.y = wxMin(esize.y, dsize.y - 0 /*(2 * GetCharHeight())*/);
  esize.x = wxMin(esize.x, dsize.x - 0 /*(2 * GetCharHeight())*/);
  SetSize(esize);

  wxSize fsize = GetSize();
  wxSize canvas_size = GetParent()->GetSize();
  wxPoint screen_pos = GetParent()->GetScreenPosition();
  int xp = (canvas_size.x - fsize.x) / 2;
  int yp = (canvas_size.y - fsize.y) / 2;
  Move(screen_pos.x + xp, screen_pos.y + yp);
  
  m_nCharWidthMax = GetSize().x / GetCharWidth();
}

void options::Init(void) {
  m_pWorkDirList = NULL;

  pShowStatusBar = NULL;
  pShowMenuBar = NULL;
  pShowCompassWin = NULL;
  pSelCtl = NULL;
  pActiveChartsList = NULL;
  ps57CtlListBox = NULL;
  pDispCat = NULL;
  m_pSerialArray = NULL;
  pUpdateCheckBox = NULL;
  pParseENCButton = NULL;
  k_charts = 0;
  k_vectorcharts = 0;
  k_plugins = 0;
  k_tides = 0;
  m_pConfig = NULL;
  
  pSoundDeviceIndex = NULL;

  pCBNorthUp = NULL;
  pCBCourseUp = NULL;
  pCBLookAhead = NULL;
  pCDOQuilting = NULL;
  pPreserveScale = NULL;
  pSmoothPanZoom = NULL;
  pEnableZoomToCursor = NULL;
  pSDisplayGrid = NULL;
  pCDOOutlines = NULL;
  pSDepthUnits = NULL;
  pSLiveETA = NULL;
  pSDefaultBoatSpeed = NULL;
  
  activeSizer = NULL;
  itemActiveChartStaticBox = NULL;

  pCheck_SOUNDG = NULL;
  pCheck_META = NULL;
  pCheck_SHOWIMPTEXT = NULL;
  pCheck_SCAMIN = NULL;
  pCheck_ATONTEXT = NULL;
  pCheck_LDISTEXT = NULL;
  pCheck_XLSECTTEXT = NULL;
  
  m_bVisitLang = FALSE;
  m_itemFontElementListBox = NULL;
  m_textSample = NULL;
  m_topImgList = NULL;

  m_pListbook = NULL;
  m_pGroupArray = NULL;
  m_groups_changed = 0;

  m_pageDisplay = -1;
  m_pageConnections = -1;
  m_pageCharts = -1;
  m_pageShips = -1;
  m_pageUI = -1;
  m_pagePlugins = -1;
  m_pageConnections = -1;

  m_buttonScanBT = 0;
  m_stBTPairs = 0;
  m_choiceBTDataSources = 0;

  b_haveWMM = g_pi_manager && g_pi_manager->IsPlugInAvailable(_T("WMM"));
  b_oldhaveWMM = b_haveWMM;
  
  lastPage = 0;

  m_cs = (ColorScheme) 0;
  
  // for deferred loading
  m_pPlugInCtrl = NULL;
  m_pNMEAForm = NULL;
  mSelectedConnection = NULL;
  
#ifdef __OCPN__ANDROID__
  m_scrollRate = 1;
#else
  m_scrollRate = 15;
#endif

  m_BTScanTimer.SetOwner(this, ID_BT_SCANTIMER);
  m_BTscanning = 0;

  dialogFont = GetOCPNScaledFont(_("Dialog"));
  
  dialogFontPlus =  new wxFont(*dialogFont);  // we can't use Smaller() because wx2.8 doesn't support it
  dialogFontPlus->SetPointSize((dialogFontPlus->GetPointSize() * 1.2) +  0.5);  // + 0.5 to round instead of truncate
  dialogFontPlus->SetWeight(wxFONTWEIGHT_BOLD);

  
  m_bVectorInit = false;

  // This variable is used by plugin callback function AddOptionsPage
  g_pOptions = this;

  m_bcompact = false;

#ifdef __OCPN__ANDROID__
  m_bcompact = true;
#endif
  pCmdSoundString = NULL;
  
  m_sconfigSelect_single = NULL;
  m_sconfigSelect_twovertical = NULL;

  wxScreenDC dc;
  dc.SetFont(*dialogFont);
  int width, height;
  dc.GetTextExtent(_T("H"), &width, &height, NULL, NULL, dialogFont);

  m_colourPickerDefaultSize = wxSize(4 * height, height * 2);

}

#if defined(__GNUC__) && __GNUC__ < 8
// Handle old gcc C++-11 bugs, remove when builders updated to gcc >= 8.1.1.

static const wxString BAD_ACCESS_MSG = _(  \
"The device selected is not accessible; opencpn will likely not be able\n"\
"to use this device as-is. You might want to exit OpenCPN, reboot and\n"\
"retry after creating a file called /etc/udev/rules.d/70-opencpn.rules\n"\
"with the following contents:\n\n"\
"            KERNEL==\"ttyUSB*\", MODE=\"0666\"\n"\
"            KERNEL==\"ttyACM*\", MODE=\"0666\"\n"\
"            KERNEL==\"ttyS*\", MODE=\"0666\"\n\n"\
"For more info, see the file LINUX_DEVICES.md in the distribution docs.\n"\
);

#else

static const wxString BAD_ACCESS_MSG = _( R"(
The device selected is not accessible; opencpn will likely not be able
to use this device as-is. You might want to exit OpenCPN, reboot and
retry after creating a file called /etc/udev/rules.d/70-opencpn.rules
with the following contents:

            KERNEL=="ttyUSB*", MODE="0666"
            KERNEL=="ttyACM*", MODE="0666"
            KERNEL=="ttyS*", MODE="0666"

For more info, see the file LINUX_DEVICES.md in the distribution docs.
)" );

#endif  // defined(__GNUC__) && __GNUC__ < 8

void options::CheckDeviceAccess( /*[[maybe_unused]]*/ wxString &path) {
   // Microsoft compiler 19.14.26433 requires rightfully std=c++-17 for this.

#ifndef __linux__
   return;
#else
   if(path.IsEmpty())
       return;
   int r = access(path.mb_str(), R_OK | W_OK);
   if (r == 0)
      return;
  OCPNMessageBox (this, BAD_ACCESS_MSG, wxString( _("OpenCPN Warning") ),
		  wxICON_WARNING | wxOK, 60 );
#endif

}

size_t options::CreatePanel(const wxString& title) {
  size_t id = m_pListbook->GetPageCount();
  /* This is the default empty content for any top tab.
     It'll be replaced when we call AddPage */
  wxPanel* panel = new wxPanel(m_pListbook, wxID_ANY, wxDefaultPosition,
                               wxDefaultSize, wxTAB_TRAVERSAL, title);
  m_pListbook->AddPage(panel, title, FALSE, id);
  return id;
}

wxScrolledWindow* options::AddPage(size_t parent, const wxString& title) {
  if (parent > m_pListbook->GetPageCount() - 1) {
    wxLogMessage(
        wxString::Format(
            _T("Warning: invalid parent in options::AddPage( %d, "), parent) +
        title + _T(" )"));
    return NULL;
  }
  wxNotebookPage* page = m_pListbook->GetPage(parent);
  wxNotebook* nb;
  wxScrolledWindow* sw;

  int style = wxVSCROLL | wxTAB_TRAVERSAL;
  if ((nb = dynamic_cast<wxNotebook*>(page))) {
    sw = new wxScrolledWindow(page, wxID_ANY, wxDefaultPosition, wxDefaultSize,
                              style);
    sw->SetScrollRate(m_scrollRate, m_scrollRate);
    nb->AddPage(sw, title);
  } else if ((sw = dynamic_cast<wxScrolledWindow*>(page))) {
    wxString toptitle = m_pListbook->GetPageText(parent);
    wxNotebook* nb = new wxNotebook(m_pListbook, wxID_ANY, wxDefaultPosition, wxDefaultSize, wxNB_TOP);
    /* Only remove the tab from listbook, we still have original content in
     * {page} */
    m_pListbook->InsertPage(parent, nb, toptitle, FALSE, parent);
    m_pListbook->RemovePage(parent + 1);
    wxString previoustitle = page->GetName();
    page->Reparent(nb);
    nb->Connect(wxEVT_COMMAND_NOTEBOOK_PAGE_CHANGED, wxNotebookEventHandler(options::OnNBPageChange), NULL,  this);

    nb->AddPage(page, previoustitle);
    /* wxNotebookPage is hidden under wxGTK after RemovePage/Reparent
     * we must explicitely Show() it */
    page->Show();
    sw = new wxScrolledWindow(nb, wxID_ANY, wxDefaultPosition, wxDefaultSize,
                              style);
    sw->SetScrollRate(m_scrollRate, m_scrollRate);
    nb->AddPage(sw, title);
    nb->ChangeSelection(0);
  } else {  // This is the default content, we can replace it now
    sw = new wxScrolledWindow(m_pListbook, wxID_ANY, wxDefaultPosition,
                              wxDefaultSize, style, title);
    sw->SetScrollRate(m_scrollRate, m_scrollRate);
    wxString toptitle = m_pListbook->GetPageText(parent);
    m_pListbook->InsertPage(parent, sw, toptitle, FALSE, parent);
    m_pListbook->DeletePage(parent + 1);
  }

#ifdef __OCPN__ANDROID__
    sw->GetHandle()->setStyleSheet(getAdjustedDialogStyleSheet());
#endif

  return sw;
}

bool options::DeletePluginPage(wxScrolledWindow* page) {
  for (size_t i = 0; i < m_pListbook->GetPageCount(); i++) {
    wxNotebookPage* pg = m_pListbook->GetPage(i);
    wxNotebook* nb = dynamic_cast<wxNotebook*>(pg);

    if (nb) {
      for (size_t j = 0; j < nb->GetPageCount(); j++) {
        wxNotebookPage* spg = nb->GetPage(j);
        if (spg == page){
            nb->DeletePage(j);
            if (nb->GetPageCount() != 1)
                return TRUE;
            /* There's only one page, remove inner notebook */
            spg = nb->GetPage(0);
            spg->Reparent(m_pListbook);
            nb->RemovePage(0);
            wxString toptitle = m_pListbook->GetPageText(i);
            m_pListbook->DeletePage(i);
            m_pListbook->InsertPage(i, spg, toptitle, FALSE, i);
            return TRUE;    
        }
      }
    } else if (pg == page) {
      /* There's only one page, replace it with empty panel */
      m_pListbook->DeletePage(i);
      wxPanel* panel = new wxPanel(m_pListbook);
      wxString toptitle = m_pListbook->GetPageText(i);
      m_pListbook->InsertPage(i, panel, toptitle, FALSE, i);
      return TRUE;
    }
  }
  return FALSE;
}

void options::CreatePanel_NMEA_Compact(size_t parent, int border_size,
                                       int group_item_spacing) {
  m_pNMEAForm = AddPage(parent, _("NMEA"));

  wxBoxSizer* bSizer4 = new wxBoxSizer(wxVERTICAL);
  m_pNMEAForm->SetSizer(bSizer4);
  m_pNMEAForm->SetSizeHints(wxDefaultSize, wxDefaultSize);

  wxBoxSizer* bSizerOuterContainer = new wxBoxSizer(wxVERTICAL);

  wxStaticBoxSizer* sbSizerGeneral;
  sbSizerGeneral = new wxStaticBoxSizer(
      new wxStaticBox(m_pNMEAForm, wxID_ANY, _("General")), wxVERTICAL);

  wxBoxSizer* bSizer151;
  bSizer151 = new wxBoxSizer(wxVERTICAL);

  wxBoxSizer* bSizer161;
  bSizer161 = new wxBoxSizer(wxVERTICAL);

  m_cbFilterSogCog =
      new wxCheckBox(m_pNMEAForm, wxID_ANY, _("Filter NMEA COG/SOG"),
                     wxDefaultPosition, wxDefaultSize, 0);
  m_cbFilterSogCog->SetValue(g_bfilter_cogsog);
  bSizer161->Add(m_cbFilterSogCog, 0, wxALL, 5);

  wxFlexGridSizer* bSizer171 = new wxFlexGridSizer(0, 2, 0, 0);
  bSizer171->SetFlexibleDirection(wxBOTH);
  bSizer171->SetNonFlexibleGrowMode(wxFLEX_GROWMODE_SPECIFIED);

  m_stFilterSec =
      new wxStaticText(m_pNMEAForm, wxID_ANY, _("Filter period (sec)"),
                       wxDefaultPosition, wxDefaultSize, 0);
  // m_stFilterSec->Wrap( -1 );

  int nspace = 5;
#ifdef __WXGTK__
  nspace = 9;
#endif
  bSizer171->Add(m_stFilterSec, 1, wxALL, nspace);

  m_tFilterSec = new wxTextCtrl(m_pNMEAForm, wxID_ANY, wxEmptyString,
                                wxDefaultPosition, wxSize(100, -1), 0);
  wxString sfilt;
  sfilt.Printf(_T( "%d" ), g_COGFilterSec);
  m_tFilterSec->SetValue(sfilt);
  bSizer171->Add(m_tFilterSec, 1, wxALL, 4);

  bSizer161->Add(bSizer171, 1, wxEXPAND, 5);

  int cb_space = 2;
  m_cbNMEADebug =
      new wxCheckBox(m_pNMEAForm, wxID_ANY, _("Show NMEA Debug Window"),
                     wxDefaultPosition, wxDefaultSize, 0);
  m_cbNMEADebug->SetValue(NMEALogWindow::Get().Active());
  bSizer161->Add(m_cbNMEADebug, 0, wxALL, cb_space);

  m_cbFurunoGP3X =
      new wxCheckBox(m_pNMEAForm, wxID_ANY, _("Use Furuno GP3X for uploads"),
                     wxDefaultPosition, wxDefaultSize, 0);
  m_cbFurunoGP3X->SetValue(g_GPS_Ident == _T( "FurunoGP3X" ));
  bSizer161->Add(m_cbFurunoGP3X, 0, wxALL, cb_space);

  m_cbGarminUploadHost =
      new wxCheckBox(m_pNMEAForm, wxID_ANY, _("Use GRMN for uploads"),
                     wxDefaultPosition, wxDefaultSize, 0);
  m_cbGarminUploadHost->SetValue(g_bGarminHostUpload);
  bSizer161->Add(m_cbGarminUploadHost, 0, wxALL, cb_space);

  m_cbAPBMagnetic =
      new wxCheckBox(m_pNMEAForm, wxID_ANY, _("Use magnetic bearings in output sentence ECAPB"),
                     wxDefaultPosition, wxDefaultSize, 0);
  m_cbAPBMagnetic->SetValue(g_bMagneticAPB);
  bSizer161->Add(m_cbAPBMagnetic, 0, wxALL, cb_space);

  bSizer151->Add(bSizer161, 1, wxEXPAND, 5);
  sbSizerGeneral->Add(bSizer151, 1, wxEXPAND, 5);
  bSizerOuterContainer->Add(sbSizerGeneral, 0, wxALL | wxEXPAND, 5);

  //  Connections listbox, etc
  wxStaticBoxSizer* sbSizerLB = new wxStaticBoxSizer(
      new wxStaticBox(m_pNMEAForm, wxID_ANY, _("Data Connections")),
      wxVERTICAL);

  wxBoxSizer* bSizer17;
  bSizer17 = new wxBoxSizer(wxVERTICAL);

  //m_lcSources = new wxListCtrl(m_pNMEAForm, wxID_ANY, wxDefaultPosition,
  //                             wxSize(300, m_fontHeight * 2), wxLC_REPORT | wxLC_SINGLE_SEL);
  //bSizer17->Add(m_lcSources, 1, wxALL | wxEXPAND, 5);

  wxBoxSizer* bSizer18;
  bSizer18 = new wxBoxSizer(wxHORIZONTAL);
  bSizer17->Add(bSizer18, 0, wxEXPAND, 5);

  m_buttonAdd = new wxButton(m_pNMEAForm, wxID_ANY, _("Add") + _T("..."),
                             wxDefaultPosition, wxDefaultSize, 0);
  bSizer18->Add(m_buttonAdd, 0, wxALL, 5);

  m_buttonRemove = new wxButton(m_pNMEAForm, wxID_ANY, _("Remove"),
                                wxDefaultPosition, wxDefaultSize, 0);
  m_buttonRemove->Enable(FALSE);
  bSizer18->Add(m_buttonRemove, 0, wxALL, 5);

  sbSizerLB->Add(bSizer17, 1, wxEXPAND, 5);
  bSizerOuterContainer->Add(sbSizerLB, 0, wxEXPAND, 5);

  //  Connections Properties
  sbSizerConnectionProps = new wxStaticBoxSizer(
      new wxStaticBox(m_pNMEAForm, wxID_ANY, _("Properties")), wxVERTICAL);

  wxFlexGridSizer* bSizer15 = new wxFlexGridSizer(0, 2, 0, 0);
  bSizer15->SetFlexibleDirection(wxBOTH);
  bSizer15->SetNonFlexibleGrowMode(wxFLEX_GROWMODE_SPECIFIED);

  sbSizerConnectionProps->Add(bSizer15, 0, wxEXPAND, 0);

  m_rbTypeSerial =
      new wxRadioButton(m_pNMEAForm, wxID_ANY, _("Serial"), wxDefaultPosition,
                        wxDefaultSize, wxRB_GROUP);
  m_rbTypeSerial->SetValue(TRUE);
  bSizer15->Add(m_rbTypeSerial, 0, wxALL, 5);

  m_rbTypeNet = new wxRadioButton(m_pNMEAForm, wxID_ANY, _("Network"),
                                  wxDefaultPosition, wxDefaultSize, 0);
  bSizer15->Add(m_rbTypeNet, 0, wxALL, 5);

  if (OCPNPlatform::hasInternalGPS()) {
    m_rbTypeInternalGPS =
        new wxRadioButton(m_pNMEAForm, wxID_ANY, _("Built-in GPS"),
                          wxDefaultPosition, wxDefaultSize, 0);
    bSizer15->Add(m_rbTypeInternalGPS, 0, wxALL, 5);
  } else
    m_rbTypeInternalGPS = NULL;

  // has built-in Bluetooth
  if (OCPNPlatform::hasInternalBT()) {
    m_rbTypeInternalBT =
        new wxRadioButton(m_pNMEAForm, wxID_ANY, _("Built-in Bluetooth"),
                          wxDefaultPosition, wxDefaultSize, 0);
    bSizer15->Add(m_rbTypeInternalBT, 0, wxALL, 5);

    m_buttonScanBT = new wxButton(m_pNMEAForm, wxID_ANY, _("BT Scan") + _T("..."),
                                  wxDefaultPosition, wxDefaultSize);
    m_buttonScanBT->Hide();
    sbSizerConnectionProps->Add(m_buttonScanBT, 0, wxALL, 5);

    wxBoxSizer* bSizer15a = new wxBoxSizer(wxHORIZONTAL);
    sbSizerConnectionProps->Add(bSizer15a, 0, wxEXPAND, 5);

    m_stBTPairs = new wxStaticText(m_pNMEAForm, wxID_ANY, _("BT Sources"),
                                   wxDefaultPosition, wxDefaultSize, 0);
    // m_stBTPairs->Wrap( -1 );
    // m_stBTPairs->Hide();
    bSizer15a->Add(m_stBTPairs, 0, wxALL, 5);

    wxArrayString mt;
    mt.Add(_T( "unscanned" ));
    m_choiceBTDataSources = new wxChoice(m_pNMEAForm, wxID_ANY,
                                         wxDefaultPosition, wxDefaultSize, mt);
    bSizer15a->Add(m_choiceBTDataSources, 1, wxEXPAND | wxTOP, 5);

#if 0
        m_BTscan_results.Clear();
        m_BTscan_results.Add(_T("None"));

        m_BTscan_results = g_Platform->getBluetoothScanResults();
        m_choiceBTDataSources->Clear();
        m_choiceBTDataSources->Append(m_BTscan_results[0]);  // scan status

        unsigned int i=1;
        while( (i+1) < m_BTscan_results.GetCount()){
            wxString item1 = m_BTscan_results[i] + _T(";");
            wxString item2 = m_BTscan_results.Item(i+1);
            m_choiceBTDataSources->Append(item1 + item2);

            i += 2;
        }

        if( m_BTscan_results.GetCount() > 1){
            m_choiceBTDataSources->SetSelection( 1 );
        }
#endif

    m_choiceBTDataSources->Hide();
    m_buttonScanBT->Connect(wxEVT_COMMAND_BUTTON_CLICKED,
                            wxCommandEventHandler(options::OnScanBTClick), NULL,
                            this);
  } else
    m_rbTypeInternalBT = NULL;

  wxBoxSizer* gSizerNetPropsV = new wxBoxSizer(wxVERTICAL);
  sbSizerConnectionProps->Add(gSizerNetPropsV, 0, wxEXPAND, 5);

  m_stNetProto = new wxStaticText(m_pNMEAForm, wxID_ANY, _("Protocol"),
                                  wxDefaultPosition, wxDefaultSize, 0);
  // m_stNetProto->Wrap( -1 );
  gSizerNetPropsV->Add(m_stNetProto, 0, wxALL, 5);

  wxBoxSizer* bSizer16;
  bSizer16 = new wxBoxSizer(wxHORIZONTAL);
  gSizerNetPropsV->Add(bSizer16, 1, wxEXPAND, 5);

  m_rbNetProtoTCP =
      new wxRadioButton(m_pNMEAForm, wxID_ANY, _("TCP"), wxDefaultPosition,
                        wxDefaultSize, wxRB_GROUP);
  m_rbNetProtoTCP->Enable(TRUE);

  bSizer16->Add(m_rbNetProtoTCP, 0, wxALL, 5);

  m_rbNetProtoUDP = new wxRadioButton(m_pNMEAForm, wxID_ANY, _("UDP"),
                                      wxDefaultPosition, wxDefaultSize, 0);
  m_rbNetProtoUDP->Enable(TRUE);

  bSizer16->Add(m_rbNetProtoUDP, 0, wxALL, 5);

  m_rbNetProtoGPSD = new wxRadioButton(m_pNMEAForm, wxID_ANY, _("GPSD"),
                                       wxDefaultPosition, wxDefaultSize, 0);
  m_rbNetProtoGPSD->SetValue(TRUE);
  bSizer16->Add(m_rbNetProtoGPSD, 0, wxALL, 5);

  wxFlexGridSizer* fgSizer1a = new wxFlexGridSizer(0, 2, 0, 0);
  fgSizer1a->SetFlexibleDirection(wxBOTH);
  fgSizer1a->SetNonFlexibleGrowMode(wxFLEX_GROWMODE_SPECIFIED);
  gSizerNetPropsV->Add(fgSizer1a, 0, wxEXPAND, 5);

  m_stNetAddr = new wxStaticText(m_pNMEAForm, wxID_ANY, _("Address"),
                                 wxDefaultPosition, wxDefaultSize, 0);
  fgSizer1a->Add(m_stNetAddr, 0, wxALL, 5);

  m_tNetAddress = new wxTextCtrl(m_pNMEAForm, wxID_ANY, wxEmptyString,
                                 wxDefaultPosition, wxSize(m_fontHeight * 4, -1), 0);
  fgSizer1a->Add(m_tNetAddress, 1, wxTOP | wxALIGN_RIGHT, 5);

  m_stNetPort = new wxStaticText(m_pNMEAForm, wxID_ANY, _("DataPort"),
                                 wxDefaultPosition, wxDefaultSize, 0);
  fgSizer1a->Add(m_stNetPort, 1, wxALL, 5);

  m_tNetPort = new wxTextCtrl(m_pNMEAForm, wxID_ANY, wxEmptyString,
                              wxDefaultPosition, wxSize(200, -1), 0);
  fgSizer1a->Add(m_tNetPort, 1, wxTOP | wxALIGN_RIGHT, 5);

  gSizerSerProps = new wxGridSizer(0, 1, 0, 0);

  wxFlexGridSizer* fgSizer1 = new wxFlexGridSizer(0, 2, 0, 0);
  fgSizer1->SetFlexibleDirection(wxBOTH);
  fgSizer1->SetNonFlexibleGrowMode(wxFLEX_GROWMODE_SPECIFIED);
  gSizerSerProps->Add(fgSizer1, 0, wxEXPAND, 5);

  m_stSerPort = new wxStaticText(m_pNMEAForm, wxID_ANY, _("DataPort"),
                                 wxDefaultPosition, wxDefaultSize, 0);
  // m_stSerPort->Wrap( -1 );
  fgSizer1->Add(m_stSerPort, 0, wxALL, 5);

  m_comboPort = new wxComboBox(m_pNMEAForm, wxID_ANY, wxEmptyString,
                               wxDefaultPosition, wxDefaultSize, 0, NULL, 0);
  fgSizer1->Add(m_comboPort, 0, wxEXPAND | wxTOP, 5);

  m_stSerBaudrate = new wxStaticText(m_pNMEAForm, wxID_ANY, _("Baudrate"),
                                     wxDefaultPosition, wxDefaultSize, 0);
  // m_stSerBaudrate->Wrap( -1 );
  fgSizer1->Add(m_stSerBaudrate, 0, wxALL, 5);

  wxString m_choiceBaudRateChoices[] = {
      _("150"),    _("300"),    _("600"),    _("1200"),  _("2400"),
      _("4800"),   _("9600"),   _("19200"),  _("38400"), _("57600"),
      _("115200"), _("230400"), _("460800"), _("921600")};
  int m_choiceBaudRateNChoices =
      sizeof(m_choiceBaudRateChoices) / sizeof(wxString);
  m_choiceBaudRate =
      new wxChoice(m_pNMEAForm, wxID_ANY, wxDefaultPosition, wxDefaultSize,
                   m_choiceBaudRateNChoices, m_choiceBaudRateChoices, 0);
  m_choiceBaudRate->SetSelection(0);
  fgSizer1->Add(m_choiceBaudRate, 1, wxEXPAND | wxTOP, 5);

  m_stSerProtocol = new wxStaticText(m_pNMEAForm, wxID_ANY, _("Protocol"),
                                     wxDefaultPosition, wxDefaultSize, 0);
  // m_stSerProtocol->Wrap( -1 );
  fgSizer1->Add(m_stSerProtocol, 0, wxALL, 5);

  wxString m_choiceSerialProtocolChoices[] = {_("NMEA 0183"), _("NMEA 2000"),
                                              _("Seatalk")};
  int m_choiceSerialProtocolNChoices =
      sizeof(m_choiceSerialProtocolChoices) / sizeof(wxString);
  m_choiceSerialProtocol = new wxChoice(
      m_pNMEAForm, wxID_ANY, wxDefaultPosition, wxDefaultSize,
      m_choiceSerialProtocolNChoices, m_choiceSerialProtocolChoices, 0);
  m_choiceSerialProtocol->SetSelection(0);
  m_choiceSerialProtocol->Enable(FALSE);

  fgSizer1->Add(m_choiceSerialProtocol, 1, wxEXPAND | wxTOP, 5);
  m_stPriority = new wxStaticText(m_pNMEAForm, wxID_ANY, _("Priority"),
                                  wxDefaultPosition, wxDefaultSize, 0);
  // m_stPriority->Wrap( -1 );
  fgSizer1->Add(m_stPriority, 0, wxALL, 5);

  wxString m_choicePriorityChoices[] = {_("0"), _("1"), _("2"), _("3"), _("4"),
                                        _("5"), _("6"), _("7"), _("8"), _("9")};
  int m_choicePriorityNChoices =
      sizeof(m_choicePriorityChoices) / sizeof(wxString);
  m_choicePriority =
      new wxChoice(m_pNMEAForm, wxID_ANY, wxDefaultPosition, wxDefaultSize,
                   m_choicePriorityNChoices, m_choicePriorityChoices, 0);
  m_choicePriority->SetSelection(9);
  fgSizer1->Add(m_choicePriority, 0, wxEXPAND | wxTOP, 5);

  wxBoxSizer* fgSizer5 = new wxBoxSizer(wxVERTICAL);

  m_cbCheckCRC = new wxCheckBox(m_pNMEAForm, wxID_ANY, _("Control checksum"),
                                wxDefaultPosition, wxDefaultSize, 0);
  m_cbCheckCRC->SetValue(TRUE);
  m_cbCheckCRC->SetToolTip(
      _("If checked, only the sentences with a valid checksum are passed through"));
  fgSizer5->Add(m_cbCheckCRC, 0, wxALL, 5);

  m_cbGarminHost =
      new wxCheckBox(m_pNMEAForm, wxID_ANY, _("Use GRMN mode for input"),
                     wxDefaultPosition, wxDefaultSize, 0);
  m_cbGarminHost->SetValue(FALSE);
  fgSizer5->Add(m_cbGarminHost, 0, wxALL, 5);
#ifndef USE_GARMINHOST
// m_cbGarminHost->Hide();
#endif

  m_cbInput =
      new wxCheckBox(m_pNMEAForm, wxID_ANY, _("Receive Input on this Port"),
                     wxDefaultPosition, wxDefaultSize, 0);
  fgSizer5->Add(m_cbInput, 0, wxALL, 5);

  m_cbOutput = new wxCheckBox(m_pNMEAForm, wxID_ANY, _("Output on this port"),
                              wxDefaultPosition, wxDefaultSize, 0);
  fgSizer5->Add(m_cbOutput, 0, wxALL, 5);

  wxFlexGridSizer* fgSizer5a = new wxFlexGridSizer(0, 2, 0, 0);
  fgSizer5a->SetFlexibleDirection(wxBOTH);
  fgSizer5a->SetNonFlexibleGrowMode(wxFLEX_GROWMODE_SPECIFIED);

  m_stTalkerIdText = new wxStaticText(m_pNMEAForm, wxID_ANY, _("Talker ID"),
                                      wxDefaultPosition, wxDefaultSize, 0);
  // m_stTalkerIdText->Wrap( -1 );
  fgSizer5a->Add(m_stTalkerIdText, 0, wxALL, 5);

  m_TalkerIdText = new wxTextCtrl(m_pNMEAForm, ID_OPTEXTCTRL, _T(""),
                                  wxDefaultPosition, wxSize(50, -1), 0);
  m_TalkerIdText->SetMaxLength(2);
  fgSizer5a->Add(m_TalkerIdText, 0, wxALIGN_LEFT | wxALL, group_item_spacing);

  m_stPrecision =
      new wxStaticText(m_pNMEAForm, wxID_ANY, _("APB bearing precision"),
                       wxDefaultPosition, wxDefaultSize, 0);

  // m_stPrecision->Wrap( -1 );
  fgSizer5a->Add(m_stPrecision, 0, wxALL, 5);

  wxString m_choicePrecisionChoices[] = {_T("x"), _T("x.x"), _T("x.xx"),
                                         _T("x.xxx"), _T("x.xxxx")};
  int m_choicePrecisionNChoices =
      sizeof(m_choicePrecisionChoices) / sizeof(wxString);
  m_choicePrecision =
      new wxChoice(m_pNMEAForm, wxID_ANY, wxDefaultPosition, wxDefaultSize,
                   m_choicePrecisionNChoices, m_choicePrecisionChoices, 0);
  m_choicePrecision->SetSelection(g_NMEAAPBPrecision);
  fgSizer5a->Add(m_choicePrecision, 0, wxALL, 5);

  sbSizerConnectionProps->Add(gSizerSerProps, 0, wxEXPAND, 5);
  sbSizerConnectionProps->Add(fgSizer5, 0, wxEXPAND, 5);
  sbSizerConnectionProps->Add(fgSizer5a, 0, wxEXPAND, 5);

  sbSizerInFilter = new wxStaticBoxSizer(
      new wxStaticBox(m_pNMEAForm, wxID_ANY, _("Input filtering")), wxVERTICAL);

  wxBoxSizer* bSizer9;
  bSizer9 = new wxBoxSizer(wxVERTICAL);

  m_rbIAccept =
      new wxRadioButton(m_pNMEAForm, wxID_ANY, _("Accept only sentences"),
                        wxDefaultPosition, wxDefaultSize, wxRB_GROUP);
  bSizer9->Add(m_rbIAccept, 0, wxALL, 5);

  m_rbIIgnore = new wxRadioButton(m_pNMEAForm, wxID_ANY, _("Ignore sentences"),
                                  wxDefaultPosition, wxDefaultSize, 0);
  bSizer9->Add(m_rbIIgnore, 0, wxALL, 5);

  sbSizerInFilter->Add(bSizer9, 0, wxEXPAND, 5);

  wxBoxSizer* bSizer11;
  bSizer11 = new wxBoxSizer(wxHORIZONTAL);

  m_tcInputStc =
      new wxTextCtrl(m_pNMEAForm, wxID_ANY, wxEmptyString, wxDefaultPosition,
                     wxSize(-1, -1), wxTE_READONLY);
  bSizer11->Add(m_tcInputStc, 1, wxALL, 5);

  m_btnInputStcList =
      new wxButton(m_pNMEAForm, wxID_ANY, _T("..."), wxDefaultPosition,
                   wxDefaultSize, wxBU_EXACTFIT);
  bSizer11->Add(m_btnInputStcList, 0, wxALL, 5);

  sbSizerInFilter->Add(bSizer11, 0, wxEXPAND, 5);
  sbSizerConnectionProps->Add(sbSizerInFilter, 0, wxEXPAND, 5);

  sbSizerOutFilter = new wxStaticBoxSizer(
      new wxStaticBox(m_pNMEAForm, wxID_ANY, _("Output filtering")),
      wxVERTICAL);

  wxBoxSizer* bSizer10;
  bSizer10 = new wxBoxSizer(wxVERTICAL);

  m_rbOAccept =
      new wxRadioButton(m_pNMEAForm, wxID_ANY, _("Transmit sentences"),
                        wxDefaultPosition, wxDefaultSize, wxRB_GROUP);
  bSizer10->Add(m_rbOAccept, 0, wxALL, 5);

  m_rbOIgnore = new wxRadioButton(m_pNMEAForm, wxID_ANY, _("Drop sentences"),
                                  wxDefaultPosition, wxDefaultSize, 0);
  bSizer10->Add(m_rbOIgnore, 0, wxALL, 5);

  sbSizerOutFilter->Add(bSizer10, 0, wxEXPAND, 5);

  wxBoxSizer* bSizer12;
  bSizer12 = new wxBoxSizer(wxHORIZONTAL);

  m_tcOutputStc =
      new wxTextCtrl(m_pNMEAForm, wxID_ANY, wxEmptyString, wxDefaultPosition,
                     wxSize(-1, -1), wxTE_READONLY);
  bSizer12->Add(m_tcOutputStc, 1, wxALL, 5);

  m_btnOutputStcList =
      new wxButton(m_pNMEAForm, wxID_ANY, _T("..."), wxDefaultPosition,
                   wxDefaultSize, wxBU_EXACTFIT);
  bSizer12->Add(m_btnOutputStcList, 0, wxALL, 5);

  sbSizerOutFilter->Add(bSizer12, 0, wxEXPAND, 5);
  sbSizerConnectionProps->Add(sbSizerOutFilter, 0, wxEXPAND, 5);

  bSizerOuterContainer->Add(sbSizerConnectionProps, 1, wxALL | wxEXPAND, 5);

  bSizer4->Add(bSizerOuterContainer, 1, wxEXPAND, 5);

  // Connect Events
//   m_lcSources->Connect(wxEVT_COMMAND_LIST_ITEM_SELECTED,
//                        wxListEventHandler(options::OnSelectDatasource), NULL,
//                        this);
  m_buttonAdd->Connect(wxEVT_COMMAND_BUTTON_CLICKED,
                       wxCommandEventHandler(options::OnAddDatasourceClick),
                       NULL, this);
  m_buttonRemove->Connect(
      wxEVT_COMMAND_BUTTON_CLICKED,
      wxCommandEventHandler(options::OnRemoveDatasourceClick), NULL, this);

  m_rbTypeSerial->Connect(wxEVT_COMMAND_RADIOBUTTON_SELECTED,
                          wxCommandEventHandler(options::OnTypeSerialSelected),
                          NULL, this);
  m_rbTypeNet->Connect(wxEVT_COMMAND_RADIOBUTTON_SELECTED,
                       wxCommandEventHandler(options::OnTypeNetSelected), NULL,
                       this);

  if (m_rbTypeInternalGPS)
    m_rbTypeInternalGPS->Connect(
        wxEVT_COMMAND_RADIOBUTTON_SELECTED,
        wxCommandEventHandler(options::OnTypeGPSSelected), NULL, this);
  if (m_rbTypeInternalBT)
    m_rbTypeInternalBT->Connect(
        wxEVT_COMMAND_RADIOBUTTON_SELECTED,
        wxCommandEventHandler(options::OnTypeBTSelected), NULL, this);

  m_rbNetProtoTCP->Connect(
      wxEVT_COMMAND_RADIOBUTTON_SELECTED,
      wxCommandEventHandler(options::OnNetProtocolSelected), NULL, this);
  m_rbNetProtoUDP->Connect(
      wxEVT_COMMAND_RADIOBUTTON_SELECTED,
      wxCommandEventHandler(options::OnNetProtocolSelected), NULL, this);
  m_rbNetProtoGPSD->Connect(
      wxEVT_COMMAND_RADIOBUTTON_SELECTED,
      wxCommandEventHandler(options::OnNetProtocolSelected), NULL, this);
  m_tNetAddress->Connect(wxEVT_COMMAND_TEXT_UPDATED,
                         wxCommandEventHandler(options::OnConnValChange), NULL,
                         this);
  m_tNetPort->Connect(wxEVT_COMMAND_TEXT_UPDATED,
                      wxCommandEventHandler(options::OnConnValChange), NULL,
                      this);
  m_comboPort->Connect(wxEVT_COMMAND_COMBOBOX_SELECTED,
                       wxCommandEventHandler(options::OnConnValChange), NULL,
                       this);
  m_comboPort->Connect(wxEVT_COMMAND_TEXT_UPDATED,
                       wxCommandEventHandler(options::OnConnValChange), NULL,
                       this);
  m_choiceBaudRate->Connect(wxEVT_COMMAND_CHOICE_SELECTED,
                            wxCommandEventHandler(options::OnBaudrateChoice),
                            NULL, this);
  m_choiceSerialProtocol->Connect(
      wxEVT_COMMAND_CHOICE_SELECTED,
      wxCommandEventHandler(options::OnProtocolChoice), NULL, this);
  m_choicePriority->Connect(wxEVT_COMMAND_CHOICE_SELECTED,
                            wxCommandEventHandler(options::OnConnValChange),
                            NULL, this);
  m_cbCheckCRC->Connect(wxEVT_COMMAND_CHECKBOX_CLICKED,
                        wxCommandEventHandler(options::OnCrcCheck), NULL, this);
  m_cbGarminHost->Connect(wxEVT_COMMAND_CHECKBOX_CLICKED,
                          wxCommandEventHandler(options::OnUploadFormatChange),
                          NULL, this);
  m_cbGarminUploadHost->Connect(
      wxEVT_COMMAND_CHECKBOX_CLICKED,
      wxCommandEventHandler(options::OnUploadFormatChange), NULL, this);
  m_cbFurunoGP3X->Connect(wxEVT_COMMAND_CHECKBOX_CLICKED,
                          wxCommandEventHandler(options::OnUploadFormatChange),
                          NULL, this);
  m_rbIAccept->Connect(wxEVT_COMMAND_RADIOBUTTON_SELECTED,
                       wxCommandEventHandler(options::OnRbAcceptInput), NULL,
                       this);
  m_rbIIgnore->Connect(wxEVT_COMMAND_RADIOBUTTON_SELECTED,
                       wxCommandEventHandler(options::OnRbIgnoreInput), NULL,
                       this);
  m_tcInputStc->Connect(wxEVT_COMMAND_TEXT_UPDATED,
                        wxCommandEventHandler(options::OnConnValChange), NULL,
                        this);
  m_btnInputStcList->Connect(wxEVT_COMMAND_BUTTON_CLICKED,
                             wxCommandEventHandler(options::OnBtnIStcs), NULL,
                             this);
  m_cbInput->Connect(wxEVT_COMMAND_CHECKBOX_CLICKED,
                     wxCommandEventHandler(options::OnCbInput), NULL, this);
  m_cbOutput->Connect(wxEVT_COMMAND_CHECKBOX_CLICKED,
                      wxCommandEventHandler(options::OnCbOutput), NULL, this);
  m_rbOAccept->Connect(wxEVT_COMMAND_RADIOBUTTON_SELECTED,
                       wxCommandEventHandler(options::OnRbOutput), NULL, this);
  m_rbOIgnore->Connect(wxEVT_COMMAND_RADIOBUTTON_SELECTED,
                       wxCommandEventHandler(options::OnRbOutput), NULL, this);
  m_tcOutputStc->Connect(wxEVT_COMMAND_TEXT_UPDATED,
                         wxCommandEventHandler(options::OnConnValChange), NULL,
                         this);
  m_btnOutputStcList->Connect(wxEVT_COMMAND_BUTTON_CLICKED,
                              wxCommandEventHandler(options::OnBtnOStcs), NULL,
                              this);
  pOpenGL->Connect(wxEVT_COMMAND_CHECKBOX_CLICKED,
                   wxCommandEventHandler(options::OnGLClicked), NULL, this);

  m_cbNMEADebug->Connect(
      wxEVT_COMMAND_CHECKBOX_CLICKED,
      wxCommandEventHandler(options::OnShowGpsWindowCheckboxClick), NULL, this);
  m_cbFilterSogCog->Connect(wxEVT_COMMAND_CHECKBOX_CLICKED,
                            wxCommandEventHandler(options::OnValChange), NULL,
                            this);
  m_tFilterSec->Connect(wxEVT_COMMAND_TEXT_UPDATED,
                        wxCommandEventHandler(options::OnValChange), NULL,
                        this);
  m_cbAPBMagnetic->Connect(wxEVT_COMMAND_CHECKBOX_CLICKED,
                           wxCommandEventHandler(options::OnValChange), NULL,
                           this);

#if 0  
  m_lcSources->Connect(wxEVT_LEFT_DOWN,
                       wxMouseEventHandler(options::OnConnectionToggleEnableMouse),
                       NULL, this);
#if wxCHECK_VERSION(2, 9, 0)
    m_lcSources->Connect(wxEVT_LIST_ITEM_ACTIVATED,
                       wxListEventHandler(options::OnConnectionToggleEnable),
                       NULL, this);
#endif

  wxString columns[] = {_("On"),   _("Type"), _("Data Port"),   _("Prio"),
                        _("Parm"), _("I/O"),  _("Filters")};
  for (int i = 0; i < 7; ++i) {
    wxListItem col;
    col.SetId(i);
    col.SetText(columns[i]);
    m_lcSources->InsertColumn(i, col);
  }

  //  Build the image list
  wxImageList* imglist = new wxImageList(16, 16, TRUE, 1);
  wxBitmap unchecked_bmp(16, 16), checked_bmp(16, 16);
  wxMemoryDC renderer_dc;

  // Unchecked
  renderer_dc.SelectObject(unchecked_bmp);
  renderer_dc.SetBackground(*wxTheBrushList->FindOrCreateBrush(
      GetBackgroundColour(), wxBRUSHSTYLE_SOLID));
  renderer_dc.Clear();
  wxRendererNative::Get().DrawCheckBox(this, renderer_dc, wxRect(0, 0, 16, 16),
                                       0);

  // Checked
  renderer_dc.SelectObject(checked_bmp);
  renderer_dc.SetBackground(*wxTheBrushList->FindOrCreateBrush(
      GetBackgroundColour(), wxBRUSHSTYLE_SOLID));
  renderer_dc.Clear();
  wxRendererNative::Get().DrawCheckBox(this, renderer_dc, wxRect(0, 0, 16, 16),
                                       wxCONTROL_CHECKED);

  // Deselect the renderer Object
  renderer_dc.SelectObject(wxNullBitmap);

  imglist->Add(unchecked_bmp);
  imglist->Add(checked_bmp);
  m_lcSources->AssignImageList(imglist, wxIMAGE_LIST_SMALL);

  m_lcSources->Refresh();
#endif  
  FillSourceList();

  ShowNMEACommon(FALSE);
  ShowNMEASerial(FALSE);
  ShowNMEANet(FALSE);
  connectionsaved = TRUE;
}

void options::CreatePanel_NMEA(size_t parent, int border_size,
                               int group_item_spacing) {
  m_pNMEAForm = AddPage(parent, _("NMEA"));

  wxBoxSizer* bSizer4 = new wxBoxSizer(wxVERTICAL);
  m_pNMEAForm->SetSizer(bSizer4);
  m_pNMEAForm->SetSizeHints(wxDefaultSize, wxDefaultSize);

  wxBoxSizer* bSizerOuterContainer = new wxBoxSizer(wxVERTICAL);

  wxStaticBoxSizer* sbSizerGeneral;
  sbSizerGeneral = new wxStaticBoxSizer(
      new wxStaticBox(m_pNMEAForm, wxID_ANY, _("General")), wxVERTICAL);

  wxBoxSizer* bSizer151;
  bSizer151 = new wxBoxSizer(wxVERTICAL);

  wxBoxSizer* bSizer161;
  bSizer161 = new wxBoxSizer(wxVERTICAL);

  wxBoxSizer* bSizer171;
  bSizer171 = new wxBoxSizer(wxHORIZONTAL);

  m_cbFilterSogCog = new wxCheckBox(m_pNMEAForm, wxID_ANY,
                                    _("Filter NMEA Course and Speed data"),
                                    wxDefaultPosition, wxDefaultSize, 0);
  m_cbFilterSogCog->SetValue(g_bfilter_cogsog);
  bSizer171->Add(m_cbFilterSogCog, 0, wxALL, 5);

  m_stFilterSec =
      new wxStaticText(m_pNMEAForm, wxID_ANY, _("Filter period (sec)"),
                       wxDefaultPosition, wxDefaultSize, 0);
  m_stFilterSec->Wrap(-1);

  int nspace = 5;
#ifdef __WXGTK__
  nspace = 9;
#endif
  bSizer171->Add(m_stFilterSec, 0, wxALL, nspace);

  m_tFilterSec = new wxTextCtrl(m_pNMEAForm, wxID_ANY, wxEmptyString,
                                wxDefaultPosition, wxDefaultSize, 0);
  wxString sfilt;
  sfilt.Printf(_T("%d"), g_COGFilterSec);
  m_tFilterSec->SetValue(sfilt);
  bSizer171->Add(m_tFilterSec, 0, wxALL, 4);
  bSizer161->Add(bSizer171, 1, wxEXPAND, 5);

  int cb_space = 2;
  m_cbNMEADebug =
      new wxCheckBox(m_pNMEAForm, wxID_ANY, _("Show NMEA Debug Window"),
                     wxDefaultPosition, wxDefaultSize, 0);
  m_cbNMEADebug->SetValue(NMEALogWindow::Get().Active());
  bSizer161->Add(m_cbNMEADebug, 0, wxALL, cb_space);

  m_cbFurunoGP3X =
      new wxCheckBox(m_pNMEAForm, wxID_ANY, _("Format uploads for Furuno GP3X"),
                     wxDefaultPosition, wxDefaultSize, 0);
  m_cbFurunoGP3X->SetValue(g_GPS_Ident == _T( "FurunoGP3X" ));
  bSizer161->Add(m_cbFurunoGP3X, 0, wxALL, cb_space);

  m_cbGarminUploadHost = new wxCheckBox(
      m_pNMEAForm, wxID_ANY, _("Use Garmin GRMN (Host) mode for uploads"),
      wxDefaultPosition, wxDefaultSize, 0);
  m_cbGarminUploadHost->SetValue(g_bGarminHostUpload);
  bSizer161->Add(m_cbGarminUploadHost, 0, wxALL, cb_space);

  m_cbAPBMagnetic =
      new wxCheckBox(m_pNMEAForm, wxID_ANY,
                     _("Use magnetic bearings in output sentence ECAPB"),
                     wxDefaultPosition, wxDefaultSize, 0);
  m_cbAPBMagnetic->SetValue(g_bMagneticAPB);
  bSizer161->Add(m_cbAPBMagnetic, 0, wxALL, cb_space);

  bSizer151->Add(bSizer161, 1, wxEXPAND, 5);
  sbSizerGeneral->Add(bSizer151, 1, wxEXPAND, 5);
  bSizerOuterContainer->Add(sbSizerGeneral, 0, wxALL | wxEXPAND, 5);

  //  Connections listbox, etc
  wxStaticBoxSizer* sbSizerLB = new wxStaticBoxSizer(
      new wxStaticBox(m_pNMEAForm, wxID_ANY, _("Data Connections")),
      wxVERTICAL);

  
  
/*  
  wxBoxSizer* bSizer17;
  bSizer17 = new wxBoxSizer(wxVERTICAL);

  m_lcSources = new wxListCtrl(m_pNMEAForm, wxID_ANY, wxDefaultPosition,
                               wxSize(-1, 150), wxLC_REPORT | wxLC_SINGLE_SEL);
  bSizer17->Add(m_lcSources, 1, wxALL | wxEXPAND, 5);
*/

  wxPanel *cPanel = new wxPanel(m_pNMEAForm, wxID_ANY, wxDefaultPosition, wxDLG_UNIT(this, wxSize(-1,-1)), wxBG_STYLE_ERASE );
  sbSizerLB->Add(cPanel, 0, wxALL|wxEXPAND, 5);
  
  wxBoxSizer *boxSizercPanel = new wxBoxSizer(wxVERTICAL);
  cPanel->SetSizer(boxSizercPanel);
    
  m_scrollWinConnections = new wxScrolledWindow(cPanel, wxID_ANY, wxDefaultPosition, wxDLG_UNIT(this, wxSize(-1,80)), wxBORDER_RAISED | wxVSCROLL | wxBG_STYLE_ERASE );
  m_scrollWinConnections->SetScrollRate(5, 5);
  boxSizercPanel->Add(m_scrollWinConnections, 0, wxALL|wxEXPAND, 5);
    
  boxSizerConnections = new wxBoxSizer(wxVERTICAL);
  m_scrollWinConnections->SetSizer(boxSizerConnections);

  
  bSizerOuterContainer->Add(sbSizerLB, 0, wxEXPAND, 5);

  
  wxBoxSizer* bSizer18;
  bSizer18 = new wxBoxSizer(wxHORIZONTAL);
  sbSizerLB->Add(bSizer18, 1, wxEXPAND, 5);

  m_buttonAdd = new wxButton(m_pNMEAForm, wxID_ANY, _("Add Connection"),
                             wxDefaultPosition, wxDefaultSize, 0);
  bSizer18->Add(m_buttonAdd, 0, wxALL, 5);

  m_buttonRemove = new wxButton(m_pNMEAForm, wxID_ANY, _("Remove Connection"),
                                wxDefaultPosition, wxDefaultSize, 0);
  m_buttonRemove->Enable(FALSE);
  bSizer18->Add(m_buttonRemove, 0, wxALL, 5);
  
 
//   wxBoxSizer* bSizer19 = new wxBoxSizer(wxHORIZONTAL);
//   sbSizerLB->Add(bSizer19, 1, wxEXPAND, 5);
// 
   wxFont *dFont = GetOCPNScaledFont_PlugIn(_("Dialog"));
   double font_size = dFont->GetPointSize() * 17/16;
   wxFont *bFont = wxTheFontList->FindOrCreateFont( font_size, dFont->GetFamily(), dFont->GetStyle(), wxFONTWEIGHT_BOLD);
// 
//   m_stEditCon = new wxStaticText(m_pNMEAForm, wxID_ANY, _("Edit Selected Connection"));
//   m_stEditCon->SetFont(*bFont);
//   bSizer19->Add(m_stEditCon, 0, wxALL | wxEXPAND | wxALIGN_CENTER_HORIZONTAL, 5);
// 

  //  Connections Properties
  m_sbConnEdit = new wxStaticBox(m_pNMEAForm, wxID_ANY, _("Edit Selected Connection"));
  m_sbConnEdit->SetFont(*bFont);
  
  sbSizerConnectionProps = new wxStaticBoxSizer( m_sbConnEdit, wxVERTICAL);

  wxBoxSizer* bSizer15;
  bSizer15 = new wxBoxSizer(wxHORIZONTAL);

  sbSizerConnectionProps->Add(bSizer15, 0, wxTOP | wxEXPAND, 5);

  m_rbTypeSerial =
      new wxRadioButton(m_pNMEAForm, wxID_ANY, _("Serial"), wxDefaultPosition,
                        wxDefaultSize, wxRB_GROUP);
  m_rbTypeSerial->SetValue(TRUE);
  bSizer15->Add(m_rbTypeSerial, 0, wxALL, 5);

  m_rbTypeNet = new wxRadioButton(m_pNMEAForm, wxID_ANY, _("Network"),
                                  wxDefaultPosition, wxDefaultSize, 0);
  bSizer15->Add(m_rbTypeNet, 0, wxALL, 5);

  if (OCPNPlatform::hasInternalGPS()) {
    m_rbTypeInternalGPS =
        new wxRadioButton(m_pNMEAForm, wxID_ANY, _("Built-in GPS"),
                          wxDefaultPosition, wxDefaultSize, 0);
    bSizer15->Add(m_rbTypeInternalGPS, 0, wxALL, 5);
  } else
    m_rbTypeInternalGPS = NULL;

  // has built-in Bluetooth
  if (OCPNPlatform::hasInternalBT()) {
    m_rbTypeInternalBT =
        new wxRadioButton(m_pNMEAForm, wxID_ANY, _("Built-in Bluetooth SPP"),
                          wxDefaultPosition, wxDefaultSize, 0);
    bSizer15->Add(m_rbTypeInternalBT, 0, wxALL, 5);

    m_buttonScanBT = new wxButton(m_pNMEAForm, wxID_ANY, _("BT Scan"),
                                  wxDefaultPosition, wxDefaultSize);
    m_buttonScanBT->Hide();

    wxBoxSizer* bSizer15a = new wxBoxSizer(wxHORIZONTAL);
    sbSizerConnectionProps->Add(bSizer15a, 0, wxEXPAND, 5);

    bSizer15a->Add(m_buttonScanBT, 0, wxALL, 5);

    m_stBTPairs =
        new wxStaticText(m_pNMEAForm, wxID_ANY, _("Bluetooth Data Sources"),
                         wxDefaultPosition, wxDefaultSize, 0);
    m_stBTPairs->Wrap(-1);
    m_stBTPairs->Hide();
    bSizer15a->Add(m_stBTPairs, 0, wxALL, 5);

    wxArrayString mt;
    mt.Add(_T( "unscanned" ));
    m_choiceBTDataSources = new wxChoice(m_pNMEAForm, wxID_ANY,
                                         wxDefaultPosition, wxDefaultSize, mt);

#if 0
        m_BTscan_results.Clear();
        m_BTscan_results.Add(_T("None"));

        m_BTscan_results = g_Platform->getBluetoothScanResults();
        m_choiceBTDataSources->Clear();
        m_choiceBTDataSources->Append(m_BTscan_results[0]);  // scan status

        unsigned int i=1;
        while( (i+1) < m_BTscan_results.GetCount()){
            wxString item1 = m_BTscan_results[i] + _T(";");
            wxString item2 = m_BTscan_results.Item(i+1);
            m_choiceBTDataSources->Append(item1 + item2);

            i += 2;
    }

    if( m_BTscan_results.GetCount() > 1){
        m_choiceBTDataSources->SetSelection( 1 );
    }
#endif

    m_choiceBTDataSources->Hide();
    bSizer15a->Add(m_choiceBTDataSources, 1, wxEXPAND | wxTOP, 5);

    m_buttonScanBT->Connect(wxEVT_COMMAND_BUTTON_CLICKED,
                            wxCommandEventHandler(options::OnScanBTClick), NULL,
                            this);
  } else
    m_rbTypeInternalBT = NULL;

  gSizerNetProps = new wxGridSizer(0, 2, 0, 0);

  m_stNetProto = new wxStaticText(m_pNMEAForm, wxID_ANY, _("Protocol"),
                                  wxDefaultPosition, wxDefaultSize, 0);
  m_stNetProto->Wrap(-1);
  gSizerNetProps->Add(m_stNetProto, 0, wxALL, 5);

  wxBoxSizer* bSizer16;
  bSizer16 = new wxBoxSizer(wxHORIZONTAL);

  m_rbNetProtoTCP =
      new wxRadioButton(m_pNMEAForm, wxID_ANY, _("TCP"), wxDefaultPosition,
                        wxDefaultSize, wxRB_GROUP);
  m_rbNetProtoTCP->Enable(TRUE);

  bSizer16->Add(m_rbNetProtoTCP, 0, wxALL, 5);

  m_rbNetProtoUDP = new wxRadioButton(m_pNMEAForm, wxID_ANY, _("UDP"),
                                      wxDefaultPosition, wxDefaultSize, 0);
  m_rbNetProtoUDP->Enable(TRUE);

  bSizer16->Add(m_rbNetProtoUDP, 0, wxALL, 5);

  m_rbNetProtoGPSD = new wxRadioButton(m_pNMEAForm, wxID_ANY, _("GPSD"),
                                       wxDefaultPosition, wxDefaultSize, 0);
  m_rbNetProtoGPSD->SetValue(TRUE);
  bSizer16->Add(m_rbNetProtoGPSD, 0, wxALL, 5);

  gSizerNetProps->Add(bSizer16, 1, wxEXPAND, 5);

  m_stNetAddr = new wxStaticText(m_pNMEAForm, wxID_ANY, _("Address"),
                                 wxDefaultPosition, wxDefaultSize, 0);
  m_stNetAddr->Wrap(-1);
  gSizerNetProps->Add(m_stNetAddr, 0, wxALL, 5);

  m_tNetAddress = new wxTextCtrl(m_pNMEAForm, wxID_ANY, wxEmptyString,
                                 wxDefaultPosition, wxDefaultSize, 0);
  gSizerNetProps->Add(m_tNetAddress, 0, wxEXPAND | wxTOP, 5);

  m_stNetPort = new wxStaticText(m_pNMEAForm, wxID_ANY, _("DataPort"),
                                 wxDefaultPosition, wxDefaultSize, 0);
  m_stNetPort->Wrap(-1);
  gSizerNetProps->Add(m_stNetPort, 0, wxALL, 5);

  m_tNetPort = new wxTextCtrl(m_pNMEAForm, wxID_ANY, wxEmptyString,
                              wxDefaultPosition, wxDefaultSize, 0);
  gSizerNetProps->Add(m_tNetPort, 1, wxEXPAND | wxTOP, 5);

  //  User Comments
  m_stNetComment = new wxStaticText(m_pNMEAForm, wxID_ANY, _("User Comment"),
                                 wxDefaultPosition, wxDefaultSize, 0);
  m_stNetComment->Wrap(-1);
  gSizerNetProps->Add(m_stNetComment, 0, wxALL, 5);

  m_tNetComment = new wxTextCtrl(m_pNMEAForm, wxID_ANY, wxEmptyString,
                              wxDefaultPosition, wxDefaultSize, 0);
  gSizerNetProps->Add(m_tNetComment, 1, wxEXPAND | wxTOP, 5);
  
  
  sbSizerConnectionProps->Add(gSizerNetProps, 0, wxEXPAND, 5);

  gSizerSerProps = new wxGridSizer(0, 1, 0, 0);

  wxFlexGridSizer* fgSizer1;
  fgSizer1 = new wxFlexGridSizer(0, 4, 0, 0);
  fgSizer1->SetFlexibleDirection(wxBOTH);
  fgSizer1->SetNonFlexibleGrowMode(wxFLEX_GROWMODE_SPECIFIED);

  m_stSerPort = new wxStaticText(m_pNMEAForm, wxID_ANY, _("DataPort"),
                                 wxDefaultPosition, wxDefaultSize, 0);
  m_stSerPort->Wrap(-1);
  fgSizer1->Add(m_stSerPort, 0, wxALL, 5);

  m_comboPort = new wxComboBox(m_pNMEAForm, wxID_ANY, wxEmptyString,
                               wxDefaultPosition, wxDefaultSize, 0, NULL, 0);
  fgSizer1->Add(m_comboPort, 0, wxEXPAND | wxTOP, 5);

  m_stSerBaudrate = new wxStaticText(m_pNMEAForm, wxID_ANY, _("Baudrate"),
                                     wxDefaultPosition, wxDefaultSize, 0);
  m_stSerBaudrate->Wrap(-1);
  fgSizer1->Add(m_stSerBaudrate, 0, wxALL, 5);

  wxString m_choiceBaudRateChoices[] = {
      _("150"),    _("300"),    _("600"),    _("1200"),  _("2400"),
      _("4800"),   _("9600"),   _("19200"),  _("38400"), _("57600"),
      _("115200"), _("230400"), _("460800"), _("921600")};
  int m_choiceBaudRateNChoices =
      sizeof(m_choiceBaudRateChoices) / sizeof(wxString);
  m_choiceBaudRate =
      new wxChoice(m_pNMEAForm, wxID_ANY, wxDefaultPosition, wxDefaultSize,
                   m_choiceBaudRateNChoices, m_choiceBaudRateChoices, 0);
  m_choiceBaudRate->SetSelection(0);
  fgSizer1->Add(m_choiceBaudRate, 1, wxEXPAND | wxTOP, 5);

  m_stSerProtocol = new wxStaticText(m_pNMEAForm, wxID_ANY, _("Protocol"),
                                     wxDefaultPosition, wxDefaultSize, 0);
  m_stSerProtocol->Wrap(-1);
  fgSizer1->Add(m_stSerProtocol, 0, wxALL, 5);

  wxString m_choiceSerialProtocolChoices[] = {_("NMEA 0183"), _("NMEA 2000"),
                                              _("Seatalk")};
  int m_choiceSerialProtocolNChoices =
      sizeof(m_choiceSerialProtocolChoices) / sizeof(wxString);
  m_choiceSerialProtocol = new wxChoice(
      m_pNMEAForm, wxID_ANY, wxDefaultPosition, wxDefaultSize,
      m_choiceSerialProtocolNChoices, m_choiceSerialProtocolChoices, 0);
  m_choiceSerialProtocol->SetSelection(0);
  m_choiceSerialProtocol->Enable(FALSE);
  fgSizer1->Add(m_choiceSerialProtocol, 1, wxEXPAND | wxTOP, 5);

  m_stPriority = new wxStaticText(m_pNMEAForm, wxID_ANY, _("Priority"),
                                  wxDefaultPosition, wxDefaultSize, 0);
  m_stPriority->Wrap(-1);
  fgSizer1->Add(m_stPriority, 0, wxALL, 5);

  wxString m_choicePriorityChoices[] = {_("0"), _("1"), _("2"), _("3"), _("4"),
                                        _("5"), _("6"), _("7"), _("8"), _("9")};
  int m_choicePriorityNChoices =
      sizeof(m_choicePriorityChoices) / sizeof(wxString);
  m_choicePriority =
      new wxChoice(m_pNMEAForm, wxID_ANY, wxDefaultPosition, wxDefaultSize,
                   m_choicePriorityNChoices, m_choicePriorityChoices, 0);
  m_choicePriority->SetSelection(9);
  fgSizer1->Add(m_choicePriority, 0, wxEXPAND | wxTOP, 5);

  gSizerSerProps->Add(fgSizer1, 0, wxEXPAND, 5);

  wxFlexGridSizer* fgSizer5;
  fgSizer5 = new wxFlexGridSizer(0, 2, 0, 0);
  fgSizer5->SetFlexibleDirection(wxBOTH);
  fgSizer5->SetNonFlexibleGrowMode(wxFLEX_GROWMODE_SPECIFIED);

  //  User Comments
  m_stSerialComment = new wxStaticText(m_pNMEAForm, wxID_ANY, _("User Comment"),
                                 wxDefaultPosition, wxDefaultSize, 0);
  m_stSerialComment->Wrap(-1);
  fgSizer5->Add(m_stSerialComment, 0, wxALL, 5);

  m_tSerialComment = new wxTextCtrl(m_pNMEAForm, wxID_ANY, wxEmptyString,
                              wxDefaultPosition, wxDefaultSize, 0);
  fgSizer5->Add(m_tSerialComment, 1, wxEXPAND | wxTOP, 5);

  m_cbCheckCRC = new wxCheckBox(m_pNMEAForm, wxID_ANY, _("Control checksum"),
                                wxDefaultPosition, wxDefaultSize, 0);
  m_cbCheckCRC->SetValue(TRUE);
  m_cbCheckCRC->SetToolTip(
      _("If checked, only the sentences with a valid checksum are passed through"));
  fgSizer5->Add(m_cbCheckCRC, 0, wxALL, 5);

  m_cbGarminHost = new wxCheckBox(m_pNMEAForm, wxID_ANY,
                                  _("Use Garmin (GRMN) mode for input"),
                                  wxDefaultPosition, wxDefaultSize, 0);
  m_cbGarminHost->SetValue(FALSE);
  fgSizer5->Add(m_cbGarminHost, 0, wxALL, 5);
#ifndef USE_GARMINHOST
  m_cbGarminHost->Hide();
#endif

  m_cbInput =
      new wxCheckBox(m_pNMEAForm, wxID_ANY, _("Receive Input on this Port"),
                     wxDefaultPosition, wxDefaultSize, 0);
  fgSizer5->Add(m_cbInput, 0, wxALL, 5);

  m_cbOutput =
      new wxCheckBox(m_pNMEAForm, wxID_ANY,
                     wxString::Format(_T("%s (%s)"), _("Output on this port"), _("as autopilot or NMEA repeater")),
                     wxDefaultPosition, wxDefaultSize, 0);
  fgSizer5->Add(m_cbOutput, 0, wxALL, 5);

  m_stTalkerIdText = new wxStaticText(m_pNMEAForm, wxID_ANY,
                                      wxString::Format(_T("%s (%s)"), _("Talker ID"), _("blank = default ID")),
                                      wxDefaultPosition, wxDefaultSize, 0);
  m_stTalkerIdText->Wrap(-1);
  fgSizer5->Add(m_stTalkerIdText, 0, wxALL, 5);

  m_TalkerIdText = new wxTextCtrl(m_pNMEAForm, ID_OPTEXTCTRL, _T( "" ),
                                  wxDefaultPosition, wxSize(50, -1), 0);
  m_TalkerIdText->SetMaxLength(2);
  fgSizer5->Add(m_TalkerIdText, 0, wxALIGN_LEFT | wxALL, group_item_spacing);

  m_stPrecision =
      new wxStaticText(m_pNMEAForm, wxID_ANY, _("APB bearing precision"),
                       wxDefaultPosition, wxDefaultSize, 0);

  m_stPrecision->Wrap(-1);
  fgSizer5->Add(m_stPrecision, 0, wxALL, 5);

  wxString m_choicePrecisionChoices[] = {_("x"), _("x.x"), _("x.xx"),
                                         _("x.xxx"), _("x.xxxx")};
  int m_choicePrecisionNChoices =
      sizeof(m_choicePrecisionChoices) / sizeof(wxString);
  m_choicePrecision =
      new wxChoice(m_pNMEAForm, wxID_ANY, wxDefaultPosition, wxDefaultSize,
                   m_choicePrecisionNChoices, m_choicePrecisionChoices, 0);
  m_choicePrecision->SetSelection(g_NMEAAPBPrecision);
  fgSizer5->Add(m_choicePrecision, 0, wxALL, 5);

  sbSizerConnectionProps->Add(gSizerSerProps, 0, wxEXPAND, 5);
  sbSizerConnectionProps->Add(fgSizer5, 0, wxEXPAND, 5);

  sbSizerInFilter = new wxStaticBoxSizer(
      new wxStaticBox(m_pNMEAForm, wxID_ANY, _("Input filtering")), wxVERTICAL);

  wxBoxSizer* bSizer9;
  bSizer9 = new wxBoxSizer(wxHORIZONTAL);

  m_rbIAccept =
      new wxRadioButton(m_pNMEAForm, wxID_ANY, _("Accept only sentences"),
                        wxDefaultPosition, wxDefaultSize, wxRB_GROUP);
  bSizer9->Add(m_rbIAccept, 0, wxALL, 5);

  m_rbIIgnore = new wxRadioButton(m_pNMEAForm, wxID_ANY, _("Ignore sentences"),
                                  wxDefaultPosition, wxDefaultSize, 0);
  bSizer9->Add(m_rbIIgnore, 0, wxALL, 5);

  sbSizerInFilter->Add(bSizer9, 0, wxEXPAND, 5);

  wxBoxSizer* bSizer11;
  bSizer11 = new wxBoxSizer(wxHORIZONTAL);

  m_tcInputStc =
      new wxTextCtrl(m_pNMEAForm, wxID_ANY, wxEmptyString, wxDefaultPosition,
                     wxDefaultSize, wxTE_READONLY);
  bSizer11->Add(m_tcInputStc, 1, wxALL | wxEXPAND, 5);

  m_btnInputStcList =
      new wxButton(m_pNMEAForm, wxID_ANY, _T("..."), wxDefaultPosition,
                   wxDefaultSize, wxBU_EXACTFIT);
  bSizer11->Add(m_btnInputStcList, 0, wxALL, 5);

  sbSizerInFilter->Add(bSizer11, 0, wxEXPAND, 5);

  sbSizerConnectionProps->Add(sbSizerInFilter, 0, wxEXPAND, 5);

  sbSizerOutFilter = new wxStaticBoxSizer(
      new wxStaticBox(m_pNMEAForm, wxID_ANY, _("Output filtering")),
      wxVERTICAL);

  wxBoxSizer* bSizer10;
  bSizer10 = new wxBoxSizer(wxHORIZONTAL);

  m_rbOAccept =
      new wxRadioButton(m_pNMEAForm, wxID_ANY, _("Transmit sentences"),
                        wxDefaultPosition, wxDefaultSize, wxRB_GROUP);
  bSizer10->Add(m_rbOAccept, 0, wxALL, 5);

  m_rbOIgnore = new wxRadioButton(m_pNMEAForm, wxID_ANY, _("Drop sentences"),
                                  wxDefaultPosition, wxDefaultSize, 0);
  bSizer10->Add(m_rbOIgnore, 0, wxALL, 5);

  sbSizerOutFilter->Add(bSizer10, 0, wxEXPAND, 5);

  wxBoxSizer* bSizer12;
  bSizer12 = new wxBoxSizer(wxHORIZONTAL);

  m_tcOutputStc =
      new wxTextCtrl(m_pNMEAForm, wxID_ANY, wxEmptyString, wxDefaultPosition,
                     wxDefaultSize, wxTE_READONLY);
  bSizer12->Add(m_tcOutputStc, 1, wxALL | wxEXPAND, 5);

  m_btnOutputStcList =
      new wxButton(m_pNMEAForm, wxID_ANY, _T("..."), wxDefaultPosition,
                   wxDefaultSize, wxBU_EXACTFIT);
  bSizer12->Add(m_btnOutputStcList, 0, wxALL, 5);

  sbSizerOutFilter->Add(bSizer12, 0, wxEXPAND, 5);
  sbSizerConnectionProps->Add(sbSizerOutFilter, 0, wxEXPAND, 5);

  bSizerOuterContainer->Add(sbSizerConnectionProps, 1, wxALL | wxEXPAND, 5);

  bSizer4->Add(bSizerOuterContainer, 1, wxEXPAND, 5);

  // Connect Events
//   m_lcSources->Connect(wxEVT_COMMAND_LIST_ITEM_SELECTED,
//                        wxListEventHandler(options::OnSelectDatasource), NULL,
//                        this);
  m_buttonAdd->Connect(wxEVT_COMMAND_BUTTON_CLICKED,
                       wxCommandEventHandler(options::OnAddDatasourceClick),
                       NULL, this);
  m_buttonRemove->Connect(
      wxEVT_COMMAND_BUTTON_CLICKED,
      wxCommandEventHandler(options::OnRemoveDatasourceClick), NULL, this);

  m_rbTypeSerial->Connect(wxEVT_COMMAND_RADIOBUTTON_SELECTED,
                          wxCommandEventHandler(options::OnTypeSerialSelected),
                          NULL, this);
  m_rbTypeNet->Connect(wxEVT_COMMAND_RADIOBUTTON_SELECTED,
                       wxCommandEventHandler(options::OnTypeNetSelected), NULL,
                       this);

  if (m_rbTypeInternalGPS)
    m_rbTypeInternalGPS->Connect(
        wxEVT_COMMAND_RADIOBUTTON_SELECTED,
        wxCommandEventHandler(options::OnTypeGPSSelected), NULL, this);
  if (m_rbTypeInternalBT)
    m_rbTypeInternalBT->Connect(
        wxEVT_COMMAND_RADIOBUTTON_SELECTED,
        wxCommandEventHandler(options::OnTypeBTSelected), NULL, this);

  m_rbNetProtoTCP->Connect(
      wxEVT_COMMAND_RADIOBUTTON_SELECTED,
      wxCommandEventHandler(options::OnNetProtocolSelected), NULL, this);
  m_rbNetProtoUDP->Connect(
      wxEVT_COMMAND_RADIOBUTTON_SELECTED,
      wxCommandEventHandler(options::OnNetProtocolSelected), NULL, this);
  m_rbNetProtoGPSD->Connect(
      wxEVT_COMMAND_RADIOBUTTON_SELECTED,
      wxCommandEventHandler(options::OnNetProtocolSelected), NULL, this);
  m_tNetAddress->Connect(wxEVT_COMMAND_TEXT_UPDATED,
                         wxCommandEventHandler(options::OnConnValChange), NULL,
                         this);
  m_tNetPort->Connect(wxEVT_COMMAND_TEXT_UPDATED,
                      wxCommandEventHandler(options::OnConnValChange), NULL,
                      this);
  m_comboPort->Connect(wxEVT_COMMAND_COMBOBOX_SELECTED,
                       wxCommandEventHandler(options::OnConnValChange), NULL,
                       this);
  m_comboPort->Connect(wxEVT_COMMAND_TEXT_UPDATED,
                       wxCommandEventHandler(options::OnConnValChange), NULL,
                       this);
  m_choiceBaudRate->Connect(wxEVT_COMMAND_CHOICE_SELECTED,
                            wxCommandEventHandler(options::OnBaudrateChoice),
                            NULL, this);
  m_choiceSerialProtocol->Connect(
      wxEVT_COMMAND_CHOICE_SELECTED,
      wxCommandEventHandler(options::OnProtocolChoice), NULL, this);
  m_choicePriority->Connect(wxEVT_COMMAND_CHOICE_SELECTED,
                            wxCommandEventHandler(options::OnConnValChange),
                            NULL, this);
  m_cbCheckCRC->Connect(wxEVT_COMMAND_CHECKBOX_CLICKED,
                        wxCommandEventHandler(options::OnCrcCheck), NULL, this);
  m_cbGarminHost->Connect(wxEVT_COMMAND_CHECKBOX_CLICKED,
                          wxCommandEventHandler(options::OnUploadFormatChange),
                          NULL, this);
  m_cbGarminUploadHost->Connect(
      wxEVT_COMMAND_CHECKBOX_CLICKED,
      wxCommandEventHandler(options::OnUploadFormatChange), NULL, this);
  m_cbFurunoGP3X->Connect(wxEVT_COMMAND_CHECKBOX_CLICKED,
                          wxCommandEventHandler(options::OnUploadFormatChange),
                          NULL, this);
  m_rbIAccept->Connect(wxEVT_COMMAND_RADIOBUTTON_SELECTED,
                       wxCommandEventHandler(options::OnRbAcceptInput), NULL,
                       this);
  m_rbIIgnore->Connect(wxEVT_COMMAND_RADIOBUTTON_SELECTED,
                       wxCommandEventHandler(options::OnRbIgnoreInput), NULL,
                       this);
  m_tcInputStc->Connect(wxEVT_COMMAND_TEXT_UPDATED,
                        wxCommandEventHandler(options::OnConnValChange), NULL,
                        this);
  m_btnInputStcList->Connect(wxEVT_COMMAND_BUTTON_CLICKED,
                             wxCommandEventHandler(options::OnBtnIStcs), NULL,
                             this);
  m_cbInput->Connect(wxEVT_COMMAND_CHECKBOX_CLICKED,
                     wxCommandEventHandler(options::OnCbInput), NULL, this);
  m_cbOutput->Connect(wxEVT_COMMAND_CHECKBOX_CLICKED,
                      wxCommandEventHandler(options::OnCbOutput), NULL, this);
  m_rbOAccept->Connect(wxEVT_COMMAND_RADIOBUTTON_SELECTED,
                       wxCommandEventHandler(options::OnRbOutput), NULL, this);
  m_rbOIgnore->Connect(wxEVT_COMMAND_RADIOBUTTON_SELECTED,
                       wxCommandEventHandler(options::OnRbOutput), NULL, this);
  m_tcOutputStc->Connect(wxEVT_COMMAND_TEXT_UPDATED,
                         wxCommandEventHandler(options::OnConnValChange), NULL,
                         this);
  m_btnOutputStcList->Connect(wxEVT_COMMAND_BUTTON_CLICKED,
                              wxCommandEventHandler(options::OnBtnOStcs), NULL,
                              this);
  pOpenGL->Connect(wxEVT_COMMAND_CHECKBOX_CLICKED,
                   wxCommandEventHandler(options::OnGLClicked), NULL, this);

  m_cbNMEADebug->Connect(
      wxEVT_COMMAND_CHECKBOX_CLICKED,
      wxCommandEventHandler(options::OnShowGpsWindowCheckboxClick), NULL, this);
  m_cbFilterSogCog->Connect(wxEVT_COMMAND_CHECKBOX_CLICKED,
                            wxCommandEventHandler(options::OnValChange), NULL,
                            this);
  m_tFilterSec->Connect(wxEVT_COMMAND_TEXT_UPDATED,
                        wxCommandEventHandler(options::OnValChange), NULL,
                        this);
  m_cbAPBMagnetic->Connect(wxEVT_COMMAND_CHECKBOX_CLICKED,
                           wxCommandEventHandler(options::OnValChange), NULL,
                           this);

  m_tNetComment->Connect(wxEVT_COMMAND_TEXT_UPDATED,
                         wxCommandEventHandler(options::OnConnValChange), NULL,
                         this);
  m_tSerialComment->Connect(wxEVT_COMMAND_TEXT_UPDATED,
                         wxCommandEventHandler(options::OnConnValChange), NULL,
                         this);

#if 0  
//   m_lcSources->Connect(wxEVT_LEFT_DOWN,
//                        wxMouseEventHandler(options::OnConnectionToggleEnableMouse),
//                        NULL, this);
// #if wxCHECK_VERSION(2, 9, 0)
//   m_lcSources->Connect(wxEVT_LIST_ITEM_ACTIVATED,
//                        wxListEventHandler(options::OnConnectionToggleEnable),
//                        NULL, this);
// #endif

  wxString columns[] = {_("Enable"),   _("Type"),       _("DataPort"),
                        _("Priority"), _("Parameters"), _("Connection"),
                        _("Filters")};
  for (int i = 0; i < 7; ++i) {
    wxListItem col;
    col.SetId(i);
    col.SetText(columns[i]);
//    m_lcSources->InsertColumn(i, col);
  }

  //  Build the image list
  wxImageList* imglist = new wxImageList(16, 16, TRUE, 1);
  wxBitmap unchecked_bmp(16, 16), checked_bmp(16, 16);
  wxMemoryDC renderer_dc;

  // Unchecked
  renderer_dc.SelectObject(unchecked_bmp);
  renderer_dc.SetBackground(*wxTheBrushList->FindOrCreateBrush(
      GetBackgroundColour(), wxBRUSHSTYLE_SOLID));
  renderer_dc.Clear();
  wxRendererNative::Get().DrawCheckBox(this, renderer_dc, wxRect(0, 0, 16, 16),
                                       0);

  // Checked
  renderer_dc.SelectObject(checked_bmp);
  renderer_dc.SetBackground(*wxTheBrushList->FindOrCreateBrush(
      GetBackgroundColour(), wxBRUSHSTYLE_SOLID));
  renderer_dc.Clear();
  wxRendererNative::Get().DrawCheckBox(this, renderer_dc, wxRect(0, 0, 16, 16),
                                       wxCONTROL_CHECKED);

  // Deselect the renderer Object
  renderer_dc.SelectObject(wxNullBitmap);

  imglist->Add(unchecked_bmp);
  imglist->Add(checked_bmp);
//  m_lcSources->AssignImageList(imglist, wxIMAGE_LIST_SMALL);

//  m_lcSources->Refresh();
#endif
  FillSourceList();

  ShowNMEACommon(FALSE);
  ShowNMEASerial(FALSE);
  ShowNMEANet(FALSE);
  connectionsaved = TRUE;
}

#if 0    
void options::EnableItem(const long index) {
  if (index == wxNOT_FOUND) {
    ClearNMEAForm();
    m_buttonRemove->Disable();
  } else {
    ConnectionParams* conn =
        g_pConnectionParams->Item(m_lcSources->GetItemData(index));
    if (!conn) return;
    conn->bEnabled = !conn->bEnabled;
    m_connection_enabled = conn->bEnabled;
    // Mark as changed
    conn->b_IsSetup = FALSE;
    m_lcSources->SetItemImage(index, conn->bEnabled);
  }
}

void options::OnConnectionToggleEnable(wxListEvent& event) {
  EnableItem(event.GetIndex());
  gFrame->RefreshAllCanvas();;
}

void options::OnConnectionToggleEnableMouse(wxMouseEvent& event) {
#if 0    
  int flags;
  long index = m_lcSources->HitTest(event.GetPosition(), flags);
  if (index == wxNOT_FOUND || event.GetX() < m_lcSources->GetColumnWidth(0))
    EnableItem(index);
#endif
  // Allow wx to process...
  event.Skip();
}
#endif

void options::EnableConnection( ConnectionParams *conn, bool value){
    if(conn){
        conn->bEnabled = value;
        conn->b_IsSetup = FALSE;  // trigger a rebuild/takedown of the connection
        m_connection_enabled = conn->bEnabled;
    }
}

void options::CreatePanel_Ownship(size_t parent, int border_size,
                                  int group_item_spacing) {
  itemPanelShip = AddPage(parent, _("Own ship"));

  ownShip = new wxBoxSizer(wxVERTICAL);
  itemPanelShip->SetSizer(ownShip);

  // OwnShip Display options
  wxStaticBox* osdBox =
      new wxStaticBox(itemPanelShip, wxID_ANY, _("Display Options"));
  dispOptions = new wxStaticBoxSizer(osdBox, wxVERTICAL);
  ownShip->Add(dispOptions, 0, wxTOP | wxALL | wxEXPAND, border_size);

  wxFlexGridSizer* dispOptionsGrid =
      new wxFlexGridSizer(0, 2, group_item_spacing, group_item_spacing);
  dispOptionsGrid->AddGrowableCol(1);
  dispOptions->Add(dispOptionsGrid, 0, wxALL | wxEXPAND, border_size);

  wxStaticText* pStatic_OSCOG_Predictor = new wxStaticText(
      itemPanelShip, wxID_ANY, _("COG Predictor Length (min)"));
  dispOptionsGrid->Add(pStatic_OSCOG_Predictor, 0);

  m_pText_OSCOG_Predictor = new wxTextCtrl(itemPanelShip, wxID_ANY);
  dispOptionsGrid->Add(m_pText_OSCOG_Predictor, 0, wxALIGN_RIGHT);

  wxStaticText* pStatic_OSHDT_Predictor = new wxStaticText(
      itemPanelShip, wxID_ANY, _("Heading Predictor Length (NMi)"));
  dispOptionsGrid->Add(pStatic_OSHDT_Predictor, 0);

  m_pText_OSHDT_Predictor = new wxTextCtrl(itemPanelShip, wxID_ANY);
  dispOptionsGrid->Add(m_pText_OSHDT_Predictor, 0, wxALIGN_RIGHT);

  wxStaticText* iconTypeTxt =
      new wxStaticText(itemPanelShip, wxID_ANY, _("Ship Icon Type"));
  dispOptionsGrid->Add(iconTypeTxt, 0);

  wxString iconTypes[] = {_("Default"), _("Real Scale Bitmap"),
                          _("Real Scale Vector")};
  m_pShipIconType =
      new wxChoice(itemPanelShip, ID_SHIPICONTYPE, wxDefaultPosition,
                   wxDefaultSize, 3, iconTypes);
  dispOptionsGrid->Add(m_pShipIconType, 0,
                       wxALIGN_RIGHT | wxLEFT | wxRIGHT | wxTOP,
                       group_item_spacing);

  realSizes = new wxFlexGridSizer(5, 2, group_item_spacing, group_item_spacing);
  realSizes->AddGrowableCol(1);

  dispOptions->Add(realSizes, 0, wxEXPAND | wxLEFT, 30);

  realSizes->Add(
      new wxStaticText(itemPanelShip, wxID_ANY, _("Length Over All (m)")), 1,
      wxALIGN_LEFT);
  m_pOSLength = new wxTextCtrl(itemPanelShip, 1);
  realSizes->Add(m_pOSLength, 1, wxALIGN_RIGHT | wxALL, group_item_spacing);

  realSizes->Add(
      new wxStaticText(itemPanelShip, wxID_ANY, _("Width Over All (m)")), 1,
      wxALIGN_LEFT);
  m_pOSWidth = new wxTextCtrl(itemPanelShip, wxID_ANY);
  realSizes->Add(m_pOSWidth, 1, wxALIGN_RIGHT | wxALL, group_item_spacing);

  realSizes->Add(
      new wxStaticText(itemPanelShip, wxID_ANY, _("GPS Offset from Bow (m)")),
      1, wxALIGN_LEFT);
  m_pOSGPSOffsetY = new wxTextCtrl(itemPanelShip, wxID_ANY);
  realSizes->Add(m_pOSGPSOffsetY, 1, wxALIGN_RIGHT | wxALL, group_item_spacing);

  realSizes->Add(new wxStaticText(itemPanelShip, wxID_ANY,
                                  _("GPS Offset from Midship (m)")),
                 1, wxALIGN_LEFT);
  m_pOSGPSOffsetX = new wxTextCtrl(itemPanelShip, wxID_ANY);
  realSizes->Add(m_pOSGPSOffsetX, 1, wxALIGN_RIGHT | wxALL, group_item_spacing);

  realSizes->Add(
      new wxStaticText(itemPanelShip, wxID_ANY, _("Minimum Screen Size (mm)")),
      1, wxALIGN_LEFT);
  m_pOSMinSize = new wxTextCtrl(itemPanelShip, wxID_ANY);
  realSizes->Add(m_pOSMinSize, 1, wxALIGN_RIGHT | wxALL, group_item_spacing);

  // Radar rings
  wxFlexGridSizer* rrSelect =
      new wxFlexGridSizer(1, 2, group_item_spacing, group_item_spacing);
  rrSelect->AddGrowableCol(1);
  dispOptions->Add(rrSelect, 0, wxLEFT | wxRIGHT | wxEXPAND, border_size);

  wxStaticText* rrTxt =
      new wxStaticText(itemPanelShip, wxID_ANY, _("Show range rings"));
  rrSelect->Add(rrTxt, 1, wxEXPAND | wxALL, group_item_spacing);

  wxString rrAlt[] = {_("None"), _T( "1" ), _T( "2" ), _T( "3" ),
                      _T( "4" ), _T( "5" ), _T( "6" ), _T( "7" ),
                      _T( "8" ), _T( "9" ), _T( "10" )};
  pNavAidRadarRingsNumberVisible =
      new wxChoice(itemPanelShip, ID_RADARRINGS, wxDefaultPosition,
                   m_pShipIconType->GetSize(), 11, rrAlt);
  rrSelect->Add(pNavAidRadarRingsNumberVisible, 0, wxALIGN_RIGHT | wxALL,
                group_item_spacing);

  radarGrid = new wxFlexGridSizer(0, 2, group_item_spacing, group_item_spacing);
  radarGrid->AddGrowableCol(1);
  dispOptions->Add(radarGrid, 0, wxLEFT | wxEXPAND, 30);

  wxStaticText* distanceText =
      new wxStaticText(itemPanelShip, wxID_STATIC, _("Distance between rings"));
  radarGrid->Add(distanceText, 1, wxEXPAND | wxALL, group_item_spacing);

  pNavAidRadarRingsStep = new wxTextCtrl(itemPanelShip, ID_OPTEXTCTRL, _T(""),
                                         wxDefaultPosition, wxSize(100, -1), 0);
  radarGrid->Add(pNavAidRadarRingsStep, 0, wxALIGN_RIGHT | wxALL,
                 group_item_spacing);

  wxStaticText* unitText =
      new wxStaticText(itemPanelShip, wxID_STATIC, _("Distance Unit"));
  radarGrid->Add(unitText, 1, wxEXPAND | wxALL, group_item_spacing);

  wxString pDistUnitsStrings[] = {_("Nautical miles"), _("Kilometers")};
  m_itemRadarRingsUnits =
      new wxChoice(itemPanelShip, ID_RADARDISTUNIT, wxDefaultPosition,
                   m_pShipIconType->GetSize(), 2, pDistUnitsStrings);
  radarGrid->Add(m_itemRadarRingsUnits, 0, wxALIGN_RIGHT | wxALL, border_size);

  wxStaticText* colourText = new wxStaticText(itemPanelShip, wxID_STATIC, _("Range Ring Colour"));
  radarGrid->Add(colourText, 1, wxEXPAND | wxALL, group_item_spacing);

  m_colourOwnshipRangeRingColour = new OCPNColourPickerCtrl( itemPanelShip, wxID_ANY, *wxRED,
                  wxDefaultPosition, m_colourPickerDefaultSize, 0,  wxDefaultValidator, _T( "ID_COLOUROSRANGECOLOUR" ));
  radarGrid->Add(m_colourOwnshipRangeRingColour, 0, wxALIGN_RIGHT, border_size);
  
  //  Tracks
  wxStaticBox* trackText =
      new wxStaticBox(itemPanelShip, wxID_ANY, _("Tracks"));
  wxStaticBoxSizer* trackSizer = new wxStaticBoxSizer(trackText, wxVERTICAL);
  wxBoxSizer* trackSizer1 = new wxBoxSizer(wxHORIZONTAL);
  ownShip->Add(trackSizer, 0, wxGROW | wxALL, border_size);

  pTrackDaily = new wxCheckBox(itemPanelShip, ID_DAILYCHECKBOX,
                               _("Automatic Daily Tracks at midnight"));
  
  trackSizer1->Add(pTrackDaily, 0, wxALIGN_CENTER_VERTICAL|wxRIGHT, border_size);
    
  trackSizer1->Add( 0, 0, 1, wxEXPAND, 0 );
  
#if wxCHECK_VERSION(2, 9, 0)
#if  wxUSE_TIMEPICKCTRL
  pTrackDaily->SetLabel(_("Automatic Daily Tracks at"));
#ifdef __WXGTK__
  pTrackRotateTime = new TimeCtrl( itemPanelShip, ID_TRACKROTATETIME, wxDateTime((time_t)g_track_rotate_time).ToUTC(), wxDefaultPosition, wxDefaultSize, 0 );
#else
  pTrackRotateTime = new wxTimePickerCtrl( itemPanelShip, ID_TRACKROTATETIME, wxDateTime((time_t)g_track_rotate_time).ToUTC(), wxDefaultPosition, wxDefaultSize, 0 );
#endif
  trackSizer1->Add( pTrackRotateTime, 0, wxALIGN_CENTER_VERTICAL|wxRIGHT, border_size );
#endif
#endif
    
  pTrackRotateComputerTime = new wxRadioButton( itemPanelShip, ID_TRACKROTATECOMPUTER, _("Computer"), wxDefaultPosition, wxDefaultSize, 0 );
  trackSizer1->Add( pTrackRotateComputerTime, 0, wxALIGN_CENTER_VERTICAL|wxRIGHT, border_size );
    
  pTrackRotateUTC = new wxRadioButton( itemPanelShip, ID_TRACKROTATEUTC, _("UTC"), wxDefaultPosition, wxDefaultSize, 0 );
  trackSizer1->Add( pTrackRotateUTC, 0, wxALIGN_CENTER_VERTICAL|wxRIGHT, border_size );
    
  pTrackRotateLMT = new wxRadioButton( itemPanelShip, ID_TRACKROTATELMT, _("LMT"), wxDefaultPosition, wxDefaultSize, 0 );
  trackSizer1->Add( pTrackRotateLMT, 0, wxALIGN_CENTER_VERTICAL|wxRIGHT, border_size );

  trackSizer->Add(trackSizer1, 1, wxEXPAND | wxALL, border_size);
    
  wxFlexGridSizer* hTrackGrid =
      new wxFlexGridSizer(1, 3, group_item_spacing, group_item_spacing);
  hTrackGrid->AddGrowableCol(1);
  trackSizer->Add(hTrackGrid, 0, wxALL | wxEXPAND, border_size);

  pTrackHighlite =
      new wxCheckBox(itemPanelShip, ID_TRACKHILITE, _("Highlight Tracks"));
  hTrackGrid->Add(pTrackHighlite, 1, wxALIGN_LEFT | wxALIGN_CENTER_VERTICAL, border_size);
  wxStaticText* trackColourText =
      new wxStaticText( itemPanelShip, wxID_STATIC, _("Track Colour"));
  hTrackGrid->Add(trackColourText, 1, wxALIGN_RIGHT | wxALIGN_CENTER_VERTICAL, border_size);
  m_colourTrackLineColour = new OCPNColourPickerCtrl(
      itemPanelShip, wxID_STATIC, *wxRED, wxDefaultPosition, m_colourPickerDefaultSize, 0,
      wxDefaultValidator, _T( "ID_COLOURTRACKCOLOUR" ));
  hTrackGrid->Add(m_colourTrackLineColour, 1,
                         wxALIGN_RIGHT, border_size);

  wxFlexGridSizer* pTrackGrid =
      new wxFlexGridSizer(1, 2, group_item_spacing, group_item_spacing);
  pTrackGrid->AddGrowableCol(1);
  trackSizer->Add(pTrackGrid, 0, wxALL | wxEXPAND, border_size);

  wxStaticText* tpText =
      new wxStaticText(itemPanelShip, wxID_STATIC, _("Tracking Precision"));
  pTrackGrid->Add(tpText, 1, wxEXPAND | wxALL, group_item_spacing);

  wxString trackAlt[] = {_("Low"), _("Medium"), _("High")};
  pTrackPrecision = new wxChoice(itemPanelShip, wxID_ANY, wxDefaultPosition,
                                 m_pShipIconType->GetSize(), 3, trackAlt);
  pTrackGrid->Add(pTrackPrecision, 0, wxALIGN_RIGHT | wxALL,
                  group_item_spacing);

  //  Calculate values
  wxStaticBox* ownshipcalcText = new wxStaticBox(itemPanelShip, wxID_ANY, _("Calculate values"));
  wxStaticBoxSizer* ownshipcalcSizer = new wxStaticBoxSizer(ownshipcalcText, wxVERTICAL);
  ownShip->Add(ownshipcalcSizer, 0, wxTOP | wxALL | wxEXPAND, border_size);

  wxFlexGridSizer* dispOwnShipCalcOptionsGrid = new wxFlexGridSizer(2, 2, group_item_spacing, group_item_spacing);
  ownshipcalcSizer->Add(dispOwnShipCalcOptionsGrid, 0, wxTOP | wxALL | wxEXPAND, border_size);

  dispOwnShipCalcOptionsGrid->AddGrowableCol(1);

  pSogCogFromLLCheckBox = new wxCheckBox(itemPanelShip, ID_SOGCOGFROMLLCHECKBOX, _("Calculate SOG and COG from position changes"));
  dispOwnShipCalcOptionsGrid->Add(pSogCogFromLLCheckBox, 1, wxALL, 5);
  dispOwnShipCalcOptionsGrid->AddSpacer(0);

  wxStaticText* SogCogFromLLDampIntText = new wxStaticText(itemPanelShip, wxID_STATIC, _("Min seconds between updates"));
  dispOwnShipCalcOptionsGrid->Add(SogCogFromLLDampIntText, 1, wxEXPAND | wxALL, group_item_spacing);
  
  pSogCogFromLLDampInterval = new wxSpinCtrl(itemPanelShip, ID_SOGCOGDAMPINTTEXTCTRL, wxEmptyString, wxDefaultPosition, wxDefaultSize, wxSP_ARROW_KEYS, 0, 10, 0 );

  dispOwnShipCalcOptionsGrid->Add(pSogCogFromLLDampInterval, 0, wxALIGN_RIGHT | wxALL, group_item_spacing);

  // DimeControl(itemPanelShip);
}

void options::CreatePanel_Routes(size_t parent, int border_size,
                                  int group_item_spacing) {
  itemPanelRoutes = AddPage(parent, _("Routes/Points"));

  Routes = new wxBoxSizer(wxVERTICAL);
  itemPanelRoutes->SetSizer(Routes);


  wxString pDistUnitsStrings[] = {_("Nautical miles"), _("Kilometers")};

  wxString rrAlt[] = {_("None"), _T( "1" ), _T( "2" ), _T( "3" ),
                      _T( "4" ), _T( "5" ), _T( "6" ), _T( "7" ),
                      _T( "8" ), _T( "9" ), _T( "10" )};

  //  Routes
  wxStaticBox* routeText =
      new wxStaticBox(itemPanelRoutes, wxID_ANY, _("New Routes"));
  wxStaticBoxSizer* routeSizer = new wxStaticBoxSizer(routeText, wxVERTICAL);
  Routes->Add(routeSizer, 0, wxGROW | wxALL, border_size);

  routeSizer->AddSpacer(5);

  // Default ICON
  wxFlexGridSizer* routepointiconSelect =
      new wxFlexGridSizer(1, 2, group_item_spacing, group_item_spacing);
  routepointiconSelect->AddGrowableCol(1);
  routeSizer->Add(routepointiconSelect, 0, wxLEFT | wxRIGHT | wxEXPAND,
                     border_size);

  wxStaticText* routepointiconTxt =
      new wxStaticText(itemPanelRoutes, wxID_ANY, _("Waypoint default icon"));
  routepointiconSelect->Add(routepointiconTxt, 1, wxEXPAND | wxALL, group_item_spacing);

  pRoutepointDefaultIconChoice = new OCPNIconCombo( itemPanelRoutes, wxID_ANY, _("Combo!"),
                                        wxDefaultPosition, wxDefaultSize, 0, NULL, wxCB_READONLY );
  routepointiconSelect->Add(pRoutepointDefaultIconChoice, 0, wxALIGN_RIGHT | wxALL,
                        group_item_spacing);

  pRoutepointDefaultIconChoice->SetPopupMaxHeight(::wxGetDisplaySize().y / 2);
    
  //  Accomodate scaling of icon
   int min_size = GetCharHeight() * 2;
   min_size = wxMax( min_size, (32 *g_ChartScaleFactorExp) + 4 );
   pRoutepointDefaultIconChoice->SetMinSize( wxSize(GetCharHeight() * 15, min_size) );
   
  routeSizer->AddSpacer(5);


  wxFlexGridSizer* pRouteGrid =
      new wxFlexGridSizer(1, 2, group_item_spacing, group_item_spacing);
  pRouteGrid->AddGrowableCol(1);
  routeSizer->Add(pRouteGrid, 0, wxALL | wxEXPAND, border_size);

  wxStaticText* raText = new wxStaticText(
      itemPanelRoutes, wxID_STATIC, _("Waypoint Arrival Circle Radius (NMi)"));
  pRouteGrid->Add(raText, 1, wxEXPAND | wxALL, group_item_spacing);

  m_pText_ACRadius = new wxTextCtrl(itemPanelRoutes, -1);
  pRouteGrid->Add(m_pText_ACRadius, 0, wxALL | wxALIGN_RIGHT,
                  group_item_spacing);

  pAdvanceRouteWaypointOnArrivalOnly =
      new wxCheckBox(itemPanelRoutes, ID_DAILYCHECKBOX,
                     _("Advance route waypoint on arrival only"));
  routeSizer->Add(pAdvanceRouteWaypointOnArrivalOnly, 0, wxALL, 5);

#ifdef __WXGTK__
  Routes->AddSpacer(8 * group_item_spacing);
  wxStaticLine *pln = new wxStaticLine( itemPanelRoutes, wxID_ANY, wxDefaultPosition, wxDefaultSize, wxLI_HORIZONTAL );
  Routes->Add(pln, 0, wxEXPAND);
#endif  

  //  Waypoints
  wxStaticBox* waypointText =
      new wxStaticBox(itemPanelRoutes, wxID_ANY, _("New Waypoints"));
  wxStaticBoxSizer* waypointSizer =
      new wxStaticBoxSizer(waypointText, wxVERTICAL);
  Routes->Add(waypointSizer, 0, wxTOP | wxALL | wxEXPAND, border_size);

  waypointSizer->AddSpacer(5);

  // Default ICON
  wxFlexGridSizer* waypointiconSelect =
      new wxFlexGridSizer(1, 2, group_item_spacing, group_item_spacing);
  waypointiconSelect->AddGrowableCol(1);
  waypointSizer->Add(waypointiconSelect, 0, wxLEFT | wxRIGHT | wxEXPAND,
                     border_size);

  wxStaticText* waypointiconTxt =
      new wxStaticText(itemPanelRoutes, wxID_ANY, _("Waypoint default icon"));
  waypointiconSelect->Add(waypointiconTxt, 1, wxEXPAND | wxALL, group_item_spacing);

  pWaypointDefaultIconChoice = new OCPNIconCombo( itemPanelRoutes, wxID_ANY, _("Combo!"),
                                        wxDefaultPosition, wxDefaultSize, 0, NULL, wxCB_READONLY );
  waypointiconSelect->Add(pWaypointDefaultIconChoice, 0, wxALIGN_RIGHT | wxALL,
                        group_item_spacing);

  pWaypointDefaultIconChoice->SetPopupMaxHeight(::wxGetDisplaySize().y / 2);
    
  //  Accomodate scaling of icon
   int rmin_size = GetCharHeight() * 2;
   min_size = wxMax( rmin_size, (32 *g_ChartScaleFactorExp) + 4 );
   pWaypointDefaultIconChoice->SetMinSize( wxSize(GetCharHeight() * 15, rmin_size) );
   
  waypointSizer->AddSpacer(5);
  // ScaMin 
  wxFlexGridSizer* ScaMinSizer =
      new wxFlexGridSizer(1, 2, group_item_spacing, group_item_spacing);
  ScaMinSizer->AddGrowableCol(1);
  waypointSizer->Add(ScaMinSizer, 0, wxLEFT | wxRIGHT | wxEXPAND,
                     border_size);
  pScaMinChckB = new wxCheckBox(itemPanelRoutes, wxID_ANY,
                     _("Show waypoints only at a chartscale greater than 1 :"));
  ScaMinSizer->Add(pScaMinChckB, 0);
  m_pText_ScaMin = new wxTextCtrl(itemPanelRoutes, -1);
  ScaMinSizer->Add(m_pText_ScaMin, 0, wxALL | wxALIGN_RIGHT,
                  group_item_spacing);
    
  //Overrule the Scamin settings
  pScaMinOverruleChckB = new wxCheckBox(itemPanelRoutes, wxID_ANY,
                     _("Override the settings for chartscale based visibility and show always") );
  waypointSizer->Add(pScaMinOverruleChckB, 0, wxALL, 5);
  
  waypointSizer->AddSpacer(5);
  //Range Rings  
  wxFlexGridSizer* waypointrrSelect =
      new wxFlexGridSizer(1, 2, group_item_spacing, group_item_spacing);
  waypointrrSelect->AddGrowableCol(1);
  waypointSizer->Add(waypointrrSelect, 0, wxLEFT | wxRIGHT | wxEXPAND,
                     border_size);

  wxStaticText* waypointrrTxt =
      new wxStaticText(itemPanelRoutes, wxID_ANY, _("Waypoint range rings"));
  waypointrrSelect->Add(waypointrrTxt, 1, wxEXPAND | wxALL, group_item_spacing);

  pWaypointRangeRingsNumber =
      new wxChoice(itemPanelRoutes, ID_OPWAYPOINTRANGERINGS, wxDefaultPosition,
                   m_pShipIconType->GetSize(), 11, rrAlt);
  waypointrrSelect->Add(pWaypointRangeRingsNumber, 0, wxALIGN_RIGHT | wxALL,
                        group_item_spacing);

  waypointradarGrid =
      new wxFlexGridSizer(0, 2, group_item_spacing, group_item_spacing);
  waypointradarGrid->AddGrowableCol(1);
  waypointSizer->Add(waypointradarGrid, 0, wxLEFT | wxEXPAND, 30);

  wxStaticText* waypointdistanceText = new wxStaticText(
      itemPanelRoutes, wxID_STATIC, _("Distance between rings"));
  waypointradarGrid->Add(waypointdistanceText, 1, wxEXPAND | wxALL,
                         group_item_spacing);

  pWaypointRangeRingsStep =
      new wxTextCtrl(itemPanelRoutes, ID_OPTEXTCTRL, _T(""), wxDefaultPosition,
                     wxSize(100, -1), 0);
  waypointradarGrid->Add(pWaypointRangeRingsStep, 0, wxALIGN_RIGHT | wxALL,
                         group_item_spacing);

  wxStaticText* waypointunitText =
      new wxStaticText(itemPanelRoutes, wxID_STATIC, _("Distance Unit"));
  waypointradarGrid->Add(waypointunitText, 1, wxEXPAND | wxALL,
                         group_item_spacing);

  m_itemWaypointRangeRingsUnits =
      new wxChoice(itemPanelRoutes, ID_RADARDISTUNIT, wxDefaultPosition,
                   m_pShipIconType->GetSize(), 2, pDistUnitsStrings);
  waypointradarGrid->Add(m_itemWaypointRangeRingsUnits, 0,
                         wxALIGN_RIGHT | wxALL, border_size);

  wxStaticText* waypointrangeringsColour = new wxStaticText(
      itemPanelRoutes, wxID_STATIC, _("Waypoint Range Ring Colours"));
  waypointradarGrid->Add(waypointrangeringsColour, 1, wxEXPAND | wxALL, 1);

  m_colourWaypointRangeRingsColour = new OCPNColourPickerCtrl(
      itemPanelRoutes, wxID_ANY, *wxRED, wxDefaultPosition, m_colourPickerDefaultSize, 0,
      wxDefaultValidator, _T( "ID_COLOURWAYPOINTRANGERINGSCOLOUR" ));
  waypointradarGrid->Add(m_colourWaypointRangeRingsColour, 0,
                         wxALIGN_RIGHT | wxALL, 1);

  
  // Control Options

#ifdef __WXGTK__
    Routes->AddSpacer(8 * group_item_spacing);
    wxStaticLine *pln1 = new wxStaticLine( itemPanelRoutes, wxID_ANY, wxDefaultPosition, wxDefaultSize, wxLI_HORIZONTAL );
    Routes->Add(pln1, 0, wxEXPAND);
#endif
    
    wxStaticBox* waypointControl =
        new wxStaticBox(itemPanelRoutes, wxID_ANY, _("Control Options"));
    wxStaticBoxSizer* ControlSizer =
        new wxStaticBoxSizer(waypointControl, wxVERTICAL);
    Routes->Add(ControlSizer, 0, wxTOP | wxALL | wxEXPAND, border_size);

    ControlSizer->AddSpacer(5);

    pWayPointPreventDragging = new wxCheckBox(
        itemPanelRoutes, ID_DRAGGINGCHECKBOX,
        _("Lock Waypoints (Unless waypoint property dialog visible)"));
    pWayPointPreventDragging->SetValue(FALSE);
    ControlSizer->Add(pWayPointPreventDragging, verticleInputFlags);

    pConfirmObjectDeletion =
        new wxCheckBox(itemPanelRoutes, ID_DELETECHECKBOX,
                        _("Confirm deletion of tracks and routes"));
    pConfirmObjectDeletion->SetValue(FALSE);
    ControlSizer->Add(pConfirmObjectDeletion, verticleInputFlags);
    ControlSizer->AddSpacer(5);

  
  // Fill the default waypoint icon selector combo box
  pWaypointDefaultIconChoice->Clear();
  //      Iterate on the Icon Descriptions, filling in the combo control
  bool fillCombo = true;
        
  if( fillCombo ){
      for( int i = 0; i < pWayPointMan->GetNumIcons(); i++ ) {
          wxString *ps = pWayPointMan->GetIconDescription( i );
          wxBitmap bmp = pWayPointMan->GetIconBitmapForList(i, 2 * GetCharHeight());
                    
          pWaypointDefaultIconChoice->Append( *ps, bmp );
      }
  }
                
  // find the correct item in the combo box
   int iconToSelect = -1;
   for( int i = 0; i < pWayPointMan->GetNumIcons(); i++ ) {
       if( *pWayPointMan->GetIconKey( i ) == g_default_wp_icon ){
           iconToSelect = i;
           pWaypointDefaultIconChoice->Select( iconToSelect );
           break;
       }
   }

   // Fill the default Routepoint icon selector combo box
  pRoutepointDefaultIconChoice->Clear();
  //      Iterate on the Icon Descriptions, filling in the combo control
  fillCombo = true;
        
  if( fillCombo ){
      for( int i = 0; i < pWayPointMan->GetNumIcons(); i++ ) {
          wxString *ps = pWayPointMan->GetIconDescription( i );
          wxBitmap bmp = pWayPointMan->GetIconBitmapForList(i, 2 * GetCharHeight());
                    
          pRoutepointDefaultIconChoice->Append( *ps, bmp );
      }
  }
                
  // find the correct item in the combo box
   iconToSelect = -1;
   for( int i = 0; i < pWayPointMan->GetNumIcons(); i++ ) {
       if( *pWayPointMan->GetIconKey( i ) == g_default_routepoint_icon ){
           iconToSelect = i;
           pRoutepointDefaultIconChoice->Select( iconToSelect );
           break;
       }
   }
  
  // DimeControl(itemPanelRoutes);
}

void options::CreatePanel_ChartsLoad(size_t parent, int border_size,
                                     int group_item_spacing) {
  wxScrolledWindow* chartPanelWin = AddPage(m_pageCharts, _("Chart Files"));

  chartPanel = new wxBoxSizer(wxVERTICAL);
  chartPanelWin->SetSizer(chartPanel);

  wxStaticBox* loadedBox =
      new wxStaticBox(chartPanelWin, wxID_ANY, _("Directories"));
  activeSizer = new wxStaticBoxSizer(loadedBox, wxHORIZONTAL);
  chartPanel->Add(activeSizer, 1, wxALL | wxEXPAND, border_size);

  wxString* pListBoxStrings = NULL;

  pActiveChartsList =
      new wxListBox(chartPanelWin, ID_LISTBOX, wxDefaultPosition, wxDefaultSize,
                    0, pListBoxStrings, wxLB_MULTIPLE);

#ifdef __OCPN__ANDROID__
  pActiveChartsList->GetHandle()->setStyleSheet( getScrollBarsStyleSheet() );
#endif

  activeSizer->Add(pActiveChartsList, 1, wxALL | wxEXPAND, border_size);

  pActiveChartsList->Connect(
      wxEVT_COMMAND_LISTBOX_SELECTED,
      wxCommandEventHandler(options::OnChartDirListSelect), NULL, this);

  wxBoxSizer* cmdButtonSizer = new wxBoxSizer(wxVERTICAL);
  activeSizer->Add(cmdButtonSizer, 0, wxALL, border_size);

  // Currently loaded chart dirs
  wxString dirname;
  if (pActiveChartsList) {
    pActiveChartsList->Clear();
    int nDir = m_CurrentDirList.GetCount();
    for (int i = 0; i < nDir; i++) {
      dirname = m_CurrentDirList[i].fullpath;
      if (!dirname.IsEmpty()) pActiveChartsList->Append(dirname);
    }
  }

  wxButton* addBtn =
      new wxButton(chartPanelWin, ID_BUTTONADD, _("Add Directory..."));
  cmdButtonSizer->Add(addBtn, 1, wxALL | wxEXPAND, group_item_spacing);

  m_removeBtn =
      new wxButton(chartPanelWin, ID_BUTTONDELETE, _("Remove Selected"));
  cmdButtonSizer->Add(m_removeBtn, 1, wxALL | wxEXPAND, group_item_spacing);
  m_removeBtn->Disable();

#ifdef OCPN_USE_LZMA
  m_compressBtn =
      new wxButton(chartPanelWin, ID_BUTTONCOMPRESS, _("Compress Selected"));
  cmdButtonSizer->Add(m_compressBtn, 1, wxALL | wxEXPAND, group_item_spacing);
  m_compressBtn->Disable();
#else
  m_compressBtn = NULL;
#endif

  wxStaticBox* itemStaticBoxUpdateStatic =
      new wxStaticBox(chartPanelWin, wxID_ANY, _("Update Control"));
  wxStaticBoxSizer* itemStaticBoxSizerUpdate =
      new wxStaticBoxSizer(itemStaticBoxUpdateStatic, wxVERTICAL);
  chartPanel->Add(itemStaticBoxSizerUpdate, 0, wxGROW | wxALL, 5);

  wxFlexGridSizer* itemFlexGridSizerUpdate = new wxFlexGridSizer(1);
  itemFlexGridSizerUpdate->SetFlexibleDirection( wxHORIZONTAL );

  pScanCheckBox = new wxCheckBox(chartPanelWin, ID_SCANCHECKBOX, _("Scan Charts and Update Database"));
  itemFlexGridSizerUpdate->Add(pScanCheckBox, 1, wxALL, 5);

  pUpdateCheckBox = new wxCheckBox(chartPanelWin, ID_UPDCHECKBOX, _("Force Full Database Rebuild"));
  itemFlexGridSizerUpdate->Add(pUpdateCheckBox, 1, wxALL, 5);

  pParseENCButton = new wxButton(chartPanelWin, ID_PARSEENCBUTTON, _("Prepare all ENC Charts"));
  itemFlexGridSizerUpdate->Add(pParseENCButton, 1, wxALL, 5);

  itemStaticBoxSizerUpdate->Add( itemFlexGridSizerUpdate, 1, wxEXPAND, 5 );
  
  
  chartPanel->Layout();
}

void options::UpdateTemplateTitleText()
{
    if(!m_templateTitleText)
        return;
    
    wxString activeTitle;
    if(!g_lastAppliedTemplateGUID.IsEmpty()){
        activeTitle = ConfigMgr::Get().GetTemplateTitle(g_lastAppliedTemplateGUID);
        
        bool configCompare = ConfigMgr::Get().CheckTemplateGUID(g_lastAppliedTemplateGUID);
        if(!configCompare)
            activeTitle += _(" [Modified]");
        m_templateTitleText->SetLabel(activeTitle);
    }
    else
        m_templateTitleText->SetLabel(_("None"));
}

    
void options::CreatePanel_Configs(size_t parent, int border_size, int group_item_spacing)
{
    m_DisplayConfigsPage = AddPage(parent, _("Templates"));
    
    //if (m_bcompact) {
    //}
    //else
    {
        
        wxBoxSizer* wrapperSizer = new wxBoxSizer(wxVERTICAL);
        m_DisplayConfigsPage->SetSizer(wrapperSizer);

        // Template management

        wxStaticBox* templateStatusBox = new wxStaticBox(m_DisplayConfigsPage, wxID_ANY, _("Template Status"));
        m_templateStatusBoxSizer = new wxStaticBoxSizer(templateStatusBox, wxHORIZONTAL);
        wrapperSizer->Add(m_templateStatusBoxSizer, 1, wxALL | wxEXPAND, border_size);
        
        wxBoxSizer* statSizer = new wxBoxSizer(wxVERTICAL);
        m_templateStatusBoxSizer->Add(statSizer, 0, wxALL | wxEXPAND, border_size);
        
        m_staticTextLastAppled = new wxStaticText(m_DisplayConfigsPage, wxID_ANY, _("Last Applied Template Title:"));
        m_staticTextLastAppled->Hide();
        
        statSizer->Add(m_staticTextLastAppled);
        
        m_templateTitleText = new wxStaticText(m_DisplayConfigsPage, wxID_ANY, wxEmptyString);
        statSizer->Add(m_templateTitleText);
        m_templateTitleText->Hide();
        
        UpdateTemplateTitleText();
        
        
        wxStaticBox* configsBox = new wxStaticBox(m_DisplayConfigsPage, wxID_ANY, _("Saved Templates"));
        wxStaticBoxSizer* configSizer = new wxStaticBoxSizer(configsBox, wxHORIZONTAL);
        wrapperSizer->Add(configSizer, 4, wxALL | wxEXPAND, border_size);
        
        wxPanel *cPanel = new wxPanel(m_DisplayConfigsPage, wxID_ANY );
        configSizer->Add(cPanel, 1, wxALL | wxEXPAND, border_size);
        
        wxBoxSizer *boxSizercPanel = new wxBoxSizer(wxVERTICAL);
        cPanel->SetSizer(boxSizercPanel);
         
        m_scrollWinConfigList = new wxScrolledWindow(cPanel, wxID_ANY, wxDefaultPosition, wxDefaultSize, wxBORDER_RAISED | wxVSCROLL );
        m_scrollWinConfigList->SetScrollRate(1, 1);
        boxSizercPanel->Add(m_scrollWinConfigList, 0, wxALL|wxEXPAND, border_size);
        m_scrollWinConfigList->SetMinSize(wxSize(-1,15 * GetCharHeight()));
        
        m_boxSizerConfigs = new wxBoxSizer(wxVERTICAL);
        m_scrollWinConfigList->SetSizer(m_boxSizerConfigs);
        
        
        wxBoxSizer* btnSizer = new wxBoxSizer(wxVERTICAL);
        configSizer->Add(btnSizer);
        
        //    Add the "Insert/Remove" buttons
        wxButton* createButton = new wxButton(m_DisplayConfigsPage, wxID_ANY, _("Create Config..."));
        btnSizer->Add(createButton, 1, wxALL | wxEXPAND, group_item_spacing);
        createButton->Connect(wxEVT_COMMAND_BUTTON_CLICKED, wxCommandEventHandler(options::OnCreateConfig), NULL, this);
        
        //wxButton* editButton = new wxButton(m_DisplayConfigsPage, wxID_ANY, _("Edit Config..."));
        //btnSizer->Add(editButton, 1, wxALL | wxEXPAND, group_item_spacing);
        //editButton->Connect(wxEVT_COMMAND_BUTTON_CLICKED, wxCommandEventHandler(options::OnEditConfig), NULL, this);
        
        m_configDeleteButton = new wxButton(m_DisplayConfigsPage, wxID_ANY, _("Delete Selected Config..."));
        btnSizer->Add(m_configDeleteButton, 1, wxALL | wxEXPAND, group_item_spacing);
        m_configDeleteButton->Connect(wxEVT_COMMAND_BUTTON_CLICKED, wxCommandEventHandler(options::OnDeleteConfig), NULL, this);

        m_configApplyButton = new wxButton(m_DisplayConfigsPage, wxID_ANY, _("Apply Selected Config"));
        btnSizer->Add(m_configApplyButton, 1, wxALL | wxEXPAND, group_item_spacing);
        m_configApplyButton->Connect(wxEVT_COMMAND_BUTTON_CLICKED, wxCommandEventHandler(options::OnApplyConfig), NULL, this);
        
        // Populate the configs list from the ConfigMgr
        ClearConfigList();
        BuildConfigList();
        
        SetConfigButtonState();
    }
}

void options::ClearConfigList()
{
    if(m_scrollWinConfigList){
        wxWindowList kids = m_scrollWinConfigList->GetChildren();
        for( unsigned int i = 0; i < kids.GetCount(); i++ ) {
            wxWindowListNode *node = kids.Item(i);
            wxWindow *win = node->GetData();
             wxPanel *pcp = wxDynamicCast(win, wxPanel);
             if(pcp){
                ConfigPanel *cPanel = wxDynamicCast(pcp, ConfigPanel);
                if(cPanel){
                    cPanel->Destroy();
                }
             }
        }
    }
    SetConfigButtonState();
}

void options::BuildConfigList()
{
    wxArrayString configGUIDs = ConfigMgr::Get().GetConfigGUIDArray();
    
    for(size_t i=0 ; i < configGUIDs.GetCount() ; i++){
        wxPanel *pp = ConfigMgr::Get().GetConfigPanel( m_scrollWinConfigList,configGUIDs[i]);
        if(pp){
        m_panelBackgroundUnselected = pp->GetBackgroundColour();
        m_boxSizerConfigs->Add(pp, 1, wxEXPAND);
        pp->Connect(wxEVT_LEFT_DOWN, wxMouseEventHandler(options::OnConfigMouseSelected), NULL, this);
        
        //  Set mouse handler for children of the panel, too.
        wxWindowList kids = pp->GetChildren();
        for( unsigned int i = 0; i < kids.GetCount(); i++ ) {
            wxWindowListNode *node = kids.Item(i);
            wxWindow *win = node->GetData();
            win->Connect(wxEVT_LEFT_DOWN, wxMouseEventHandler(options::OnConfigMouseSelected), NULL, this);
        }
    }
    }
    
    m_boxSizerConfigs->Layout();
    
    m_selectedConfigPanelGUID = _T("");
    SetConfigButtonState();
}

void options::SetConfigButtonState()
{
    m_configDeleteButton->Enable(!m_selectedConfigPanelGUID.IsEmpty());
    if(m_selectedConfigPanelGUID.StartsWith(_T("11111111")))            // Cannot delete "Recovery" template
        m_configDeleteButton->Disable();
    m_configApplyButton->Enable(!m_selectedConfigPanelGUID.IsEmpty());
}    

void options::OnCreateConfig( wxCommandEvent &event)
{
    ConfigCreateDialog* pd = new ConfigCreateDialog(this, -1, _("Create Config"), wxDefaultPosition, wxSize(200, 200));
    DimeControl( pd );
    pd->ShowWindowModalThenDo([this,pd](int retcode){
        if ( retcode == wxID_OK ) {
            g_lastAppliedTemplateGUID = pd->GetCreatedTemplateGUID();
            UpdateTemplateTitleText();
            
            ClearConfigList();
            BuildConfigList();
            m_DisplayConfigsPage->Layout();
        }
        SetConfigButtonState();
    });
}

void options::OnEditConfig( wxCommandEvent &event)
{
}

void options::OnDeleteConfig( wxCommandEvent &event)
{
    if(m_selectedConfigPanelGUID.IsEmpty())
        return;
    
    ConfigMgr::Get().DeleteConfig( m_selectedConfigPanelGUID);
    m_selectedConfigPanelGUID = _T("");
    
    ClearConfigList();
    BuildConfigList();
    
    m_DisplayConfigsPage->Layout();
    SetConfigButtonState();
}

void options::OnApplyConfig( wxCommandEvent &event)
{
    if(m_selectedConfigPanelGUID.IsEmpty())
        return;

    // Record a few special items
    wxString currentLocale = g_locale;
        
    //  Apply any changed settings other than the target config template.
    wxCommandEvent evt;
    evt.SetId(ID_APPLY);
    OnApplyClick(evt);
    
    // Then Apply the target config template
    bool bApplyStat = ConfigMgr::Get().ApplyConfigGUID( m_selectedConfigPanelGUID);
    if(bApplyStat){
//        OCPNMessageBox(this, _("Configuration successfully applied."), _("OpenCPN Info"), wxOK);
        g_lastAppliedTemplateGUID = m_selectedConfigPanelGUID;
        wxString activeTitle = ConfigMgr::Get().GetTemplateTitle(g_lastAppliedTemplateGUID);
        m_templateTitleText->SetLabel(activeTitle);
        m_templateTitleText->Show();
        m_staticTextLastAppled->Show();
        m_templateStatusBoxSizer->Layout();
    }
    else
        OCPNMessageBox(this, _("Problem applying selected configuration."), _("OpenCPN Info"), wxOK);
    
    //  Clear all selections
    if(m_scrollWinConfigList){
        wxWindowList kids = m_scrollWinConfigList->GetChildren();
        for( unsigned int i = 0; i < kids.GetCount(); i++ ) {
            wxWindowListNode *node = kids.Item(i);
            wxWindow *win = node->GetData();
             wxPanel *pcp = wxDynamicCast(win, wxPanel);
             if(pcp){
                ConfigPanel *cPanel = wxDynamicCast(pcp, ConfigPanel);
                if(cPanel){
                    cPanel->SetBackgroundColour(m_panelBackgroundUnselected);
                }
             }
        }
    }
    m_selectedConfigPanelGUID = wxEmptyString;
    
    m_returnChanges |= CONFIG_CHANGED;
    
    if(!currentLocale.IsSameAs(g_locale))
        m_returnChanges |= LOCALE_CHANGED;
    
    Finish();
}


void options::OnConfigMouseSelected( wxMouseEvent &event)
{
    wxPanel *selectedPanel = NULL;
    wxObject* obj = event.GetEventObject();
    if(obj){
        wxPanel *panel = wxDynamicCast(obj, wxPanel);
        if(panel){
            selectedPanel = panel;
        }
        //Clicked on child?
        else{
            wxWindow *win = wxDynamicCast(obj, wxWindow);
            if(win){
                wxPanel *parentpanel = wxDynamicCast(win->GetParent(), wxPanel);
                if(parentpanel){
                    selectedPanel = parentpanel;
                }
            }
        }
        
        if(m_scrollWinConfigList){
            wxWindowList kids = m_scrollWinConfigList->GetChildren();
            for( unsigned int i = 0; i < kids.GetCount(); i++ ) {
                wxWindowListNode *node = kids.Item(i);
                wxWindow *win = node->GetData();
                wxPanel *panel = wxDynamicCast(win, wxPanel);
                if(panel){
                    if(panel == selectedPanel ){
                    wxColour colour;
                    GetGlobalColor(_T("UIBCK"), &colour);
                    panel->SetBackgroundColour(colour);
                    ConfigPanel *cPanel = wxDynamicCast(panel, ConfigPanel);
                    if(cPanel)
                        m_selectedConfigPanelGUID = cPanel->GetConfigGUID();
                }
                else
                    panel->SetBackgroundColour(m_panelBackgroundUnselected);
                
                panel->Refresh(true);
            }
        }
        }
        m_DisplayConfigsPage->Layout();
        SetConfigButtonState();
    }
}

    

void options::CreatePanel_Advanced(size_t parent, int border_size,
                                   int group_item_spacing) {
  m_ChartDisplayPage = AddPage(parent, _("Advanced"));

  if (m_bcompact) {
    wxSize sz = g_Platform->getDisplaySize();
    double dpmm = g_Platform->GetDisplayDPmm();
    
    wxBoxSizer* wrapperSizer = new wxBoxSizer(wxVERTICAL);
    m_ChartDisplayPage->SetSizer(wrapperSizer);

    wxBoxSizer* itemBoxSizerUI = wrapperSizer;

    // spacer
    itemBoxSizerUI->Add(0, border_size * 3);
    itemBoxSizerUI->Add(0, border_size * 3);

    // Chart Display Options
    wxBoxSizer* boxCharts = new wxBoxSizer(wxVERTICAL);
    itemBoxSizerUI->Add(boxCharts, groupInputFlags);

    pSkewComp = new wxCheckBox(m_ChartDisplayPage, ID_SKEWCOMPBOX,
                               _("De-skew Raster Charts"));
    boxCharts->Add(pSkewComp, inputFlags);

    itemBoxSizerUI->Add(0, border_size * 3);
    itemBoxSizerUI->Add(0, border_size * 3);

    // OpenGL Options
    wxBoxSizer* OpenGLSizer = new wxBoxSizer(wxVERTICAL);
    itemBoxSizerUI->Add(OpenGLSizer, 0, 0, 0);

    pOpenGL = new wxCheckBox(m_ChartDisplayPage, ID_OPENGLBOX,
                             _("Use Accelerated Graphics (OpenGL)"));
    OpenGLSizer->Add(pOpenGL, inputFlags);
    pOpenGL->Enable(!g_bdisable_opengl);


    wxButton* bOpenGL =
        new wxButton(m_ChartDisplayPage, ID_OPENGLOPTIONS, _("OpenGL Options") + _T("..."));
    OpenGLSizer->Add(bOpenGL, inputFlags);
    bOpenGL->Enable(!g_bdisable_opengl);

#ifdef __OCPN__ANDROID__
    pOpenGL->Hide();
    bOpenGL->Hide();
#endif

    itemBoxSizerUI->Add(0, border_size * 3);
    itemBoxSizerUI->Add(0, border_size * 3);

    //  Course Up display update period
    wxStaticText *crat = new wxStaticText(m_ChartDisplayPage, wxID_ANY,  _("Chart Rotation Averaging Time"));
    crat->Wrap(-1);
    wrapperSizer->Add(crat, 0, wxALL | wxEXPAND | wxALIGN_LEFT | wxALIGN_CENTRE_VERTICAL, group_item_spacing);


    wxBoxSizer* pCOGUPFilterRow = new wxBoxSizer(wxHORIZONTAL);
    wrapperSizer->Add(pCOGUPFilterRow, 0, wxALL | wxEXPAND, group_item_spacing);

    pCOGUPUpdateSecs =
        new wxTextCtrl(m_ChartDisplayPage, ID_OPTEXTCTRL, _T(""), wxDefaultPosition, wxSize(sz.x / 5, -1), wxTE_RIGHT);
    pCOGUPFilterRow->Add(pCOGUPUpdateSecs, 0, wxALIGN_RIGHT | wxALL, group_item_spacing);

    pCOGUPFilterRow->Add( new wxStaticText(m_ChartDisplayPage, wxID_ANY, _("seconds")), inputFlags);

    itemBoxSizerUI->Add(0, border_size * 3);
    itemBoxSizerUI->Add(0, border_size * 3);

    // Chart Zoom Scale Weighting
    wxStaticText* zoomTextHead =  new wxStaticText(m_ChartDisplayPage, wxID_ANY, _("Chart Zoom/Scale Weighting"));
     zoomTextHead->Wrap(-1);
     itemBoxSizerUI->Add(zoomTextHead, 0, wxALL | wxEXPAND | wxALIGN_LEFT | wxALIGN_CENTRE_VERTICAL, group_item_spacing);
     itemBoxSizerUI->Add(0, border_size * 1);

    itemBoxSizerUI->Add(new wxStaticText(m_ChartDisplayPage, wxID_ANY, _("Raster")), inputFlags);

    m_pSlider_Zoom = new wxSlider(m_ChartDisplayPage, ID_CM93ZOOM, 0, -5, 5, wxDefaultPosition, m_sliderSize, SLIDER_STYLE);

#ifdef __OCPN__ANDROID__
     prepareSlider(m_pSlider_Zoom);
#endif

    itemBoxSizerUI->Add(m_pSlider_Zoom, inputFlags);

    itemBoxSizerUI->Add(new wxStaticText(m_ChartDisplayPage, wxID_ANY, _("Vector")), inputFlags);
    
    m_pSlider_Zoom_Vector = new wxSlider( m_ChartDisplayPage, ID_VECZOOM, 0, -5, 5, wxDefaultPosition, m_sliderSize, SLIDER_STYLE);

#ifdef __OCPN__ANDROID__
     prepareSlider(m_pSlider_Zoom_Vector);
#endif

    itemBoxSizerUI->Add(m_pSlider_Zoom_Vector, inputFlags);
    
    itemBoxSizerUI->Add(0, border_size * 3);
    
    itemBoxSizerUI->Add(0, border_size * 3);
    itemBoxSizerUI->Add(0, border_size * 3);

    //  Display size/DPI
    itemBoxSizerUI->Add(new wxStaticText(m_ChartDisplayPage, wxID_ANY, _("Physical Screen Width")),
                        inputFlags);
    wxBoxSizer* pDPIRow = new wxBoxSizer(wxHORIZONTAL);
    itemBoxSizerUI->Add(pDPIRow, 0, wxEXPAND);

    pRBSizeAuto = new wxRadioButton(m_ChartDisplayPage, wxID_ANY, _("Auto"));
    pDPIRow->Add(pRBSizeAuto, inputFlags);
    pDPIRow->AddSpacer(10);
    pRBSizeManual = new wxRadioButton(m_ChartDisplayPage, ID_SIZEMANUALRADIOBUTTON, _("Manual:"));
    pDPIRow->Add(pRBSizeManual, inputFlags);

    wxBoxSizer* pmmRow = new wxBoxSizer(wxHORIZONTAL);
    itemBoxSizerUI->Add(pmmRow, 0, wxEXPAND);

    pScreenMM = new wxTextCtrl(m_ChartDisplayPage, ID_OPTEXTCTRL, _T(""), wxDefaultPosition, wxSize(sz.x / 5, -1), wxTE_RIGHT);
    pmmRow->Add(pScreenMM, 0, wxALIGN_RIGHT | wxALL, group_item_spacing);

    pmmRow->Add(new wxStaticText(m_ChartDisplayPage, wxID_ANY, _("mm")), inputFlags);

    pRBSizeAuto->Connect(wxEVT_COMMAND_RADIOBUTTON_SELECTED,
                         wxCommandEventHandler(options::OnSizeAutoButton), NULL,
                         this);
    pRBSizeManual->Connect(wxEVT_COMMAND_RADIOBUTTON_SELECTED,
                           wxCommandEventHandler(options::OnSizeManualButton),
                           NULL, this);

  }

  else {
    wxFlexGridSizer* itemBoxSizerUI = new wxFlexGridSizer(2);
    itemBoxSizerUI->SetHGap(border_size);
    //    itemBoxSizerUI->AddGrowableCol( 0, 1 );
    //    itemBoxSizerUI->AddGrowableCol( 1, 1 );
    //    m_ChartDisplayPage->SetSizer( itemBoxSizerUI );

    // wxFlexGridSizer grows wrongly in wx2.8, so we need to centre it in
    // another sizer instead of letting it grow.
    wxBoxSizer* wrapperSizer = new wxBoxSizer(wxVERTICAL);
    m_ChartDisplayPage->SetSizer(wrapperSizer);
    wrapperSizer->Add(itemBoxSizerUI, 1, wxALL | wxALIGN_CENTER, border_size);

    // spacer
    itemBoxSizerUI->Add(0, border_size * 3);
    itemBoxSizerUI->Add(0, border_size * 3);

    // Chart Display Options
    itemBoxSizerUI->Add(
        new wxStaticText(m_ChartDisplayPage, wxID_ANY, _("Chart Display")),
        groupLabelFlags);
    wxBoxSizer* boxCharts = new wxBoxSizer(wxVERTICAL);
    itemBoxSizerUI->Add(boxCharts, groupInputFlags);

    pSkewComp = new wxCheckBox(m_ChartDisplayPage, ID_SKEWCOMPBOX,
                               _("Show Skewed Raster Charts as North-Up"));
    boxCharts->Add(pSkewComp, verticleInputFlags);

//     pFullScreenQuilt = new wxCheckBox(m_ChartDisplayPage, ID_FULLSCREENQUILT,
//                                       _("Disable Full Screen Quilting"));
//     boxCharts->Add(pFullScreenQuilt, verticleInputFlags);

//     pOverzoomEmphasis =
//         new wxCheckBox(m_ChartDisplayPage, ID_FULLSCREENQUILT,
//                        _("Suppress blur/fog effects on overzoom"));
//     boxCharts->Add(pOverzoomEmphasis, verticleInputFlags);
// 
//     pOZScaleVector =
//         new wxCheckBox(m_ChartDisplayPage, ID_FULLSCREENQUILT,
//                        _("Suppress scaled vector charts on overzoom"));
//     boxCharts->Add(pOZScaleVector, verticleInputFlags);

    // spacer
    itemBoxSizerUI->Add(0, border_size * 3);
    itemBoxSizerUI->Add(0, border_size * 3);

    //  Course Up display update period
    itemBoxSizerUI->Add(new wxStaticText(m_ChartDisplayPage, wxID_ANY,
                                         _("Chart Rotation Averaging Time")),
                        labelFlags);
    wxBoxSizer* pCOGUPFilterRow = new wxBoxSizer(wxHORIZONTAL);
    itemBoxSizerUI->Add(pCOGUPFilterRow, 0, wxALL | wxEXPAND,
                        group_item_spacing);

    pCOGUPUpdateSecs =
        new wxTextCtrl(m_ChartDisplayPage, ID_OPTEXTCTRL, _T(""),
                       wxDefaultPosition, wxSize(50, -1), wxTE_RIGHT);
    pCOGUPFilterRow->Add(pCOGUPUpdateSecs, 0, wxALL,
                         group_item_spacing);

    pCOGUPFilterRow->Add(
        new wxStaticText(m_ChartDisplayPage, wxID_ANY, _("seconds")),
        inputFlags);

    // spacer
    itemBoxSizerUI->Add(0, border_size * 8);
    itemBoxSizerUI->Add(0, border_size * 8);

    wxStaticText* zoomTextHead =  new wxStaticText(m_ChartDisplayPage, wxID_ANY, _("Chart Zoom/Scale Weighting"));
    itemBoxSizerUI->Add(zoomTextHead, labelFlags);
    itemBoxSizerUI->Add(0, border_size * 1);
    
    
    // Chart Zoom Scale Weighting
    wxSize sz = g_Platform->getDisplaySize();
    
    itemBoxSizerUI->Add(new wxStaticText(m_ChartDisplayPage, wxID_ANY, _("Raster")), labelFlags);
    m_pSlider_Zoom = new wxSlider(m_ChartDisplayPage, ID_CM93ZOOM, 0, -5, 5, wxDefaultPosition, m_sliderSize, SLIDER_STYLE);

#ifdef __OCPN__ANDROID__
    prepareSlider( m_pSlider_Zoom );
#endif

    itemBoxSizerUI->Add(m_pSlider_Zoom, inputFlags);

    itemBoxSizerUI->Add(new wxStaticText(m_ChartDisplayPage, wxID_ANY, _("Vector")), labelFlags);
    m_pSlider_Zoom_Vector = new wxSlider(m_ChartDisplayPage, ID_VECZOOM, 0, -5, 5, wxDefaultPosition, m_sliderSize, SLIDER_STYLE);
    
#ifdef __OCPN__ANDROID__
    prepareSlider( m_pSlider_Zoom_Vector );
#endif
    
    itemBoxSizerUI->Add(m_pSlider_Zoom_Vector, inputFlags);
    
    itemBoxSizerUI->Add(0, border_size * 3);
    wxStaticText* zoomText =
        new wxStaticText(m_ChartDisplayPage, wxID_ANY,
                         _("With a lower value, the same zoom level shows a less detailed chart.\n\
With a higher value, the same zoom level shows a more detailed chart."));

    smallFont = *dialogFont;  // we can't use Smaller() because
                              // wx2.8 doesn't support it
    smallFont.SetPointSize((smallFont.GetPointSize() / 1.2) +
                            0.5);  // + 0.5 to round instead of truncate
    zoomText->SetFont(smallFont);
    itemBoxSizerUI->Add(zoomText, 0, wxALL | wxEXPAND, group_item_spacing);

    // spacer
    itemBoxSizerUI->Add(0, border_size * 8);
    itemBoxSizerUI->Add(0, border_size * 8);

    // spacer
    itemBoxSizerUI->Add(0, border_size * 3);
    itemBoxSizerUI->Add(0, border_size * 3);

    //  Display size/DPI
    itemBoxSizerUI->Add(new wxStaticText(m_ChartDisplayPage, wxID_ANY,
                                         _("Physical Screen Width")),
                        labelFlags);
    wxBoxSizer* pDPIRow = new wxBoxSizer(wxHORIZONTAL);
    itemBoxSizerUI->Add(pDPIRow, 0, wxEXPAND);

    pRBSizeAuto = new wxRadioButton(m_ChartDisplayPage, wxID_ANY, _("Auto"));
    pDPIRow->Add(pRBSizeAuto, inputFlags);
    pDPIRow->AddSpacer(10);
    pRBSizeManual = new wxRadioButton(m_ChartDisplayPage,
                                      ID_SIZEMANUALRADIOBUTTON, _("Manual:"));
    pDPIRow->Add(pRBSizeManual, inputFlags);

    pScreenMM = new wxTextCtrl(m_ChartDisplayPage, ID_OPTEXTCTRL, _T(""),
                               wxDefaultPosition, wxSize(3 * m_fontHeight, -1),
                               wxTE_RIGHT);
    pDPIRow->Add(pScreenMM, 0, wxALL, group_item_spacing);

    pDPIRow->Add(new wxStaticText(m_ChartDisplayPage, wxID_ANY, _("mm")),
                 inputFlags);

    pRBSizeAuto->Connect(wxEVT_COMMAND_RADIOBUTTON_SELECTED,
                         wxCommandEventHandler(options::OnSizeAutoButton), NULL,
                         this);
    pRBSizeManual->Connect(wxEVT_COMMAND_RADIOBUTTON_SELECTED,
                           wxCommandEventHandler(options::OnSizeManualButton),
                           NULL, this);

    // spacer
    itemBoxSizerUI->Add(0, border_size * 3);
    itemBoxSizerUI->Add(0, border_size * 3);

    // OpenGL Options
    itemBoxSizerUI->Add(
        new wxStaticText(m_ChartDisplayPage, wxID_ANY, _("Graphics")),
        labelFlags);
    wxBoxSizer* OpenGLSizer = new wxBoxSizer(wxHORIZONTAL);
    itemBoxSizerUI->Add(OpenGLSizer, 0, 0, 0);

    pOpenGL = new wxCheckBox(m_ChartDisplayPage, ID_OPENGLBOX,
                             _("Use Accelerated Graphics (OpenGL)"));
    OpenGLSizer->Add(pOpenGL, inputFlags);
    pOpenGL->Enable(!g_bdisable_opengl);

#ifdef __OCPN__ANDROID__
    pOpenGL->Disable();
#endif

    wxButton* bOpenGL =
        new wxButton(m_ChartDisplayPage, ID_OPENGLOPTIONS, _("Options") + _T("..."));
    OpenGLSizer->Add(bOpenGL, inputFlags);
    bOpenGL->Enable(!g_bdisable_opengl);

    itemBoxSizerUI->Add(0, border_size * 3);
/*    
    pTransparentToolbar =
        new wxCheckBox(m_ChartDisplayPage, ID_TRANSTOOLBARCHECKBOX,
                       _("Enable Transparent Toolbar"));
    itemBoxSizerUI->Add(pTransparentToolbar, 0, wxALL, border_size);
    if (g_bopengl && !g_bTransparentToolbarInOpenGLOK)
      pTransparentToolbar->Disable();
*/    
  }
}

void options::CreatePanel_VectorCharts(size_t parent, int border_size,
                                       int group_item_spacing) {
  ps57Ctl = AddPage(parent, _("Vector Chart Display"));

  if (!m_bcompact) {
    vectorPanel = new wxBoxSizer(wxHORIZONTAL);
    ps57Ctl->SetSizer(vectorPanel);

    // 1st column, all options except Mariner's Standard
    wxFlexGridSizer* optionsColumn = new wxFlexGridSizer(2);
    optionsColumn->SetHGap(border_size);
    optionsColumn->AddGrowableCol(0, 2);
    optionsColumn->AddGrowableCol(1, 3);
    vectorPanel->Add(optionsColumn, 3, wxALL | wxEXPAND, border_size);

    // spacer
    optionsColumn->Add(new wxStaticText(ps57Ctl, wxID_ANY, _T("")));
    optionsColumn->Add(new wxStaticText(ps57Ctl, wxID_ANY, _T("")));

    if(!g_useMUI){
    // display category
        optionsColumn->Add( new wxStaticText(ps57Ctl, wxID_ANY, _("Display Category")), labelFlags);
        wxString pDispCatStrings[] = {_("Base"), _("Standard"), _("All"), _("Mariner's Standard")};
        pDispCat = new wxChoice(ps57Ctl, ID_RADARDISTUNIT, wxDefaultPosition,
                            wxDefaultSize, 4, pDispCatStrings);
        optionsColumn->Add(pDispCat, 0, wxALL, 2);
    }

    // spacer
    optionsColumn->Add(new wxStaticText(ps57Ctl, wxID_ANY, _T("")));
    optionsColumn->Add(new wxStaticText(ps57Ctl, wxID_ANY, _T("")));

    
    // display options
    optionsColumn->Add(new wxStaticText(ps57Ctl, wxID_ANY, _("Display")), groupLabelFlags);

    wxBoxSizer* miscSizer = new wxBoxSizer(wxVERTICAL);
    optionsColumn->Add(miscSizer, groupInputFlags);

    if(!g_useMUI){
        pCheck_SOUNDG = new wxCheckBox(ps57Ctl, ID_SOUNDGCHECKBOX, _("Depth Soundings"));
        pCheck_SOUNDG->SetValue(FALSE);
        miscSizer->Add(pCheck_SOUNDG, verticleInputFlags);
    }

    pCheck_META = new wxCheckBox(ps57Ctl, ID_METACHECKBOX, _("Chart Information Objects"));
    pCheck_META->SetValue(FALSE);
    miscSizer->Add(pCheck_META, verticleInputFlags);

    
    if(!g_useMUI){
        optionsColumn->Add(new wxStaticText(ps57Ctl, wxID_ANY, _("Buoys/Lights")), groupLabelFlags);

        wxBoxSizer* lightSizer = new wxBoxSizer(wxVERTICAL);
        optionsColumn->Add(lightSizer, groupInputFlags);
        
        pCheck_ATONTEXT = new wxCheckBox(ps57Ctl, ID_ATONTEXTCHECKBOX, _("Buoy/Light Labels"));
        pCheck_ATONTEXT->SetValue(FALSE);
        lightSizer->Add(pCheck_ATONTEXT, verticleInputFlags);

        pCheck_LDISTEXT = new wxCheckBox(ps57Ctl, ID_LDISTEXTCHECKBOX, _("Light Descriptions"));
        pCheck_LDISTEXT->SetValue(FALSE);
        lightSizer->Add(pCheck_LDISTEXT, verticleInputFlags);

        pCheck_XLSECTTEXT = new wxCheckBox(ps57Ctl, ID_LDISTEXTCHECKBOX, _("Extended Light Sectors"));
        pCheck_XLSECTTEXT->SetValue(FALSE);
        lightSizer->Add(pCheck_XLSECTTEXT, verticleInputFlags);
    }

    optionsColumn->Add(new wxStaticText(ps57Ctl, wxID_ANY, _("Chart Texts")), groupLabelFlags);

    wxBoxSizer* textSizer = new wxBoxSizer(wxVERTICAL);
    optionsColumn->Add(textSizer, groupInputFlags);

    pCheck_NATIONALTEXT = new wxCheckBox(ps57Ctl, ID_NATIONALTEXTCHECKBOX, _("National text on chart"));
    pCheck_NATIONALTEXT->SetValue(FALSE);
    textSizer->Add(pCheck_NATIONALTEXT, verticleInputFlags);

    pCheck_SHOWIMPTEXT =
        new wxCheckBox(ps57Ctl, ID_IMPTEXTCHECKBOX, _("Important Text Only"));
    pCheck_SHOWIMPTEXT->SetValue(FALSE);
    textSizer->Add(pCheck_SHOWIMPTEXT, verticleInputFlags);

    pCheck_DECLTEXT =
        new wxCheckBox(ps57Ctl, ID_DECLTEXTCHECKBOX, _("De-Cluttered Text"));
    pCheck_DECLTEXT->SetValue(FALSE);
    textSizer->Add(pCheck_DECLTEXT, verticleInputFlags);

    optionsColumn->Add(new wxStaticText(ps57Ctl, wxID_ANY, _("Chart Detail")),
                       labelFlags);
    pCheck_SCAMIN = new wxCheckBox(ps57Ctl, ID_SCAMINCHECKBOX,
                                   _("Reduced Detail at Small Scale"));
    pCheck_SCAMIN->SetValue(FALSE);
    optionsColumn->Add(pCheck_SCAMIN, inputFlags);

    // spacer
    optionsColumn->Add(0, border_size * 4);
    optionsColumn->Add(0, border_size * 4);

    // graphics options
    optionsColumn->Add(new wxStaticText(ps57Ctl, wxID_ANY, _("Graphics Style")),
                       labelFlags);
    wxString pPointStyleStrings[] = {
        _("Paper Chart"), _("Simplified"),
    };
    pPointStyle = new wxChoice(ps57Ctl, ID_RADARDISTUNIT, wxDefaultPosition,
                               wxDefaultSize, 2, pPointStyleStrings);
    optionsColumn->Add(pPointStyle, inputFlags);

    optionsColumn->Add(new wxStaticText(ps57Ctl, wxID_ANY, _("Boundaries")),
                       labelFlags);
    wxString pBoundStyleStrings[] = {
        _("Plain"), _("Symbolized"),
    };
    pBoundStyle = new wxChoice(ps57Ctl, ID_RADARDISTUNIT, wxDefaultPosition,
                               wxDefaultSize, 2, pBoundStyleStrings);
    optionsColumn->Add(pBoundStyle, inputFlags);

    optionsColumn->Add(new wxStaticText(ps57Ctl, wxID_ANY, _("Colors")),
                       labelFlags);
    wxString pColorNumStrings[] = {
        _("2 Color"), _("4 Color"),
    };
    p24Color = new wxChoice(ps57Ctl, ID_RADARDISTUNIT, wxDefaultPosition,
                            wxDefaultSize, 2, pColorNumStrings);
    optionsColumn->Add(p24Color, inputFlags);

    // spacer
    optionsColumn->Add(0, border_size * 4);
    optionsColumn->Add(0, border_size * 4);

    // depth options
    optionsColumn->Add(new wxStaticText(ps57Ctl, wxID_ANY, _("Shallow Depth")),
                       labelFlags);
    wxBoxSizer* depShalRow = new wxBoxSizer(wxHORIZONTAL);
    optionsColumn->Add(depShalRow);
    m_ShallowCtl =
        new wxTextCtrl(ps57Ctl, ID_OPTEXTCTRL, _T(""), wxDefaultPosition,
                       wxSize(60, -1), wxTE_RIGHT);
    depShalRow->Add(m_ShallowCtl, inputFlags);
    m_depthUnitsShal = new wxStaticText(ps57Ctl, wxID_ANY, _("meters"));
    depShalRow->Add(m_depthUnitsShal, inputFlags);

    optionsColumn->Add(new wxStaticText(ps57Ctl, wxID_ANY, _("Safety Depth")),
                       labelFlags);
    wxBoxSizer* depSafeRow = new wxBoxSizer(wxHORIZONTAL);
    optionsColumn->Add(depSafeRow);
    m_SafetyCtl = new wxTextCtrl(ps57Ctl, ID_OPTEXTCTRL, _T(""),
                                 wxDefaultPosition, wxSize(60, -1), wxTE_RIGHT);
    depSafeRow->Add(m_SafetyCtl, inputFlags);
    m_depthUnitsSafe = new wxStaticText(ps57Ctl, wxID_ANY, _("meters"));
    depSafeRow->Add(m_depthUnitsSafe, inputFlags);

    optionsColumn->Add(new wxStaticText(ps57Ctl, wxID_ANY, _("Deep Depth")),
                       labelFlags);
    wxBoxSizer* depDeepRow = new wxBoxSizer(wxHORIZONTAL);
    optionsColumn->Add(depDeepRow);
    m_DeepCtl = new wxTextCtrl(ps57Ctl, ID_OPTEXTCTRL, _T(""),
                               wxDefaultPosition, wxSize(60, -1), wxTE_RIGHT);
    depDeepRow->Add(m_DeepCtl, inputFlags);
    m_depthUnitsDeep = new wxStaticText(ps57Ctl, wxID_ANY, _("meters"));
    depDeepRow->Add(m_depthUnitsDeep, inputFlags);

    // spacer
    optionsColumn->Add(0, border_size * 4);
    optionsColumn->Add(0, border_size * 4);

    int slider_width = wxMax(m_fontHeight * 4, 150);

    optionsColumn->Add(
        new wxStaticText(ps57Ctl, wxID_ANY, _("CM93 Detail Level")),
        labelFlags);
    m_pSlider_CM93_Zoom = new wxSlider(
        ps57Ctl, ID_CM93ZOOM, 0, -CM93_ZOOM_FACTOR_MAX_RANGE, CM93_ZOOM_FACTOR_MAX_RANGE, wxDefaultPosition, m_sliderSize, SLIDER_STYLE);
    optionsColumn->Add(m_pSlider_CM93_Zoom, 0, wxALL /* | wxEXPAND*/,
                       border_size);

#ifdef __OCPN__ANDROID__
    prepareSlider( m_pSlider_CM93_Zoom );
#endif

    // 2nd column, Display Category / Mariner's Standard options
    wxBoxSizer* dispSizer = new wxBoxSizer(wxVERTICAL);
    vectorPanel->Add(dispSizer, 2, wxALL | wxEXPAND, border_size);

    wxStaticBox* marinersBox =
        new wxStaticBox(ps57Ctl, wxID_ANY, _("User Standard Objects"));
    wxStaticBoxSizer* marinersSizer =
        new wxStaticBoxSizer(marinersBox, wxVERTICAL);
    dispSizer->Add(marinersSizer, 1, wxALL | wxEXPAND, border_size);

    ps57CtlListBox = new OCPNCheckedListCtrl(
        ps57Ctl, ID_CHECKLISTBOX, wxDefaultPosition, wxSize(250, 350));
    marinersSizer->Add(ps57CtlListBox, 1, wxALL | wxEXPAND, group_item_spacing);

    wxBoxSizer* btnRow1 = new wxBoxSizer(wxHORIZONTAL);
    itemButtonSelectList =  new wxButton(ps57Ctl, ID_SELECTLIST, _("Select All"));
    btnRow1->Add(itemButtonSelectList, 1, wxALL | wxEXPAND, group_item_spacing);
    itemButtonClearList = new wxButton(ps57Ctl, ID_CLEARLIST, _("Clear All"));
    btnRow1->Add(itemButtonClearList, 1, wxALL | wxEXPAND, group_item_spacing);
    marinersSizer->Add(btnRow1);
    
    wxBoxSizer* btnRow2 = new wxBoxSizer(wxHORIZONTAL);
    itemButtonSetStd = new wxButton(ps57Ctl, ID_SETSTDLIST, _("Reset to STANDARD"));
    btnRow2->Add(itemButtonSetStd, 1, wxALL | wxEXPAND, group_item_spacing);
    marinersSizer->Add(btnRow2);
  }

  else {                // compact
    vectorPanel = new wxBoxSizer(wxVERTICAL);
    ps57Ctl->SetSizer(vectorPanel);

    wxBoxSizer* optionsColumn = vectorPanel;

    // spacer
    optionsColumn->Add(new wxStaticText(ps57Ctl, wxID_ANY, _T("")));

    // display category
    if(!g_useMUI){
        optionsColumn->Add( new wxStaticText(ps57Ctl, wxID_ANY, _("Display Category")), inputFlags);
        wxString pDispCatStrings[] = {_("Base"), _("Standard"), _("All"), _("Mariner's Standard")};
        pDispCat = new wxChoice(ps57Ctl, ID_RADARDISTUNIT, wxDefaultPosition,
                            wxSize(350, -1), 4, pDispCatStrings);
        optionsColumn->Add(pDispCat, 0, wxALL, 2);
        
    // spacer
    optionsColumn->Add(new wxStaticText(ps57Ctl, wxID_ANY, _T("")));

    }
        
    // display options

    wxBoxSizer* miscSizer = new wxBoxSizer(wxVERTICAL);
    optionsColumn->Add(miscSizer, groupInputFlags);

    pCheck_SOUNDG =
        new wxCheckBox(ps57Ctl, ID_SOUNDGCHECKBOX, _("Depth Soundings"));
    pCheck_SOUNDG->SetValue(FALSE);
    miscSizer->Add(pCheck_SOUNDG, inputFlags);

    pCheck_META = new wxCheckBox(ps57Ctl, ID_METACHECKBOX,
                                 _("Chart Information Objects"));
    pCheck_META->SetValue(FALSE);
    miscSizer->Add(pCheck_META, inputFlags);

    wxBoxSizer* lightSizer = new wxBoxSizer(wxVERTICAL);
    optionsColumn->Add(lightSizer, groupInputFlags);

    pCheck_ATONTEXT =
        new wxCheckBox(ps57Ctl, ID_ATONTEXTCHECKBOX, _("Buoy/Light Labels"));
    pCheck_ATONTEXT->SetValue(FALSE);
    lightSizer->Add(pCheck_ATONTEXT, inputFlags);

    pCheck_LDISTEXT =
        new wxCheckBox(ps57Ctl, ID_LDISTEXTCHECKBOX, _("Light Descriptions"));
    pCheck_LDISTEXT->SetValue(FALSE);
    lightSizer->Add(pCheck_LDISTEXT, inputFlags);

    pCheck_XLSECTTEXT = new wxCheckBox(ps57Ctl, ID_LDISTEXTCHECKBOX, _("Extended Light Sectors"));
    pCheck_XLSECTTEXT->SetValue(FALSE);
    lightSizer->Add(pCheck_XLSECTTEXT, inputFlags);

    wxBoxSizer* textSizer = new wxBoxSizer(wxVERTICAL);
    optionsColumn->Add(textSizer, groupInputFlags);

    pCheck_NATIONALTEXT = new wxCheckBox(ps57Ctl, ID_NATIONALTEXTCHECKBOX,
                                         _("National text on chart"));
    pCheck_NATIONALTEXT->SetValue(FALSE);
    textSizer->Add(pCheck_NATIONALTEXT, inputFlags);

    pCheck_SHOWIMPTEXT =
        new wxCheckBox(ps57Ctl, ID_IMPTEXTCHECKBOX, _("Important Text Only"));
    pCheck_SHOWIMPTEXT->SetValue(FALSE);
    textSizer->Add(pCheck_SHOWIMPTEXT, inputFlags);

    pCheck_DECLTEXT =
        new wxCheckBox(ps57Ctl, ID_DECLTEXTCHECKBOX, _("De-Cluttered Text"));
    pCheck_DECLTEXT->SetValue(FALSE);
    textSizer->Add(pCheck_DECLTEXT, inputFlags);

    pCheck_SCAMIN = new wxCheckBox(ps57Ctl, ID_SCAMINCHECKBOX,
                                   _("Reduced Detail at Small Scale"));
    pCheck_SCAMIN->SetValue(FALSE);
    optionsColumn->Add(pCheck_SCAMIN, inputFlags);

    // spacer
    optionsColumn->Add(0, border_size * 4);
    optionsColumn->Add(0, border_size * 4);

    // graphics options

    wxFlexGridSizer* StyleColumn = new wxFlexGridSizer(2);
    StyleColumn->SetHGap(border_size);
    StyleColumn->AddGrowableCol(0, 2);
    StyleColumn->AddGrowableCol(1, 3);
    optionsColumn->Add(StyleColumn);

    StyleColumn->Add(new wxStaticText(ps57Ctl, wxID_ANY, _("Graphics Style")), inputFlags);
    wxString pPointStyleStrings[] = {
        _("Paper Chart"), _("Simplified"),
    };
    pPointStyle = new wxChoice(ps57Ctl, ID_RADARDISTUNIT, wxDefaultPosition,
                               wxSize(m_fontHeight * 3, m_fontHeight), 2, pPointStyleStrings);
    #ifdef __OCPN__ANDROID__
    setChoiceStyleSheet( pPointStyle, m_fontHeight *8/10);
    #endif
    
    StyleColumn->Add(pPointStyle, inputFlags);

    StyleColumn->Add(new wxStaticText(ps57Ctl, wxID_ANY, _("Boundaries")), inputFlags);
    wxString pBoundStyleStrings[] = {
        _("Plain"), _("Symbolized"),
    };
    pBoundStyle = new wxChoice(ps57Ctl, ID_RADARDISTUNIT, wxDefaultPosition,
                               wxSize(m_fontHeight * 3, m_fontHeight), 2, pBoundStyleStrings);
    #ifdef __OCPN__ANDROID__
    setChoiceStyleSheet( pBoundStyle, m_fontHeight *8/10);
    #endif
    
    StyleColumn->Add(pBoundStyle, inputFlags);

    StyleColumn->Add(new wxStaticText(ps57Ctl, wxID_ANY, _("Colors")), inputFlags);
    
    wxString pColorNumStrings[] = {
        _("2 Color"), _("4 Color"),
    };
    p24Color = new wxChoice(ps57Ctl, ID_RADARDISTUNIT, wxDefaultPosition,
                            wxSize(m_fontHeight * 3, m_fontHeight), 2, pColorNumStrings);
    #ifdef __OCPN__ANDROID__
    setChoiceStyleSheet( p24Color, m_fontHeight *8/10);
    #endif
    StyleColumn->Add(p24Color, inputFlags);

    // spacer
    optionsColumn->Add(0, border_size * 4);
    optionsColumn->Add(0, border_size * 4);

    wxFlexGridSizer* DepthColumn = new wxFlexGridSizer(3);
    DepthColumn->SetHGap(border_size);
    DepthColumn->AddGrowableCol(0, 3);
    DepthColumn->AddGrowableCol(1, 2);
    DepthColumn->AddGrowableCol(2, 3);
    optionsColumn->Add(DepthColumn);

    // depth options
    DepthColumn->Add(new wxStaticText(ps57Ctl, wxID_ANY, _("Shallow Depth")),
                     inputFlags);
    m_ShallowCtl = new wxTextCtrl(ps57Ctl, ID_OPTEXTCTRL, _T(""), wxDefaultPosition,
                       wxSize(m_fontHeight * 2, m_fontHeight), wxTE_RIGHT);
    DepthColumn->Add(m_ShallowCtl, inputFlags);
    m_depthUnitsShal = new wxStaticText(ps57Ctl, wxID_ANY, _("meters"));
    DepthColumn->Add(m_depthUnitsShal, inputFlags);

    DepthColumn->Add(new wxStaticText(ps57Ctl, wxID_ANY, _("Safety Depth")), inputFlags);
    m_SafetyCtl =  new wxTextCtrl(ps57Ctl, ID_OPTEXTCTRL, _T(""), wxDefaultPosition,
                       wxSize(m_fontHeight * 2, m_fontHeight), wxTE_RIGHT);
    DepthColumn->Add(m_SafetyCtl, inputFlags);
    m_depthUnitsSafe = new wxStaticText(ps57Ctl, wxID_ANY, _("meters"));
    DepthColumn->Add(m_depthUnitsSafe, inputFlags);

    DepthColumn->Add(new wxStaticText(ps57Ctl, wxID_ANY, _("Deep Depth")), inputFlags);
    m_DeepCtl = new wxTextCtrl(ps57Ctl, ID_OPTEXTCTRL, _T(""), wxDefaultPosition,
                        wxSize(m_fontHeight * 2, m_fontHeight), wxTE_CENTER);
    DepthColumn->Add(m_DeepCtl, inputFlags);
    m_depthUnitsDeep = new wxStaticText(ps57Ctl, wxID_ANY, _("meters"));
    DepthColumn->Add(m_depthUnitsDeep, inputFlags);

    // spacer
    optionsColumn->Add(0, border_size * 4);
    optionsColumn->Add(0, border_size * 4);

    wxSize sz = g_Platform->getDisplaySize();

    optionsColumn->Add(
        new wxStaticText(ps57Ctl, wxID_ANY, _("CM93 Detail Level")),
        inputFlags);
    m_pSlider_CM93_Zoom = new wxSlider( ps57Ctl, ID_CM93ZOOM, 0, -CM93_ZOOM_FACTOR_MAX_RANGE,
        CM93_ZOOM_FACTOR_MAX_RANGE, wxDefaultPosition, m_sliderSize,  SLIDER_STYLE);
    optionsColumn->Add(m_pSlider_CM93_Zoom, 0, wxALL /* | wxEXPAND*/,
                       border_size);

#ifdef __OCPN__ANDROID__
    prepareSlider( m_pSlider_CM93_Zoom );
#endif

    //  Display Category / Mariner's Standard options
    wxBoxSizer* dispSizer = new wxBoxSizer(wxVERTICAL);
    vectorPanel->Add(dispSizer, 2, wxALL | wxEXPAND, border_size);

    wxStaticBox* marinersBox =
        new wxStaticBox(ps57Ctl, wxID_ANY, _("User Standard Objects"));
    wxStaticBoxSizer* marinersSizer =
        new wxStaticBoxSizer(marinersBox, wxVERTICAL);
    dispSizer->Add(marinersSizer, 1, wxALL | wxEXPAND, border_size);

    wxBoxSizer* btnRow1 = new wxBoxSizer(wxHORIZONTAL);
    itemButtonSelectList =  new wxButton(ps57Ctl, ID_SELECTLIST, _("Select All"));
    btnRow1->Add(itemButtonSelectList, 1, wxALL | wxEXPAND, group_item_spacing);
    itemButtonClearList = new wxButton(ps57Ctl, ID_CLEARLIST, _("Clear All"));
    btnRow1->Add(itemButtonClearList, 1, wxALL | wxEXPAND, group_item_spacing);
    marinersSizer->Add(btnRow1);

    wxBoxSizer* btnRow2 = new wxBoxSizer(wxHORIZONTAL);
    itemButtonSetStd = new wxButton(ps57Ctl, ID_SETSTDLIST, _("Reset to STANDARD"));
    btnRow2->Add(itemButtonSetStd, 1, wxALL | wxEXPAND, group_item_spacing);
    marinersSizer->Add(btnRow2);


// #if defined(__WXMSW__) || defined(__WXOSX__)
//     wxString* ps57CtlListBoxStrings = NULL;
//     ps57CtlListBox = new wxCheckListBox(
//         ps57Ctl, ID_CHECKLISTBOX, wxDefaultPosition, wxSize(250, 350), 0,
//         ps57CtlListBoxStrings, wxLB_SINGLE | wxLB_HSCROLL | wxLB_SORT);
// #else
    ps57CtlListBox = new OCPNCheckedListCtrl(
        ps57Ctl, ID_CHECKLISTBOX, wxDefaultPosition, wxSize(250, 350));
// #endif

    marinersSizer->Add(ps57CtlListBox, 1, wxALL | wxEXPAND, group_item_spacing);
  }
}

void options::CreatePanel_TidesCurrents(size_t parent, int border_size,
                                        int group_item_spacing) {
  wxScrolledWindow* tcPanel = AddPage(parent, _("Tides && Currents"));

  wxBoxSizer* mainHBoxSizer = new wxBoxSizer(wxVERTICAL);
  tcPanel->SetSizer(mainHBoxSizer);

  wxStaticBox* tcBox = new wxStaticBox(tcPanel, wxID_ANY, _("Active Datasets"));
  wxStaticBoxSizer* tcSizer = new wxStaticBoxSizer(tcBox, wxHORIZONTAL);
  mainHBoxSizer->Add(tcSizer, 1, wxALL | wxEXPAND, border_size);

  tcDataSelected =
      new wxListBox(tcPanel, ID_TIDESELECTED, wxDefaultPosition, wxDefaultSize);

  tcSizer->Add(tcDataSelected, 1, wxALL | wxEXPAND, border_size);

  //  Populate Selection List Control with the contents
  //  of the Global static array
  for (unsigned int id = 0; id < TideCurrentDataSet.Count(); id++) {
    tcDataSelected->Append(TideCurrentDataSet[id]);
  }

  //    Add the "Insert/Remove" buttons
  wxButton* insertButton =
      new wxButton(tcPanel, ID_TCDATAADD, _("Add Dataset..."));
  wxButton* removeButton =
      new wxButton(tcPanel, ID_TCDATADEL, _("Remove Selected"));

  wxBoxSizer* btnSizer = new wxBoxSizer(wxVERTICAL);
  tcSizer->Add(btnSizer);

  btnSizer->Add(insertButton, 1, wxALL | wxEXPAND, group_item_spacing);
  btnSizer->Add(removeButton, 1, wxALL | wxEXPAND, group_item_spacing);
}

void options::CreatePanel_ChartGroups(size_t parent, int border_size, int group_item_spacing)
{
  // Special case for adding the tab here. We know this page has multiple tabs,
  // and we have the actual widgets in a separate class (because of its
  // complexity)

  wxWindow *chartsPage = m_pListbook->GetPage(parent);
  groupsPanel = new ChartGroupsUI(chartsPage);

  groupsPanel->m_panel = AddPage(parent, _("Chart Groups"));

  groupsPanel->CreatePanel(parent, border_size, group_item_spacing);

}

void ChartGroupsUI::CreatePanel(size_t parent, int border_size,
                                int group_item_spacing)
{

  modified = FALSE;
  m_border_size = border_size;
  m_group_item_spacing = group_item_spacing;


    m_UIcomplete = FALSE;

  CompletePanel();

}

void ChartGroupsUI::CompletePanel(void)
{
    m_topSizer = new wxBoxSizer(wxVERTICAL);
    m_panel->SetSizer(m_topSizer);
    
  //    The chart file/dir tree
  wxStaticText* allChartsLabel = new wxStaticText(m_panel, wxID_ANY, _("All Available Charts"));
  m_topSizer->Add(allChartsLabel, 0, wxTOP | wxRIGHT | wxLEFT, m_border_size);

    wxBoxSizer *sizerCharts = new wxBoxSizer(wxHORIZONTAL);
    m_topSizer->Add(sizerCharts, 1, wxALL | wxEXPAND, 5);

  wxBoxSizer* activeListSizer = new wxBoxSizer(wxVERTICAL);
  sizerCharts->Add(activeListSizer, 1, wxALL | wxEXPAND, 5);

#ifdef __OCPN__ANDROID__  
  allAvailableCtl = new wxGenericDirCtrl(m_panel, ID_GROUPAVAILABLE, _T(""), wxDefaultPosition, wxDefaultSize, wxVSCROLL);
#else   
  allAvailableCtl = new wxGenericDirCtrl(m_panel, ID_GROUPAVAILABLE, _T(""), wxDefaultPosition,  wxDefaultSize, wxVSCROLL);
#endif  
  activeListSizer->Add(allAvailableCtl, 1, wxEXPAND);
  
  m_pAddButton = new wxButton(m_panel, ID_GROUPINSERTDIR, _("Add"));
  m_pAddButton->Disable();
  m_pRemoveButton = new wxButton(m_panel, ID_GROUPREMOVEDIR, _("Remove Chart"));
  m_pRemoveButton->Disable();

  m_pAddButton->Connect( wxEVT_COMMAND_BUTTON_CLICKED, wxCommandEventHandler(ChartGroupsUI::OnInsertChartItem), NULL, this );
  m_pRemoveButton->Connect( wxEVT_COMMAND_BUTTON_CLICKED, wxCommandEventHandler(ChartGroupsUI::OnRemoveChartItem), NULL, this );

  wxBoxSizer* addRemove = new wxBoxSizer(wxVERTICAL);
  sizerCharts->Add(addRemove, 0, wxALL | wxEXPAND, m_border_size);
  addRemove->Add(m_pAddButton, 0, wxALL | wxEXPAND, m_group_item_spacing);

  sizerCharts->AddSpacer(20);           // Avoid potential scrollbar

  //    Add the Groups notebook control
  wxStaticText* groupsLabel =  new wxStaticText(m_panel, wxID_ANY, _("Chart Groups"));
  m_topSizer->Add(groupsLabel, 0, wxTOP | wxRIGHT | wxLEFT, m_border_size);


  wxBoxSizer *sizerGroups = new wxBoxSizer(wxHORIZONTAL);
  m_topSizer->Add(sizerGroups, 1, wxALL | wxEXPAND, 5);

  wxBoxSizer* nbSizer = new wxBoxSizer(wxVERTICAL);
  sizerGroups->Add(nbSizer, 1, wxALL | wxEXPAND, m_border_size);
  m_GroupNB = new wxNotebook(m_panel, ID_GROUPNOTEBOOK, wxDefaultPosition, wxDefaultSize, wxNB_TOP);
  nbSizer->Add(m_GroupNB, 1, wxEXPAND);

  m_GroupNB->Connect(wxEVT_COMMAND_NOTEBOOK_PAGE_CHANGED, wxNotebookEventHandler(ChartGroupsUI::OnGroupPageChange), NULL, this);

  //    Add default (always present) Default Chart Group
  wxPanel* allActiveGroup = new wxPanel(m_GroupNB, -1, wxDefaultPosition, wxDefaultSize);
  m_GroupNB->AddPage(allActiveGroup, _("All Charts"));

  wxBoxSizer* page0BoxSizer = new wxBoxSizer(wxHORIZONTAL);
  allActiveGroup->SetSizer(page0BoxSizer);

  defaultAllCtl = new wxGenericDirCtrl(allActiveGroup, -1, _T(""), wxDefaultPosition, wxDefaultSize);

  //    Set the Font for the All Active Chart Group tree to be italic, dimmed
  iFont = new wxFont(*dialogFont);
  iFont->SetStyle(wxFONTSTYLE_ITALIC);
  iFont->SetWeight(wxFONTWEIGHT_LIGHT);

  page0BoxSizer->Add(defaultAllCtl, 1, wxALIGN_TOP | wxALL | wxEXPAND);

  m_DirCtrlArray.Add(defaultAllCtl);

  //    Add the Chart Group (page) "New" and "Delete" buttons
  m_pNewGroupButton = new wxButton(m_panel, ID_GROUPNEWGROUP, _("New Group..."));
  m_pDeleteGroupButton = new wxButton(m_panel, ID_GROUPDELETEGROUP, _("Delete Group"));
  m_pDeleteGroupButton->Disable();              // for default "all Charts" group

  m_pNewGroupButton->Connect( wxEVT_COMMAND_BUTTON_CLICKED, wxCommandEventHandler(ChartGroupsUI::OnNewGroup), NULL, this );
  m_pDeleteGroupButton->Connect( wxEVT_COMMAND_BUTTON_CLICKED, wxCommandEventHandler(ChartGroupsUI::OnDeleteGroup), NULL, this );

  wxBoxSizer* newDeleteGrp = new wxBoxSizer(wxVERTICAL);
  sizerGroups->Add(newDeleteGrp, 0, wxALL, m_border_size);

  newDeleteGrp->AddSpacer(25);
  newDeleteGrp->Add(m_pNewGroupButton, 0, wxALL | wxEXPAND,
                    m_group_item_spacing);
  newDeleteGrp->AddSpacer(15);
  newDeleteGrp->Add(m_pDeleteGroupButton, 0, wxALL | wxEXPAND,
                    m_group_item_spacing);
  newDeleteGrp->AddSpacer(25);
  newDeleteGrp->Add(m_pRemoveButton, 0, wxALL | wxEXPAND, m_group_item_spacing);

  sizerGroups->AddSpacer(20);            // Avoid potential scrollbar

  // Connect this last, otherwise handler is called before all objects are initialized.
   m_panel->Connect(wxEVT_COMMAND_TREE_SEL_CHANGED, wxTreeEventHandler(ChartGroupsUI::OnAvailableSelection), NULL,  this);

  m_UIcomplete = TRUE;
}

void options::CreatePanel_Display(size_t parent, int border_size,
                                  int group_item_spacing) {
  pDisplayPanel = AddPage(parent, _("General"));

  if (!m_bcompact) {
    wxFlexGridSizer* generalSizer = new wxFlexGridSizer(2);
    generalSizer->SetHGap(border_size);
    //    generalSizer->AddGrowableCol( 0, 1 );
    //    generalSizer->AddGrowableCol( 1, 1 );
    //    pDisplayPanel->SetSizer( generalSizer );

    // wxFlexGridSizer grows wrongly in wx2.8, so we need to centre it in
    // another sizer instead of letting it grow.
    wxBoxSizer* wrapperSizer = new wxBoxSizer(wxVERTICAL);
    pDisplayPanel->SetSizer(wrapperSizer);
    wrapperSizer->Add(generalSizer, 1, wxALL | wxALIGN_CENTER, border_size);

    // spacer
    generalSizer->Add(0, border_size * 4);
    generalSizer->Add(0, border_size * 4);

    if(!g_useMUI){
    // Nav Mode
    generalSizer->Add(
        new wxStaticText(pDisplayPanel, wxID_ANY, _("Navigation Mode")),
        groupLabelFlags);
    wxBoxSizer* boxNavMode = new wxBoxSizer(wxVERTICAL);
    generalSizer->Add(boxNavMode, groupInputFlags);

    wxBoxSizer* rowOrientation = new wxBoxSizer(wxHORIZONTAL);
    boxNavMode->Add(rowOrientation);

    pCBNorthUp = new wxRadioButton(pDisplayPanel, wxID_ANY, _("North Up"));
    rowOrientation->Add(pCBNorthUp, inputFlags);
    pCBCourseUp =
        new wxRadioButton(pDisplayPanel, ID_COURSEUPCHECKBOX, _("Course Up"));
    rowOrientation->Add(pCBCourseUp,
                        wxSizerFlags(0)
                            .Align(wxALIGN_CENTRE_VERTICAL)
                            .Border(wxLEFT, group_item_spacing * 2));

    pCBLookAhead =
        new wxCheckBox(pDisplayPanel, ID_CHECK_LOOKAHEAD, _("Look Ahead Mode"));
    boxNavMode->Add(pCBLookAhead, verticleInputFlags);

    // spacer
    generalSizer->Add(0, border_size * 4);
    generalSizer->Add(0, border_size * 4);

    // Control Options
    generalSizer->Add(
        new wxStaticText(pDisplayPanel, wxID_ANY, _("Chart Display")),
        groupLabelFlags);
    wxBoxSizer* boxCharts = new wxBoxSizer(wxVERTICAL);
    generalSizer->Add(boxCharts, groupInputFlags);

    pCDOQuilting = new wxCheckBox(pDisplayPanel, ID_QUILTCHECKBOX1,
                                  _("Enable Chart Quilting"));
    boxCharts->Add(pCDOQuilting, verticleInputFlags);

    pPreserveScale = new wxCheckBox(pDisplayPanel, ID_PRESERVECHECKBOX,
                                    _("Preserve scale when switching charts"));
    boxCharts->Add(pPreserveScale, verticleInputFlags);

    // spacer
    generalSizer->Add(0, border_size * 4);
    generalSizer->Add(0, border_size * 4);
    }
    
    // Control Options
    generalSizer->Add(new wxStaticText(pDisplayPanel, wxID_ANY, _("Controls")),
                      groupLabelFlags);
    wxBoxSizer* boxCtrls = new wxBoxSizer(wxVERTICAL);
    generalSizer->Add(boxCtrls, groupInputFlags);

    pSmoothPanZoom = new wxCheckBox(pDisplayPanel, ID_SMOOTHPANZOOMBOX,
                                    _("Smooth Panning / Zooming"));
    boxCtrls->Add(pSmoothPanZoom, verticleInputFlags);

    pEnableZoomToCursor =
        new wxCheckBox(pDisplayPanel, ID_ZTCCHECKBOX, _("Zoom to Cursor"));
    pEnableZoomToCursor->SetValue(FALSE);
    boxCtrls->Add(pEnableZoomToCursor, verticleInputFlags);

    // spacer
    generalSizer->Add(0, border_size * 4);
    generalSizer->Add(0, border_size * 4);

    if(!g_useMUI){
    // Display Options
    generalSizer->Add(
        new wxStaticText(pDisplayPanel, wxID_ANY, _("Display Features")),
        groupLabelFlags);
    wxBoxSizer* boxDisp = new wxBoxSizer(wxVERTICAL);
    generalSizer->Add(boxDisp, groupInputFlags);

    pSDisplayGrid =
        new wxCheckBox(pDisplayPanel, ID_CHECK_DISPLAYGRID, _("Show Grid"));
    boxDisp->Add(pSDisplayGrid, verticleInputFlags);

    pCDOOutlines = new wxCheckBox(pDisplayPanel, ID_OUTLINECHECKBOX1,
                                  _("Show Chart Outlines"));
    boxDisp->Add(pCDOOutlines, verticleInputFlags);

    pSDepthUnits = new wxCheckBox(pDisplayPanel, ID_SHOWDEPTHUNITSBOX1,
                                  _("Show Depth Units"));
    boxDisp->Add(pSDepthUnits, verticleInputFlags);
      
    }
    
    // CUSTOMIZATION - LIVE ETA OPTION
    // -------------------------------
    // Add a checkbox to activate live ETA option in status bar, and
    // Add a text field to set default boat speed (for calculation when
    // no GPS or when the boat is at the harbor).
      
    // Spacer
    generalSizer->Add(0, border_size * 4);
    generalSizer->Add(0, border_size * 4);
    
    // New menu status bar
    generalSizer->Add(new wxStaticText(pDisplayPanel, wxID_ANY, _("Status Bar Option")),
                      groupLabelFlags);
    wxBoxSizer* boxDispStatusBar = new wxBoxSizer(wxVERTICAL);
    generalSizer->Add(boxDispStatusBar, groupInputFlags);
      
    // Add option for live ETA
    pSLiveETA = new wxCheckBox(pDisplayPanel, ID_CHECK_LIVEETA, _("Live ETA at Cursor"));
    boxDispStatusBar->Add(pSLiveETA, verticleInputFlags);
      
    // Add text input for default boat speed
    // (for calculation, in case GPS speed is null)
    wxBoxSizer *defaultBoatSpeedSizer = new wxBoxSizer(wxHORIZONTAL);
    boxDispStatusBar->Add(defaultBoatSpeedSizer, wxALL, group_item_spacing);
    defaultBoatSpeedSizer->Add(new wxStaticText(pDisplayPanel, wxID_ANY, _("Default Boat Speed ")),
                               groupLabelFlagsHoriz);
    pSDefaultBoatSpeed = new wxTextCtrl(pDisplayPanel, ID_DEFAULT_BOAT_SPEED, _T(""), wxDefaultPosition,
                                        wxSize(50, -1), wxTE_RIGHT);
    defaultBoatSpeedSizer->Add(pSDefaultBoatSpeed, 0, wxALIGN_CENTER_VERTICAL, group_item_spacing);
    
    // --------------------------------------
    // END OF CUSTOMIZATION - LIVE ETA OPTION
    
#ifndef __OCPN__ANDROID__    
    // MultiChart selection panel 
    if(g_Platform->GetDisplayAreaCM2() > 100){    

    wxStaticBox* itemStaticBoxScreenConfig =  new wxStaticBox(pDisplayPanel, wxID_ANY, _("Canvas Layout"));
    wxStaticBoxSizer* itemStaticBoxSizerScreenConfig = new wxStaticBoxSizer(itemStaticBoxScreenConfig, wxHORIZONTAL);
    wrapperSizer->Add(itemStaticBoxSizerScreenConfig, 1, wxALL | wxEXPAND, 5);
    
    //  The standard screen configs...
    wxString iconDir = g_Platform->GetSharedDataDir();
    appendOSDirSlash(&iconDir);
    iconDir.append(_T("uidata"));
    appendOSDirSlash(&iconDir);
    iconDir.append(_T("MUI_flat"));
    appendOSDirSlash(&iconDir);
    int bmpSize = GetCharHeight() * 3;
    
    wxBitmap bmp = LoadSVG( iconDir + _T("MUI_Sconfig_1.svg"), bmpSize, bmpSize );
    m_sconfigSelect_single = new CanvasConfigSelect( pDisplayPanel, this, ID_SCREENCONFIG1, bmp);
    itemStaticBoxSizerScreenConfig->Add(m_sconfigSelect_single, 0, wxALIGN_LEFT);
    
    itemStaticBoxSizerScreenConfig->AddSpacer(GetCharHeight());
    
    bmp = LoadSVG( iconDir + _T("MUI_Sconfig_2.svg"), bmpSize, bmpSize );
    m_sconfigSelect_twovertical = new CanvasConfigSelect( pDisplayPanel, this, ID_SCREENCONFIG2, bmp);
    itemStaticBoxSizerScreenConfig->Add(m_sconfigSelect_twovertical, 0, wxALIGN_LEFT);
    
    itemStaticBoxSizerScreenConfig->AddSpacer(GetCharHeight());
    }
#endif
    
  } else {      // compact follows
    wxFlexGridSizer* generalSizer = new wxFlexGridSizer(2);
    generalSizer->SetHGap(border_size);
    //    generalSizer->AddGrowableCol( 0, 1 );
    //    generalSizer->AddGrowableCol( 1, 1 );
    //    pDisplayPanel->SetSizer( generalSizer );
      
    // wxFlexGridSizer grows wrongly in wx2.8, so we need to centre it in
    // another sizer instead of letting it grow.
    wxBoxSizer* wrapperSizer = new wxBoxSizer(wxVERTICAL);
    pDisplayPanel->SetSizer(wrapperSizer);
    wrapperSizer->Add(generalSizer, 1, wxALL | wxALIGN_CENTER, border_size);

    // spacer
    generalSizer->Add(0, border_size * 4);
    generalSizer->Add(0, border_size * 4);

    if(!g_useMUI){
    // Nav Mode
    generalSizer->Add(
        new wxStaticText(pDisplayPanel, wxID_ANY, _("Navigation Mode")),
        groupLabelFlags);
    wxBoxSizer* boxNavMode = new wxBoxSizer(wxVERTICAL);
    generalSizer->Add(boxNavMode, groupInputFlags);

    wxBoxSizer* rowOrientation = new wxBoxSizer(wxHORIZONTAL);
    boxNavMode->Add(rowOrientation);

    pCBNorthUp = new wxRadioButton(pDisplayPanel, wxID_ANY, _("North Up"));
    rowOrientation->Add(pCBNorthUp, inputFlags);
    pCBCourseUp =
        new wxRadioButton(pDisplayPanel, ID_COURSEUPCHECKBOX, _("Course Up"));
    rowOrientation->Add(pCBCourseUp,
                        wxSizerFlags(0)
                            .Align(wxALIGN_CENTRE_VERTICAL)
                            .Border(wxLEFT, group_item_spacing * 2));

    pCBLookAhead =
        new wxCheckBox(pDisplayPanel, ID_CHECK_LOOKAHEAD, _("Look Ahead Mode"));
    boxNavMode->Add(pCBLookAhead, verticleInputFlags);

    // spacer
    generalSizer->Add(0, border_size * 4);
    generalSizer->Add(0, border_size * 4);

    // Control Options
    generalSizer->Add(
        new wxStaticText(pDisplayPanel, wxID_ANY, _("Chart Display")),
        groupLabelFlags);
    wxBoxSizer* boxCharts = new wxBoxSizer(wxVERTICAL);
    generalSizer->Add(boxCharts, groupInputFlags);

    pCDOQuilting = new wxCheckBox(pDisplayPanel, ID_QUILTCHECKBOX1,
                                  _("Enable Chart Quilting"));
    boxCharts->Add(pCDOQuilting, verticleInputFlags);

    pPreserveScale = new wxCheckBox(pDisplayPanel, ID_PRESERVECHECKBOX,
                                    _("Preserve scale when switching charts"));
    boxCharts->Add(pPreserveScale, verticleInputFlags);

    // spacer
    generalSizer->Add(0, border_size * 4);
    generalSizer->Add(0, border_size * 4);
    }

    // Control Options
    generalSizer->Add(new wxStaticText(pDisplayPanel, wxID_ANY, _("Controls")),
                      groupLabelFlags);
    wxBoxSizer* boxCtrls = new wxBoxSizer(wxVERTICAL);
    generalSizer->Add(boxCtrls, groupInputFlags);

    pSmoothPanZoom = new wxCheckBox(pDisplayPanel, ID_SMOOTHPANZOOMBOX,
                                    _("Smooth Panning / Zooming"));
    boxCtrls->Add(pSmoothPanZoom, verticleInputFlags);
    pEnableZoomToCursor =
        new wxCheckBox(pDisplayPanel, ID_ZTCCHECKBOX, _("Zoom to Cursor"));
    pEnableZoomToCursor->SetValue(FALSE);
    boxCtrls->Add(pEnableZoomToCursor, verticleInputFlags);

#ifdef __OCPN__ANDROID__
    pSmoothPanZoom->Hide();
    pEnableZoomToCursor->Hide();
#endif

    // spacer
    generalSizer->Add(0, border_size * 4);
    generalSizer->Add(0, border_size * 4);

    if(!g_useMUI){
    // Display Options
    generalSizer->Add(
        new wxStaticText(pDisplayPanel, wxID_ANY, _("Display Features")),
        groupLabelFlags);
    wxBoxSizer* boxDisp = new wxBoxSizer(wxVERTICAL);
    generalSizer->Add(boxDisp, groupInputFlags);

    pSDisplayGrid =
        new wxCheckBox(pDisplayPanel, ID_CHECK_DISPLAYGRID, _("Show Grid"));
    boxDisp->Add(pSDisplayGrid, verticleInputFlags);

    pCDOOutlines = new wxCheckBox(pDisplayPanel, ID_OUTLINECHECKBOX1,
                                  _("Show Chart Outlines"));
    boxDisp->Add(pCDOOutlines, verticleInputFlags);

    pSDepthUnits = new wxCheckBox(pDisplayPanel, ID_SHOWDEPTHUNITSBOX1,
                                  _("Show Depth Units"));
    boxDisp->Add(pSDepthUnits, verticleInputFlags);
      
    }
    
    // CUSTOMIZATION - LIVE ETA OPTION
    // -------------------------------
    // Add a checkbox to activate live ETA option in status bar, and
    // Add a text field to set default boat speed (for calculation when
    // no GPS or when the boat is at the harbor).
      
    // Spacer
    generalSizer->Add(0, border_size * 4);
    generalSizer->Add(0, border_size * 4);
    
    // New menu status bar
    generalSizer->Add(new wxStaticText(pDisplayPanel, wxID_ANY, _("Status Bar")),
                      groupLabelFlags);
    wxBoxSizer* boxDispStatusBar = new wxBoxSizer(wxVERTICAL);
    generalSizer->Add(boxDispStatusBar, groupInputFlags);
      
    // Add option for live ETA
    pSLiveETA = new wxCheckBox(pDisplayPanel, ID_CHECK_LIVEETA, _("Live ETA at Cursor"));
    boxDispStatusBar->Add(pSLiveETA, verticleInputFlags);
      
    // Add text input for default boat speed
    // (for calculation, in case GPS speed is null)
    wxBoxSizer *defaultBoatSpeedSizer = new wxBoxSizer(wxHORIZONTAL);
    boxDispStatusBar->Add(defaultBoatSpeedSizer, wxALL, group_item_spacing);
    defaultBoatSpeedSizer->Add(new wxStaticText(pDisplayPanel, wxID_ANY, _("Default Boat Speed ")),
                               groupLabelFlagsHoriz);
    pSDefaultBoatSpeed = new wxTextCtrl(pDisplayPanel, ID_DEFAULT_BOAT_SPEED, _T(""), wxDefaultPosition,
                                        wxSize(50, -1), wxTE_RIGHT);
    defaultBoatSpeedSizer->Add(pSDefaultBoatSpeed, 0, wxALIGN_CENTER_VERTICAL, group_item_spacing);
    
    // --------------------------------------
    // END OF CUSTOMIZATION - LIVE ETA OPTION
 
#ifndef __OCPN__ANDROID__
    if(g_Platform->GetDisplayAreaCM2() > 100){    
        // MultiChart selection panel 
        wxStaticBox* itemStaticBoxScreenConfig =  new wxStaticBox(pDisplayPanel, wxID_ANY, _("Canvas Layout"));
        wxStaticBoxSizer* itemStaticBoxSizerScreenConfig = new wxStaticBoxSizer(itemStaticBoxScreenConfig, wxHORIZONTAL);
        wrapperSizer->Add(itemStaticBoxSizerScreenConfig, 1, wxALL | wxEXPAND, 5);
        
        //  The standard screen configs...
        wxString iconDir = g_Platform->GetSharedDataDir();
        appendOSDirSlash(&iconDir);
        iconDir.append(_T("uidata"));
        appendOSDirSlash(&iconDir);
        iconDir.append(_T("MUI_flat"));
        appendOSDirSlash(&iconDir);
        int bmpSize = GetCharHeight() * 3;
        
        wxBitmap bmp = LoadSVG( iconDir + _T("MUI_Sconfig_1.svg"), bmpSize, bmpSize );
        m_sconfigSelect_single = new CanvasConfigSelect( pDisplayPanel, this, ID_SCREENCONFIG1, bmp);
        itemStaticBoxSizerScreenConfig->Add(m_sconfigSelect_single, 0, wxALIGN_LEFT);
        
        itemStaticBoxSizerScreenConfig->AddSpacer(GetCharHeight());
        
        bmp = LoadSVG( iconDir + _T("MUI_Sconfig_2.svg"), bmpSize, bmpSize );
        m_sconfigSelect_twovertical = new CanvasConfigSelect( pDisplayPanel, this, ID_SCREENCONFIG2, bmp);
        itemStaticBoxSizerScreenConfig->Add(m_sconfigSelect_twovertical, 0, wxALIGN_LEFT);
        
        itemStaticBoxSizerScreenConfig->AddSpacer(GetCharHeight());
    }
#endif

  }
 
}

void options::CreatePanel_Units(size_t parent, int border_size,
                                int group_item_spacing) {
  wxScrolledWindow* panelUnits = AddPage(parent, _("Units"));

  if (m_bcompact) {
    wxFlexGridSizer* unitsSizer = new wxFlexGridSizer(2);
    unitsSizer->SetHGap(border_size);

    // wxFlexGridSizer grows wrongly in wx2.8, so we need to centre it in
    // another sizer instead of letting it grow.
    wxBoxSizer* wrapperSizer = new wxBoxSizer(wxVERTICAL);
    panelUnits->SetSizer(wrapperSizer);
    
    wrapperSizer->Add(1, border_size * 24);
    wrapperSizer->Add(unitsSizer, 1, wxALL | wxALIGN_CENTER, border_size);

    // spacer
    unitsSizer->Add(0, border_size * 4);
    unitsSizer->Add(0, border_size * 4);

    // distance units
    unitsSizer->Add(new wxStaticText(panelUnits, wxID_ANY, _("Distance")),
                    labelFlags);
    wxString pDistanceFormats[] = {_("Nautical miles"), _("Statute miles"),
                                   _("Kilometers"), _("Meters")};
    int m_DistanceFormatsNChoices = sizeof(pDistanceFormats) / sizeof(wxString);
    pDistanceFormat = new wxChoice(panelUnits, ID_DISTANCEUNITSCHOICE,
                                   wxDefaultPosition, wxSize(m_fontHeight * 4, -1),
                                   m_DistanceFormatsNChoices, pDistanceFormats);
    #ifdef __OCPN__ANDROID__
    setChoiceStyleSheet( pDistanceFormat, m_fontHeight *8/10);
    #endif
    unitsSizer->Add(pDistanceFormat, inputFlags);

    // speed units
    unitsSizer->Add(new wxStaticText(panelUnits, wxID_ANY, _("Speed")),
                    labelFlags);
    wxString pSpeedFormats[] = {_("Knots"), _("Mph"), _("km/h"), _("m/s")};
    int m_SpeedFormatsNChoices = sizeof(pSpeedFormats) / sizeof(wxString);
    pSpeedFormat =
        new wxChoice(panelUnits, ID_SPEEDUNITSCHOICE, wxDefaultPosition,
                     wxSize(m_fontHeight * 4, -1), m_SpeedFormatsNChoices, pSpeedFormats);
    #ifdef __OCPN__ANDROID__
        setChoiceStyleSheet( pSpeedFormat, m_fontHeight *8/10);
    #endif
    unitsSizer->Add(pSpeedFormat, inputFlags);

    // depth units
    unitsSizer->Add(new wxStaticText(panelUnits, wxID_ANY, _("Depth")),
                    labelFlags);
    wxString pDepthUnitStrings[] = {
        _("Feet"), _("Meters"), _("Fathoms"),
    };
    pDepthUnitSelect =
        new wxChoice(panelUnits, ID_DEPTHUNITSCHOICE, wxDefaultPosition,
                     wxSize(m_fontHeight * 4, -1), 3, pDepthUnitStrings);
    #ifdef __OCPN__ANDROID__
        setChoiceStyleSheet( pDepthUnitSelect, m_fontHeight *8/10);
    #endif
    unitsSizer->Add(pDepthUnitSelect, inputFlags);

    // spacer
    unitsSizer->Add(new wxStaticText(panelUnits, wxID_ANY, _T("")));
    unitsSizer->Add(new wxStaticText(panelUnits, wxID_ANY, _T("")));

    // lat/long units
    unitsSizer->Add(new wxStaticText(panelUnits, wxID_ANY, _("Lat/Long")),
                    labelFlags);
    wxString pSDMMFormats[] = {_("Degrees, Decimal Minutes"),
                               _("Decimal Degrees"),
                               _("Degrees, Minutes, Seconds")};
    int m_SDMMFormatsNChoices = sizeof(pSDMMFormats) / sizeof(wxString);
    pSDMMFormat =
        new wxChoice(panelUnits, ID_SDMMFORMATCHOICE, wxDefaultPosition,
                     wxSize(m_fontHeight * 4, -1), m_SDMMFormatsNChoices, pSDMMFormats);
    #ifdef __OCPN__ANDROID__
        setChoiceStyleSheet( pSDMMFormat, m_fontHeight *8/10);
    #endif
    unitsSizer->Add(pSDMMFormat, inputFlags);

    // spacer
    unitsSizer->Add(0, border_size * 4);
    unitsSizer->Add(0, border_size * 4);

    // bearings (magnetic/true, variation)
    unitsSizer->Add(new wxStaticText(panelUnits, wxID_ANY, _("Bearings")),
                    groupLabelFlags);

    //  "Mag Heading" checkbox
    pCBTrueShow =
        new wxCheckBox(panelUnits, ID_TRUESHOWCHECKBOX, _("Show true"));
    unitsSizer->Add(pCBTrueShow, 0, wxALL, group_item_spacing);
    unitsSizer->Add(new wxStaticText(panelUnits, wxID_ANY, _T("")));
    
    pCBMagShow =  new wxCheckBox(panelUnits, ID_MAGSHOWCHECKBOX, _("Show magnetic"));
    unitsSizer->Add(pCBMagShow, 0, wxALL, group_item_spacing);
    unitsSizer->Add(new wxStaticText(panelUnits, wxID_ANY, _T("")));

    //  Mag Heading user variation

    wxStaticBox* itemStaticBoxVar = new wxStaticBox(panelUnits, wxID_ANY, _T(""));

    wxStaticBoxSizer* itemStaticBoxSizerVar = new wxStaticBoxSizer(itemStaticBoxVar, wxVERTICAL);
    wrapperSizer->Add(itemStaticBoxSizerVar, 0, wxALL | wxEXPAND, 5);

    itemStaticBoxSizerVar->Add(0, border_size * 4);

    itemStaticTextUserVar = new wxStaticText(panelUnits, wxID_ANY, _("Assumed magnetic variation") );
    itemStaticBoxSizerVar->Add(itemStaticTextUserVar, 1, wxEXPAND | wxALL, group_item_spacing);

    wxBoxSizer* magVarSizer = new wxBoxSizer(wxHORIZONTAL);
    itemStaticBoxSizerVar->Add(magVarSizer, 1, wxEXPAND | wxALL, group_item_spacing);

    pMagVar = new wxTextCtrl(panelUnits, ID_OPTEXTCTRL, _T(""),
                             wxDefaultPosition, wxSize(150, -1), wxTE_RIGHT);
    magVarSizer->AddSpacer(100);

    magVarSizer->Add(pMagVar, 0, wxALIGN_CENTRE_VERTICAL, group_item_spacing);

    itemStaticTextUserVar2 = new wxStaticText(panelUnits, wxID_ANY, _("deg (-W, +E)"));

    magVarSizer->Add(itemStaticTextUserVar2, 0, wxALL | wxALIGN_CENTRE_VERTICAL, group_item_spacing);

    itemStaticBoxSizerVar->Add(0, border_size * 40);

  } else {
    wxFlexGridSizer* unitsSizer = new wxFlexGridSizer(2);
    unitsSizer->SetHGap(border_size);

    // wxFlexGridSizer grows wrongly in wx2.8, so we need to centre it in
    // another sizer instead of letting it grow.
    wxBoxSizer* wrapperSizer = new wxBoxSizer(wxVERTICAL);
    panelUnits->SetSizer(wrapperSizer);
    wrapperSizer->Add(unitsSizer, 1, wxALL | wxALIGN_CENTER, border_size);

    // spacer
    unitsSizer->Add(0, border_size * 4);
    unitsSizer->Add(0, border_size * 4);

    // distance units
    unitsSizer->Add(new wxStaticText(panelUnits, wxID_ANY, _("Distance")),
                    labelFlags);
    wxString pDistanceFormats[] = {_("Nautical miles"), _("Statute miles"),
                                   _("Kilometers"), _("Meters")};
    int m_DistanceFormatsNChoices = sizeof(pDistanceFormats) / sizeof(wxString);
    pDistanceFormat = new wxChoice(panelUnits, ID_DISTANCEUNITSCHOICE,
                                   wxDefaultPosition, wxDefaultSize,
                                   m_DistanceFormatsNChoices, pDistanceFormats);
    unitsSizer->Add(pDistanceFormat, inputFlags);

    // speed units
    unitsSizer->Add(new wxStaticText(panelUnits, wxID_ANY, _("Speed")),
                    labelFlags);
    wxString pSpeedFormats[] = {_("Knots"), _("Mph"), _("km/h"), _("m/s")};
    int m_SpeedFormatsNChoices = sizeof(pSpeedFormats) / sizeof(wxString);
    pSpeedFormat =
        new wxChoice(panelUnits, ID_SPEEDUNITSCHOICE, wxDefaultPosition,
                     wxDefaultSize, m_SpeedFormatsNChoices, pSpeedFormats);
    unitsSizer->Add(pSpeedFormat, inputFlags);

    // depth units
    unitsSizer->Add(new wxStaticText(panelUnits, wxID_ANY, _("Depth")),
                    labelFlags);
    wxString pDepthUnitStrings[] = {
        _("Feet"), _("Meters"), _("Fathoms"),
    };
    pDepthUnitSelect =
        new wxChoice(panelUnits, ID_DEPTHUNITSCHOICE, wxDefaultPosition,
                     wxDefaultSize, 3, pDepthUnitStrings);
    unitsSizer->Add(pDepthUnitSelect, inputFlags);

    // spacer
    unitsSizer->Add(new wxStaticText(panelUnits, wxID_ANY, _T("")));
    unitsSizer->Add(new wxStaticText(panelUnits, wxID_ANY, _T("")));

    // lat/long units
    unitsSizer->Add(new wxStaticText(panelUnits, wxID_ANY, _("Lat/Long")),
                    labelFlags);
    wxString pSDMMFormats[] = {_("Degrees, Decimal Minutes"),
                               _("Decimal Degrees"),
                               _("Degrees, Minutes, Seconds")};
    int m_SDMMFormatsNChoices = sizeof(pSDMMFormats) / sizeof(wxString);
    pSDMMFormat =
        new wxChoice(panelUnits, ID_SDMMFORMATCHOICE, wxDefaultPosition,
                     wxDefaultSize, m_SDMMFormatsNChoices, pSDMMFormats);
    unitsSizer->Add(pSDMMFormat, inputFlags);

    // spacer
    unitsSizer->Add(0, border_size * 4);
    unitsSizer->Add(0, border_size * 4);

    // bearings (magnetic/true, variation)
    unitsSizer->Add(new wxStaticText(panelUnits, wxID_ANY, _("Bearings")),
                    groupLabelFlags);

    wxBoxSizer* bearingsSizer = new wxBoxSizer(wxVERTICAL);
    unitsSizer->Add(bearingsSizer, 0, 0, 0);

    //  "Mag Heading" checkbox
    pCBTrueShow = new wxCheckBox(panelUnits, ID_TRUESHOWCHECKBOX,
                                _("Show true bearings and headings"));
    bearingsSizer->Add(pCBTrueShow, 0, wxALL, group_item_spacing);
    pCBMagShow = new wxCheckBox(panelUnits, ID_MAGSHOWCHECKBOX,
                                _("Show magnetic bearings and headings."));
    bearingsSizer->Add(pCBMagShow, 0, wxALL, group_item_spacing);

    bearingsSizer->AddSpacer(10);
    
    
    //  Mag Heading user variation
    wxBoxSizer* magVarSizer = new wxBoxSizer(wxHORIZONTAL);
    bearingsSizer->Add(magVarSizer, 0, wxALL, group_item_spacing);

    itemStaticTextUserVar = new wxStaticText(panelUnits, wxID_ANY, wxEmptyString);
    itemStaticTextUserVar->SetLabel(_("WMM Plugin calculated magnetic variation"));
        
    magVarSizer->Add(itemStaticTextUserVar, 0, wxALL | wxALIGN_CENTRE_VERTICAL,
                     group_item_spacing);

    pMagVar = new wxTextCtrl(panelUnits, ID_OPTEXTCTRL, _T(""),
                             wxDefaultPosition, wxSize(50, -1), wxTE_RIGHT);
    magVarSizer->Add(pMagVar, 0, wxALIGN_CENTRE_VERTICAL, group_item_spacing);

	itemStaticTextUserVar2 = new wxStaticText(panelUnits, wxID_ANY, _("deg (-W, +E)"));
    magVarSizer->Add(itemStaticTextUserVar2, 0, wxALL | wxALIGN_CENTRE_VERTICAL, group_item_spacing);
    
    bearingsSizer->AddSpacer(10);
    
    wxStaticText *varText = new wxStaticText(panelUnits, wxID_ANY, _(" To set the magnetic variation manually,\n you must disable the WMM plugin."));
    smallFont = *dialogFont;
    smallFont.SetPointSize((smallFont.GetPointSize() / 1.2) +  0.5);  // + 0.5 to round instead of truncate
    varText->SetFont(smallFont);
    
    bearingsSizer->Add(varText);
    
  }
}

void options::CreatePanel_MMSI(size_t parent, int border_size,
                               int group_item_spacing) {
  wxScrolledWindow* panelMMSI = AddPage(parent, _("MMSI Properties"));

  wxBoxSizer* MMSISizer = new wxBoxSizer(wxVERTICAL);
  panelMMSI->SetSizer(MMSISizer);

  // MMSI list control (panel)
  wxStaticBox* itemStaticBoxMMSI =
      new wxStaticBox(panelMMSI, wxID_ANY, _("MMSI Properties"));
  wxStaticBoxSizer* itemStaticBoxSizerMMSI =
      new wxStaticBoxSizer(itemStaticBoxMMSI, wxVERTICAL);
  MMSISizer->Add(itemStaticBoxSizerMMSI, 0, wxALL | wxEXPAND, border_size);

  MMSI_Props_Panel* pPropsPanel = new MMSI_Props_Panel(panelMMSI);

  pPropsPanel->UpdateMMSIList();

  itemStaticBoxSizerMMSI->Add(pPropsPanel, 0, wxALL | wxEXPAND, border_size);

  panelMMSI->Layout();
}

void options::CreatePanel_AIS(size_t parent, int border_size,
                              int group_item_spacing) {
  wxScrolledWindow* panelAIS = AddPage(parent, _("AIS Targets"));

  wxBoxSizer* aisSizer = new wxBoxSizer(wxVERTICAL);
  panelAIS->SetSizer(aisSizer);

  //      CPA Box
  wxStaticBox* itemStaticBoxCPA =
      new wxStaticBox(panelAIS, wxID_ANY, _("CPA Calculation"));
  wxStaticBoxSizer* itemStaticBoxSizerCPA =
      new wxStaticBoxSizer(itemStaticBoxCPA, wxVERTICAL);
  aisSizer->Add(itemStaticBoxSizerCPA, 0, wxALL | wxEXPAND, border_size);

  wxFlexGridSizer* pCPAGrid = new wxFlexGridSizer(2);
  pCPAGrid->AddGrowableCol(1);
  itemStaticBoxSizerCPA->Add(pCPAGrid, 0, wxALL | wxEXPAND, border_size);

  m_pCheck_CPA_Max = new wxCheckBox(
      panelAIS, -1, _("No (T)CPA Alerts if target range is greater than (NMi)"));
  pCPAGrid->Add(m_pCheck_CPA_Max, 0, wxALL, group_item_spacing);

  m_pText_CPA_Max = new wxTextCtrl(panelAIS, -1);
  pCPAGrid->Add(m_pText_CPA_Max, 0, wxALL | wxALIGN_RIGHT, group_item_spacing);

  m_pCheck_CPA_Warn =
      new wxCheckBox(panelAIS, -1, _("Warn if CPA less than (NMi)"));
  pCPAGrid->Add(m_pCheck_CPA_Warn, 0, wxALL, group_item_spacing);

  m_pText_CPA_Warn =
      new wxTextCtrl(panelAIS, -1, _T(""), wxDefaultPosition, wxSize(-1, -1));
  pCPAGrid->Add(m_pText_CPA_Warn, 0, wxALL | wxALIGN_RIGHT, group_item_spacing);

  m_pCheck_CPA_Warn->Connect(wxEVT_COMMAND_CHECKBOX_CLICKED,
                             wxCommandEventHandler(options::OnCPAWarnClick),
                             NULL, this);

  m_pCheck_CPA_WarnT =
      new wxCheckBox(panelAIS, -1, _("...and TCPA is less than (min)"));
  pCPAGrid->Add(m_pCheck_CPA_WarnT, 0, wxALL, group_item_spacing);

  m_pText_CPA_WarnT = new wxTextCtrl(panelAIS, -1);
  pCPAGrid->Add(m_pText_CPA_WarnT, 0, wxALL | wxALIGN_RIGHT,
                group_item_spacing);

  //      Lost Targets
  wxStaticBox* lostBox = new wxStaticBox(panelAIS, wxID_ANY, _("Lost Targets"));
  wxStaticBoxSizer* lostSizer = new wxStaticBoxSizer(lostBox, wxVERTICAL);
  aisSizer->Add(lostSizer, 0, wxALL | wxEXPAND, 3);

  wxFlexGridSizer* pLostGrid = new wxFlexGridSizer(2);
  pLostGrid->AddGrowableCol(1);
  lostSizer->Add(pLostGrid, 0, wxALL | wxEXPAND, border_size);

  m_pCheck_Mark_Lost =
      new wxCheckBox(panelAIS, -1, _("Mark targets as lost after (min)"));
  pLostGrid->Add(m_pCheck_Mark_Lost, 1, wxALL, group_item_spacing);

  m_pText_Mark_Lost = new wxTextCtrl(panelAIS, -1);
  pLostGrid->Add(m_pText_Mark_Lost, 1, wxALL | wxALIGN_RIGHT,
                 group_item_spacing);

  m_pCheck_Remove_Lost = new wxCheckBox(panelAIS, -1, _("Remove lost targets after (min)"));
  pLostGrid->Add(m_pCheck_Remove_Lost, 1, wxALL, group_item_spacing);

  m_pText_Remove_Lost = new wxTextCtrl(panelAIS, -1);
  pLostGrid->Add(m_pText_Remove_Lost, 1, wxALL | wxALIGN_RIGHT,
                 group_item_spacing);

  if(g_bInlandEcdis)
      lostSizer->Hide(pLostGrid, true);
  
  //      Display
  wxStaticBox* displBox = new wxStaticBox(panelAIS, wxID_ANY, _("Display"));
  wxStaticBoxSizer* displSizer = new wxStaticBoxSizer(displBox, wxHORIZONTAL);
  aisSizer->Add(displSizer, 0, wxALL | wxEXPAND, border_size);

  wxFlexGridSizer* pDisplayGrid = new wxFlexGridSizer(2);
  pDisplayGrid->AddGrowableCol(1);
  displSizer->Add(pDisplayGrid, 1, wxALL | wxEXPAND, border_size);

  m_pCheck_Show_COG = new wxCheckBox(
      panelAIS, -1, _("Show target COG predictor arrow, length (min)"));
  pDisplayGrid->Add(m_pCheck_Show_COG, 1, wxALL | wxEXPAND, group_item_spacing);

  m_pText_COG_Predictor = new wxTextCtrl(panelAIS, -1);
  pDisplayGrid->Add(m_pText_COG_Predictor, 1, wxALL | wxALIGN_RIGHT,
                    group_item_spacing);

  m_pCheck_Show_Tracks =
      new wxCheckBox(panelAIS, -1, _("Show target tracks, length (min)"));
  pDisplayGrid->Add(m_pCheck_Show_Tracks, 1, wxALL, group_item_spacing);

  m_pText_Track_Length = new wxTextCtrl(panelAIS, -1);
  pDisplayGrid->Add(m_pText_Track_Length, 1, wxALL | wxALIGN_RIGHT,
                    group_item_spacing);

  m_pCheck_Hide_Moored = new wxCheckBox(
      panelAIS, -1, _("Suppress anchored/moored targets, speed max (kn)"));
  pDisplayGrid->Add(m_pCheck_Hide_Moored, 1, wxALL, group_item_spacing);

  m_pText_Moored_Speed = new wxTextCtrl(panelAIS, -1);
  pDisplayGrid->Add(m_pText_Moored_Speed, 1, wxALL | wxALIGN_RIGHT,
                    group_item_spacing);

  m_pCheck_Scale_Priority = new wxCheckBox(
      panelAIS, -1, _("Allow attenuation of less critical targets if more than ... targets"));
  pDisplayGrid->Add(m_pCheck_Scale_Priority, 1, wxALL, group_item_spacing);

  m_pText_Scale_Priority = new wxTextCtrl(panelAIS, -1);
  pDisplayGrid->Add(m_pText_Scale_Priority, 1, wxALL | wxALIGN_RIGHT,
                    group_item_spacing);

  m_pCheck_Show_Area_Notices = new wxCheckBox(
      panelAIS, -1, _("Show area notices (from AIS binary messages)"));
  pDisplayGrid->Add(m_pCheck_Show_Area_Notices, 1, wxALL, group_item_spacing);

  wxStaticText* pStatic_Dummy5 = new wxStaticText(panelAIS, -1, _T(""));
  pDisplayGrid->Add(pStatic_Dummy5, 1, wxALL, group_item_spacing);

  m_pCheck_Draw_Target_Size =
      new wxCheckBox(panelAIS, -1, _("Show AIS targets real size"));
  pDisplayGrid->Add(m_pCheck_Draw_Target_Size, 1, wxALL, group_item_spacing);

  wxStaticText* pStatic_Dummy6 = new wxStaticText(panelAIS, -1, _T(""));
  pDisplayGrid->Add(pStatic_Dummy6, 1, wxALL, group_item_spacing);

  m_pCheck_Show_Target_Name = new wxCheckBox(
      panelAIS, -1, _("Show names with AIS targets at scale greater than 1:"));
  pDisplayGrid->Add(m_pCheck_Show_Target_Name, 1, wxALL, group_item_spacing);

  m_pText_Show_Target_Name_Scale = new wxTextCtrl(panelAIS, -1);
  pDisplayGrid->Add(m_pText_Show_Target_Name_Scale, 1, wxALL | wxALIGN_RIGHT,
                    group_item_spacing);

  m_pCheck_Wpl_Aprs = new wxCheckBox(
      panelAIS, -1, _("Treat WPL sentences as APRS position reports"));
  pDisplayGrid->Add(m_pCheck_Wpl_Aprs, 1, wxALL, group_item_spacing);

  wxStaticText* pStatic_Dummy7 = new wxStaticText(panelAIS, -1, _T(""));
  pDisplayGrid->Add(pStatic_Dummy7, 1, wxALL, group_item_spacing);

  wxStaticText* pStatic_Dummy5a = new wxStaticText(panelAIS, -1, _T(""));
  pDisplayGrid->Add(pStatic_Dummy5a, 1, wxALL, group_item_spacing);

  // Rollover
  wxStaticBox* rolloverBox = new wxStaticBox(panelAIS, wxID_ANY, _("Rollover"));
  wxStaticBoxSizer* rolloverSizer =
      new wxStaticBoxSizer(rolloverBox, wxVERTICAL);
  aisSizer->Add(rolloverSizer, 0, wxALL | wxEXPAND, border_size);

  wxStaticText* pStatic_Dummy4 =
      new wxStaticText(panelAIS, -1, _("\"Ship Name\" MMSI (Call Sign)"));
  rolloverSizer->Add(pStatic_Dummy4, 1, wxALL, 2 * group_item_spacing);

  m_pCheck_Rollover_Class =
      new wxCheckBox(panelAIS, -1, _("[Class] Type (Status)"));
  rolloverSizer->Add(m_pCheck_Rollover_Class, 1, wxALL, 2 * group_item_spacing);

  m_pCheck_Rollover_COG = new wxCheckBox(panelAIS, -1, _("SOG COG"));
  rolloverSizer->Add(m_pCheck_Rollover_COG, 1, wxALL, 2 * group_item_spacing);

  m_pCheck_Rollover_CPA = new wxCheckBox(panelAIS, -1, _("CPA TCPA"));
  rolloverSizer->Add(m_pCheck_Rollover_CPA, 1, wxALL, 2 * group_item_spacing);

  //      Alert Box
  wxStaticBox* alertBox =
      new wxStaticBox(panelAIS, wxID_ANY, _("CPA/TCPA Alerts"));
  wxStaticBoxSizer* alertSizer = new wxStaticBoxSizer(alertBox, wxVERTICAL);
  aisSizer->Add(alertSizer, 0, wxALL | wxEXPAND, group_item_spacing);

  wxFlexGridSizer* pAlertGrid = new wxFlexGridSizer(2);
  pAlertGrid->AddGrowableCol(1);
  alertSizer->Add(pAlertGrid, 0, wxALL | wxEXPAND, group_item_spacing);

  m_pCheck_AlertDialog = new wxCheckBox(panelAIS, ID_AISALERTDIALOG,
                                        _("Show CPA/TCPA Alert Dialog"));
  pAlertGrid->Add(m_pCheck_AlertDialog, 0, wxALL, group_item_spacing);

  wxButton* m_SelSound =
      new wxButton(panelAIS, ID_AISALERTSELECTSOUND, _("Select Alert Sound"),
                   wxDefaultPosition, m_small_button_size, 0);
  pAlertGrid->Add(m_SelSound, 0, wxALL | wxALIGN_RIGHT, group_item_spacing);

  m_pCheck_AlertAudio = new wxCheckBox(
      panelAIS, ID_AISALERTAUDIO,
      _("Play Sound on CPA/TCPA Alerts and DSC/SART emergencies."));
  pAlertGrid->Add(m_pCheck_AlertAudio, 0, wxALL, group_item_spacing);

  wxButton* m_pPlay_Sound =
      new wxButton(panelAIS, ID_AISALERTTESTSOUND, _("Test Alert Sound"),
                   wxDefaultPosition, m_small_button_size, 0);
  pAlertGrid->Add(m_pPlay_Sound, 0, wxALL | wxALIGN_RIGHT, group_item_spacing);

  m_pCheck_Alert_Moored = new wxCheckBox(
      panelAIS, -1, _("Suppress Alerts for anchored/moored targets"));
  pAlertGrid->Add(m_pCheck_Alert_Moored, 1, wxALL, group_item_spacing);

  wxStaticText* pStatic_Dummy2 = new wxStaticText(panelAIS, -1, _T(""));
  pAlertGrid->Add(pStatic_Dummy2, 1, wxALL, group_item_spacing);

  m_pCheck_Ack_Timout = new wxCheckBox(
      panelAIS, -1, _("Enable Target Alert Acknowledge timeout (min)"));
  pAlertGrid->Add(m_pCheck_Ack_Timout, 1, wxALL, group_item_spacing);

  m_pText_ACK_Timeout = new wxTextCtrl(panelAIS, -1);
  pAlertGrid->Add(m_pText_ACK_Timeout, 1, wxALL | wxALIGN_RIGHT,
                  group_item_spacing);

  panelAIS->Layout();
}

void options::CreatePanel_UI(size_t parent, int border_size, int group_item_spacing)
{
  wxScrolledWindow* itemPanelFont = AddPage(parent, _("General Options"));

  m_itemBoxSizerFontPanel = new wxBoxSizer(wxVERTICAL);
  itemPanelFont->SetSizer(m_itemBoxSizerFontPanel);

  wxBoxSizer* langStyleBox = new wxBoxSizer(wxHORIZONTAL);
  m_itemBoxSizerFontPanel->Add(langStyleBox, 0, wxEXPAND | wxALL, border_size);

  wxStaticBox* itemLangStaticBox = new wxStaticBox(itemPanelFont, wxID_ANY, _("Language"));
  wxStaticBoxSizer* itemLangStaticBoxSizer = new wxStaticBoxSizer(itemLangStaticBox, wxVERTICAL);

  langStyleBox->Add(itemLangStaticBoxSizer, 1, wxEXPAND | wxALL, border_size);

  m_itemLangListBox = new wxChoice(itemPanelFont, ID_CHOICE_LANG);

  itemLangStaticBoxSizer->Add(m_itemLangListBox, 0, wxEXPAND | wxALL, border_size);
#ifdef __OCPN__ANDROID__
  m_itemLangListBox->Disable();
#endif  

  wxStaticBox* itemFontStaticBox = new wxStaticBox(itemPanelFont, wxID_ANY, _("Fonts"));

  wxSize fontChoiceSize = wxSize( -1, -1 );
  
  int fLayout = wxHORIZONTAL;
#ifdef __OCPN__ANDROID__
  // Compensate for very narrow displays on Android
  if(m_nCharWidthMax <  40)
      fLayout = wxVERTICAL;
  
   // Need to set wxChoice vertical size explicitely in Android
   fontChoiceSize = wxSize( -1, m_fontHeight * 3 / 4);
#endif  
  
  wxStaticBoxSizer* itemFontStaticBoxSizer = new wxStaticBoxSizer(itemFontStaticBox, fLayout);
  m_itemBoxSizerFontPanel->Add(itemFontStaticBoxSizer, 0, wxEXPAND | wxALL, border_size);

  m_itemFontElementListBox = new wxChoice(itemPanelFont, ID_CHOICE_FONTELEMENT, wxDefaultPosition, fontChoiceSize, 0, NULL, wxCB_SORT);

  int nFonts = FontMgr::Get().GetNumFonts();
  for (int it = 0; it < nFonts; it++) {
    const wxString& t = FontMgr::Get().GetDialogString(it);

    if (FontMgr::Get().GetConfigString(it).StartsWith(g_locale)) {
      m_itemFontElementListBox->Append(t);
    }
  }

  if (nFonts) m_itemFontElementListBox->SetSelection(0);

  itemFontStaticBoxSizer->Add(m_itemFontElementListBox, 0, wxALL, border_size);

  wxButton* itemFontChooseButton =
      new wxButton(itemPanelFont, ID_BUTTONFONTCHOOSE, _("Choose Font..."),
                   wxDefaultPosition, wxDefaultSize, 0);
  itemFontStaticBoxSizer->Add(itemFontChooseButton, 0, wxALL, border_size);
#if defined(__WXGTK__) || defined(__WXQT__)
  wxButton* itemFontColorButton =
      new wxButton(itemPanelFont, ID_BUTTONFONTCOLOR, _("Choose Font Color..."),
                   wxDefaultPosition, wxDefaultSize, 0);
  itemFontStaticBoxSizer->Add(itemFontColorButton, 0, wxALL, border_size);
#endif
  m_textSample = new wxStaticText(itemPanelFont, wxID_ANY, _("Sample"), wxDefaultPosition, wxDefaultSize, 0);
  itemFontStaticBoxSizer->Add(m_textSample, 0, wxALL, border_size);
  wxCommandEvent e;
  OnFontChoice(e);

#if 0  
  wxStaticBox* itemStyleStaticBox =
      new wxStaticBox(itemPanelFont, wxID_ANY, _("Toolbar and Window Style"));
  wxStaticBoxSizer* itemStyleStaticBoxSizer =
      new wxStaticBoxSizer(itemStyleStaticBox, wxVERTICAL);
  langStyleBox->Add(itemStyleStaticBoxSizer, 1, wxEXPAND | wxALL, border_size);

  m_itemStyleListBox = new wxChoice(itemPanelFont, ID_STYLESCOMBOBOX);

  wxArrayPtrVoid styles = g_StyleManager->GetArrayOfStyles();
  for (unsigned int i = 0; i < styles.Count(); i++) {
    ocpnStyle::Style* style = (ocpnStyle::Style*)(styles[i]);
    m_itemStyleListBox->Append(style->name);
  }
  m_itemStyleListBox->SetStringSelection(
      g_StyleManager->GetCurrentStyle()->name);
  itemStyleStaticBoxSizer->Add(m_itemStyleListBox, 1, wxEXPAND | wxALL,
                               border_size);
#endif
  wxStaticBox* miscOptionsBox =
      new wxStaticBox(itemPanelFont, wxID_ANY, _("Interface Options"));
  wxStaticBoxSizer* miscOptions =
      new wxStaticBoxSizer(miscOptionsBox, wxVERTICAL);
  m_itemBoxSizerFontPanel->Add(miscOptions, 0, wxALL | wxEXPAND, border_size);

  pShowStatusBar =
      new wxCheckBox(itemPanelFont, ID_DEBUGCHECKBOX1, _("Show Status Bar"));
  pShowStatusBar->SetValue(FALSE);
  miscOptions->Add(pShowStatusBar, 0, wxALL, border_size);

#ifndef __WXOSX__
  pShowMenuBar = new wxCheckBox(itemPanelFont, wxID_ANY, _("Show Menu Bar"));
  pShowMenuBar->SetValue(FALSE);
  miscOptions->Add(pShowMenuBar, 0, wxALL, border_size);
#endif

#ifdef __OCPN__ANDROID__
  pShowMenuBar->Hide();
#endif

  pShowChartBar = new wxCheckBox(itemPanelFont, wxID_ANY, _("Show Chart Bar"));
  pShowChartBar->SetValue(g_bShowChartBar);
  miscOptions->Add(pShowChartBar, 0, wxALL, border_size);

  pShowCompassWin = new wxCheckBox(itemPanelFont, wxID_ANY,
                                   _("Show Compass/GPS Status Window"));
  pShowCompassWin->SetValue(FALSE);
  miscOptions->Add(pShowCompassWin, 0, wxALL, border_size);

  wxBoxSizer* pToolbarAutoHide = new wxBoxSizer(wxHORIZONTAL);
  miscOptions->Add(pToolbarAutoHide, 0, wxALL | wxEXPAND, group_item_spacing);

  pToolbarAutoHideCB = new wxCheckBox(itemPanelFont, wxID_ANY,
                                      _("Enable Toolbar auto-hide"));
  pToolbarAutoHide->Add(pToolbarAutoHideCB, 0, wxALL, group_item_spacing);

  pToolbarHideSecs =
      new wxTextCtrl(itemPanelFont, ID_OPTEXTCTRL, _T(""), wxDefaultPosition,
                     wxSize(50, -1), wxTE_RIGHT);
  pToolbarAutoHide->Add(pToolbarHideSecs, 0, wxALL,
                        group_item_spacing);

  pToolbarAutoHide->Add(new wxStaticText(itemPanelFont, wxID_ANY, _("seconds")),
                        group_item_spacing);

  wxBoxSizer* pShipsBellsSizer = new wxBoxSizer(wxHORIZONTAL);
  miscOptions->Add(pShipsBellsSizer, 0, wxALL, group_item_spacing);
  // Sound options
  pPlayShipsBells =
      new wxCheckBox(itemPanelFont, ID_BELLSCHECKBOX, _("Play Ships Bells"));
  pShipsBellsSizer->Add(pPlayShipsBells, 0, wxALL | wxEXPAND, border_size);

#ifndef __OCPN__ANDROID__
  if ( g_bUIexpert && (bool) dynamic_cast<SystemCmdSound*>(SoundFactory()) ) {
      wxBoxSizer* pSoundSizer = new wxBoxSizer( wxVERTICAL );
      pShipsBellsSizer->Add( pSoundSizer, 0, wxALL | wxEXPAND, group_item_spacing );
      pCmdSoundString = new wxTextCtrl( itemPanelFont, wxID_ANY, _T( "" ),
                                        wxDefaultPosition,
                                        wxSize( 450, -1 ), wxTE_LEFT );
      pSoundSizer->Add( new wxStaticText( itemPanelFont, wxID_ANY,
                        _( "Audio Play command:" ) ), 0,
                        wxALIGN_CENTER_HORIZONTAL | wxALL );
      pSoundSizer->Add( pCmdSoundString, 1, wxEXPAND | wxALIGN_LEFT, border_size );
  }
#endif

  OcpnSound* sound = SoundFactory();
  int deviceCount = sound->DeviceCount();
  wxLogMessage("options: got device count: %d", deviceCount);
  if (deviceCount >= 1) {
    wxArrayString labels;
    for (int i = 0; i < deviceCount; i += 1) {
        if (!sound->IsOutputDevice(i)) {
            continue;
        }
        wxString label(sound->GetDeviceInfo(i));
        if (label == "")  {
            std::ostringstream stm ;
            stm << i ;
            label = _("Unknown device :") + stm.str();
            labels.Add(label);
        }
    }
    pSoundDeviceIndex = new wxChoice();
    if (pSoundDeviceIndex) {
        pSoundDeviceIndex->Create(itemPanelFont,
            wxID_ANY,
            wxDefaultPosition,
            wxDefaultSize,
            labels);
        pSoundDeviceIndex->SetSelection(g_iSoundDeviceIndex);
        pSoundDeviceIndex->Show();
        wxFlexGridSizer* pSoundDeviceIndexGrid = new wxFlexGridSizer(2);
        miscOptions->Add(pSoundDeviceIndexGrid, 0, wxALL | wxEXPAND,
            group_item_spacing);

        stSoundDeviceIndex = new wxStaticText(itemPanelFont, wxID_STATIC, _("Sound Device"));
        pSoundDeviceIndexGrid->Add(stSoundDeviceIndex, 0, wxALL, 5);
        pSoundDeviceIndexGrid->Add(pSoundDeviceIndex, 0, wxALL, border_size);
    }
  }
#ifdef __OCPN__ANDROID__
    stSoundDeviceIndex->Hide();
    pSoundDeviceIndex->Hide();
#endif    

  //  Mobile/Touchscreen checkboxes
  pMobile = new wxCheckBox(itemPanelFont, ID_MOBILEBOX,
                           _("Enable Touchscreen interface"));
  miscOptions->Add(pMobile, 0, wxALL, border_size);

  pResponsive = new wxCheckBox(itemPanelFont, ID_REPONSIVEBOX,
                               _("Enable Scaled Graphics interface"));
  miscOptions->Add(pResponsive, 0, wxALL, border_size);

  //  This two options are always needed for Android
#ifdef __OCPN__ANDROID__
  pMobile->Hide();
  pResponsive->Hide();
#endif

  pRollover = new wxCheckBox(itemPanelFont, ID_ROLLOVERBOX, _("Enable route/AIS info block"));
  miscOptions->Add(pRollover, 0, wxALL, border_size);
  
  pZoomButtons = new wxCheckBox(itemPanelFont, ID_ZOOMBUTTONS, _("Show Zoom buttons"));
  miscOptions->Add(pZoomButtons, 0, wxALL, border_size);
#ifndef __OCPN__ANDROID__
  pZoomButtons->Hide();
#endif  
  
  pInlandEcdis = new wxCheckBox(itemPanelFont, ID_INLANDECDISBOX,  _("Use Inland ECDIS V2.3"));
  miscOptions->Add(pInlandEcdis, 0, wxALL, border_size);

#ifdef __OCPN__ANDROID__
  pInlandEcdis->Hide();
#endif
  
#ifdef __WXOSX__
  pDarkDecorations = new wxCheckBox(itemPanelFont, ID_DARKDECORATIONSBOX,
                                  _("Use dark window decorations"));
  miscOptions->Add(pDarkDecorations, 0, wxALL, border_size);
  pDarkDecorations->Enable( (osMajor >= 10) && (osMinor >= 12) );
 
#endif
    
  miscOptions->AddSpacer(10);

  wxFlexGridSizer* sliderSizer;
  sliderSizer = new wxFlexGridSizer( 0, 2, 0, 0 );
  sliderSizer->AddGrowableCol( 1 );
  sliderSizer->SetFlexibleDirection( wxBOTH );
  sliderSizer->SetNonFlexibleGrowMode( wxFLEX_GROWMODE_SPECIFIED );
  
  m_pSlider_GUI_Factor = new wxSlider(
      itemPanelFont, wxID_ANY, 0, -5, 5, wxDefaultPosition, m_sliderSize, SLIDER_STYLE);
  m_pSlider_GUI_Factor->Hide();
  sliderSizer->Add(new wxStaticText(itemPanelFont, wxID_ANY,
                                    _("User Interface scale factor")),
                   inputFlags);
  sliderSizer->Add(m_pSlider_GUI_Factor, 0, wxALL, border_size);
  m_pSlider_GUI_Factor->Show();

#ifdef __OCPN__ANDROID__
   prepareSlider( m_pSlider_GUI_Factor);
#endif

  m_pSlider_Chart_Factor = new wxSlider(
      itemPanelFont, wxID_ANY, 0, -5, 5, wxDefaultPosition, m_sliderSize, SLIDER_STYLE);
  m_pSlider_Chart_Factor->Hide();
  sliderSizer->Add(
      new wxStaticText(itemPanelFont, wxID_ANY, _("Chart Object scale factor")),
      inputFlags);
  sliderSizer->Add(m_pSlider_Chart_Factor, 0, wxALL, border_size);
  m_pSlider_Chart_Factor->Show();

#ifdef __OCPN__ANDROID__
   prepareSlider(m_pSlider_Chart_Factor);
#endif

  m_pSlider_Ship_Factor = new wxSlider( itemPanelFont, wxID_ANY, 0, -5, 5, wxDefaultPosition,  m_sliderSize, SLIDER_STYLE);
  m_pSlider_Ship_Factor->Hide();
  sliderSizer->Add(
      new wxStaticText(itemPanelFont, wxID_ANY, _("Ship scale factor")),
                   inputFlags);
  sliderSizer->Add(m_pSlider_Ship_Factor, 0, wxALL, border_size);
  m_pSlider_Ship_Factor->Show();
  
#ifdef __OCPN__ANDROID__
  m_pSlider_Ship_Factor->GetHandle()->setStyleSheet(getQtStyleSheet());
#endif
  miscOptions->Add( sliderSizer, 0, wxEXPAND, 5 );
  miscOptions->AddSpacer(20);
}

void options::CreateListbookIcons()
{
    ocpnStyle::Style* style = g_StyleManager->GetCurrentStyle();
    
    if(!g_bresponsive){
        m_topImgList = new wxImageList(40, 40, TRUE, 1);
        
        #if wxCHECK_VERSION(2, 8, 12)
        m_topImgList->Add(style->GetIcon(_T("Display")));
        m_topImgList->Add(style->GetIcon(_T("Charts")));
        m_topImgList->Add(style->GetIcon(_T("Connections")));
        m_topImgList->Add(style->GetIcon(_T("Ship")));
        m_topImgList->Add(style->GetIcon(_T("UI")));
        m_topImgList->Add(style->GetIcon(_T("Plugins")));
        #else
        wxBitmap bmp;
        wxImage img;
        bmp = style->GetIcon(_T("Display"));
        img = bmp.ConvertToImage();
        img.ConvertAlphaToMask(128);
        bmp = wxBitmap(img);
        m_topImgList->Add(bmp);
        bmp = style->GetIcon(_T("Charts"));
        img = bmp.ConvertToImage();
        img.ConvertAlphaToMask(128);
        bmp = wxBitmap(img);
        m_topImgList->Add(bmp);
        bmp = style->GetIcon(_T("Connections"));
        img = bmp.ConvertToImage();
        img.ConvertAlphaToMask(128);
        bmp = wxBitmap(img);
        m_topImgList->Add(bmp);
        bmp = style->GetIcon(_T("Ship"));
        img = bmp.ConvertToImage();
        img.ConvertAlphaToMask(128);
        bmp = wxBitmap(img);
        m_topImgList->Add(bmp);
        bmp = style->GetIcon(_T("UI"));
        img = bmp.ConvertToImage();
        img.ConvertAlphaToMask(128);
        bmp = wxBitmap(img);
        m_topImgList->Add(bmp);
        bmp = style->GetIcon(_T("Plugins"));
        img = bmp.ConvertToImage();
        img.ConvertAlphaToMask(128);
        bmp = wxBitmap(img);
        m_topImgList->Add(bmp);
        #endif
    }
    else{
        wxBitmap bmps;
        bmps = style->GetIcon(_T("Display"));
        int base_size = bmps.GetWidth();
        double tool_size = base_size;
        
        double premult = 1.0;
        
        // unless overridden by user, we declare the "best" size
        // to be roughly 6 mm square.
        double target_size = 6.0;                // mm
        
        double basic_tool_size_mm = tool_size / g_Platform->GetDisplayDPmm();
        premult = target_size / basic_tool_size_mm;
        
        //Adjust the scale factor using the global GUI scale parameter
        double postmult =  exp( g_GUIScaleFactor * (0.693 / 5.0) );       //  exp(2)
        postmult = wxMin(postmult, 3.0);
        postmult = wxMax(postmult, 1.0);
        
        int sizeTab = base_size * postmult * premult;
        
        m_topImgList = new wxImageList(sizeTab, sizeTab, TRUE, 1);
        
        wxBitmap bmp;
        wxImage img, simg;
        bmp = style->GetIcon(_T("Display"));
        img = bmp.ConvertToImage();
        simg = img.Scale(sizeTab, sizeTab);
        bmp = wxBitmap(simg);
        m_topImgList->Add(bmp);
        bmp = style->GetIcon(_T("Charts"));
        img = bmp.ConvertToImage();
        simg = img.Scale(sizeTab, sizeTab);
        bmp = wxBitmap(simg);
        m_topImgList->Add(bmp);
        bmp = style->GetIcon(_T("Connections"));
        img = bmp.ConvertToImage();
        simg = img.Scale(sizeTab, sizeTab);
        bmp = wxBitmap(simg);
        m_topImgList->Add(bmp);
        bmp = style->GetIcon(_T("Ship"));
        img = bmp.ConvertToImage();
        simg = img.Scale(sizeTab, sizeTab);
        bmp = wxBitmap(simg);
        m_topImgList->Add(bmp);
        bmp = style->GetIcon(_T("UI"));
        img = bmp.ConvertToImage();
        simg = img.Scale(sizeTab, sizeTab);
        bmp = wxBitmap(simg);
        m_topImgList->Add(bmp);
        bmp = style->GetIcon(_T("Plugins"));
        img = bmp.ConvertToImage();
        simg = img.Scale(sizeTab, sizeTab);
        bmp = wxBitmap(simg);
        m_topImgList->Add(bmp);
    }
    
}


void options::CreateControls(void) {
  int border_size = 4;
  // use for items within one group, with Add(...wxALL)
  int group_item_spacing = 2;

  int font_size_y, font_descent, font_lead;
  GetTextExtent(_T("0"), NULL, &font_size_y, &font_descent, &font_lead);
  m_fontHeight = font_size_y + font_descent + font_lead;

#ifdef __OCPN__ANDROID__
  m_sliderSize = wxSize(wxMin(m_fontHeight * 8, g_Platform->getDisplaySize().x / 2), m_fontHeight * 8 / 10);
#else
  m_sliderSize = wxSize(wxMin(m_fontHeight * 8, g_Platform->getDisplaySize().x / 2), m_fontHeight * 2);
#endif
  
  m_small_button_size =
      wxSize(-1, (int)(1.4 * (font_size_y + font_descent + font_lead)));

  m_nCharWidthMax = GetSize().x / GetCharWidth();
      
  // Some members (pointers to controls) need to initialized
  pEnableZoomToCursor = NULL;
  pSmoothPanZoom = NULL;

  // Check the display size.
  // If "small", adjust some factors to squish out some more white space
  int width, height;
  ::wxDisplaySize(&width, &height);

  if (!g_bresponsive && height <= 800) {
    border_size = 2;
    group_item_spacing = 1;
  }

  labelFlags = wxSizerFlags(0)
                   .Align(wxALIGN_RIGHT)
                   .Border(wxALL, group_item_spacing);
  inputFlags = wxSizerFlags(0)
                   .Align(wxALIGN_LEFT | wxALIGN_CENTRE_VERTICAL)
                   .Border(wxALL, group_item_spacing);
  verticleInputFlags = wxSizerFlags(0)
                   .Align(wxALIGN_LEFT)
                   .Border(wxALL, group_item_spacing);
  groupLabelFlags = wxSizerFlags(0)
                        .Align(wxALIGN_RIGHT | wxALIGN_TOP)
                        .Border(wxALL, group_item_spacing);
  groupLabelFlagsHoriz = wxSizerFlags(0)
    .Align( wxALIGN_TOP)
    .Border(wxALL, group_item_spacing);
  groupInputFlags = wxSizerFlags(0)
                        .Align(wxALIGN_LEFT | wxALIGN_TOP)
                        .Border(wxBOTTOM, group_item_spacing * 2)
                        .Expand();

#ifdef __WXGTK__
  groupLabelFlags.Border(wxTOP, group_item_spacing + 3);
#endif

  options* itemDialog1 = this;

  wxBoxSizer* itemBoxSizer2 = new wxBoxSizer(wxVERTICAL);
  itemDialog1->SetSizer(itemBoxSizer2);

#ifdef __OCPN__ANDROID__
  //  Set Dialog Font by custom crafted Qt Stylesheet.
  wxFont* qFont = dialogFont;

  wxString wqs = getFontQtStylesheet(qFont);
  wxCharBuffer sbuf = wqs.ToUTF8();
  QString qsb = QString(sbuf.data());

  QString qsbq = getQtStyleSheet();  // basic scrollbars, etc

  itemDialog1->GetHandle()->setStyleSheet(qsb +
                                          qsbq);  // Concatenated style sheets

#endif

  int flags = 0;

#ifdef __OCPN__OPTIONS_USE_LISTBOOK__
  flags = wxLB_TOP;
  m_pListbook = new wxListbook(itemDialog1, ID_NOTEBOOK, wxDefaultPosition,
                               wxSize(-1, -1), flags);
  m_pListbook->Connect(wxEVT_COMMAND_LISTBOOK_PAGE_CHANGED,
                       wxListbookEventHandler(options::OnPageChange), NULL,
                       this);
#else
  flags = wxNB_TOP;
  m_pListbook = new wxNotebook(itemDialog1, ID_NOTEBOOK, wxDefaultPosition,
                               wxSize(-1, -1), flags);
  m_pListbook->Connect(wxEVT_COMMAND_NOTEBOOK_PAGE_CHANGED,
                       wxNotebookEventHandler(options::OnNBPageChange), NULL,
                       this);
#endif

#ifdef __OCPN__ANDROID__
  //  In wxQT, we can dynamically style the little scroll buttons on a small
  //  display, to make them bigger
  m_pListbook->GetHandle()->setStyleSheet( getListBookStyleSheet() );

#endif

#ifdef __WXMSW__
  //  Windows clips the width of listbook selectors to about twice icon size
  //  This makes the text render with ellipses if too large

  //  So, Measure and reduce the Font size on ListBook(ListView) selectors
  //  to allow text layout without ellipsis...
  wxBitmap tbmp = g_StyleManager->GetCurrentStyle()->GetIcon(_T("Display"));
  wxScreenDC sdc;
  int text_width = tbmp.GetWidth();
  if (sdc.IsOk())
    sdc.GetTextExtent(_("Connections"), &text_width, NULL, NULL, NULL,
                      dialogFont);

  if (text_width > tbmp.GetWidth() * 2) {
    wxListView* lv = m_pListbook->GetListView();
    wxFont* qFont = dialogFont;  // to get type, weight, etc...

    wxFont* sFont = FontMgr::Get().FindOrCreateFont(
        10, qFont->GetFamily(), qFont->GetStyle(), qFont->GetWeight());
    lv->SetFont(*sFont);
  }
#endif

  CreateListbookIcons();

  m_pListbook->SetImageList(m_topImgList);
  itemBoxSizer2->Add( m_pListbook, 1, wxALL | wxEXPAND, border_size);

  wxBoxSizer* buttons = new wxBoxSizer(wxHORIZONTAL);
  itemBoxSizer2->Add(buttons, 0, wxALIGN_RIGHT | wxALL, border_size);

  m_OKButton = new wxButton(itemDialog1, xID_OK, _("OK"));
  m_OKButton->SetDefault();
  buttons->Add(m_OKButton, 0, wxALIGN_CENTER_VERTICAL | wxALL, border_size);

  m_CancelButton = new wxButton(itemDialog1, wxID_CANCEL, _("Cancel"));
  buttons->Add(m_CancelButton, 0, wxALIGN_CENTER_VERTICAL | wxALL, border_size);

  m_ApplyButton = new wxButton(itemDialog1, ID_APPLY, _("Apply"));
  buttons->Add(m_ApplyButton, 0, wxALIGN_CENTER_VERTICAL | wxALL, border_size);

  m_pageDisplay = CreatePanel(_("Display"));
  CreatePanel_Display(m_pageDisplay, border_size, group_item_spacing);
  CreatePanel_Units(m_pageDisplay, border_size, group_item_spacing);
  CreatePanel_Advanced(m_pageDisplay, border_size, group_item_spacing);
  CreatePanel_Configs(m_pageDisplay, border_size, group_item_spacing);
  
  m_pageCharts = CreatePanel(_("Charts"));
  CreatePanel_ChartsLoad(m_pageCharts, border_size, group_item_spacing);
  CreatePanel_VectorCharts(m_pageCharts, border_size, group_item_spacing);
  // ChartGroups must be created after ChartsLoad and must be at least third
  CreatePanel_ChartGroups(m_pageCharts, border_size, group_item_spacing);
  RecalculateSize();
  CreatePanel_TidesCurrents(m_pageCharts, border_size, group_item_spacing);

  wxNotebook* nb = dynamic_cast<wxNotebook*>(m_pListbook->GetPage(m_pageCharts));
  if (nb){
      
#ifdef __OCPN__OPTIONS_USE_LISTBOOK__      
      nb->Connect(wxEVT_COMMAND_NOTEBOOK_PAGE_CHANGED,
                                  wxListbookEventHandler(options::OnChartsPageChange),
                                  NULL, this);
#else
      nb->Connect(wxEVT_COMMAND_NOTEBOOK_PAGE_CHANGED,
                  wxNotebookEventHandler(options::OnChartsPageChange),
                  NULL, this);

#endif
  }
      
      
  m_pageConnections = CreatePanel(_("Connections"));
#ifndef __OCPN__ANDROID__
  CreatePanel_NMEA(m_pageConnections, border_size, group_item_spacing);
#else
  CreatePanel_NMEA(m_pageConnections, border_size, group_item_spacing);
//CreatePanel_NMEA_Compact(m_pageConnections, border_size, group_item_spacing);
#endif

  //    SetDefaultConnectionParams();

  m_pageShips = CreatePanel(_("Ships"));
  CreatePanel_Ownship(m_pageShips, border_size, group_item_spacing);
  CreatePanel_AIS(m_pageShips, border_size, group_item_spacing);
#ifndef __OCPN__ANDROID__
  CreatePanel_MMSI(m_pageShips, border_size, group_item_spacing);
#endif
  
  CreatePanel_Routes(m_pageShips, border_size, group_item_spacing);

  m_pageUI = CreatePanel(_("User Interface"));
  CreatePanel_UI(m_pageUI, border_size, group_item_spacing);

  m_pagePlugins = CreatePanel(_("Plugins"));
  itemPanelPlugins = AddPage(m_pagePlugins, _("Plugins"));

  itemBoxSizerPanelPlugins = new wxBoxSizer(wxVERTICAL);
  itemPanelPlugins->SetSizer(itemBoxSizerPanelPlugins);

  //      PlugIns can add panels, too
  if (g_pi_manager) g_pi_manager->NotifySetupOptions();

  SetColorScheme(static_cast<ColorScheme>(0));

  // Set the maximum size of the entire settings dialog
  SetSizeHints(-1, -1, width - 100, height - 100);

  //  The s57 chart panel is the one which controls the minimum width required
  //  to avoid horizontal scroll bars
  vectorPanel->SetSizeHints(ps57Ctl);
}

void options::SetInitialPage(int page_sel, int sub_page)
{
  if(page_sel < (int)m_pListbook->GetPageCount())
  m_pListbook->SetSelection(page_sel);
  else
     m_pListbook->SetSelection(0);

  if(sub_page >= 0){
  for (size_t i = 0; i < m_pListbook->GetPageCount(); i++) {
    wxNotebookPage* pg = m_pListbook->GetPage(i);
    wxNotebook* nb = dynamic_cast<wxNotebook*>(pg);
    if (nb){
        if(i == (size_t) page_sel){
                if(sub_page < (int)nb->GetPageCount())
                nb->SetSelection(sub_page);
                else
                    nb->SetSelection(0);
        }
        else
            nb->ChangeSelection(0);
    }
  }
}
}

void options::SetColorScheme(ColorScheme cs) {
  DimeControl(this);

#ifdef __OCPN__OPTIONS_USE_LISTBOOK__
  wxListView* lv = m_pListbook->GetListView();
  lv->SetBackgroundColour(GetBackgroundColour());
  
  if(m_cs != cs){
      delete m_topImgList;
      CreateListbookIcons();
      m_pListbook->SetImageList(m_topImgList);
      
      m_cs = cs;
  }
      
#endif
}

void options::OnCanvasConfigSelectClick( int ID, bool selected)
{
    switch(ID){
        case ID_SCREENCONFIG1:
            if(m_sconfigSelect_twovertical)
            m_sconfigSelect_twovertical->SetSelected(false);
            m_screenConfig = 0;
            break;

        case ID_SCREENCONFIG2:
            if(m_sconfigSelect_single)
            m_sconfigSelect_single->SetSelected(false);
            m_screenConfig = 1;
            break;
    }
            
}

void options::SetInitialSettings(void) {
  wxString s;

  m_returnChanges = 0;                  // reset the flags
  m_bfontChanged = false;
  
  b_oldhaveWMM = b_haveWMM;
  b_haveWMM = g_pi_manager && g_pi_manager->IsPlugInAvailable(_T("WMM"));

  // Canvas configuration
  switch(g_canvasConfig){
      case 0:
      default:
          if(m_sconfigSelect_single)
          m_sconfigSelect_single->SetSelected(true);
          if(m_sconfigSelect_twovertical)
          m_sconfigSelect_twovertical->SetSelected(false);
          break;
      case 1:
          if(m_sconfigSelect_single)
          m_sconfigSelect_single->SetSelected(false);
          if(m_sconfigSelect_twovertical)
          m_sconfigSelect_twovertical->SetSelected(true);
          break;
  }
  m_screenConfig = g_canvasConfig;
          
  // ChartsLoad
  int nDir = m_CurrentDirList.GetCount();

  if (pActiveChartsList) {
    pActiveChartsList->Clear();
    for (int i = 0; i < nDir; ++i) {
        wxString dirname = m_CurrentDirList[i].fullpath;
        if (!dirname.IsEmpty() && pActiveChartsList) {
            pActiveChartsList->Append(dirname);
        }
    }
  }

  // ChartGroups
  if (pActiveChartsList && m_pWorkDirList) {
    UpdateWorkArrayFromTextCtl();
    groupsPanel->SetDBDirs(*m_pWorkDirList);

    // Make a deep copy of the current global Group Array
    groupsPanel->EmptyChartGroupArray(m_pGroupArray);
    delete m_pGroupArray;
    m_pGroupArray = groupsPanel->CloneChartGroupArray(g_pGroupArray);
    groupsPanel->SetGroupArray(m_pGroupArray);
    groupsPanel->SetInitialSettings();
  }

  if (m_pConfig) {
    pShowStatusBar->SetValue(g_bShowStatusBar);
#ifndef __WXOSX__
    pShowMenuBar->SetValue(g_bShowMenuBar);
#endif
    pShowCompassWin->SetValue(g_bShowCompassWin);
  }

  s.Printf(_T("%d"), g_COGAvgSec);
  pCOGUPUpdateSecs->SetValue(s);

  if(pCDOOutlines) pCDOOutlines->SetValue(g_bShowOutlines);
  if(pCDOQuilting) pCDOQuilting->SetValue(g_bQuiltEnable);
//  if(pFullScreenQuilt) pFullScreenQuilt->SetValue(!g_bFullScreenQuilt);
  if(pSDepthUnits) pSDepthUnits->SetValue(g_bShowDepthUnits);
  if(pSkewComp) pSkewComp->SetValue(g_bskew_comp);
  pMobile->SetValue(g_btouch);
  pResponsive->SetValue(g_bresponsive);
  pRollover->SetValue(g_bRollover);
  pZoomButtons->SetValue( g_bShowMuiZoomButtons );

  //pOverzoomEmphasis->SetValue(!g_fog_overzoom);
  //pOZScaleVector->SetValue(!g_oz_vector_scale);
  pInlandEcdis->SetValue(g_bInlandEcdis);
#ifdef __WXOSX__
  pDarkDecorations->SetValue(g_bDarkDecorations);
#endif
  pOpenGL->SetValue(g_bopengl);
  if(pSmoothPanZoom) pSmoothPanZoom->SetValue(g_bsmoothpanzoom);
  pCBTrueShow->SetValue(g_bShowTrue);
  pCBMagShow->SetValue(g_bShowMag);

  int oldLength = itemStaticTextUserVar->GetLabel().Length();
  
  //disable input for variation if WMM is available
  if(b_haveWMM){
      itemStaticTextUserVar->SetLabel(_("WMM Plugin calculated magnetic variation"));
      wxString s;
      s.Printf(_T("%4.1f"), gVar);
      pMagVar->SetValue(s);
  }
  else{
      itemStaticTextUserVar->SetLabel(_("User set magnetic variation"));
      wxString s;
      s.Printf(_T("%4.1f"), g_UserVar);
      pMagVar->SetValue(s);
  }
  
  int newLength = itemStaticTextUserVar->GetLabel().Length();
  
  // size hack to adjust change in static text size
  if( (newLength != oldLength) || (b_oldhaveWMM != b_haveWMM) ){
      wxSize sz = GetSize();
      SetSize(sz.x+1, sz.y);
      SetSize(sz);
  }
  
  itemStaticTextUserVar2->Enable(!b_haveWMM);
  pMagVar->Enable(!b_haveWMM);
  
  if(pSDisplayGrid) pSDisplayGrid->SetValue(g_bDisplayGrid);
    
  // LIVE ETA OPTION
    
  // Checkbox
  if(pSLiveETA) pSLiveETA->SetValue(g_bShowLiveETA);
    
  // Defaut boat speed text input field
  // Speed always in knots, and converted to user speed unit
  wxString stringDefaultBoatSpeed;
  if (!g_defaultBoatSpeed || !g_defaultBoatSpeedUserUnit)
  {
      g_defaultBoatSpeed = 6.0;
      g_defaultBoatSpeedUserUnit = toUsrSpeed(g_defaultBoatSpeed, -1);
  }
  stringDefaultBoatSpeed.Printf(_T("%d"), (int)g_defaultBoatSpeedUserUnit);
  if(pSDefaultBoatSpeed) pSDefaultBoatSpeed->SetValue(stringDefaultBoatSpeed);
  
  // END LIVE ETA OPTION

  if(pCBCourseUp) pCBCourseUp->SetValue(g_bCourseUp);
  if(pCBNorthUp) pCBNorthUp->SetValue(!g_bCourseUp);
  if(pCBLookAhead) pCBLookAhead->SetValue(g_bLookAhead);

  if (fabs(wxRound(g_ownship_predictor_minutes) - g_ownship_predictor_minutes) >
      1e-4)
    s.Printf(_T("%6.2f"), g_ownship_predictor_minutes);
  else
    s.Printf(_T("%4.0f"), g_ownship_predictor_minutes);
  m_pText_OSCOG_Predictor->SetValue(s);

  if (fabs(wxRound(g_ownship_HDTpredictor_miles) -
           g_ownship_HDTpredictor_miles) > 1e-4)
    s.Printf(_T("%6.2f"), g_ownship_HDTpredictor_miles);
  else
    s.Printf(_T("%4.0f"), g_ownship_HDTpredictor_miles);
  m_pText_OSHDT_Predictor->SetValue(s);

  m_pShipIconType->SetSelection(g_OwnShipIconType);
  wxCommandEvent eDummy;
  OnShipTypeSelect(eDummy);
  m_pOSLength->SetValue(
      wxString::Format(_T("%.1f"), g_n_ownship_length_meters));
  m_pOSWidth->SetValue(wxString::Format(_T("%.1f"), g_n_ownship_beam_meters));
  m_pOSGPSOffsetX->SetValue(
      wxString::Format(_T("%.1f"), g_n_gps_antenna_offset_x));
  m_pOSGPSOffsetY->SetValue(
      wxString::Format(_T("%.1f"), g_n_gps_antenna_offset_y));
  m_pOSMinSize->SetValue(wxString::Format(_T("%d"), g_n_ownship_min_mm));
  m_pText_ACRadius->SetValue(
      wxString::Format(_T("%.3f"), g_n_arrival_circle_radius));

  wxString buf;
  if (g_iNavAidRadarRingsNumberVisible > 10)
    g_iNavAidRadarRingsNumberVisible = 10;
  pNavAidRadarRingsNumberVisible->SetSelection(
      g_iNavAidRadarRingsNumberVisible);
  buf.Printf(_T("%.3f"), g_fNavAidRadarRingsStep);
  pNavAidRadarRingsStep->SetValue(buf);
  m_itemRadarRingsUnits->SetSelection(g_pNavAidRadarRingsStepUnits);
  m_colourOwnshipRangeRingColour->SetColour(g_colourOwnshipRangeRingsColour);
  
  pScaMinChckB->SetValue( g_bUseWptScaMin );
  m_pText_ScaMin->SetValue( wxString::Format(_T("%i"), g_iWpt_ScaMin ));
  pScaMinOverruleChckB->SetValue( g_bOverruleScaMin );
  
  OnRadarringSelect(eDummy);

  if (g_iWaypointRangeRingsNumber > 10) g_iWaypointRangeRingsNumber = 10;
  pWaypointRangeRingsNumber->SetSelection(g_iWaypointRangeRingsNumber);
  buf.Printf(_T("%.3f"), g_fWaypointRangeRingsStep);
  pWaypointRangeRingsStep->SetValue(buf);
  m_itemWaypointRangeRingsUnits->SetSelection(g_iWaypointRangeRingsStepUnits);
  m_colourWaypointRangeRingsColour->SetColour(g_colourWaypointRangeRingsColour);
  OnWaypointRangeRingSelect(eDummy);

  pWayPointPreventDragging->SetValue(g_bWayPointPreventDragging);
  pConfirmObjectDeletion->SetValue(g_bConfirmObjectDelete);

  pSogCogFromLLCheckBox->SetValue(g_own_ship_sog_cog_calc);
  pSogCogFromLLDampInterval->SetValue(g_own_ship_sog_cog_calc_damp_sec);

  if(pEnableZoomToCursor) pEnableZoomToCursor->SetValue(g_bEnableZoomToCursor);

  if(pPreserveScale) pPreserveScale->SetValue(g_bPreserveScaleOnX);
  pPlayShipsBells->SetValue(g_bPlayShipsBells);

  if ( g_bUIexpert && pCmdSoundString )
      pCmdSoundString->SetValue(g_CmdSoundString);

  if (pSoundDeviceIndex)
      pSoundDeviceIndex->SetSelection(g_iSoundDeviceIndex);
  //    pFullScreenToolbar->SetValue( g_bFullscreenToolbar );
  //pTransparentToolbar->SetValue(g_bTransparentToolbar);
  pSDMMFormat->Select(g_iSDMMFormat);
  pDistanceFormat->Select(g_iDistanceFormat);
  pSpeedFormat->Select(g_iSpeedFormat);

  pAdvanceRouteWaypointOnArrivalOnly->SetValue(
      g_bAdvanceRouteWaypointOnArrivalOnly);

  pTrackDaily->SetValue(g_bTrackDaily);
  pTrackRotateLMT->SetValue(g_track_rotate_time_type == TIME_TYPE_LMT);
  pTrackRotateUTC->SetValue(g_track_rotate_time_type == TIME_TYPE_UTC);
  pTrackRotateComputerTime->SetValue(g_track_rotate_time_type == TIME_TYPE_COMPUTER);
  pTrackHighlite->SetValue(g_bHighliteTracks);
  m_colourTrackLineColour->SetColour(g_colourTrackLineColour);
  
  pTrackPrecision->SetSelection(g_nTrackPrecision);

  //    AIS Parameters
  //      CPA Box
  m_pCheck_CPA_Max->SetValue(g_bCPAMax);

  s.Printf(_T("%4.1f"), g_CPAMax_NM);
  m_pText_CPA_Max->SetValue(s);

  m_pCheck_CPA_Warn->SetValue(g_bCPAWarn);

  s.Printf(_T("%4.1f"), g_CPAWarn_NM);
  m_pText_CPA_Warn->SetValue(s);

  if (m_pCheck_CPA_Warn->GetValue()) {
    m_pCheck_CPA_WarnT->Enable();
    m_pCheck_CPA_WarnT->SetValue(g_bTCPA_Max);
  } else
    m_pCheck_CPA_WarnT->Disable();

  s.Printf(_T("%4.0f"), g_TCPA_Max);
  m_pText_CPA_WarnT->SetValue(s);

  //      Lost Targets
  m_pCheck_Mark_Lost->SetValue(g_bMarkLost);

  s.Printf(_T("%4.0f"), g_MarkLost_Mins);
  m_pText_Mark_Lost->SetValue(s);

  m_pCheck_Remove_Lost->SetValue(g_bRemoveLost);

  s.Printf(_T("%4.0f"), g_RemoveLost_Mins);
  m_pText_Remove_Lost->SetValue(s);

  //      Display
  m_pCheck_Show_COG->SetValue(g_bShowCOG);

  s.Printf(_T("%4.0f"), g_ShowCOG_Mins);
  m_pText_COG_Predictor->SetValue(s);

  m_pCheck_Show_Tracks->SetValue(g_bAISShowTracks);

  s.Printf(_T("%4.0f"), g_AISShowTracks_Mins);
  m_pText_Track_Length->SetValue(s);

  m_pCheck_Hide_Moored->SetValue(g_bHideMoored);

  s.Printf(_T("%4.1f"), g_ShowMoored_Kts);
  m_pText_Moored_Speed->SetValue(s);
  
  m_pCheck_Scale_Priority->SetValue(g_bAllowShowScaled);
  
  s.Printf(_T("%i"), g_ShowScaled_Num);
  m_pText_Scale_Priority->SetValue(s);


  m_pCheck_Show_Area_Notices->SetValue(g_bShowAreaNotices);

  m_pCheck_Draw_Target_Size->SetValue(g_bDrawAISSize);

  m_pCheck_Show_Target_Name->SetValue(g_bShowAISName);

  s.Printf(_T("%d"), g_Show_Target_Name_Scale);
  m_pText_Show_Target_Name_Scale->SetValue(s);

  m_pCheck_Wpl_Aprs->SetValue(g_bWplIsAprsPosition);

  // Alerts
  m_pCheck_AlertDialog->SetValue(g_bAIS_CPA_Alert);
  m_pCheck_AlertAudio->SetValue(g_bAIS_CPA_Alert_Audio);
  m_pCheck_Alert_Moored->SetValue(g_bAIS_CPA_Alert_Suppress_Moored);

  m_pCheck_Ack_Timout->SetValue(g_bAIS_ACK_Timeout);
  s.Printf(_T("%4.0f"), g_AckTimeout_Mins);
  m_pText_ACK_Timeout->SetValue(s);

  // Rollover
  m_pCheck_Rollover_Class->SetValue(g_bAISRolloverShowClass);
  m_pCheck_Rollover_COG->SetValue(g_bAISRolloverShowCOG);
  m_pCheck_Rollover_CPA->SetValue(g_bAISRolloverShowCPA);

  m_pSlider_Zoom->SetValue(g_chart_zoom_modifier);
  m_pSlider_Zoom_Vector->SetValue(g_chart_zoom_modifier_vector);
  
  m_pSlider_GUI_Factor->SetValue(g_GUIScaleFactor);
  m_pSlider_Chart_Factor->SetValue(g_ChartScaleFactor);
  m_pSlider_Ship_Factor->SetValue(g_ShipScaleFactor);
  wxString screenmm;

  if (!g_config_display_size_manual) {
    pRBSizeAuto->SetValue(TRUE);
    screenmm.Printf(_T("%d"), int(g_Platform->GetDisplaySizeMM()));
    pScreenMM->Disable();
  } else {
    screenmm.Printf(_T("%d"), int(g_config_display_size_mm));
    pRBSizeManual->SetValue(TRUE);
  }

  pScreenMM->SetValue(screenmm);

  m_TalkerIdText->SetValue(g_TalkerIdText.MakeUpper());

  pDepthUnitSelect->SetSelection(g_nDepthUnitDisplay);
  UpdateOptionsUnits();  // sets depth values using the user's unit preference
  
  SetInitialVectorSettings();

  pToolbarAutoHideCB->SetValue(g_bAutoHideToolbar);

  s.Printf(_T("%d"), g_nAutoHideToolbar);
  pToolbarHideSecs->SetValue(s);

  m_cbNMEADebug->SetValue(false);
  if(NMEALogWindow::Get().GetTTYWindow()){
      if(NMEALogWindow::Get().GetTTYWindow()->IsShown()){
          m_cbNMEADebug->SetValue(true);
      }
  }
      
  //  Serial ports
  
  delete m_pSerialArray;
  m_pSerialArray = NULL;
  m_pSerialArray = EnumerateSerialPorts();
  
  if (m_pSerialArray) {
      m_comboPort->Clear();
      for (size_t i = 0; i < m_pSerialArray->Count(); i++) {
          m_comboPort->Append(m_pSerialArray->Item(i));
      }
  }
  
  //  On some platforms, the global connections list may be changed outside of the options dialog.
  //  Pick up any changes here, and re-populate the dialog list.
  FillSourceList();

  //  Reset the touch flag...
  connectionsaved = true;
  
  SetSelectedConnectionPanel( nullptr);
  
}

void options::resetMarStdList(bool bsetConfig, bool bsetStd)
{
    if (ps57CtlListBox) {
        //    S52 Primary Filters
        ps57CtlListBox->Clear();
        marinersStdXref.clear();
        
        for (unsigned int iPtr = 0; iPtr < ps52plib->pOBJLArray->GetCount(); iPtr++) {
            OBJLElement* pOLE = (OBJLElement*)(ps52plib->pOBJLArray->Item(iPtr));

            if( !strncmp(pOLE->OBJLName, "CBLARE", 6))
                int yyp = 3;
                
            wxString item;
            if (iPtr < ps52plib->OBJLDescriptions.size()) {
                item = ps52plib->OBJLDescriptions[iPtr];
            } else {
                item = wxString(pOLE->OBJLName, wxConvUTF8);
            }
            
            
            // Find the most conservative Category, among Point, Area, and Line LUPs
            DisCat cat = OTHER;
 
            DisCat catp = ps52plib->findLUPDisCat(pOLE->OBJLName, SIMPLIFIED);
            DisCat cata = ps52plib->findLUPDisCat(pOLE->OBJLName, PLAIN_BOUNDARIES);
            DisCat catl = ps52plib->findLUPDisCat(pOLE->OBJLName, LINES);
            
            if((catp == DISPLAYBASE) || (cata == DISPLAYBASE) || (catl== DISPLAYBASE) )
                cat = DISPLAYBASE;
            else if((catp == STANDARD) || (cata == STANDARD) || (catl== STANDARD) )
                cat = STANDARD;
            
            bool benable = true;
            if(cat > 0)
                benable = cat != DISPLAYBASE;
            
            // The ListBox control will insert entries in sorted order, which means
                // we need to
                // keep track of already inserted items that gets pushed down the line.
                int newpos = ps57CtlListBox->Append(item, benable);
                marinersStdXref.push_back(newpos);
                for (size_t i = 0; i < iPtr; i++) {
                    if (marinersStdXref[i] >= newpos) marinersStdXref[i]++;
                }
                
                bool bviz = 0;
                if(bsetConfig)
                    bviz = !(pOLE->nViz == 0);
                
                if(cat == DISPLAYBASE)
                    bviz = true;
                
                if(bsetStd){
                    if(cat == STANDARD){
                        bviz = true;
                    }
                }
                
                ps57CtlListBox->Check(newpos, bviz);
        }
        //  Force the wxScrolledWindow to recalculate its scroll bars
        wxSize s = ps57CtlListBox->GetSize();
        ps57CtlListBox->SetSize(s.x, s.y-1);
    }
}

void options::SetInitialVectorSettings(void)
{
    m_pSlider_CM93_Zoom->SetValue(g_cm93_zoom_factor);
    
    //    Diplay Category
    if (ps52plib) {
        m_bVectorInit = true;
        resetMarStdList(true, false);

        #ifdef __OCPN__ANDROID__
        ps57CtlListBox->GetHandle()->setStyleSheet(getAdjustedDialogStyleSheet());
        #endif
        
        int nset = 2;  // default OTHER
        switch (ps52plib->GetDisplayCategory()) {
            case (DISPLAYBASE):
                nset = 0;
                break;
            case (STANDARD):
                nset = 1;
                break;
            case (OTHER):
                nset = 2;
                break;
            case (MARINERS_STANDARD):
                nset = 3;
                break;
            default:
                nset = 3;
                break;
        }
        
        if(pDispCat)
            pDispCat->SetSelection(nset);
        
        bool benableMarStd = MARINERS_STANDARD == ps52plib->GetDisplayCategory();
        if(g_useMUI)
            benableMarStd = true;
        
        if( ps57CtlListBox )
            ps57CtlListBox->Enable(benableMarStd);
        itemButtonClearList->Enable(benableMarStd);
        itemButtonSelectList->Enable(benableMarStd);
        itemButtonSetStd->Enable(benableMarStd);
        
                
        //  Other Display Filters
        if(pCheck_SOUNDG) pCheck_SOUNDG->SetValue(ps52plib->m_bShowSoundg);
        if(pCheck_ATONTEXT) pCheck_ATONTEXT->SetValue(ps52plib->m_bShowAtonText);
        if(pCheck_LDISTEXT) pCheck_LDISTEXT->SetValue(ps52plib->m_bShowLdisText);
        if(pCheck_XLSECTTEXT) pCheck_XLSECTTEXT->SetValue(ps52plib->m_bExtendLightSectors);
        
        pCheck_META->SetValue(ps52plib->m_bShowMeta);
        pCheck_SHOWIMPTEXT->SetValue(ps52plib->m_bShowS57ImportantTextOnly);
        pCheck_SCAMIN->SetValue(ps52plib->m_bUseSCAMIN);
        pCheck_DECLTEXT->SetValue(ps52plib->m_bDeClutterText);
        pCheck_NATIONALTEXT->SetValue(ps52plib->m_bShowNationalTexts);
        
        // Chart Display Style
        if (ps52plib->m_nSymbolStyle == PAPER_CHART)
            pPointStyle->SetSelection(0);
        else
            pPointStyle->SetSelection(1);
        
        if (ps52plib->m_nBoundaryStyle == PLAIN_BOUNDARIES)
            pBoundStyle->SetSelection(0);
        else
            pBoundStyle->SetSelection(1);
        
        if (S52_getMarinerParam(S52_MAR_TWO_SHADES) == 1.0)
            p24Color->SetSelection(0);
        else
            p24Color->SetSelection(1);
        
        UpdateOptionsUnits();  // sets depth values using the user's unit preference
        
    }
}


void options::UpdateOptionsUnits(void) {
  int depthUnit = pDepthUnitSelect->GetSelection();

  depthUnit = wxMax(depthUnit, 0);
  depthUnit = wxMin(depthUnit, 2);
  
  // depth unit conversion factor
  float conv = 1;
  if (depthUnit == 0)  // feet
    conv = 0.3048f;    // international definiton of 1 foot is 0.3048 metres
  else if (depthUnit == 2)  // fathoms
    conv = 0.3048f * 6;     // 1 fathom is 6 feet

  // set depth input values

    // set depth unit labels
  wxString depthUnitStrings[] = {_("feet"), _("meters"), _("fathoms")};
  wxString depthUnitString = depthUnitStrings[depthUnit];
  m_depthUnitsShal->SetLabel(depthUnitString);
  m_depthUnitsSafe->SetLabel(depthUnitString);
  m_depthUnitsDeep->SetLabel(depthUnitString);

  wxString s;
  s.Printf(_T( "%6.2f" ), S52_getMarinerParam(S52_MAR_SHALLOW_CONTOUR) / conv);
  s.Trim(FALSE);
  m_ShallowCtl->SetValue(s);

  s.Printf(_T( "%6.2f" ), S52_getMarinerParam(S52_MAR_SAFETY_CONTOUR) / conv);
  s.Trim(FALSE);
  m_SafetyCtl->SetValue(s);

  s.Printf(_T( "%6.2f" ), S52_getMarinerParam(S52_MAR_DEEP_CONTOUR) / conv);
  s.Trim(FALSE);
  m_DeepCtl->SetValue(s);
/*
  int oldLength = itemStaticTextUserVar->GetLabel().Length();

  //disable input for variation if WMM is available
  if(b_haveWMM){
      itemStaticTextUserVar->SetLabel(_("WMM Plugin calculated magnetic variation"));
      wxString s;
      s.Printf(_T("%4.1f"), gVar);
      pMagVar->SetValue(s);
  }
  else{
      itemStaticTextUserVar->SetLabel(_("User set magnetic variation"));
      wxString s;
      s.Printf(_T("%4.1f"), g_UserVar);
      pMagVar->SetValue(s);
  }

  int newLength = itemStaticTextUserVar->GetLabel().Length();
  
  // size hack to adjust change in static text size
  if( (newLength != oldLength) || (b_oldhaveWMM != b_haveWMM) ){
    wxSize sz = GetSize();
    SetSize(sz.x+1, sz.y);
    SetSize(sz);
  }
  
  itemStaticTextUserVar2->Enable(!b_haveWMM);
  pMagVar->Enable(!b_haveWMM);
*/  
} 

void options::OnSizeAutoButton(wxCommandEvent& event) {
  wxString screenmm = wxString::Format(
      _T( "%d" ), static_cast<int>(g_Platform->GetDisplaySizeMM()));
  pScreenMM->SetValue(screenmm);
  pScreenMM->Disable();
  g_config_display_size_manual = FALSE;
}

void options::OnSizeManualButton(wxCommandEvent& event) {
  wxString screenmm = wxString::Format(
      _T( "%d" ), static_cast<int>(g_config_display_size_mm > 0
                                       ? g_config_display_size_mm
                                       : g_Platform->GetDisplaySizeMM()));
  pScreenMM->SetValue(screenmm);
  pScreenMM->Enable();
  g_config_display_size_manual = TRUE;
}

void options::OnUnitsChoice(wxCommandEvent& event) { UpdateOptionsUnits(); }

void options::OnCPAWarnClick(wxCommandEvent& event) {
  if (m_pCheck_CPA_Warn->GetValue()) {
    m_pCheck_CPA_WarnT->Enable();
  } else {
    m_pCheck_CPA_WarnT->SetValue(FALSE);
    m_pCheck_CPA_WarnT->Disable();
  }
}

void options::OnShowGpsWindowCheckboxClick(wxCommandEvent& event) {
  if (!m_cbNMEADebug->GetValue()) {
    NMEALogWindow::Get().DestroyWindow();
  } else {
    NMEALogWindow::Get().Create(pParent, 35);
    
    // Try to ensure that the log window is a least a little bit visible
    wxRect logRect(NMEALogWindow::Get().GetPosX(), NMEALogWindow::Get().GetPosY(),
                   NMEALogWindow::Get().GetSizeW(), NMEALogWindow::Get().GetSizeH());
                   
    if(GetRect().Contains(logRect)){
        NMEALogWindow::Get().SetPos(GetRect().x/2, (GetRect().y + (GetRect().height - logRect.height)/2) );
        NMEALogWindow::Get().Move();
    }
        
    Raise();
  }
}

void options::OnShipTypeSelect(wxCommandEvent& event) {
  realSizes->ShowItems(m_pShipIconType->GetSelection() != 0);
  dispOptions->Layout();
  ownShip->Layout();
  itemPanelShip->Layout();
  itemPanelShip->Refresh();
  event.Skip();
}

void options::OnRadarringSelect(wxCommandEvent& event) {
  radarGrid->ShowItems(pNavAidRadarRingsNumberVisible->GetSelection() != 0);
  dispOptions->Layout();
  ownShip->Layout();
  itemPanelShip->Layout();
  itemPanelShip->Refresh();
  event.Skip();
}

void options::OnWaypointRangeRingSelect(wxCommandEvent& event) {
  waypointradarGrid->ShowItems(pWaypointRangeRingsNumber->GetSelection() != 0);
  dispOptions->Layout();
  Routes->Layout();
  itemPanelRoutes->Layout();
  itemPanelRoutes->Refresh();
  event.Skip();
}

void options::OnGLClicked(wxCommandEvent& event) {
//   if (!g_bTransparentToolbarInOpenGLOK)
//     pTransparentToolbar->Enable(!pOpenGL->GetValue());
}

void options::OnOpenGLOptions(wxCommandEvent& event) {
#ifdef ocpnUSE_GL
  OpenGLOptionsDlg dlg(this);

  if (dlg.ShowModal() == wxID_OK) {
    if(gFrame->GetPrimaryCanvas()->GetglCanvas()){
        g_GLOptions.m_bUseAcceleratedPanning =
        g_bGLexpert ? dlg.GetAcceleratedPanning()
                  : gFrame->GetPrimaryCanvas()->GetglCanvas()->CanAcceleratePanning();
    }
    
    g_bShowFPS = dlg.GetShowFPS();
    g_bSoftwareGL = dlg.GetSoftwareGL();

    g_GLOptions.m_GLPolygonSmoothing = dlg.GetPolygonSmoothing();
    g_GLOptions.m_GLLineSmoothing = dlg.GetLineSmoothing();

    if (g_bGLexpert) {
      // user defined
      g_GLOptions.m_bTextureCompressionCaching =
          dlg.GetTextureCompressionCaching();
      g_GLOptions.m_iTextureMemorySize = dlg.GetTextureMemorySize();
    } else {
      // caching is on if textures are compressed
      g_GLOptions.m_bTextureCompressionCaching = dlg.GetTextureCompression();
    }

    if (g_bopengl && g_glTextureManager && g_GLOptions.m_bTextureCompression != dlg.GetTextureCompression()) {
      // new g_GLoptions setting is needed in callees
      g_GLOptions.m_bTextureCompression = dlg.GetTextureCompression();
    
      if(gFrame->GetPrimaryCanvas()->GetglCanvas()){
        ::wxBeginBusyCursor();
        gFrame->GetPrimaryCanvas()->GetglCanvas()->SetupCompression();
        g_glTextureManager->ClearAllRasterTextures();
        ::wxEndBusyCursor();
      }
    }
    else
      g_GLOptions.m_bTextureCompression = dlg.GetTextureCompression();
    
  }

  if (dlg.GetRebuildCache()) {
    m_returnChanges = REBUILD_RASTER_CACHE;
    Finish();
  }
#endif
}

void options::OnChartDirListSelect(wxCommandEvent& event) {
    wxArrayInt sel;
    bool selected = pActiveChartsList->GetSelections(sel);
    m_removeBtn->Enable(selected);
    if(m_compressBtn)
        m_compressBtn->Enable(selected);
}

void options::OnDisplayCategoryRadioButton(wxCommandEvent& event) {
    
    if(!g_useMUI){
        if(pDispCat){
            const bool select = pDispCat->GetSelection() == 3;
            ps57CtlListBox->Enable(select);
            itemButtonClearList->Enable(select);
            itemButtonSelectList->Enable(select);
            itemButtonSetStd->Enable(select);
        }
    }
  event.Skip();
}

void options::OnButtonClearClick(wxCommandEvent& event) {
  resetMarStdList(false, false);
    
//   int nOBJL = ps57CtlListBox->GetCount();
//   for (int iPtr = 0; iPtr < nOBJL; iPtr++){
//           ps57CtlListBox->Check(iPtr, FALSE);
//   }
  event.Skip();
}

void options::OnButtonSelectClick(wxCommandEvent& event) {
  int nOBJL = ps57CtlListBox->GetCount();
  for (int iPtr = 0; iPtr < nOBJL; iPtr++) ps57CtlListBox->Check(iPtr, TRUE);

  event.Skip();
}

void options::OnButtonSetStd(wxCommandEvent& event) {
    resetMarStdList(false, true);
    
    event.Skip();
}

bool options::ShowToolTips(void) { return TRUE; }

void options::OnCharHook(wxKeyEvent& event) {
  if (event.GetKeyCode() == WXK_RETURN &&
      event.GetModifiers() == wxMOD_CONTROL) {
    wxCommandEvent okEvent;
    okEvent.SetId(xID_OK);
    okEvent.SetEventType(wxEVT_COMMAND_BUTTON_CLICKED);
    GetEventHandler()->AddPendingEvent(okEvent);
  }
  event.Skip();
}

void options::OnButtonaddClick(wxCommandEvent& event) {
  wxString selDir;
  int dresult = g_Platform->DoDirSelectorDialog( this, &selDir, _("Add a directory containing chart files"),*pInit_Chart_Dir, false);      // no add files allowed

  if (dresult != wxID_CANCEL) AddChartDir(selDir);

  event.Skip();
}

void options::AddChartDir(const wxString& dir) {
  wxFileName dirname = wxFileName(dir);
  pInit_Chart_Dir->Empty();

  if (g_bportable) {
    wxFileName f(dir);
    f.MakeRelativeTo(g_Platform->GetHomeDir());
    pActiveChartsList->Append(f.GetFullPath());
  } else {
    pInit_Chart_Dir->Append(dirname.GetPath());
    pActiveChartsList->Append(dir);
  }

  k_charts |= CHANGE_CHARTS;

  pScanCheckBox->Disable();
}

void options::UpdateDisplayedChartDirList(ArrayOfCDI p) {
  wxString dirname;
  if (pActiveChartsList) {
    pActiveChartsList->Clear();
    int nDir = p.GetCount();
    for (int i = 0; i < nDir; i++) {
      dirname = p[i].fullpath;
      if (!dirname.IsEmpty()) pActiveChartsList->Append(dirname);
    }
  }
}

void options::UpdateWorkArrayFromTextCtl(void) {
  wxString dirname;

  int n = pActiveChartsList->GetCount();
  if (m_pWorkDirList) {
    m_pWorkDirList->Clear();
    for (int i = 0; i < n; i++) {
      dirname = pActiveChartsList->GetString(i);
      if (!dirname.IsEmpty()) {
        //    This is a fix for OSX, which appends EOL to results of
        //    GetLineText()
        while ((dirname.Last() == wxChar(_T('\n'))) ||
               (dirname.Last() == wxChar(_T('\r'))))
          dirname.RemoveLast();

        //    scan the current array to find a match
        //    if found, add the info to the work list, preserving the magic
        //    number
        //    If not found, make a new ChartDirInfo, and add it
        bool b_added = FALSE;
        //                        if(m_pCurrentDirList)
        {
          int nDir = m_CurrentDirList.GetCount();

          for (int i = 0; i < nDir; i++) {
            if (m_CurrentDirList[i].fullpath == dirname) {
              ChartDirInfo cdi = m_CurrentDirList[i];
              m_pWorkDirList->Add(cdi);
              b_added = TRUE;
              break;
            }
          }
        }
        if (!b_added) {
          ChartDirInfo cdin;
          cdin.fullpath = dirname;
          m_pWorkDirList->Add(cdin);
        }
      }
    }
  }
}

ConnectionParams* options::CreateConnectionParamsFromSelectedItem(void) {
  if (!m_bNMEAParams_shown) return NULL;

  //  Special encoding for deleted connection
  if (m_rbTypeSerial->GetValue() && m_comboPort->GetValue() == _T("Deleted" ))
    return NULL;

  //  We check some values here for consistency.
  //  If necessary, set defaults so user will see some result, however wrong...
    
  //  DataStreams should be Input, Output, or Both
  if (!(m_cbInput->GetValue() || m_cbOutput->GetValue())) {
      m_cbInput->SetValue( true );
  }

  if (m_rbTypeSerial->GetValue() && m_comboPort->GetValue() == wxEmptyString) {
      m_comboPort->Select(0);
  }
  //  TCP, GPSD and UDP require port field to be set.
  //  TCP clients, GPSD and UDP output sockets require an address
  else if (m_rbTypeNet->GetValue()) {
    if (wxAtoi(m_tNetPort->GetValue()) == 0) {
        m_tNetPort->SetValue(_T("2947"));       // reset to default
    }
    if (m_tNetAddress->GetValue() == wxEmptyString) {
        m_tNetAddress->SetValue(_T("0.0.0.0"));
    }
  }

  ConnectionParams* pConnectionParams = new ConnectionParams();

  UpdateConnectionParamsFromSelectedItem( pConnectionParams );
  
  ConnectionParamsPanel *pPanel = new ConnectionParamsPanel( m_scrollWinConnections, wxID_ANY, wxDefaultPosition, wxDefaultSize,
                             pConnectionParams, this);
  pPanel->SetSelected(false);
  boxSizerConnections->Add( pPanel, 0, wxEXPAND|wxALL, 0 );
  pConnectionParams->m_optionsPanel = pPanel;

  return pConnectionParams;

}

ConnectionParams* options::UpdateConnectionParamsFromSelectedItem(ConnectionParams *pConnectionParams) {

  pConnectionParams->Valid = TRUE;
  if (m_rbTypeSerial->GetValue())
    pConnectionParams->Type = SERIAL;
  else if (m_rbTypeNet->GetValue())
    pConnectionParams->Type = NETWORK;
  else if (m_rbTypeInternalGPS && m_rbTypeInternalGPS->GetValue())
    pConnectionParams->Type = INTERNAL_GPS;
  else if (m_rbTypeInternalBT && m_rbTypeInternalBT->GetValue())
    pConnectionParams->Type = INTERNAL_BT;

  //  Save the existing addr/port to allow closing of existing port
  pConnectionParams->LastNetworkAddress = pConnectionParams->NetworkAddress;
  pConnectionParams->LastNetworkPort = pConnectionParams->NetworkPort;
  pConnectionParams->LastNetProtocol = pConnectionParams->NetProtocol;
  
  pConnectionParams->NetworkAddress = m_tNetAddress->GetValue();
  pConnectionParams->NetworkPort = wxAtoi(m_tNetPort->GetValue());
  if (m_rbNetProtoTCP->GetValue())
    pConnectionParams->NetProtocol = TCP;
  else if (m_rbNetProtoUDP->GetValue())
    pConnectionParams->NetProtocol = UDP;
  else
    pConnectionParams->NetProtocol = GPSD;

  pConnectionParams->Baudrate = wxAtoi(m_choiceBaudRate->GetStringSelection());
  pConnectionParams->Priority = wxAtoi(m_choicePriority->GetStringSelection());
  pConnectionParams->ChecksumCheck = m_cbCheckCRC->GetValue();
  pConnectionParams->Garmin = m_cbGarminHost->GetValue();
  pConnectionParams->InputSentenceList =
      wxStringTokenize(m_tcInputStc->GetValue(), _T(","));
  if (m_rbIAccept->GetValue())
    pConnectionParams->InputSentenceListType = WHITELIST;
  else
    pConnectionParams->InputSentenceListType = BLACKLIST;
  if (m_cbInput->GetValue()) {
    if (m_cbOutput->GetValue()) {
      pConnectionParams->IOSelect = DS_TYPE_INPUT_OUTPUT;
    } else {
      pConnectionParams->IOSelect = DS_TYPE_INPUT;
    }
  } else
    pConnectionParams->IOSelect = DS_TYPE_OUTPUT;

  pConnectionParams->OutputSentenceList =
      wxStringTokenize(m_tcOutputStc->GetValue(), _T(","));
  if (m_rbOAccept->GetValue())
    pConnectionParams->OutputSentenceListType = WHITELIST;
  else
    pConnectionParams->OutputSentenceListType = BLACKLIST;
  pConnectionParams->Port = m_comboPort->GetValue().BeforeFirst(' ');
  CheckDeviceAccess(pConnectionParams->Port);
  pConnectionParams->Protocol = PROTO_NMEA0183;

  pConnectionParams->bEnabled = m_connection_enabled;
  pConnectionParams->b_IsSetup = FALSE;

  if (pConnectionParams->Type == INTERNAL_GPS) {
    pConnectionParams->NetworkAddress = _T("");
    pConnectionParams->NetworkPort = 0;
    pConnectionParams->NetProtocol = PROTO_UNDEFINED;
    pConnectionParams->Baudrate = 0;
  }

  if (pConnectionParams->Type == INTERNAL_BT) {
    wxString parms = m_choiceBTDataSources->GetStringSelection();
    wxStringTokenizer tkz(parms, _T(";"));
    wxString name = tkz.GetNextToken();
    wxString mac = tkz.GetNextToken();

    pConnectionParams->NetworkAddress = name;
    pConnectionParams->Port = mac;
    pConnectionParams->NetworkPort = 0;
    pConnectionParams->NetProtocol = PROTO_UNDEFINED;
    pConnectionParams->Baudrate = 0;
    //        pConnectionParams->SetAuxParameterStr(m_choiceBTDataSources->GetStringSelection());
  }
  
  if (pConnectionParams->Type == SERIAL) {
    pConnectionParams->UserComment = m_tSerialComment->GetValue();
  }
  else if (pConnectionParams->Type == NETWORK) {
    pConnectionParams->UserComment = m_tNetComment->GetValue();
  }
      

  return pConnectionParams;
}

void options::OnApplyClick(wxCommandEvent& event) {
  //::wxBeginBusyCursor();
  StopBTScan();

  // Start with the stuff that requires intelligent validation.

  if (m_pShipIconType->GetSelection() > 0) {
    double n_ownship_length_meters;
    double n_ownship_beam_meters;
    double n_gps_antenna_offset_y;
    double n_gps_antenna_offset_x;
    long n_ownship_min_mm;
    m_pOSLength->GetValue().ToDouble(&n_ownship_length_meters);
    m_pOSWidth->GetValue().ToDouble(&n_ownship_beam_meters);
    m_pOSGPSOffsetX->GetValue().ToDouble(&n_gps_antenna_offset_x);
    m_pOSGPSOffsetY->GetValue().ToDouble(&n_gps_antenna_offset_y);
    m_pOSMinSize->GetValue().ToLong(&n_ownship_min_mm);
    wxString msg;
    if (n_ownship_length_meters <= 0)
      msg += _("\n - your ship's length must be > 0");
    if (n_ownship_beam_meters <= 0)
      msg += _("\n - your ship's beam must be > 0");
    if (fabs(n_gps_antenna_offset_x) > n_ownship_beam_meters / 2.0)
      msg += _(
          "\n - your GPS offset from midship must be within your ship's beam");
    if (n_gps_antenna_offset_y < 0 ||
        n_gps_antenna_offset_y > n_ownship_length_meters)
      msg +=
          _("\n - your GPS offset from bow must be within your ship's length");
    if (n_ownship_min_mm <= 0 || n_ownship_min_mm > 100)
      msg += _("\n - your minimum ship icon size must be between 1 and 100 mm");
    if (!msg.IsEmpty()) {
      msg.Prepend(_("The settings for own ship real size are not correct:"));
      OCPNMessageBox(this, msg, _("OpenCPN info"), wxICON_ERROR | wxOK);
      ::wxEndBusyCursor();
      event.SetInt(wxID_STOP);
      return;
    }
    g_n_ownship_length_meters = n_ownship_length_meters;
    g_n_ownship_beam_meters = n_ownship_beam_meters;
    g_n_gps_antenna_offset_y = n_gps_antenna_offset_y;
    g_n_gps_antenna_offset_x = n_gps_antenna_offset_x;
    g_n_ownship_min_mm = static_cast<int>(n_ownship_min_mm);
  }
  g_OwnShipIconType = m_pShipIconType->GetSelection();

  m_pText_ACRadius->GetValue().ToDouble(&g_n_arrival_circle_radius);
  g_n_arrival_circle_radius = wxClip(g_n_arrival_circle_radius, 0.001, 0.6); // Correct abnormally

  wxString *icon_name = pWayPointMan->GetIconKey( pWaypointDefaultIconChoice->GetSelection() );
  if(icon_name && icon_name->Length())
    g_default_wp_icon = *icon_name;

  icon_name = pWayPointMan->GetIconKey( pRoutepointDefaultIconChoice->GetSelection() );
  if(icon_name && icon_name->Length())
    g_default_routepoint_icon = *icon_name;
  
  g_bUseWptScaMin = pScaMinChckB->GetValue();
  g_iWpt_ScaMin = wxAtoi( m_pText_ScaMin->GetValue() );
  g_bOverruleScaMin = pScaMinOverruleChckB->GetValue();

  //  Any Font changes?
  if(m_bfontChanged)
      m_returnChanges |= FONT_CHANGED;
  
  // Handle Chart Tab
  if (pActiveChartsList) {
    UpdateWorkArrayFromTextCtl();
  } else {
    m_pWorkDirList->Clear();
    int nDir = m_CurrentDirList.GetCount();

    for (int i = 0; i < nDir; i++) {
      ChartDirInfo cdi = m_CurrentDirList[i];
      m_pWorkDirList->Add(cdi);
    }
  }
  groupsPanel->SetDBDirs(*m_pWorkDirList);  // update the Groups tab
  groupsPanel->m_treespopulated = FALSE;

  int k_force = FORCE_UPDATE;
  if (pUpdateCheckBox) {
    if (!pUpdateCheckBox->GetValue()) k_force = 0;
    pUpdateCheckBox->Enable();
    pUpdateCheckBox->SetValue(FALSE);
  } else {
    k_force = 0;
  }

  m_returnChanges |= k_force;

  int k_scan = SCAN_UPDATE;
  if (pScanCheckBox) {
    if (!pScanCheckBox->GetValue()) k_scan = 0;
    pScanCheckBox->Enable();
    pScanCheckBox->SetValue(FALSE);
  } else {
    k_scan = 0;
  }

  m_returnChanges |= k_scan;

  // Chart Groups

  if (groupsPanel->modified) {
    groupsPanel->EmptyChartGroupArray(g_pGroupArray);
    delete g_pGroupArray;
    g_pGroupArray = groupsPanel->CloneChartGroupArray(m_pGroupArray);
    m_returnChanges |= GROUPS_CHANGED;
  }

  // Handle Settings Tab
  if (m_pConfig) {
    g_bShowStatusBar = pShowStatusBar->GetValue();
#ifndef __WXOSX__
    g_bShowMenuBar = pShowMenuBar->GetValue();
#endif
    g_bShowCompassWin = pShowCompassWin->GetValue();
  }

  g_bShowChartBar = pShowChartBar->GetValue();

  wxString screenmm = pScreenMM->GetValue();
  long mm = -1;
  screenmm.ToLong(&mm);
  g_config_display_size_mm = mm > 0 ? mm : -1;
  g_config_display_size_manual = pRBSizeManual->GetValue();

  // Connections page.
  g_bfilter_cogsog = m_cbFilterSogCog->GetValue();

  long filter_val = 1;
  m_tFilterSec->GetValue().ToLong(&filter_val);
  g_COGFilterSec = wxMin(static_cast<int>(filter_val), MAX_COGSOG_FILTER_SECONDS);
  g_COGFilterSec = wxMax(g_COGFilterSec, 1);
  g_SOGFilterSec = g_COGFilterSec;

  g_bMagneticAPB = m_cbAPBMagnetic->GetValue();
  g_NMEAAPBPrecision = m_choicePrecision->GetCurrentSelection();

  // NMEA Source
  //  If the stream selected exists, capture some of its existing parameters
  //  to facility identification and allow stop and restart of the stream
  wxString lastAddr;
  int lastPort = 0;
  NetworkProtocol lastNetProtocol = PROTO_UNDEFINED;
  
  if (mSelectedConnection) {
    ConnectionParams* cpo = mSelectedConnection;
    lastAddr = cpo->NetworkAddress;
    lastPort = cpo->NetworkPort;
    lastNetProtocol = cpo->NetProtocol;
  }

  if (!connectionsaved) {
    size_t nCurrentPanelCount = g_pConnectionParams->GetCount();
    ConnectionParams *cp = NULL;
    int old_priority = -1;
    {
      if (mSelectedConnection) {
        cp =  mSelectedConnection;
        old_priority = cp->Priority;
        UpdateConnectionParamsFromSelectedItem( cp );
        cp->b_IsSetup = false;

        //delete g_pConnectionParams->Item(itemIndex)->m_optionsPanel;
        //old_priority = g_pConnectionParams->Item(itemIndex)->Priority;
        //g_pConnectionParams->RemoveAt(itemIndex);
        //g_pConnectionParams->Insert(cp, itemIndex);
        //mSelectedConnection = cp;
        //cp->m_optionsPanel->SetSelected( true );
      } else {
        cp = CreateConnectionParamsFromSelectedItem();
        if(cp)
            g_pConnectionParams->Add(cp);
      }

      //  Record the previous parameters, if any
      if(cp){
        cp->LastNetProtocol = lastNetProtocol;
        cp->LastNetworkAddress = lastAddr;
        cp->LastNetworkPort = lastPort;
      }

      if(g_pConnectionParams->GetCount() != nCurrentPanelCount)
        FillSourceList();
      else if(old_priority >= 0){
          if(old_priority != cp->Priority)             // need resort
             UpdateSourceList( true );
          else
             UpdateSourceList( false );
      }
          

              
      
      connectionsaved = TRUE;
    }
//     else {
//       ::wxEndBusyCursor();
//       if (m_bNMEAParams_shown) event.SetInt(wxID_STOP);
//     }
    
    SetSelectedConnectionPanel( nullptr );

  }

  // Recreate datastreams that are new, or have been edited
  for (size_t i = 0; i < g_pConnectionParams->Count(); i++) {
    ConnectionParams* cp = g_pConnectionParams->Item(i);
    
    // Stream is new, or edited
    if (cp->b_IsSetup) continue;
    // Terminate and remove any existing stream with the same port name
    DataStream* pds_existing = g_pMUX->FindStream(cp->GetDSPort());
    if (pds_existing) g_pMUX->StopAndRemoveStream(pds_existing);

    //  Try to stop any previous stream to avoid orphans
    pds_existing = g_pMUX->FindStream(cp->GetLastDSPort());
    if (pds_existing) g_pMUX->StopAndRemoveStream(pds_existing);

    //  This for Bluetooth, which has strange parameters
    if(cp->Type == INTERNAL_BT){
        pds_existing = g_pMUX->FindStream(cp->GetPortStr());
        if (pds_existing) g_pMUX->StopAndRemoveStream(pds_existing);
    }

    if (!cp->bEnabled) continue;
    dsPortType port_type = cp->IOSelect;
    DataStream* dstr = new DataStream(g_pMUX, cp->Type, cp->GetDSPort(),
                                      wxString::Format(wxT("%i"), cp->Baudrate),
                                      port_type, cp->Priority, cp->Garmin);
    dstr->SetInputFilter(cp->InputSentenceList);
    dstr->SetInputFilterType(cp->InputSentenceListType);
    dstr->SetOutputFilter(cp->OutputSentenceList);
    dstr->SetOutputFilterType(cp->OutputSentenceListType);
    dstr->SetChecksumCheck(cp->ChecksumCheck);
    g_pMUX->AddStream(dstr);

    cp->b_IsSetup = TRUE;
  }

  g_bGarminHostUpload = m_cbGarminUploadHost->GetValue();
  g_GPS_Ident = m_cbFurunoGP3X->GetValue() ? _T( "FurunoGP3X" ) : _T( "Generic" );

  // End of Connections page
  if(pCDOOutlines) g_bShowOutlines = pCDOOutlines->GetValue();
  if(pSDisplayGrid) g_bDisplayGrid = pSDisplayGrid->GetValue();
  
  if(pCDOQuilting){
    bool temp_bquilting = pCDOQuilting->GetValue();
//   if (!g_bQuiltEnable && temp_bquilting)
//     cc1->ReloadVP(); /* compose the quilt */
    g_bQuiltEnable = temp_bquilting;
  }
//  g_bFullScreenQuilt = !pFullScreenQuilt->GetValue();

  if(pSDepthUnits) g_bShowDepthUnits = pSDepthUnits->GetValue();
  g_bskew_comp = pSkewComp->GetValue();
  g_btouch = pMobile->GetValue();
  g_bresponsive = pResponsive->GetValue();
  g_bRollover = pRollover->GetValue();
  g_bShowMuiZoomButtons = pZoomButtons->GetValue();
  
  g_bAutoHideToolbar = pToolbarAutoHideCB->GetValue();

  long hide_val = 10;
  pToolbarHideSecs->GetValue().ToLong(&hide_val);
  g_nAutoHideToolbar = wxMin(static_cast<int>(hide_val), 100);
  g_nAutoHideToolbar = wxMax(g_nAutoHideToolbar, 2);

  //g_fog_overzoom = !pOverzoomEmphasis->GetValue();
  //g_oz_vector_scale = !pOZScaleVector->GetValue();

  g_bsmoothpanzoom = pSmoothPanZoom->GetValue();
  #ifdef __OCPN__ANDROID__
  g_bsmoothpanzoom = false;
  #endif
  if(pSmoothPanZoom) g_bsmoothpanzoom = pSmoothPanZoom->GetValue();
#ifdef __OCPN__ANDROID__
  g_bsmoothpanzoom = false;
#endif

  long update_val = 1;
  pCOGUPUpdateSecs->GetValue().ToLong(&update_val);
  g_COGAvgSec = wxMin(static_cast<int>(update_val), MAX_COG_AVERAGE_SECONDS);

  //TODO if (g_bCourseUp != pCBCourseUp->GetValue()) gFrame->ToggleCourseUp();

  if(pCBLookAhead) g_bLookAhead = pCBLookAhead->GetValue();

  g_bShowTrue = pCBTrueShow->GetValue();
  g_bShowMag = pCBMagShow->GetValue();
  
  b_haveWMM = g_pi_manager && g_pi_manager->IsPlugInAvailable(_T("WMM"));
  if(!b_haveWMM  && !b_oldhaveWMM)
    pMagVar->GetValue().ToDouble(&g_UserVar);

  m_pText_OSCOG_Predictor->GetValue().ToDouble(&g_ownship_predictor_minutes);
  m_pText_OSHDT_Predictor->GetValue().ToDouble(&g_ownship_HDTpredictor_miles);

  double temp_dbl;
  g_iNavAidRadarRingsNumberVisible =
      pNavAidRadarRingsNumberVisible->GetSelection();
  if (pNavAidRadarRingsStep->GetValue().ToDouble(&temp_dbl))
    g_fNavAidRadarRingsStep = temp_dbl;
  g_pNavAidRadarRingsStepUnits = m_itemRadarRingsUnits->GetSelection();
  g_iWaypointRangeRingsNumber = pWaypointRangeRingsNumber->GetSelection();
  if (pWaypointRangeRingsStep->GetValue().ToDouble(&temp_dbl))
    g_fWaypointRangeRingsStep = temp_dbl;
  g_iWaypointRangeRingsStepUnits = m_itemWaypointRangeRingsUnits->GetSelection();
  g_colourWaypointRangeRingsColour =  m_colourWaypointRangeRingsColour->GetColour();
   g_colourWaypointRangeRingsColour =
       wxColour(g_colourWaypointRangeRingsColour.Red(), g_colourWaypointRangeRingsColour.Green(), g_colourWaypointRangeRingsColour.Blue());
  g_bWayPointPreventDragging = pWayPointPreventDragging->GetValue();
  g_own_ship_sog_cog_calc = pSogCogFromLLCheckBox->GetValue();
  g_own_ship_sog_cog_calc_damp_sec = pSogCogFromLLDampInterval->GetValue();

  g_bConfirmObjectDelete = pConfirmObjectDeletion->GetValue();

  if(pPreserveScale) g_bPreserveScaleOnX = pPreserveScale->GetValue();

  if ( g_bUIexpert && pCmdSoundString) {
      g_CmdSoundString = pCmdSoundString->GetValue( );
      if ( wxIsEmpty( g_CmdSoundString ) ) {
          g_CmdSoundString = wxString( SYSTEM_SOUND_CMD );
          pCmdSoundString->SetValue( g_CmdSoundString );
      }
  }

  g_bPlayShipsBells = pPlayShipsBells->GetValue();
  if (pSoundDeviceIndex)
      g_iSoundDeviceIndex = pSoundDeviceIndex->GetSelection();
  //g_bTransparentToolbar = pTransparentToolbar->GetValue();
  g_iSDMMFormat = pSDMMFormat->GetSelection();
  g_iDistanceFormat = pDistanceFormat->GetSelection();
  g_iSpeedFormat = pSpeedFormat->GetSelection();
    
  // LIVE ETA OPTION
  if(pSLiveETA) g_bShowLiveETA = pSLiveETA->GetValue();
  if(pSDefaultBoatSpeed) pSDefaultBoatSpeed->GetValue().ToDouble(&g_defaultBoatSpeedUserUnit);
  g_defaultBoatSpeed = fromUsrSpeed(g_defaultBoatSpeedUserUnit);

  g_bAdvanceRouteWaypointOnArrivalOnly = pAdvanceRouteWaypointOnArrivalOnly->GetValue();

  g_colourTrackLineColour =  m_colourTrackLineColour->GetColour();
  g_colourTrackLineColour =  wxColour(g_colourTrackLineColour.Red(), g_colourTrackLineColour.Green(), g_colourTrackLineColour.Blue());
  g_nTrackPrecision = pTrackPrecision->GetSelection();

  g_bTrackDaily = pTrackDaily->GetValue();

  g_track_rotate_time = 0;
#if wxCHECK_VERSION(2, 9, 0)
#if  wxUSE_TIMEPICKCTRL
  int h,m,s;
  if( pTrackRotateTime->GetTime(&h, &m, &s) )
      g_track_rotate_time = h*3600 + m*60 + s;
#endif
#endif

    if( pTrackRotateUTC->GetValue() )
        g_track_rotate_time_type = TIME_TYPE_UTC;
    else if( pTrackRotateLMT->GetValue() )
        g_track_rotate_time_type = TIME_TYPE_LMT;
    else g_track_rotate_time_type = TIME_TYPE_COMPUTER;


  g_bHighliteTracks = pTrackHighlite->GetValue();

  if(pEnableZoomToCursor) g_bEnableZoomToCursor = pEnableZoomToCursor->GetValue();
#ifdef __OCPN__ANDROID__
  g_bEnableZoomToCursor = false;
#endif

  g_colourOwnshipRangeRingsColour =  m_colourOwnshipRangeRingColour->GetColour();
  g_colourOwnshipRangeRingsColour =  wxColour(g_colourOwnshipRangeRingsColour.Red(), g_colourOwnshipRangeRingsColour.Green(), g_colourOwnshipRangeRingsColour.Blue());
  
  // AIS Parameters
  //   CPA Box
  g_bCPAMax = m_pCheck_CPA_Max->GetValue();
  m_pText_CPA_Max->GetValue().ToDouble(&g_CPAMax_NM);
  g_bCPAWarn = m_pCheck_CPA_Warn->GetValue();
  m_pText_CPA_Warn->GetValue().ToDouble(&g_CPAWarn_NM);
  g_bTCPA_Max = m_pCheck_CPA_WarnT->GetValue();
  m_pText_CPA_WarnT->GetValue().ToDouble(&g_TCPA_Max);

  //   Lost Targets
  g_bMarkLost = m_pCheck_Mark_Lost->GetValue();
  m_pText_Mark_Lost->GetValue().ToDouble(&g_MarkLost_Mins);
  g_bRemoveLost = m_pCheck_Remove_Lost->GetValue();
  m_pText_Remove_Lost->GetValue().ToDouble(&g_RemoveLost_Mins);

  //   Display
  g_bShowCOG = m_pCheck_Show_COG->GetValue();
  m_pText_COG_Predictor->GetValue().ToDouble(&g_ShowCOG_Mins);

  g_bAISShowTracks = m_pCheck_Show_Tracks->GetValue();
  m_pText_Track_Length->GetValue().ToDouble(&g_AISShowTracks_Mins);

  //   Update all the current targets
  if (g_pAIS) {
    AIS_Target_Hash::iterator it;
    AIS_Target_Hash* current_targets = g_pAIS->GetTargetList();
    for (it = current_targets->begin(); it != current_targets->end(); ++it) {
      AIS_Target_Data* pAISTarget = it->second;
      if (NULL != pAISTarget) pAISTarget->b_show_track = g_bAISShowTracks;
    }
  }

  g_bHideMoored = m_pCheck_Hide_Moored->GetValue();
  m_pText_Moored_Speed->GetValue().ToDouble(&g_ShowMoored_Kts);

  g_bAllowShowScaled = m_pCheck_Scale_Priority->GetValue();
  long l;
  m_pText_Scale_Priority->GetValue().ToLong(&l);
  g_ShowScaled_Num = (int)l;
  
  g_bShowAreaNotices = m_pCheck_Show_Area_Notices->GetValue();
  g_bDrawAISSize = m_pCheck_Draw_Target_Size->GetValue();
  g_bShowAISName = m_pCheck_Show_Target_Name->GetValue();
  long ais_name_scale = 5000;
  m_pText_Show_Target_Name_Scale->GetValue().ToLong(&ais_name_scale);
  g_Show_Target_Name_Scale = (int)wxMax(5000, ais_name_scale);

  g_bWplIsAprsPosition = m_pCheck_Wpl_Aprs->GetValue();

  //   Alert
  g_bAIS_CPA_Alert = m_pCheck_AlertDialog->GetValue();
  g_bAIS_CPA_Alert_Audio = m_pCheck_AlertAudio->GetValue();
  g_bAIS_CPA_Alert_Suppress_Moored = m_pCheck_Alert_Moored->GetValue();

  g_bAIS_ACK_Timeout = m_pCheck_Ack_Timout->GetValue();
  m_pText_ACK_Timeout->GetValue().ToDouble(&g_AckTimeout_Mins);

  //   Rollover
  g_bAISRolloverShowClass = m_pCheck_Rollover_Class->GetValue();
  g_bAISRolloverShowCOG = m_pCheck_Rollover_COG->GetValue();
  g_bAISRolloverShowCPA = m_pCheck_Rollover_CPA->GetValue();

  g_chart_zoom_modifier = m_pSlider_Zoom->GetValue();
  g_chart_zoom_modifier_vector = m_pSlider_Zoom_Vector->GetValue();
  g_GUIScaleFactor = m_pSlider_GUI_Factor->GetValue();
  g_ChartScaleFactor = m_pSlider_Chart_Factor->GetValue();
  g_ChartScaleFactorExp = g_Platform->getChartScaleFactorExp(g_ChartScaleFactor);
  g_ShipScaleFactor = m_pSlider_Ship_Factor->GetValue();
  g_ShipScaleFactorExp = g_Platform->getChartScaleFactorExp(g_ShipScaleFactor);
  
  //  Only reload the icons if user has actually visted the UI page    
  //if(m_bVisitLang)    
  //  pWayPointMan->ReloadAllIcons();
  
  g_NMEAAPBPrecision = m_choicePrecision->GetCurrentSelection();

  g_TalkerIdText = m_TalkerIdText->GetValue().MakeUpper();

  if (g_bopengl != pOpenGL->GetValue()) m_returnChanges |= GL_CHANGED;
  g_bopengl = pOpenGL->GetValue();

  //   Handle Vector Charts Tab
  g_cm93_zoom_factor = m_pSlider_CM93_Zoom->GetValue();
 
  int depthUnit = pDepthUnitSelect->GetSelection();
  g_nDepthUnitDisplay = depthUnit;
 
  //  Process the UserStandard display list, noting if any changes were made
  bool bUserStdChange = false;

  int nOBJL = ps57CtlListBox->GetCount();

  for (int iPtr = 0; iPtr < nOBJL; iPtr++) {
    int itemIndex = -1;
    for (size_t i = 0; i < marinersStdXref.size(); i++) {
      if (marinersStdXref[i] == iPtr) {
        itemIndex = i;
        break;
      }
    }
    assert(itemIndex >= 0);
    OBJLElement* pOLE = (OBJLElement*)(ps52plib->pOBJLArray->Item(itemIndex));
    if(pOLE->nViz != ps57CtlListBox->IsChecked(iPtr))
        bUserStdChange = true;
    pOLE->nViz = ps57CtlListBox->IsChecked(iPtr);
  }

  if (ps52plib) {

    // Take a snapshot of the S52 config right now,
    // for later comparison
    ps52plib->GenerateStateHash();
    long stateHash = ps52plib->GetStateHash();

  
    if (m_returnChanges & GL_CHANGED) {
      // Do this now to handle the screen refresh that is automatically
      // generated on Windows at closure of the options dialog...
      ps52plib->FlushSymbolCaches();
      // some CNSY depends on renderer (e.g. CARC)
      ps52plib->ClearCNSYLUPArray();
      ps52plib->GenerateStateHash();
    }

    if(pDispCat) {
        enum _DisCat nset = OTHER;
        switch (pDispCat->GetSelection()) {
        case 0:
            nset = DISPLAYBASE;
            break;
        case 1:
            nset = STANDARD;
            break;
        case 2:
            nset = OTHER;
            break;
        case 3:
            nset = MARINERS_STANDARD;
            break;
        }
        ps52plib->SetDisplayCategory(nset);
    }

    if(pCheck_SOUNDG) ps52plib->m_bShowSoundg = pCheck_SOUNDG->GetValue();
    if(pCheck_ATONTEXT) ps52plib->m_bShowAtonText = pCheck_ATONTEXT->GetValue();
    if(pCheck_LDISTEXT) ps52plib->m_bShowLdisText = pCheck_LDISTEXT->GetValue();
    if(pCheck_XLSECTTEXT) ps52plib->m_bExtendLightSectors = pCheck_XLSECTTEXT->GetValue();
    
    ps52plib->m_bShowMeta = pCheck_META->GetValue();
    ps52plib->m_bDeClutterText = pCheck_DECLTEXT->GetValue();
    ps52plib->m_bShowNationalTexts = pCheck_NATIONALTEXT->GetValue();
    ps52plib->m_bShowS57ImportantTextOnly = pCheck_SHOWIMPTEXT->GetValue();
    ps52plib->m_bUseSCAMIN = pCheck_SCAMIN->GetValue();
    
    ps52plib->m_nSymbolStyle = pPointStyle->GetSelection() == 0 ? PAPER_CHART : SIMPLIFIED;

    ps52plib->m_nBoundaryStyle = pBoundStyle->GetSelection() == 0
                                     ? PLAIN_BOUNDARIES
                                     : SYMBOLIZED_BOUNDARIES;

    S52_setMarinerParam(S52_MAR_TWO_SHADES, (p24Color->GetSelection() == 0) ? 1.0 : 0.0);

    // Depths
    double dval;
    float conv = 1;

    if (depthUnit == 0)  // feet
      conv = 0.3048f;    // international definiton of 1 foot is 0.3048 metres
    else if (depthUnit == 2)  // fathoms
      conv = 0.3048f * 6;     // 1 fathom is 6 feet

    if (m_SafetyCtl->GetValue().ToDouble(&dval)) {
      S52_setMarinerParam(S52_MAR_SAFETY_DEPTH, dval * conv);  // controls sounding display
      S52_setMarinerParam(S52_MAR_SAFETY_CONTOUR, dval * conv);  // controls colour
    }

    if (m_ShallowCtl->GetValue().ToDouble(&dval))
      S52_setMarinerParam(S52_MAR_SHALLOW_CONTOUR, dval * conv);

    if (m_DeepCtl->GetValue().ToDouble(&dval))
      S52_setMarinerParam(S52_MAR_DEEP_CONTOUR, dval * conv);

    ps52plib->UpdateMarinerParams();
    ps52plib->m_nDepthUnitDisplay = depthUnit;
    
    ps52plib->GenerateStateHash();
    
    // Detect a change to S52 library config
    if( (stateHash != ps52plib->GetStateHash()) || bUserStdChange )
        m_returnChanges |= S52_CHANGED;

  }

// User Interface Panel
#if wxUSE_XLOCALE || !wxCHECK_VERSION(3, 0, 0)
  if (m_bVisitLang) {
    wxString new_canon = _T("en_US");
    wxString lang_sel = m_itemLangListBox->GetStringSelection();

    int nLang = sizeof(lang_list) / sizeof(int);
    for (int it = 0; it < nLang; it++) {
      const wxLanguageInfo* pli = wxLocale::GetLanguageInfo(lang_list[it]);
      if (pli) {
        wxString lang_canonical = pli->CanonicalName;
        wxString test_string = GetOCPNKnownLanguage(lang_canonical);
        if (lang_sel == test_string) {
          new_canon = lang_canonical;
          break;
        }
      }
    }

    wxString locale_old = g_locale;
    g_locale = new_canon;

    if (g_locale != locale_old) m_returnChanges |= LOCALE_CHANGED;

    wxString oldStyle = g_StyleManager->GetCurrentStyle()->name;
    //g_StyleManager->SetStyleNextInvocation( m_itemStyleListBox->GetStringSelection());
    if (g_StyleManager->GetStyleNextInvocation() != oldStyle) {
      m_returnChanges |= STYLE_CHANGED;
    }
    wxSizeEvent nullEvent;
    gFrame->OnSize(nullEvent);
  }
#endif
    if ( g_bInlandEcdis != pInlandEcdis->GetValue() ){ // InlandEcdis changed
        g_bInlandEcdis = pInlandEcdis->GetValue();
        SwitchInlandEcdisMode( g_bInlandEcdis );
        m_returnChanges |= TOOLBAR_CHANGED;    
    }
#ifdef __WXOSX__
    if ( g_bDarkDecorations != pDarkDecorations->GetValue() ) {
        g_bDarkDecorations = pDarkDecorations->GetValue();
       
        OCPNMessageBox(this,
                       _("The changes to the window decorations will take full effect the next time you start OpenCPN."),
                       _("OpenCPN"));
    }
#endif
  // PlugIn Manager Panel

  // Pick up any changes to selections
  if (g_pi_manager->UpdatePlugIns())
      m_returnChanges |= TOOLBAR_CHANGED;

  // And keep config in sync
  if (m_pPlugInCtrl) m_pPlugInCtrl->UpdatePluginsOrder();
  g_pi_manager->UpdateConfig();

  // PlugIns may have added panels
  if (g_pi_manager) g_pi_manager->CloseAllPlugInPanels((int)wxOK);

  m_returnChanges |= GENERIC_CHANGED | k_vectorcharts | k_charts |
                     m_groups_changed | k_plugins | k_tides;

  // Pick up all the entries in the DataSelected control
  // and update the global static array
  TideCurrentDataSet.Clear();
  int nEntry = tcDataSelected->GetCount();

  for (int i = 0; i < nEntry; i++)
    TideCurrentDataSet.Add(tcDataSelected->GetString(i));

  // Canvas configuration
  if (event.GetId() != ID_APPLY)                // only on ID_OK
    g_canvasConfig = m_screenConfig;
    
  if (event.GetId() == ID_APPLY) {
    gFrame->ProcessOptionsDialog(m_returnChanges, m_pWorkDirList);
    m_CurrentDirList = *m_pWorkDirList; // Perform a deep copy back to main database.

    //  We can clear a few flag bits on "Apply", so they won't be recognised at the "OK" click.
    //  Their actions have already been accomplished once...
    m_returnChanges &= ~( CHANGE_CHARTS | FORCE_UPDATE | SCAN_UPDATE );
    k_charts = 0;
    
    gFrame->RefreshAllCanvas();
  }

  
  //  Record notice of any changes to last applied template
  UpdateTemplateTitleText();
  
  ::wxEndBusyCursor();
}

void options::OnXidOkClick(wxCommandEvent& event) {
  // When closing the form with Ctrl-Enter sometimes we get double events, the
  // second is empty??
  if (event.GetEventObject() == NULL) return;

  OnApplyClick(event);
  if (event.GetInt() == wxID_STOP) return;

  Finish();
}

void options::Finish(void) {
  //  Required to avoid intermittent crash on wxGTK
  m_pListbook->ChangeSelection(0);
  for (size_t i = 0; i < m_pListbook->GetPageCount(); i++) {
    wxNotebookPage* pg = m_pListbook->GetPage(i);
    wxNotebook* nb = dynamic_cast<wxNotebook*>(pg);
    if (nb) nb->ChangeSelection(0);
  }

  lastWindowPos = GetPosition();
  lastWindowSize = GetSize();
  SetReturnCode(m_returnChanges);
  EndModal(m_returnChanges);
}

void options::OnButtondeleteClick(wxCommandEvent& event) {
  wxString dirname;

#ifndef __WXQT__  // Multi selection is not implemented in wxQT
  wxArrayInt pListBoxSelections;
  pActiveChartsList->GetSelections(pListBoxSelections);
  int nSelections = pListBoxSelections.GetCount();
  for (int i = 0; i < nSelections; i++) {
    pActiveChartsList->Delete(pListBoxSelections.Item((nSelections - i) - 1));
  }
#else
  unsigned int n = pActiveChartsList->GetSelection();
  if( n < pActiveChartsList->GetCount())        // Protect against invalid index
  pActiveChartsList->Delete(n);
#endif

  UpdateWorkArrayFromTextCtl();

  if (m_pWorkDirList) {
    pActiveChartsList->Clear();

    int nDir = m_pWorkDirList->GetCount();
    for (int id = 0; id < nDir; id++) {
      dirname = m_pWorkDirList->Item(id).fullpath;
      if (!dirname.IsEmpty()) {
        pActiveChartsList->Append(dirname);
      }
    }
  }

  k_charts |= CHANGE_CHARTS;

  pScanCheckBox->Disable();

  event.Skip();
}

void options::OnButtonParseENC(wxCommandEvent &event)
{
    gFrame->GetPrimaryCanvas()->EnablePaint(false);
    
    extern void ParseAllENC(wxWindow* parent);
        
    ParseAllENC(g_pOptions);
    
    ViewPort vp;
    gFrame->ChartsRefresh();
    
    gFrame->GetPrimaryCanvas()->EnablePaint(true);
    
}   

#ifdef OCPN_USE_LZMA
#include <lzma.h>

static bool
compress(lzma_stream *strm, FILE *infile, FILE *outfile)
{
    // This will be LZMA_RUN until the end of the input file is reached.
    // This tells lzma_code() when there will be no more input.
    lzma_action action = LZMA_RUN;

    // Buffers to temporarily hold uncompressed input
    // and compressed output.
    uint8_t inbuf[BUFSIZ];
    uint8_t outbuf[BUFSIZ];

    // Initialize the input and output pointers. Initializing next_in
    // and avail_in isn't really necessary when we are going to encode
    // just one file since LZMA_STREAM_INIT takes care of initializing
    // those already. But it doesn't hurt much and it will be needed
    // if encoding more than one file like we will in 02_decompress.c.
    //
    // While we don't care about strm->total_in or strm->total_out in this
    // example, it is worth noting that initializing the encoder will
    // always reset total_in and total_out to zero. But the encoder
    // initialization doesn't touch next_in, avail_in, next_out, or
    // avail_out.
    strm->next_in = NULL;
    strm->avail_in = 0;
    strm->next_out = outbuf;
    strm->avail_out = sizeof(outbuf);

    // Loop until the file has been successfully compressed or until
    // an error occurs.
    while (true) {
        // Fill the input buffer if it is empty.
        if (strm->avail_in == 0 && !feof(infile)) {
            strm->next_in = inbuf;
            strm->avail_in = fread(inbuf, 1, sizeof(inbuf),
                                   infile);

            if (ferror(infile)) {
                fprintf(stderr, "Read error: %s\n",
                        strerror(errno));
                return false;
            }

            // Once the end of the input file has been reached,
            // we need to tell lzma_code() that no more input
            // will be coming and that it should finish the
            // encoding.
            if (feof(infile))
                action = LZMA_FINISH;
        }

        // Tell liblzma do the actual encoding.
        //
        // This reads up to strm->avail_in bytes of input starting
        // from strm->next_in. avail_in will be decremented and
        // next_in incremented by an equal amount to match the
        // number of input bytes consumed.
        //
        // Up to strm->avail_out bytes of compressed output will be
        // written starting from strm->next_out. avail_out and next_out
        // will be incremented by an equal amount to match the number
        // of output bytes written.
        //
        // The encoder has to do internal buffering, which means that
        // it may take quite a bit of input before the same data is
        // available in compressed form in the output buffer.
        lzma_ret ret = lzma_code(strm, action);

        // If the output buffer is full or if the compression finished
        // successfully, write the data from the output bufffer to
        // the output file.
        if (strm->avail_out == 0 || ret == LZMA_STREAM_END) {
            // When lzma_code() has returned LZMA_STREAM_END,
            // the output buffer is likely to be only partially
            // full. Calculate how much new data there is to
            // be written to the output file.
            size_t write_size = sizeof(outbuf) - strm->avail_out;

            if (fwrite(outbuf, 1, write_size, outfile)
                != write_size) {
                fprintf(stderr, "Write error: %s\n",
                        strerror(errno));
                return false;
            }

            // Reset next_out and avail_out.
            strm->next_out = outbuf;
            strm->avail_out = sizeof(outbuf);
        }

        // Normally the return value of lzma_code() will be LZMA_OK
        // until everything has been encoded.
        if (ret != LZMA_OK) {
            // Once everything has been encoded successfully, the
            // return value of lzma_code() will be LZMA_STREAM_END.
            //
            // It is important to check for LZMA_STREAM_END. Do not
            // assume that getting ret != LZMA_OK would mean that
            // everything has gone well.
            if (ret == LZMA_STREAM_END)
                return true;

            // It's not LZMA_OK nor LZMA_STREAM_END,
            // so it must be an error code. See lzma/base.h
            // (src/liblzma/api/lzma/base.h in the source package
            // or e.g. /usr/include/lzma/base.h depending on the
            // install prefix) for the list and documentation of
            // possible values. Most values listen in lzma_ret
            // enumeration aren't possible in this example.
            const char *msg;
            switch (ret) {
            case LZMA_MEM_ERROR:
                msg = "Memory allocation failed";
                break;

            case LZMA_DATA_ERROR:
                // This error is returned if the compressed
                // or uncompressed size get near 8 EiB
                // (2^63 bytes) because that's where the .xz
                // file format size limits currently are.
                // That is, the possibility of this error
                // is mostly theoretical unless you are doing
                // something very unusual.
                //
                // Note that strm->total_in and strm->total_out
                // have nothing to do with this error. Changing
                // those variables won't increase or decrease
                // the chance of getting this error.
                msg = "File size limits exceeded";
                break;

            default:
                // This is most likely LZMA_PROG_ERROR, but
                // if this program is buggy (or liblzma has
                // a bug), it may be e.g. LZMA_BUF_ERROR or
                // LZMA_OPTIONS_ERROR too.
                //
                // It is inconvenient to have a separate
                // error message for errors that should be
                // impossible to occur, but knowing the error
                // code is important for debugging. That's why
                // it is good to print the error code at least
                // when there is no good error message to show.
                msg = "Unknown error, possibly a bug";
                break;
            }

            wxLogMessage(_T("LZMA Encoder error: %s (error code %u)\n"),
                         msg, ret);
            return false;
        }
    }
}
#endif

static bool CompressChart(wxString in, wxString out)
{
#ifdef OCPN_USE_LZMA
    FILE *infile = fopen(in.mb_str(), "rb");
    if(!infile)
        return false;

    FILE *outfile = fopen(out.mb_str(), "wb");
    if(!outfile) {
        fclose(infile);
        return false;
    }

    lzma_stream strm = LZMA_STREAM_INIT;
    bool success = false;
    if(lzma_easy_encoder(&strm, LZMA_PRESET_DEFAULT, LZMA_CHECK_CRC64) == LZMA_OK)
        success = compress(&strm, infile, outfile);

    lzma_end(&strm);
    fclose(infile);
    fclose(outfile);

    return success;
#endif
    return false;
}

void options::OnButtoncompressClick(wxCommandEvent& event) {
  wxString dirname;

  wxArrayInt pListBoxSelections;
#ifndef __WXQT__  // Multi selection is not implemented in wxQT
  pActiveChartsList->GetSelections(pListBoxSelections);
  int nSelections = pListBoxSelections.GetCount();
#else
  int nSelections = 1;
  int n = pActiveChartsList->GetSelection();
  pListBoxSelections.Add( n );
#endif

    if(OCPNMessageBox( this, _("Compression will alter chart files on disk.\n\
This may make them incompatible with other programs or older versions of OpenCPN.\n\
Compressed charts may take slightly longer to load and display on some systems.\n\
They can be decompressed again using unxz or 7 zip programs."),
                     _("OpenCPN Warning"),
                     wxYES | wxCANCEL | wxCANCEL_DEFAULT | wxICON_WARNING) != wxID_YES)
      return;

    wxArrayString filespecs;
    filespecs.Add("*.kap");
    filespecs.Add("*.KAP");
    filespecs.Add("*.000");
    
    // should we verify we are in a cm93 directory for these?
    filespecs.Add("*.A"), filespecs.Add("*.B"), filespecs.Add("*.C"), filespecs.Add("*.D");
    filespecs.Add("*.E"), filespecs.Add("*.F"), filespecs.Add("*.G"), filespecs.Add("*.Z");

    wxGenericProgressDialog prog1(_("OpenCPN Compress Charts"), wxEmptyString,
                           filespecs.GetCount()*pListBoxSelections.GetCount()+1, this,
                          wxPD_SMOOTH | wxPD_ELAPSED_TIME | wxPD_ESTIMATED_TIME |
                          wxPD_REMAINING_TIME | wxPD_CAN_SKIP);

  //    Make sure the dialog is big enough to be readable
  wxSize sz = prog1.GetSize();
  sz.x = gFrame->GetClientSize().x * 8 / 10;
  prog1.SetSize( sz );

  wxArrayString charts;
  for(unsigned int i=0; i<pListBoxSelections.GetCount(); i++) {
      dirname = pActiveChartsList->GetString(pListBoxSelections[i]);
      if (dirname.IsEmpty())
          continue;
      //    This is a fix for OSX, which appends EOL to results of
      //    GetLineText()
      while ((dirname.Last() == wxChar(_T('\n'))) ||
             (dirname.Last() == wxChar(_T('\r'))))
          dirname.RemoveLast();

      if(!wxDir::Exists(dirname))
          continue;

      wxDir dir(dirname);
      wxArrayString FileList;
      for(unsigned int j = 0; j<filespecs.GetCount(); j++) {
          dir.GetAllFiles(dirname, &FileList, filespecs[j]);
          bool skip = false;
          prog1.Update(i*filespecs.GetCount()+j, dirname+filespecs[j], &skip);
          if(skip)
              return;
      }


      for(unsigned int j=0; j<FileList.GetCount(); j++)
          charts.Add(FileList[j]);
  }
  prog1.Hide();

  if(charts.GetCount() == 0) {
      OCPNMessageBox(
      this,
      _("No charts found to compress."),
      _("OpenCPN Info"));
      return;
  }

    
  // TODO: make this use threads
  unsigned long total_size = 0, total_compressed_size = 0, count = 0;
  wxGenericProgressDialog prog(_("OpenCPN Compress Charts"), wxEmptyString, charts.GetCount()+1, this,
                        wxPD_SMOOTH | wxPD_ELAPSED_TIME | wxPD_ESTIMATED_TIME |
                        wxPD_REMAINING_TIME | wxPD_CAN_SKIP);

  prog.SetSize( sz );

  for(unsigned int i=0; i<charts.GetCount(); i++) {
      bool skip = false;
      prog.Update(i, charts[i], &skip);
      if(skip)
          break;

      wxString compchart = charts[i] + _T(".xz");
      if(CompressChart(charts[i], compchart)) {
          total_size += wxFileName::GetSize(charts[i]).ToULong();
          total_compressed_size += wxFileName::GetSize(compchart).ToULong();
          wxRemoveFile(charts[i]);
          count++;
      }
  }

  // report statistics
  double total_size_mb = total_size/1024.0/1024.0;
  double total_compressed_size_mb = total_compressed_size/1024.0/1024.0;
  OCPNMessageBox(
      this,
      wxString::Format(_("compressed %ld charts\nfrom %.1fMB to %.1fMB\nsaved %.1fMB (%.1f%%)"),
                       count, total_size_mb, total_compressed_size_mb,
                       total_size_mb - total_compressed_size_mb,
                       (1 - total_compressed_size_mb / total_size_mb) * 100.0),
      _("OpenCPN Info"));
  
  UpdateWorkArrayFromTextCtl();

  if (m_pWorkDirList) {
    pActiveChartsList->Clear();

    int nDir = m_pWorkDirList->GetCount();
    for (int id = 0; id < nDir; id++) {
      dirname = m_pWorkDirList->Item(id).fullpath;
      if (!dirname.IsEmpty()) {
        pActiveChartsList->Append(dirname);
      }
    }
  }

  k_charts |= CHANGE_CHARTS;

  pScanCheckBox->Disable();

  event.Skip();
}

void options::OnDebugcheckbox1Click(wxCommandEvent& event) { event.Skip(); }

void options::OnCancelClick(wxCommandEvent& event) {

  m_pListbook->ChangeSelection(0);

  lastWindowPos = GetPosition();
  lastWindowSize = GetSize();

  if (g_pi_manager) g_pi_manager->CloseAllPlugInPanels((int)wxCANCEL);

  EndModal(0);
}

void options::OnClose(wxCloseEvent& event) {
  //      PlugIns may have added panels
  if (g_pi_manager) g_pi_manager->CloseAllPlugInPanels((int)wxOK);

  m_pListbook->ChangeSelection(0);

  lastWindowPos = GetPosition();
  lastWindowSize = GetSize();

  EndModal(0);
}

void options::OnFontChoice(wxCommandEvent& event) {
    wxString sel_text_element = m_itemFontElementListBox->GetStringSelection();

    wxFont* pif = FontMgr::Get().GetFont(sel_text_element);
    wxColour init_color = FontMgr::Get().GetFontColor(sel_text_element);

    m_textSample->SetFont(*pif);
    m_textSample->SetForegroundColour(init_color);
    m_itemBoxSizerFontPanel->Layout();
    event.Skip();
}

void options::OnChooseFont(wxCommandEvent& event) {
  wxString sel_text_element = m_itemFontElementListBox->GetStringSelection();
  wxFontData font_data;

  wxFont* pif = FontMgr::Get().GetFont(sel_text_element);
  wxColour init_color = FontMgr::Get().GetFontColor(sel_text_element);

  wxFontData init_font_data;
  if (pif) init_font_data.SetInitialFont(*pif);
  init_font_data.SetColour(init_color);

#ifdef __WXGTK__
  wxFontDialog dg(this, init_font_data);
#else
  wxFontDialog dg(pParent, init_font_data);
#endif

  wxFont* qFont = dialogFont;
  dg.SetFont(*qFont);

#ifdef __WXQT__
  // Make sure that font dialog will fit on the screen without scrolling
  // We do this by setting the dialog font size "small enough" to show "n" lines
  wxSize proposed_size = GetSize();
  float n_lines = 30;
  float font_size = dialogFont->GetPointSize();

  if ((proposed_size.y / font_size) < n_lines) {
    float new_font_size = proposed_size.y / n_lines;
    wxFont* smallFont = new wxFont(*dialogFont);
    smallFont->SetPointSize(new_font_size);
    dg.SetFont(*smallFont);
  }
#endif

  if (g_bresponsive) {
    dg.SetSize(GetSize());
    dg.Centre();
  }

  int retval = dg.ShowModal();
  if (wxID_CANCEL != retval) {
    font_data = dg.GetFontData();
    wxFont font = font_data.GetChosenFont();
    wxFont* psfont = new wxFont(font);
    wxColor color = font_data.GetColour();
    FontMgr::Get().SetFont(sel_text_element, psfont, color);
    pParent->UpdateAllFonts();
    m_bfontChanged = true;
    OnFontChoice(event);
  }

  event.Skip();
}

#if defined(__WXGTK__) || defined(__WXQT__)
void options::OnChooseFontColor(wxCommandEvent& event) {
  wxString sel_text_element = m_itemFontElementListBox->GetStringSelection();

  wxColourData colour_data;

  wxFont* pif = FontMgr::Get().GetFont(sel_text_element);
  wxColour init_color = FontMgr::Get().GetFontColor(sel_text_element);

#ifdef __OCPN__ANDROID__
  unsigned int cco = 0;
  cco |= 0xff;  cco  = cco << 8;
  cco |= init_color.Red(); cco = cco << 8; 
  cco |= init_color.Green(); cco = cco << 8; 
  cco |= init_color.Blue();  
  unsigned int cc = androidColorPicker( cco);

  wxColor cn;
  unsigned char blue = (unsigned char) cc % 256;
  unsigned char green = (unsigned char) (cc >> 8) % 256;;
  unsigned char red = (unsigned char) (cc >> 16) % 256;
  cn.Set(red, green, blue);
  
  FontMgr::Get().SetFont(sel_text_element, pif, cn);
  
  pParent->UpdateAllFonts();
  m_bfontChanged = true;
  
  
#else  
  wxScrolledWindow *sw = new wxScrolledWindow(this, wxID_ANY, wxDefaultPosition, wxSize(400, 400));
  
  wxColourData init_colour_data;
  init_colour_data.SetColour(init_color);

  wxColourDialog dg(sw, &init_colour_data);

  int retval = dg.ShowModal();
  if (wxID_CANCEL != retval) {
    colour_data = dg.GetColourData();

    wxColor color = colour_data.GetColour();
    FontMgr::Get().SetFont(sel_text_element, pif, color);

    pParent->UpdateAllFonts();
    m_bfontChanged = true;
    OnFontChoice(event);
  }

  sw->Destroy();
#endif  
  event.Skip();
}
#endif

void options::OnChartsPageChange(wxListbookEvent& event) {
  unsigned int i = event.GetSelection();
  
  //    User selected Chart Groups Page?
  //    If so, build the remaining UI elements
  if (2 == i) {  // 2 is the index of "Chart Groups" page
    if (!groupsPanel->m_UIcomplete) groupsPanel->CompletePanel();

    if (!groupsPanel->m_settingscomplete) {
      ::wxBeginBusyCursor();
      groupsPanel->CompleteInitialSettings();
      ::wxEndBusyCursor();
    } else if (!groupsPanel->m_treespopulated) {
      groupsPanel->PopulateTrees();
      groupsPanel->m_treespopulated = TRUE;
    }
  }
  else if(1 == i){              // Vector charts panel
    LoadS57();
    if (!m_bVectorInit){
        SetInitialVectorSettings();
        UpdateOptionsUnits();  // sets depth values, overriding defaults
    }
  }
  
  event.Skip();  // Allow continued event processing
}

void options::OnPageChange(wxListbookEvent& event) {
  DoOnPageChange(event.GetSelection());
}

void options::OnNBPageChange(wxNotebookEvent& event) {
  // In the case where wxNotebooks are nested, we need to identify the subpage
  // But otherwise do nothing
  if(event.GetEventObject()){
      if(dynamic_cast<wxWindow*>(event.GetEventObject())){
          wxWindow *win = dynamic_cast<wxWindow*>(event.GetEventObject());
          wxWindow *parent = dynamic_cast<wxWindow*>(win->GetParent());
          if(dynamic_cast<wxNotebook*>(parent)){
            lastSubPage = event.GetSelection();
            return;
          }
          if(dynamic_cast<wxListbook*>(parent)){
            lastSubPage = event.GetSelection();
            return;
          }

      }
  }
  // Must be top level notebook
  DoOnPageChange(event.GetSelection());
}

void options::DoOnPageChange(size_t page) {
    
  unsigned int i = page;

  //  Sometimes there is a (-1) page selected.
  if(page > 10)
      return;
  
  lastPage = i;

#ifndef __OCPN__ANDROID__  
  if (0 == i) {  // Display
    if(m_sconfigSelect_single)
       m_sconfigSelect_single->Refresh( true );
    if(m_sconfigSelect_twovertical)
       m_sconfigSelect_twovertical->Refresh( true );
  }
#endif  
  
  //    User selected Chart Page?
  //    If so, build the "Charts" page variants
  if (1 == i) {  // 2 is the index of "Charts" page
    k_charts = VISIT_CHARTS;
  }

  else if (m_pageUI == i) {  // 5 is the index of "User Interface" page
#if wxUSE_XLOCALE || !wxCHECK_VERSION(3, 0, 0)

    if (!m_bVisitLang) {
      ::wxBeginBusyCursor();

      int current_language = plocale_def_lang->GetLanguage();
      wxString current_sel = wxLocale::GetLanguageName(current_language);

      current_sel = GetOCPNKnownLanguage(g_locale);

      int nLang = sizeof(lang_list) / sizeof(int);

#ifdef __WXMSW__
      // always add us english
      m_itemLangListBox->Append(_T("English (U.S.)"));

      wxString lang_dir = g_Platform->GetSharedDataDir() + _T("share/locale/");
      for (int it = 1; it < nLang; it++) {
        if (wxLocale::IsAvailable(lang_list[it])) {
          wxLocale ltest(lang_list[it], 0);
          ltest.AddCatalog(_T("opencpn"));
          if (!ltest.IsLoaded(_T("opencpn"))) continue;

          // Defaults
          wxString loc_lang_name = wxLocale::GetLanguageName(lang_list[it]);
          wxString widgets_lang_name = loc_lang_name;
          wxString lang_canonical =
              wxLocale::GetLanguageInfo(lang_list[it])->CanonicalName;

          //  Make opencpn substitutions
          wxString lang_suffix;
          loc_lang_name = GetOCPNKnownLanguage(lang_canonical, lang_suffix);

          //  Look explicitely to see if .mo is available
          wxString test_dir = lang_dir + lang_suffix;
          if (!wxDir::Exists(test_dir)) continue;

          m_itemLangListBox->Append(loc_lang_name);
        }
      }
#else
      wxArrayString lang_array;

      // always add us english
      lang_array.Add(_T("en_US"));

      for (int it = 0; it < nLang; it++) {
        {
          wxLog::EnableLogging(
              FALSE);  // avoid "Cannot set locale to..." log message

          wxLocale ltest(lang_list[it], 0);
#if wxCHECK_VERSION(2, 9, 0)
#ifdef __WXGTK__
          ltest.AddCatalogLookupPathPrefix(wxStandardPaths::Get().GetInstallPrefix() + _T( "/share/locale" ) );
#endif
#endif
          ltest.AddCatalog(_T("opencpn"));

          wxLog::EnableLogging(TRUE);

          if (ltest.IsLoaded(_T("opencpn"))) {
            wxString s0 =
                wxLocale::GetLanguageInfo(lang_list[it])->CanonicalName;
            wxString sl = wxLocale::GetLanguageName(lang_list[it]);
            if (wxNOT_FOUND == lang_array.Index(s0)) lang_array.Add(s0);
          }
        }
      }

      for (unsigned int i = 0; i < lang_array.GetCount(); i++) {
        //  Make opencpn substitutions
        wxString loc_lang_name = GetOCPNKnownLanguage(lang_array[i]);
        m_itemLangListBox->Append(loc_lang_name);
      }
#endif

      // BUGBUG
      //  Remember that wxLocale ctor has the effect of changing the system
      //  locale, including the "C" libraries.
      //  It should then also happen that the locale should be switched back to
      //  ocpn initial load setting
      //  upon the dtor of the above wxLocale instantiations....
      //  wxWidgets may do so internally, but there seems to be no effect upon
      //  the system libraries, so that
      //  functions like strftime() do not revert to the correct locale setting.
      //  Also, the catalog for the application is not reloaded by the ctor, so
      //  we must reload them directly
      //  So as workaround, we reset the locale explicitely.

      delete plocale_def_lang;
      plocale_def_lang = new wxLocale(current_language);

      setlocale(LC_NUMERIC, "C");
      plocale_def_lang->AddCatalog(_T("opencpn"));

      m_itemLangListBox->SetStringSelection(current_sel);

      //      Initialize Language tab
      const wxLanguageInfo* pli = wxLocale::FindLanguageInfo(g_locale);
      if (pli) {
        wxString clang = pli->Description;
        //                        m_itemLangListBox->SetValue(clang);
      }

      m_bVisitLang = TRUE;

      ::wxEndBusyCursor();
    }
#endif
  } else if (m_pagePlugins == i) {  // 7 is the index of "Plugins" page
    // load the disabled plugins finally because the user might want to enable
    // them
    if (g_pi_manager->LoadAllPlugIns(g_Platform->GetPluginDir(), FALSE)) {
      delete m_pPlugInCtrl;
      m_pPlugInCtrl = NULL;
    }

    if (!m_pPlugInCtrl) {
      //      Build the PlugIn Manager Panel
      ::wxBeginBusyCursor();

      m_pPlugInCtrl =
          new PluginListPanel(itemPanelPlugins, ID_PANELPIM, wxDefaultPosition,
                              wxDefaultSize, g_pi_manager->GetPlugInArray());
      m_pPlugInCtrl->SetScrollRate(m_scrollRate, m_scrollRate);

      itemBoxSizerPanelPlugins->Add(m_pPlugInCtrl, 1, wxEXPAND | wxALL, 4);

      itemBoxSizerPanelPlugins->Layout();

      //  Update the PlugIn page to reflect the state of individual selections
      m_pPlugInCtrl->UpdateSelections();

      ::wxEndBusyCursor();
    }

    k_plugins = TOOLBAR_CHANGED;
  }
}

// void options::OnNMEASourceChoice( wxCommandEvent& event )
//{
/*TODO
    int i = event.GetSelection();
    wxString src( m_itemNMEAListBox->GetString( i ) );
    if( ( src.Upper().Find( _T("GPSD") ) != wxNOT_FOUND )
            || ( src.Upper().Find( _T("LIBGPS") ) != wxNOT_FOUND ) ) {
        m_itemNMEA_TCPIP_StaticBox->Enable();
        m_itemNMEA_TCPIP_Source->Enable();

        m_itemNMEA_TCPIP_Source->Clear();
        m_itemNMEA_TCPIP_Source->WriteText( _T("localhost") ); // default

        wxString source;
        source = *pNMEADataSource;
        if( source.Upper().StartsWith( _T("GPSD") ) ||
   source.Upper().StartsWith( _T("LIBGPS") ) ) {
            wxString ip;
            ip = source.AfterFirst( ':' );

            if( ip.Len() ) {
                m_itemNMEA_TCPIP_Source->Clear();
                m_itemNMEA_TCPIP_Source->WriteText( ip );
            }
        }
    } else {
        m_itemNMEA_TCPIP_StaticBox->Disable();
        m_itemNMEA_TCPIP_Source->Disable();
    }
*/
//}

void options::OnButtonSelectSound(wxCommandEvent& event) {
  wxString sound_dir = g_Platform->GetSharedDataDir();
  sound_dir.Append(_T("sounds"));
  wxString sel_file;
  int response;

#ifndef __OCPN__ANDROID__
  wxFileDialog* popenDialog = new wxFileDialog(
      NULL, _("Select Sound File"), sound_dir, wxEmptyString,
      _T("WAV files (*.wav)|*.wav|All files (*.*)|*.*"), wxFD_OPEN);
  if (g_bresponsive)
    popenDialog = g_Platform->AdjustFileDialogFont(this, popenDialog);

  response = popenDialog->ShowModal();
  sel_file = popenDialog->GetPath();
  delete popenDialog;

#else
  response =
      g_Platform->DoFileSelectorDialog(this, &sel_file, _("Select Sound File"),
                                       sound_dir, wxEmptyString, wxT("*.*"));
#endif

  if (response == wxID_OK) {
    g_sAIS_Alert_Sound_File = g_Platform->NormalizePath(sel_file);

    g_anchorwatch_sound->Stop();
  }
}

OcpnSound *ptest_sound;

static void onTestSoundFinished(void* ptr)
{
    auto poptions = static_cast<options*>(ptr);
}

void options::OnButtonTestSound(wxCommandEvent& event) {
    auto sound = SoundFactory();
<<<<<<< HEAD
    if ((bool) dynamic_cast<SystemCmdSound*>(sound)) {
        sound->SetCmd(g_CmdSoundString.mb_str());
    }
=======
#ifndef __OCPN__ANDROID__
    if ((bool) dynamic_cast<SystemCmdSound*>(sound)) {
        sound->SetCmd(g_CmdSoundString.mb_str());
    }
#endif    
>>>>>>> ac376a82
    sound->SetFinishedCallback([sound](void*) { delete sound; });
    sound->Load(g_sAIS_Alert_Sound_File, g_iSoundDeviceIndex);
    sound->Play();
}


wxString GetOCPNKnownLanguage(wxString lang_canonical, wxString& lang_dir) {
  wxString return_string;
  wxString dir_suffix;

#if wxUSE_XLOCALE || !wxCHECK_VERSION(3, 0, 0)

  if (lang_canonical == _T("en_US")) {
    dir_suffix = _T("en");
    return_string = wxString("English (U.S.)", wxConvUTF8);
  } else if (lang_canonical == _T("cs_CZ")) {
    dir_suffix = _T("cs");
    return_string = wxString("Čeština", wxConvUTF8);
  } else if (lang_canonical == _T("da_DK")) {
    dir_suffix = _T("da");
    return_string = wxString("Dansk", wxConvUTF8);
  } else if (lang_canonical == _T("de_DE")) {
    dir_suffix = _T("de");
    return_string = wxString("Deutsch", wxConvUTF8);
  } else if (lang_canonical == _T("et_EE")) {
    dir_suffix = _T("et");
    return_string = wxString("Eesti", wxConvUTF8);
  } else if (lang_canonical == _T("es_ES")) {
    dir_suffix = _T("es");
    return_string = wxString("Español", wxConvUTF8);
  } else if (lang_canonical == _T("fr_FR")) {
    dir_suffix = _T("fr");
    return_string = wxString("Français", wxConvUTF8);
  } else if (lang_canonical == _T("it_IT")) {
    dir_suffix = _T("it");
    return_string = wxString("Italiano", wxConvUTF8);
  } else if (lang_canonical == _T("nl_NL")) {
    dir_suffix = _T("nl");
    return_string = wxString("Nederlands", wxConvUTF8);
  } else if (lang_canonical == _T("pl_PL")) {
    dir_suffix = _T("pl");
    return_string = wxString("Polski", wxConvUTF8);
  } else if (lang_canonical == _T("pt_PT")) {
    dir_suffix = _T("pt_PT");
    return_string = wxString("Português", wxConvUTF8);
  } else if (lang_canonical == _T("pt_BR")) {
    dir_suffix = _T("pt_BR");
    return_string = wxString("Português Brasileiro", wxConvUTF8);
  } else if (lang_canonical == _T("ru_RU")) {
    dir_suffix = _T("ru");
    return_string = wxString("Русский", wxConvUTF8);
  } else if (lang_canonical == _T("sv_SE")) {
    dir_suffix = _T("sv");
    return_string = wxString("Svenska", wxConvUTF8);
  } else if (lang_canonical == _T("fi_FI")) {
    dir_suffix = _T("fi_FI");
    return_string = wxString("Suomi", wxConvUTF8);
  } else if (lang_canonical == _T("nb_NO")) {
    dir_suffix = _T("nb_NO");
    return_string = wxString("Norsk", wxConvUTF8);
  } else if (lang_canonical == _T("tr_TR")) {
    dir_suffix = _T("tr_TR");
    return_string = wxString("Türkçe", wxConvUTF8);
  } else if (lang_canonical == _T("el_GR")) {
    dir_suffix = _T("el_GR");
    return_string = wxString("Ελληνικά", wxConvUTF8);
  } else if (lang_canonical == _T("hu_HU")) {
    dir_suffix = _T("hu_HU");
    return_string = wxString("Magyar", wxConvUTF8);
  } else if (lang_canonical == _T("zh_TW")) {
    dir_suffix = _T("zh_TW");
    return_string = wxString("正體字", wxConvUTF8);
  } else if (lang_canonical == _T("zh_CN")) {
      dir_suffix = _T("zh_CN");
      return_string = wxString("Simplified Chinese", wxConvUTF8);
  } else if (lang_canonical == _T("ca_ES")) {
    dir_suffix = _T("ca_ES");
    return_string = wxString("Catalan", wxConvUTF8);
  } else if (lang_canonical == _T("gl_ES")) {
    dir_suffix = _T("gl_ES");
    return_string = wxString("Galician", wxConvUTF8);
  } else if (lang_canonical == _T("ja_JP")) {
    dir_suffix = _T("ja_JP");
    return_string = wxString("Japanese", wxConvUTF8);
  } else if (lang_canonical == _T("ar_SA")) {
    dir_suffix = _T("ar_SA");
    return_string = wxString("Arabic", wxConvUTF8);
  } else if (lang_canonical == _T("vi_VN")) {
    dir_suffix = _T("vi_VN");
    return_string = wxString("Vietnamese", wxConvUTF8);
  } else {
    dir_suffix = lang_canonical;
    const wxLanguageInfo* info = wxLocale::FindLanguageInfo(lang_canonical);
    if(info)
        return_string = info->Description;
    else
        return_string = lang_canonical;
  }

  lang_dir = dir_suffix;
#endif
  return return_string;
}

wxString GetOCPNKnownLanguage(const wxString lang_canonical) {
  wxString lang_dir;
  return GetOCPNKnownLanguage(lang_canonical, lang_dir);
}

ChartGroupArray* ChartGroupsUI::CloneChartGroupArray(ChartGroupArray* s) {
  ChartGroupArray* d = new ChartGroupArray;
  for (unsigned int i = 0; i < s->GetCount(); i++) {
    ChartGroup* psg = s->Item(i);
    ChartGroup* pdg = new ChartGroup;
    pdg->m_group_name = psg->m_group_name;
    pdg->m_element_array.reserve(psg->m_element_array.size());

    for(auto& elem : psg->m_element_array)
            pdg->m_element_array.emplace_back(new ChartGroupElement(*elem));

    d->Add(pdg);
  }
  return d;
}

void ChartGroupsUI::EmptyChartGroupArray(ChartGroupArray* s) {
  if (!s) return;

  // ChartGroups don't need anything special for delete, just calling the destructor is enough.
  WX_CLEAR_ARRAY(*s);
}

//    Chart Groups dialog implementation
 BEGIN_EVENT_TABLE(ChartGroupsUI, wxEvtHandler)
EVT_TREE_ITEM_EXPANDED(wxID_TREECTRL, ChartGroupsUI::OnNodeExpanded)
 EVT_NOTEBOOK_PAGE_CHANGED(wxID_ANY, ChartGroupsUI::OnGroupPageChange) // This should work under Windows :-(
END_EVENT_TABLE()

ChartGroupsUI::ChartGroupsUI(wxWindow* parent)
{
  m_GroupSelectedPage = -1;
  m_pActiveChartsTree = 0;
  pParent = parent;
  lastSelectedCtl = NULL;
  allAvailableCtl = NULL;
  defaultAllCtl = NULL;
  iFont = NULL;
  m_pAddButton = NULL;
  m_pRemoveButton = NULL;
  m_pDeleteGroupButton = NULL;
  m_pNewGroupButton = NULL;
  m_pGroupArray = NULL;
  m_GroupNB = NULL;
  modified = false;
  m_UIcomplete = false;
  m_treespopulated = false;
  dialogFont = GetOCPNScaledFont(_("Dialog"));
}

ChartGroupsUI::~ChartGroupsUI(void) {
  m_DirCtrlArray.Clear();
  delete iFont;
}

void ChartGroupsUI::SetInitialSettings(void) {
  m_settingscomplete = FALSE;
  m_treespopulated = FALSE;
}

void ChartGroupsUI::PopulateTrees(void) {
  //    Fill in the "Active chart" tree control
  //    from the options dialog "Active Chart Directories" list
  wxArrayString dir_array;
  int nDir = m_db_dirs.GetCount();
  for (int i = 0; i < nDir; i++) {
    wxString dirname = m_db_dirs[i].fullpath;
    if (!dirname.IsEmpty()) dir_array.Add(dirname);
  }

  PopulateTreeCtrl(allAvailableCtl->GetTreeCtrl(), dir_array, wxColour(0, 0, 0),
                   dialogFont);
  m_pActiveChartsTree = allAvailableCtl->GetTreeCtrl();

  //    Fill in the Page 0 tree control
  //    from the options dialog "Active Chart Directories" list
  wxArrayString dir_array0;
  int nDir0 = m_db_dirs.GetCount();
  for (int i = 0; i < nDir0; i++) {
    wxString dirname = m_db_dirs[i].fullpath;
    if (!dirname.IsEmpty()) dir_array0.Add(dirname);
  }
  PopulateTreeCtrl(defaultAllCtl->GetTreeCtrl(), dir_array0,  wxColour(128, 128, 128), iFont);
}

void ChartGroupsUI::CompleteInitialSettings(void) {
  PopulateTrees();

  BuildNotebookPages(m_pGroupArray);

  m_panel->GetSizer()->Layout();

  m_settingscomplete = TRUE;
  m_treespopulated = TRUE;
}

void ChartGroupsUI::PopulateTreeCtrl(wxTreeCtrl* ptc,
                                     const wxArrayString& dir_array,
                                     const wxColour& col, wxFont* pFont) {
  ptc->DeleteAllItems();

  wxDirItemData* rootData = new wxDirItemData(_T("Dummy"), _T("Dummy"), TRUE);
  wxString rootName;
  rootName = _T("Dummy");
  wxTreeItemId m_rootId = ptc->AddRoot(rootName, 3, -1, rootData);
  ptc->SetItemHasChildren(m_rootId);

  wxString dirname;
  int nDir = dir_array.GetCount();
  for (int i = 0; i < nDir; i++) {
    wxString dirname = dir_array[i];
    if (!dirname.IsEmpty()) {
      wxDirItemData* dir_item = new wxDirItemData(dirname, dirname, TRUE);
      wxTreeItemId id = ptc->AppendItem(m_rootId, dirname, 0, -1, dir_item);

      // wxWidgets bug workaraound (Ticket #10085)
      ptc->SetItemText(id, dirname);
      if (pFont) ptc->SetItemFont(id, *pFont);
      ptc->SetItemTextColour(id, col);
      ptc->SetItemHasChildren(id);
    }
  }
}

void ChartGroupsUI::OnInsertChartItem(wxCommandEvent& event) {
  wxString insert_candidate = allAvailableCtl->GetPath();
  if (!insert_candidate.IsEmpty()) {
    if (m_DirCtrlArray.GetCount()) {
      wxGenericDirCtrl* pDirCtrl = (m_DirCtrlArray[m_GroupSelectedPage]);
      ChartGroup* pGroup = m_pGroupArray->Item(m_GroupSelectedPage - 1);
      if (pDirCtrl) {
        wxTreeCtrl* ptree = pDirCtrl->GetTreeCtrl();
        if (ptree) {
          if (ptree->IsEmpty()) {
            wxDirItemData* rootData =
                new wxDirItemData(wxEmptyString, wxEmptyString, TRUE);
            wxString rootName = _T("Dummy");
            wxTreeItemId rootId = ptree->AddRoot(rootName, 3, -1, rootData);

            ptree->SetItemHasChildren(rootId);
          }

          wxTreeItemId root_Id = ptree->GetRootItem();
          wxDirItemData* dir_item =
              new wxDirItemData(insert_candidate, insert_candidate, TRUE);
          wxTreeItemId id =
              ptree->AppendItem(root_Id, insert_candidate, 0, -1, dir_item);
          if (wxDir::Exists(insert_candidate)) ptree->SetItemHasChildren(id);
        }

        pGroup->m_element_array.emplace_back(new ChartGroupElement{insert_candidate});
      }
    }
  }
  modified = TRUE;
  allAvailableCtl->GetTreeCtrl()->UnselectAll();
  m_pAddButton->Disable();
}

void ChartGroupsUI::OnRemoveChartItem(wxCommandEvent& event) {
  if (m_DirCtrlArray.GetCount()) {
    wxGenericDirCtrl* pDirCtrl = (m_DirCtrlArray[m_GroupSelectedPage]);
    ChartGroup* pGroup = m_pGroupArray->Item(m_GroupSelectedPage - 1);

    if (pDirCtrl) {
      wxString sel_item = pDirCtrl->GetPath();

      wxTreeCtrl* ptree = pDirCtrl->GetTreeCtrl();
      if (ptree && ptree->GetCount()) {
        wxTreeItemId id = ptree->GetSelection();
        lastDeletedItem = id;
        if (id.IsOk()) {
          wxString branch_adder;
          int group_item_index =
              FindGroupBranch(pGroup, ptree, id, &branch_adder);
          if (group_item_index >= 0) {
            ChartGroupElement* pelement = pGroup->m_element_array[group_item_index].get();
            bool b_duplicate = FALSE;
            for (unsigned int k = 0; k < pelement->m_missing_name_array.size(); k++) {
              if (pelement->m_missing_name_array[k] == sel_item) {
                b_duplicate = TRUE;
                break;
              }
            }
            if (!b_duplicate) {
              pelement->m_missing_name_array.Add(sel_item);
            }

            //    Special case...
            //    If the selection is a branch itself,
            //    Then delete from the tree, and delete from the group
            if (branch_adder == _T("")) {
              ptree->Delete(id);
              pGroup->m_element_array.erase(pGroup->m_element_array.begin() + group_item_index);
            } else {
              ptree->SetItemTextColour(id, wxColour(128, 128, 128));
              //   what about toggle back?
            }
          }
        }
        modified = TRUE;
        lastSelectedCtl->Unselect();
        lastSelectedCtl = 0;
        m_pRemoveButton->Disable();
        wxLogMessage(_T("Disable"));
      }
    }
  }
  event.Skip();
}

void ChartGroupsUI::OnGroupPageChange(wxNotebookEvent& event) {
  m_GroupSelectedPage = event.GetSelection();
  allAvailableCtl->GetTreeCtrl()->UnselectAll();
  if (lastSelectedCtl) {
      lastSelectedCtl->UnselectAll();
      lastSelectedCtl = 0;
  }
  m_pRemoveButton->Disable();
  m_pAddButton->Disable();

  // Disable delete option for "All Charts" group
  if(m_GroupSelectedPage == 0){
      if(m_pDeleteGroupButton)m_pDeleteGroupButton->Disable();
  }
  else{
      if(m_pDeleteGroupButton)m_pDeleteGroupButton->Enable();
  }
}

void ChartGroupsUI::OnAvailableSelection(wxTreeEvent& event) {
  wxObject* evtObj = event.GetEventObject();
  if (allAvailableCtl && (evtObj == allAvailableCtl->GetTreeCtrl())) {
    wxTreeItemId item = allAvailableCtl->GetTreeCtrl()->GetSelection();
    if (item && item.IsOk() && m_GroupSelectedPage > 0) {
      m_pAddButton->Enable();
    } else {
      m_pAddButton->Disable();
    }
  } else {
    lastSelectedCtl = dynamic_cast<wxTreeCtrl*>(evtObj);
    if (!lastSelectedCtl) goto out;
    wxTreeItemId item = lastSelectedCtl->GetSelection();
    if (item && item.IsOk() && m_GroupSelectedPage > 0) {
      // We need a trick for wxGTK here, since it gives us a Selection
      // event with the just deleted element after OnRemoveChartItem()
      wxGenericDirCtrl* dirCtrl =
          dynamic_cast<wxGenericDirCtrl*>(lastSelectedCtl->GetParent());
      if (!dirCtrl) goto out;
      wxString itemPath = dirCtrl->GetPath();
      if (!itemPath.IsEmpty()) m_pRemoveButton->Enable();
    } else {
      m_pRemoveButton->Disable();
    }
  }

out:
  event.Skip();
}

void ChartGroupsUI::OnNewGroup(wxCommandEvent& event) {
  wxTextEntryDialog* pd = new wxTextEntryDialog();
  wxFont* qFont = GetOCPNScaledFont(_("Dialog"));
  pd->SetFont(*qFont);

  pd->Create(m_panel, _("Enter Group Name"), _("New Chart Group"));

  if (pd->ShowModal() == wxID_OK) {
    if (pd->GetValue().Length()) {
      AddEmptyGroupPage(pd->GetValue());
      ChartGroup* pGroup = new ChartGroup;
      pGroup->m_group_name = pd->GetValue();
      m_pGroupArray->Add(pGroup);

      m_GroupSelectedPage =
          m_GroupNB->GetPageCount() - 1;  // select the new page
      m_GroupNB->ChangeSelection(m_GroupSelectedPage);
      m_pDeleteGroupButton->Enable();
      modified = TRUE;
    }
  }
  delete pd;
}

void ChartGroupsUI::OnDeleteGroup(wxCommandEvent& event) {
  if (0 != m_GroupSelectedPage) {
    m_DirCtrlArray.RemoveAt(m_GroupSelectedPage);
    if (m_pGroupArray) m_pGroupArray->RemoveAt(m_GroupSelectedPage - 1);
    m_GroupNB->DeletePage(m_GroupSelectedPage);
    modified = TRUE;
  }
}

int ChartGroupsUI::FindGroupBranch(ChartGroup* pGroup, wxTreeCtrl* ptree,
                                   wxTreeItemId item, wxString* pbranch_adder) {
  wxString branch_name;
  wxString branch_adder;

  wxTreeItemId current_node = item;
  while (current_node.IsOk()) {
    wxTreeItemId parent_node = ptree->GetItemParent(current_node);
    if (!parent_node) break;

    if (parent_node == ptree->GetRootItem()) {
      branch_name = ptree->GetItemText(current_node);
      break;
    }

    branch_adder.Prepend(ptree->GetItemText(current_node));
    branch_adder.Prepend(wxString(wxFILE_SEP_PATH));

    current_node = ptree->GetItemParent(current_node);
  }

  // Find the index and element pointer of the target branch in the Group
  unsigned int target_item_index = -1;

  for (unsigned int i = 0; i < pGroup->m_element_array.size(); i++) {
    wxString target = pGroup->m_element_array[i]->m_element_name;
    if (branch_name == target) {
      target_item_index = i;
      break;
    }
  }

  if (pbranch_adder) *pbranch_adder = branch_adder;

  return target_item_index;
}

void ChartGroupsUI::OnNodeExpanded(wxTreeEvent& event) {
  wxTreeItemId node = event.GetItem();

  if (m_GroupSelectedPage <= 0) return;
  wxGenericDirCtrl* pDirCtrl = (m_DirCtrlArray[m_GroupSelectedPage]);
  ChartGroup* pGroup = m_pGroupArray->Item(m_GroupSelectedPage - 1);
  if (!pDirCtrl) return;

  wxTreeCtrl* ptree = pDirCtrl->GetTreeCtrl();
  wxString branch_adder;
  int target_item_index = FindGroupBranch(pGroup, ptree, node, &branch_adder);
  if (target_item_index < 0) return;
  ChartGroupElement* target_element =
    pGroup->m_element_array[target_item_index].get();
  wxString branch_name = target_element->m_element_name;

  // Walk the children of the expanded node, marking any items which appear in
  // the "missing" list
  if (!target_element->m_missing_name_array.GetCount()) return;
  wxString full_root = branch_name;
  full_root += branch_adder;
  full_root += wxString(wxFILE_SEP_PATH);

  wxTreeItemIdValue cookie;
  wxTreeItemId child = ptree->GetFirstChild(node, cookie);
  while (child.IsOk()) {
    wxString target_string = full_root;
    target_string += ptree->GetItemText(child);

    for (unsigned int k = 0;
         k < target_element->m_missing_name_array.GetCount(); k++) {
      if (target_element->m_missing_name_array[k] == target_string) {
        ptree->SetItemTextColour(child, wxColour(128, 128, 128));
        break;
      }
    }
    child = ptree->GetNextChild(node, cookie);
  }
}

void ChartGroupsUI::BuildNotebookPages(ChartGroupArray* pGroupArray)
{
  ClearGroupPages();
  
  for (unsigned int i = 0; i < pGroupArray->GetCount(); i++) {
    ChartGroup* pGroup = pGroupArray->Item(i);
    wxTreeCtrl* ptc = AddEmptyGroupPage(pGroup->m_group_name);

    wxString itemname;
    int nItems = pGroup->m_element_array.size();
    for (int i = 0; i < nItems; i++) {
      wxString itemname = pGroup->m_element_array[i]->m_element_name;
      if (!itemname.IsEmpty()) {
        wxDirItemData* dir_item = new wxDirItemData(itemname, itemname, TRUE);
        wxTreeItemId id =
            ptc->AppendItem(ptc->GetRootItem(), itemname, 0, -1, dir_item);

        if (wxDir::Exists(itemname)) ptc->SetItemHasChildren(id);
      }
    }
  }
}

wxTreeCtrl* ChartGroupsUI::AddEmptyGroupPage(const wxString& label) {
  wxGenericDirCtrl* GroupDirCtl =
      new wxGenericDirCtrl(m_GroupNB, wxID_ANY, _T("TESTDIR"));
  m_GroupNB->AddPage(GroupDirCtl, label);

  wxTreeCtrl* ptree = GroupDirCtl->GetTreeCtrl();
  ptree->DeleteAllItems();

  wxDirItemData* rootData =
      new wxDirItemData(wxEmptyString, wxEmptyString, TRUE);
  wxString rootName = _T("Dummy");
  wxTreeItemId rootId = ptree->AddRoot(rootName, 3, -1, rootData);
  ptree->SetItemHasChildren(rootId);

  m_DirCtrlArray.Add(GroupDirCtl);

  return ptree;
}

void ChartGroupsUI::ClearGroupPages()
{
    if (m_GroupNB->GetPageCount() == 0)
        return;

    for(unsigned int i = m_GroupNB->GetPageCount()-1 ; i > 0 ; i--){
        m_DirCtrlArray.RemoveAt(i);
        m_GroupNB->DeletePage(i);
    }
}

            
void options::OnInsertTideDataLocation(wxCommandEvent& event) {
  wxString sel_file;
  int response = wxID_CANCEL;

#ifndef __OCPN__ANDROID__
  wxFileDialog* popenDialog = new wxFileDialog(
      NULL, _("Select Tide/Current Data"), g_TCData_Dir, wxT(""),
      wxT("Tide/Current Data files (*.IDX; *.TCD)|*.IDX;*.idx;*.TCD;*.tcd|All ")
          wxT("files (*.*)|*.*"),
      wxFD_OPEN);
  if (g_bresponsive)
    popenDialog = g_Platform->AdjustFileDialogFont(this, popenDialog);

  response = popenDialog->ShowModal();
  sel_file = popenDialog->GetPath();
  delete popenDialog;

#else
  wxString path;
  response = g_Platform->DoFileSelectorDialog(this, &path,
                                              _("Select Tide/Current Data"),
                                              g_TCData_Dir, _T(""), wxT("*.*"));
  sel_file = path;
#endif

  if (response == wxID_OK) {
    tcDataSelected->Append(g_Platform->NormalizePath(sel_file));

    //    Record the currently selected directory for later use
    wxFileName fn(sel_file);
    wxString data_dir = fn.GetPath();
     g_TCData_Dir = g_Platform->NormalizePath(data_dir);
  }
}

void options::OnRemoveTideDataLocation(wxCommandEvent& event) {
#ifndef __WXQT__  // Multi selection is not implemented in wxQT
  wxArrayInt sels;
  int nSel = tcDataSelected->GetSelections(sels);
  wxArrayString a;
  for (int i = 0; i < nSel; i++) {
    a.Add(tcDataSelected->GetString(sels[i]));
  }

  for (unsigned int i = 0; i < a.Count(); i++) {
    int b = tcDataSelected->FindString(a[i]);
    wxCharBuffer buf = a[i].ToUTF8();
    tcDataSelected->Delete(b);
  }
#else
  int iSel = tcDataSelected->GetSelection();
  tcDataSelected->Delete(iSel);
#endif
}

void options::OnValChange(wxCommandEvent& event) { event.Skip(); }

void options::OnScanBTClick(wxCommandEvent& event) {
  if (m_BTscanning)
    StopBTScan();
  else {
    m_btNoChangeCounter = 0;
    m_btlastResultCount = 0;

    m_BTScanTimer.Start(1000, wxTIMER_CONTINUOUS);
    g_Platform->startBluetoothScan();
    m_BTscanning = 1;
    if (m_buttonScanBT) {
      m_buttonScanBT->SetLabel(_("Stop Scan"));
    }
  }
}

void options::onBTScanTimer(wxTimerEvent& event) {
  if (m_BTscanning) {
    m_BTscanning++;

    m_BTscan_results = g_Platform->getBluetoothScanResults();

    m_choiceBTDataSources->Clear();
    m_choiceBTDataSources->Append(m_BTscan_results[0]);  // scan status

    unsigned int i = 1;
    while ((i + 1) < m_BTscan_results.GetCount()) {
      wxString item1 = m_BTscan_results[i] + _T(";");
      wxString item2 = m_BTscan_results.Item(i + 1);
      m_choiceBTDataSources->Append(item1 + item2);

      i += 2;
    }

    if (m_BTscan_results.GetCount() > 1) {
      m_choiceBTDataSources->SetSelection(1);
    }

    //  Watch for changes.  When no changes occur after n seconds, stop the scan
    if (m_btNoChangeCounter > 5) StopBTScan();

    if ((int)m_BTscan_results.GetCount() == m_btlastResultCount)
      m_btNoChangeCounter++;
    else
      m_btNoChangeCounter = 0;

    m_btlastResultCount = m_BTscan_results.GetCount();

    // Absolute fallback
    if (m_BTscanning >= 15) {
      StopBTScan();
    }
  } else {
  }
  return;
}

void options::StopBTScan(void) {
  m_BTScanTimer.Stop();

  g_Platform->stopBluetoothScan();

  m_BTscanning = 0;

  if (m_buttonScanBT) {
    m_buttonScanBT->SetLabel(_("BT Scan"));
    m_buttonScanBT->Enable();
  }
}

void options::OnConnValChange(wxCommandEvent& event) {
  connectionsaved = FALSE;
  event.Skip();
}

void options::OnTypeSerialSelected(wxCommandEvent& event) {
#ifdef __WXGTK__
  if (!g_bserial_access_checked) {
    if (!CheckSerialAccess()) {
    }
    g_bserial_access_checked = TRUE;
  }
#endif

  OnConnValChange(event);
  SetNMEAFormToSerial();
}

void options::OnTypeNetSelected(wxCommandEvent& event) {
  OnConnValChange(event);
  SetNMEAFormToNet();
}

void options::OnTypeGPSSelected(wxCommandEvent& event) {
  OnConnValChange(event);
  SetNMEAFormToGPS();
}

void options::OnTypeBTSelected(wxCommandEvent& event) {
  OnConnValChange(event);
  SetNMEAFormToBT();
}

void options::OnUploadFormatChange(wxCommandEvent& event) {
  if (event.GetEventObject() == m_cbGarminUploadHost && event.IsChecked())
    m_cbFurunoGP3X->SetValue(FALSE);
  else if (event.GetEventObject() == m_cbFurunoGP3X && event.IsChecked())
    m_cbGarminUploadHost->SetValue(FALSE);
  event.Skip();
}

void options::ShowNMEACommon(bool visible) {
  m_rbTypeSerial->Show(visible);
  m_rbTypeNet->Show(visible);
  if (m_rbTypeInternalGPS) m_rbTypeInternalGPS->Show(visible);
  if (m_rbTypeInternalBT) m_rbTypeInternalBT->Show(visible);
  m_rbIAccept->Show(visible);
  m_rbIIgnore->Show(visible);
  m_rbOAccept->Show(visible);
  m_rbOIgnore->Show(visible);
  m_tcInputStc->Show(visible);
  m_btnInputStcList->Show(visible);
  m_tcOutputStc->Show(visible);
  m_btnOutputStcList->Show(visible);
  m_cbInput->Show(visible);
  m_cbOutput->Show(visible);
  m_stPrecision->Show(visible);
  m_choicePrecision->Show(visible);
  m_choicePriority->Show(visible);
  m_stPriority->Show(visible);
  m_stPrecision->Show(visible);
  m_stTalkerIdText->Show(visible);
  m_TalkerIdText->Show(visible);
  m_cbCheckCRC->Show(visible);
  if (visible) {
    const bool output = m_cbOutput->IsChecked();
    m_stPrecision->Enable(output);
    m_choicePrecision->Enable(output);
    m_stTalkerIdText->Enable(output);
    m_TalkerIdText->Enable(output);
  } else {
    sbSizerOutFilter->SetDimension(0, 0, 0, 0);
    sbSizerInFilter->SetDimension(0, 0, 0, 0);
    sbSizerConnectionProps->SetDimension(0, 0, 0, 0);
    m_sbConnEdit->SetLabel(_T(""));
  }
  m_bNMEAParams_shown = visible;
}

void options::ShowNMEANet(bool visible) {
  m_stNetAddr->Show(visible);
  m_tNetAddress->Show(visible);
  m_stNetPort->Show(visible);
  m_tNetPort->Show(visible);
  m_stNetProto->Show(visible);
  m_rbNetProtoGPSD->Show(visible);
  m_rbNetProtoTCP->Show(visible);
  m_rbNetProtoUDP->Show(visible);
  m_stNetComment->Show(visible);
  m_tNetComment->Show(visible);
}

void options::ShowNMEASerial(bool visible) {
  m_stSerBaudrate->Show(visible);
  m_choiceBaudRate->Show(visible);
  m_stSerPort->Show(visible);
  m_comboPort->Show(visible);
  m_stSerProtocol->Show(visible);
  m_choiceSerialProtocol->Show(visible);
  m_cbGarminHost->Show(visible);
  m_stSerialComment->Show(visible);
  m_tSerialComment->Show(visible);
}

void options::ShowNMEAGPS(bool visible) {}

void options::ShowNMEABT(bool visible) {
  if (visible) {
    if (m_buttonScanBT) m_buttonScanBT->Show();
    if (m_stBTPairs) m_stBTPairs->Show();
    if (m_choiceBTDataSources) {
      if (m_choiceBTDataSources->GetCount() > 1)
        m_choiceBTDataSources->SetSelection(1);
      m_choiceBTDataSources->Show();
    }
  } else {
    if (m_buttonScanBT) m_buttonScanBT->Hide();
    if (m_stBTPairs) m_stBTPairs->Hide();
    if (m_choiceBTDataSources) m_choiceBTDataSources->Hide();
  }
}

void options::SetNMEAFormToSerial(void) {
  ShowNMEACommon(TRUE);
  ShowNMEANet(FALSE);
  ShowNMEAGPS(FALSE);
  ShowNMEABT(FALSE);
  ShowNMEASerial(TRUE);

  m_pNMEAForm->FitInside();
  Fit();
  RecalculateSize();
  SetDSFormRWStates();
}

void options::SetNMEAFormToNet(void) {
  ShowNMEACommon(TRUE);
  ShowNMEANet(TRUE);
  ShowNMEAGPS(FALSE);
  ShowNMEABT(FALSE);
  ShowNMEASerial(FALSE);
  m_pNMEAForm->FitInside();
  Fit();
  RecalculateSize();
  SetDSFormRWStates();
}

void options::SetNMEAFormToGPS(void) {
  ShowNMEACommon(TRUE);
  ShowNMEANet(FALSE);
  ShowNMEAGPS(TRUE);
  ShowNMEABT(FALSE);
  ShowNMEASerial(FALSE);
  m_pNMEAForm->FitInside();
  Fit();
  RecalculateSize();
  SetDSFormRWStates();
}

void options::SetNMEAFormToBT(void) {
  ShowNMEACommon(TRUE);
  ShowNMEANet(FALSE);
  ShowNMEAGPS(FALSE);
  ShowNMEABT(TRUE);
  ShowNMEASerial(FALSE);
  m_pNMEAForm->FitInside();
  Fit();
  RecalculateSize();
  SetDSFormRWStates();
}

void options::ClearNMEAForm(void) {
  ShowNMEACommon(FALSE);
  ShowNMEANet(FALSE);
  ShowNMEAGPS(FALSE);
  ShowNMEABT(FALSE);
  ShowNMEASerial(FALSE);
  m_pNMEAForm->FitInside();
  Fit();
  RecalculateSize();
}

wxString StringArrayToString(wxArrayString arr) {
  wxString ret = wxEmptyString;
  for (size_t i = 0; i < arr.Count(); i++) {
    if (i > 0) ret.Append(_T(","));
    ret.Append(arr[i]);
  }
  return ret;
}

void options::SetDSFormRWStates(void) {
  if (m_rbTypeSerial->GetValue()) {
    m_cbInput->Enable(FALSE);
    m_cbOutput->Enable(TRUE);
    m_rbOAccept->Enable(TRUE);
    m_rbOIgnore->Enable(TRUE);
    m_btnOutputStcList->Enable(TRUE);
  } else if (m_rbNetProtoGPSD->GetValue()) {
    if (m_tNetPort->GetValue() == wxEmptyString)
      m_tNetPort->SetValue(_T("2947"));
    m_cbInput->SetValue(TRUE);
    m_cbInput->Enable(FALSE);
    m_cbOutput->SetValue(FALSE);
    m_cbOutput->Enable(FALSE);
    m_rbOAccept->Enable(FALSE);
    m_rbOIgnore->Enable(FALSE);
    m_btnOutputStcList->Enable(FALSE);
  } else {
    if (m_tNetPort->GetValue() == wxEmptyString)
      m_tNetPort->SetValue(_T("10110"));
    m_cbInput->Enable(TRUE);
    m_cbOutput->Enable(TRUE);
    m_rbOAccept->Enable(TRUE);
    m_rbOIgnore->Enable(TRUE);
    m_btnOutputStcList->Enable(TRUE);
  }
}

void options::SetConnectionParams(ConnectionParams* cp) {
  if(wxNOT_FOUND == m_comboPort->FindString(cp->Port))
       m_comboPort->Append(cp->Port);

  m_comboPort->Select(m_comboPort->FindString(cp->Port));

  m_cbCheckCRC->SetValue(cp->ChecksumCheck);
  m_cbGarminHost->SetValue(cp->Garmin);
  m_cbInput->SetValue(cp->IOSelect != DS_TYPE_OUTPUT);
  m_cbOutput->SetValue(cp->IOSelect != DS_TYPE_INPUT);
  if (cp->InputSentenceListType == WHITELIST)
    m_rbIAccept->SetValue(TRUE);
  else
    m_rbIIgnore->SetValue(TRUE);
  if (cp->OutputSentenceListType == WHITELIST)
    m_rbOAccept->SetValue(TRUE);
  else
    m_rbOIgnore->SetValue(TRUE);
  m_tcInputStc->SetValue(StringArrayToString(cp->InputSentenceList));
  m_tcOutputStc->SetValue(StringArrayToString(cp->OutputSentenceList));
  m_choiceBaudRate->Select(
      m_choiceBaudRate->FindString(wxString::Format(_T( "%d" ), cp->Baudrate)));
  m_choiceSerialProtocol->Select(cp->Protocol);  // TODO
  m_choicePriority->Select(
      m_choicePriority->FindString(wxString::Format(_T( "%d" ), cp->Priority)));
  m_tNetAddress->SetValue(cp->NetworkAddress);

  if (cp->NetworkPort == 0)
    m_tNetPort->SetValue(wxEmptyString);
  else
    m_tNetPort->SetValue(wxString::Format(wxT("%i"), cp->NetworkPort));

  if (cp->NetProtocol == TCP)
    m_rbNetProtoTCP->SetValue(TRUE);
  else if (cp->NetProtocol == UDP)
    m_rbNetProtoUDP->SetValue(TRUE);
  else
    m_rbNetProtoGPSD->SetValue(TRUE);

  if (cp->Type == SERIAL) {
    m_rbTypeSerial->SetValue(TRUE);
    SetNMEAFormToSerial();
  } else if (cp->Type == NETWORK) {
    m_rbTypeNet->SetValue(TRUE);
    SetNMEAFormToNet();
  } else if (cp->Type == INTERNAL_GPS) {
    if (m_rbTypeInternalGPS) m_rbTypeInternalGPS->SetValue(TRUE);
    SetNMEAFormToGPS();
  } else if (cp->Type == INTERNAL_BT) {
    if (m_rbTypeInternalBT) m_rbTypeInternalBT->SetValue(TRUE);
    SetNMEAFormToBT();

    // Preset the source selector
    wxString bts = cp->NetworkAddress + _T(";") + cp->GetPortStr();
    m_choiceBTDataSources->Clear();
    m_choiceBTDataSources->Append(bts);
    m_choiceBTDataSources->SetSelection(0);
  } else
    ClearNMEAForm();

  if(cp->Type == SERIAL)
      m_tSerialComment->SetValue(cp->UserComment);
  else if (cp->Type == NETWORK)
      m_tNetComment->SetValue(cp->UserComment);
  
  m_connection_enabled = cp->bEnabled;
  
  // Reset touch flag
  connectionsaved = true;
  
}

void options::SetDefaultConnectionParams(void) {
  m_comboPort->Select(0);
  m_comboPort->SetValue(wxEmptyString);
  m_cbCheckCRC->SetValue(TRUE);
  m_cbGarminHost->SetValue(FALSE);
  m_cbInput->SetValue(TRUE);
  m_cbOutput->SetValue(FALSE);
  m_rbIAccept->SetValue(TRUE);
  m_rbOAccept->SetValue(TRUE);
  m_tcInputStc->SetValue(wxEmptyString);
  m_tcOutputStc->SetValue(wxEmptyString);
  m_choiceBaudRate->Select(m_choiceBaudRate->FindString(_T( "4800" )));
  //    m_choiceSerialProtocol->Select( cp->Protocol ); // TODO
  m_choicePriority->Select(m_choicePriority->FindString(_T( "1" )));

  m_tNetAddress->SetValue(_T("0.0.0.0"));

  m_tNetComment->SetValue(wxEmptyString);
  m_tSerialComment->SetValue(wxEmptyString);
  
  bool bserial = TRUE;
#ifdef __WXGTK__
  if (!g_bserial_access_checked) bserial = FALSE;
#endif


#ifdef __OCPN__ANDROID__
  if(m_rbTypeInternalGPS){
      m_rbTypeInternalGPS->SetValue(true);
      SetNMEAFormToGPS();
  }
  else{
      m_rbTypeNet->SetValue( true );
      SetNMEAFormToNet();
  }
      
#else
  m_rbTypeSerial->SetValue(bserial);
  m_rbTypeNet->SetValue(!bserial);
  bserial ? SetNMEAFormToSerial() : SetNMEAFormToNet();
#endif

  m_connection_enabled = TRUE;
  
  // Reset touch flag
  connectionsaved = false;
  
}

bool options::SortSourceList(void) {
    
    if(g_pConnectionParams->Count() < 2)
        return false;
    
    std::vector<int> ivec;
    for (size_t i = 0; i < g_pConnectionParams->Count(); i++)
        ivec.push_back(i);
    
    bool did_sort = false;
    bool did_swap = true;
    while(did_swap){
        did_swap = false;
        for (size_t j=1 ; j < ivec.size() ; j++){
            ConnectionParams *c1 = g_pConnectionParams->Item(ivec[j]);
            ConnectionParams *c2 = g_pConnectionParams->Item(ivec[j-1]);
            
            if(c1->Priority > c2->Priority){
                int t = ivec[j-1];
                ivec[j-1] = ivec[j];
                ivec[j] = t;
                did_swap = true;
                did_sort = true;
            }
        }
    }
    
    //if(did_sort)
    {
        boxSizerConnections = new wxBoxSizer(wxVERTICAL);
        m_scrollWinConnections->SetSizer(boxSizerConnections );
        
        for(size_t i=0 ; i < ivec.size() ; i++){
            ConnectionParamsPanel *pPanel = g_pConnectionParams->Item(ivec[i])->m_optionsPanel;
            boxSizerConnections->Add( pPanel, 0, wxEXPAND|wxALL, 0 );
        }
    }
    
    return did_sort;
    
}           

void options::FillSourceList(void) {
  m_buttonRemove->Enable(FALSE);
  
  // Add new panels as necessary
  for (size_t i = 0; i < g_pConnectionParams->Count(); i++) {
      
      if(!g_pConnectionParams->Item(i)->m_optionsPanel){
            ConnectionParamsPanel *pPanel = new ConnectionParamsPanel( m_scrollWinConnections, wxID_ANY, wxDefaultPosition, wxDefaultSize,
                             g_pConnectionParams->Item(i), this);
            pPanel->SetSelected(false);
            boxSizerConnections->Add( pPanel, 0, wxEXPAND|wxALL, 0 );
            g_pConnectionParams->Item(i)->m_optionsPanel = pPanel;
      }
      else{
          g_pConnectionParams->Item(i)->m_optionsPanel->Update(g_pConnectionParams->Item(i));
      }

  }
  SortSourceList();
  m_scrollWinConnections->Layout();
  
  mSelectedConnection = NULL;
  m_buttonAdd->Enable( true );
  m_buttonAdd->Show();

}

void options::UpdateSourceList( bool bResort ) {
   
    for (size_t i = 0; i < g_pConnectionParams->Count(); i++){
        ConnectionParams *cp = g_pConnectionParams->Item(i);
        ConnectionParamsPanel *panel = cp->m_optionsPanel;
        if(panel)
            panel->Update(g_pConnectionParams->Item(i));
    }

    if(bResort){
        SortSourceList();
    }
    
    m_scrollWinConnections->Layout();
}

void options::OnAddDatasourceClick(wxCommandEvent& event) {
 
  //  Unselect all panels
  for (size_t i = 0; i < g_pConnectionParams->Count(); i++) 
    g_pConnectionParams->Item(i)->m_optionsPanel->SetSelected( false );

  connectionsaved = FALSE;
  SetDefaultConnectionParams();
  m_sbConnEdit->SetLabel(_("Configure new connection"));

  m_buttonRemove->Hide();//Disable();
  m_buttonAdd->Hide(); //Disable();

  RecalculateSize();
  
  //  Scroll the panel to allow the user to see more of the NMEA parameter settings area
  wxPoint buttonPosition  = m_buttonAdd->GetPosition();
  m_pNMEAForm->Scroll(-1, buttonPosition.y / m_scrollRate);
}


void options::OnRemoveDatasourceClick(wxCommandEvent& event) {
  if(mSelectedConnection){
      // Find the index
      int index = -1;
      ConnectionParams *cp = NULL;
      for (size_t i = 0; i < g_pConnectionParams->Count(); i++){
        cp = g_pConnectionParams->Item(i);
        if(mSelectedConnection == cp){
            index = i;
            break;
        }
      }
            
      if((index >= 0) && (cp)){
        delete g_pConnectionParams->Item(index)->m_optionsPanel;  
        g_pConnectionParams->RemoveAt(index);

        DataStream* pds_existing = g_pMUX->FindStream(cp->GetDSPort());
        if (pds_existing)
            g_pMUX->StopAndRemoveStream(pds_existing);
        //delete mSelectedConnection->m_optionsPanel;
        mSelectedConnection = NULL;
      }
   }

  //  Mark connection deleted
  m_rbTypeSerial->SetValue(TRUE);
  m_comboPort->SetValue(_T( "Deleted" ));

  FillSourceList();
  ShowNMEACommon(FALSE);
  ShowNMEANet(FALSE);
  ShowNMEASerial(FALSE);
}

void options::OnSelectDatasource(wxListEvent& event) {
  SetConnectionParams(g_pConnectionParams->Item(event.GetData()));
  m_buttonRemove->Enable();
  m_buttonRemove->Show();
  event.Skip();
}

void options::SetSelectedConnectionPanel( ConnectionParamsPanel *panel ) {
  //  Only one panel can be selected at any time  
  //  Clear any selections

  if(mSelectedConnection && mSelectedConnection->m_optionsPanel)
      mSelectedConnection->m_optionsPanel->SetSelected( false );
  
  if(panel){
    mSelectedConnection = panel->m_pConnectionParams;
    panel->SetSelected( true );  
    SetConnectionParams(mSelectedConnection);
    m_buttonRemove->Enable();
    m_buttonRemove->Show();
    m_buttonAdd->Disable();
    m_sbConnEdit->SetLabel(_("Edit Selected Connection"));

  }
  else{
    mSelectedConnection = NULL;
    m_buttonRemove->Disable();
    m_buttonAdd->Enable();
    m_buttonAdd->Show();
    m_sbConnEdit->SetLabel(_T(""));
    ClearNMEAForm();
  }
     
}

void options::OnBtnIStcs(wxCommandEvent& event) {
  const ListType type = m_rbIAccept->GetValue() ? WHITELIST : BLACKLIST;
  const wxArrayString list =
      wxStringTokenize(m_tcInputStc->GetValue(), _T( "," ));
  SentenceListDlg dlg(this, FILTER_INPUT, type, list);

  if (dlg.ShowModal() == wxID_OK) m_tcInputStc->SetValue(dlg.GetSentences());
}

void options::OnBtnOStcs(wxCommandEvent& event) {
  const ListType type = m_rbOAccept->GetValue() ? WHITELIST : BLACKLIST;
  const wxArrayString list =
      wxStringTokenize(m_tcOutputStc->GetValue(), _T( "," ));
  SentenceListDlg dlg(this, FILTER_OUTPUT, type, list);

  if (dlg.ShowModal() == wxID_OK) m_tcOutputStc->SetValue(dlg.GetSentences());
}

void options::OnNetProtocolSelected(wxCommandEvent& event) {
  if (m_rbNetProtoGPSD->GetValue()) {
    if (m_tNetPort->GetValue().IsEmpty()) m_tNetPort->SetValue(_T( "2947" ));
  } else if (m_rbNetProtoUDP->GetValue()) {
    if (m_tNetPort->GetValue().IsEmpty()) m_tNetPort->SetValue(_T( "10110" ));
    if (m_tNetAddress->GetValue().IsEmpty())
      m_tNetAddress->SetValue(_T( "0.0.0.0" ));
  } else if (m_rbNetProtoTCP->GetValue()) {
    if (m_tNetPort->GetValue().IsEmpty()) m_tNetPort->SetValue(_T( "10110" ));
  }

  SetDSFormRWStates();
  OnConnValChange(event);
}

void options::OnRbAcceptInput(wxCommandEvent& event) { OnConnValChange(event); }
void options::OnRbIgnoreInput(wxCommandEvent& event) { OnConnValChange(event); }

void options::OnRbOutput(wxCommandEvent& event) { OnConnValChange(event); }

void options::OnCbInput(wxCommandEvent& event) { OnConnValChange(event); }

void options::OnCbOutput(wxCommandEvent& event) {
  OnConnValChange(event);
  const bool checked = m_cbOutput->IsChecked();
  m_stPrecision->Enable(checked);
  m_choicePrecision->Enable(checked);
  m_stTalkerIdText->Enable(checked);
  m_TalkerIdText->Enable(checked);
}

SentenceListDlg::SentenceListDlg(wxWindow* parent, FilterDirection dir,
                                 ListType type, const wxArrayString& list)
    : wxDialog(parent, wxID_ANY, _("Sentence Filter"), wxDefaultPosition,
               wxSize(280, 420)),
      m_type(type),
      m_dir(dir),
      m_sentences(NMEA0183().GetRecognizedArray()) {
  wxBoxSizer* mainSizer = new wxBoxSizer(wxVERTICAL);
  wxBoxSizer* secondSizer = new wxBoxSizer(wxHORIZONTAL);
  wxStaticBox* pclbBox = new wxStaticBox(this, wxID_ANY, GetBoxLabel());
  wxStaticBoxSizer* stcSizer = new wxStaticBoxSizer(pclbBox, wxVERTICAL);
  m_clbSentences = new wxCheckListBox(this, wxID_ANY, wxDefaultPosition,
                                      wxDefaultSize, m_sentences);
  wxBoxSizer* btnEntrySizer = new wxBoxSizer(wxVERTICAL);
  wxButton* btnCheckAll = new wxButton(this, wxID_ANY, _("Select All"));
  wxButton* btnClearAll = new wxButton(this, wxID_ANY, _("Clear All"));
  wxButton* btnAdd = new wxButton(this, wxID_ANY, _("Add"));
  m_btnDel = new wxButton(this, wxID_ANY, _("Delete"));
  m_btnDel->Disable();
  wxStdDialogButtonSizer* btnSizer = new wxStdDialogButtonSizer();
  wxButton* btnOK = new wxButton(this, wxID_OK);
  wxButton* btnCancel = new wxButton(this, wxID_CANCEL, _("Cancel"));

  secondSizer->Add(stcSizer, 1, wxALL | wxEXPAND, 5);
  stcSizer->Add(m_clbSentences, 1, wxALL | wxEXPAND, 5);
  btnEntrySizer->Add(btnCheckAll, 0, wxALL, 5);
  btnEntrySizer->Add(btnClearAll, 0, wxALL, 5);
  btnEntrySizer->AddSpacer(1);
  btnEntrySizer->Add(btnAdd, 0, wxALL, 5);
  btnEntrySizer->Add(m_btnDel, 0, wxALL, 5);
  secondSizer->Add(btnEntrySizer, 0, wxALL | wxEXPAND, 5);
  mainSizer->Add(secondSizer, 1, wxEXPAND, 5);
  btnSizer->AddButton(btnOK);
  btnSizer->AddButton(btnCancel);
  btnSizer->Realize();
  mainSizer->Add(btnSizer, 0, wxALL | wxEXPAND, 5);

  SetSizer(mainSizer);
  mainSizer->SetSizeHints(this);
  Centre();

  // Connect Events
  btnAdd->Connect(wxEVT_COMMAND_BUTTON_CLICKED,
                  wxCommandEventHandler(SentenceListDlg::OnAddClick), NULL,
                  this);
  m_btnDel->Connect(wxEVT_COMMAND_BUTTON_CLICKED,
                    wxCommandEventHandler(SentenceListDlg::OnDeleteClick), NULL,
                    this);
  m_clbSentences->Connect(wxEVT_COMMAND_LISTBOX_SELECTED,
                          wxCommandEventHandler(SentenceListDlg::OnCLBSelect),
                          NULL, this);
  btnCheckAll->Connect(wxEVT_COMMAND_BUTTON_CLICKED,
                       wxCommandEventHandler(SentenceListDlg::OnCheckAllClick),
                       NULL, this);
  btnClearAll->Connect(wxEVT_COMMAND_BUTTON_CLICKED,
                       wxCommandEventHandler(SentenceListDlg::OnClearAllClick),
                       NULL, this);

  Populate(list);
}

wxString SentenceListDlg::GetBoxLabel(void) const {
  if (m_dir == FILTER_OUTPUT)
    return m_type == WHITELIST ? _("Transmit sentences") : _("Drop sentences");
  else
    return m_type == WHITELIST ? _("Accept only sentences") : _("Ignore sentences");
}

void SentenceListDlg::Populate(const wxArrayString& list) {
  if (m_dir == FILTER_OUTPUT) {
    m_sentences.Add(_T("ECRMB"));
    m_sentences.Add(_T("ECRMC"));
    m_sentences.Add(_T("ECAPB"));
  }
  m_sentences.Add(_T("AIVDM"));
  m_sentences.Add(_T("AIVDO"));
  m_sentences.Add(_T("FRPOS"));
  m_sentences.Add(_T("CD"));
  m_clbSentences->Clear();
  m_clbSentences->InsertItems(m_sentences, 0);

  if (list.Count() == 0) {
    for (size_t i = 0; i < m_clbSentences->GetCount(); ++i)
      m_clbSentences->Check(i, m_type == WHITELIST);
  } else {
    m_clbSentences->InsertItems(list, m_sentences.GetCount());
    for (size_t i = 0; i < list.Count(); ++i) {
      int item = m_clbSentences->FindString(list[i]);
      if (item != wxNOT_FOUND) m_clbSentences->Check(item);
    }
  }
}

wxString SentenceListDlg::GetSentences(void) {
  wxArrayString retString;
  for (size_t i = 0; i < m_clbSentences->GetCount(); i++) {
    if (m_clbSentences->IsChecked(i))
      retString.Add(m_clbSentences->GetString(i));
  }
  return StringArrayToString(retString);
}

void SentenceListDlg::OnCLBSelect(wxCommandEvent& e) {
  // Only activate the "Delete" button if the selection is not in the standard
  // list
  m_btnDel->Enable(m_sentences.Index(e.GetString()) == wxNOT_FOUND);
}

void SentenceListDlg::OnAddClick(wxCommandEvent& event) {
  wxTextEntryDialog textdlg(
      this, _("Enter the NMEA sentence (2, 3 or 5 characters) "),
      _("Enter the NMEA sentence"));
#if wxCHECK_VERSION(2, 9, 0)
  textdlg.SetMaxLength(5);
#endif

  textdlg.SetTextValidator(wxFILTER_ALPHANUMERIC);
  if (textdlg.ShowModal() == wxID_CANCEL) return;
  wxString stc = textdlg.GetValue();

  if (stc.Length() == 2 || stc.Length() == 3 || stc.Length() == 5) {
    m_clbSentences->Append(stc);
    m_clbSentences->Check(m_clbSentences->FindString(stc));
    return;
  }

  OCPNMessageBox(
      this,
      _("An NMEA sentence is generally 3 characters long (like RMC, GGA etc.)\n \
          It can also have a two letter prefix identifying the source, or TALKER, of the message.\n \
          The whole sentences then looks like GPGGA or AITXT.\n \
          You may filter out all the sentences with certain TALKER prefix (like GP, AI etc.).\n\n \
          The filter accepts just these three formats."),
      _("OpenCPN Info"));
}

void SentenceListDlg::OnDeleteClick(wxCommandEvent& event) {
  m_clbSentences->Delete(event.GetSelection());
}

void SentenceListDlg::OnClearAllClick(wxCommandEvent& event) {
  for (size_t i = 0; i < m_clbSentences->GetCount(); i++)
    m_clbSentences->Check(i, FALSE);
}

void SentenceListDlg::OnCheckAllClick(wxCommandEvent& event) {
  for (size_t i = 0; i < m_clbSentences->GetCount(); i++)
    m_clbSentences->Check(i, TRUE);
}

// OpenGLOptionsDlg
enum { ID_BUTTON_REBUILD, ID_BUTTON_CLEAR };

#ifdef ocpnUSE_GL
BEGIN_EVENT_TABLE(OpenGLOptionsDlg, wxDialog)
EVT_BUTTON(ID_BUTTON_REBUILD, OpenGLOptionsDlg::OnButtonRebuild)
EVT_BUTTON(ID_BUTTON_CLEAR, OpenGLOptionsDlg::OnButtonClear)
END_EVENT_TABLE()

OpenGLOptionsDlg::OpenGLOptionsDlg(wxWindow* parent)
    : wxDialog(parent, wxID_ANY, _T( "OpenGL Options" ), wxDefaultPosition,
               wxDefaultSize, wxDEFAULT_DIALOG_STYLE | wxRESIZE_BORDER
#ifdef __WXOSX__
                                  | wxSTAY_ON_TOP
#endif
               ),
      m_brebuild_cache(FALSE) {
          
  wxFont* dialogFont = GetOCPNScaledFont(_("Dialog"));
  SetFont(*dialogFont);
          
  wxBoxSizer* mainSizer = new wxBoxSizer(wxVERTICAL);
  wxFlexGridSizer* flexSizer = new wxFlexGridSizer(2);

  m_cbTextureCompression = new wxCheckBox(
      this, wxID_ANY, g_bGLexpert ? _("Texture Compression")
                                : _("Texture Compression with Caching"));
  m_cbTextureCompressionCaching =
      new wxCheckBox(this, wxID_ANY, _("Texture Compression Caching"));
  m_memorySize =
      new wxStaticText(this, wxID_ANY, _("Texture Memory Size (MB)"));
  m_sTextureMemorySize = new wxSpinCtrl(this);
  m_sTextureMemorySize->SetRange(1, 16384);
  m_cacheSize =
      new wxStaticText(this, wxID_ANY, _("Size: ") + GetTextureCacheSize());
  wxButton* btnRebuild =
      new wxButton(this, ID_BUTTON_REBUILD, _("Rebuild Texture Cache"));
  wxButton* btnClear =
      new wxButton(this, ID_BUTTON_CLEAR, _("Clear Texture Cache"));
  btnRebuild->Enable(g_GLOptions.m_bTextureCompressionCaching);
  if (!g_bopengl || g_raster_format == GL_RGB) btnRebuild->Disable();
  btnClear->Enable(g_GLOptions.m_bTextureCompressionCaching);
  m_cbShowFPS = new wxCheckBox(this, wxID_ANY, _("Show FPS"));
  m_cbPolygonSmoothing = new wxCheckBox(this, wxID_ANY, _("Polygon Smoothing"));
  m_cbLineSmoothing = new wxCheckBox(this, wxID_ANY, _("Line Smoothing"));
  m_cbSoftwareGL =
      new wxCheckBox(this, wxID_ANY, _("Software OpenGL (restart OpenCPN)"));
  m_cbUseAcceleratedPanning =
      new wxCheckBox(this, wxID_ANY, _("Use Accelerated Panning"));

  flexSizer->Add(new wxStaticText(this, wxID_ANY, _("Texture Settings")), 0,
                 wxALIGN_RIGHT | wxALIGN_CENTER_VERTICAL, 5);
  flexSizer->Add(m_cbTextureCompression, 0, wxALL | wxEXPAND, 5);
  flexSizer->AddSpacer(0);
  flexSizer->Add(m_cbTextureCompressionCaching, 0, wxALL | wxEXPAND, 5);
  flexSizer->Add(m_memorySize, 0, wxALIGN_RIGHT | wxALIGN_CENTER_VERTICAL, 5);
  flexSizer->Add(m_sTextureMemorySize, 0, wxALL | wxEXPAND, 5);
  flexSizer->Add(new wxStaticText(this, wxID_ANY, _("Texture Cache")), 0,
                 wxALIGN_RIGHT | wxALIGN_CENTER_VERTICAL, 5);
  flexSizer->Add(m_cacheSize, 0, wxALIGN_CENTER | wxALIGN_CENTER_VERTICAL, 5);
  flexSizer->AddSpacer(0);
  flexSizer->Add(btnRebuild, 0, wxALL | wxEXPAND, 5);
  flexSizer->AddSpacer(0);
  flexSizer->Add(btnClear, 0, wxALL | wxEXPAND, 5);
  flexSizer->Add(new wxStaticText(this, wxID_ANY, _("Miscellaneous")), 0,
                 wxALIGN_RIGHT | wxALIGN_CENTER_VERTICAL, 5);
  flexSizer->Add(m_cbPolygonSmoothing, 0, wxALL | wxEXPAND, 5);
  flexSizer->AddSpacer(0);
  flexSizer->Add(m_cbLineSmoothing, 0, wxALL | wxEXPAND, 5);
  flexSizer->AddSpacer(0);
  flexSizer->Add(m_cbShowFPS, 0, wxALL | wxEXPAND, 5);
  flexSizer->AddSpacer(0);
  flexSizer->Add(m_cbSoftwareGL, 0, wxALL | wxEXPAND, 5);
  flexSizer->AddSpacer(0);
  flexSizer->Add(m_cbUseAcceleratedPanning, 0, wxALL | wxEXPAND, 5);
  flexSizer->AddGrowableCol(1);
  mainSizer->Add(flexSizer, 0, wxALL | wxEXPAND, 5);

  wxStdDialogButtonSizer* btnSizer = new wxStdDialogButtonSizer();
  btnSizer->AddButton(new wxButton(this, wxID_OK));
  btnSizer->AddButton(new wxButton(this, wxID_CANCEL, _("Cancel")));
  btnSizer->Realize();

  mainSizer->AddStretchSpacer();
  mainSizer->Add(btnSizer, 0, wxALL | wxEXPAND, 5);

  Populate();

  SetSizer(mainSizer);
  mainSizer->SetSizeHints(this);
  Centre();
}

bool OpenGLOptionsDlg::GetAcceleratedPanning(void) const {
  return m_cbUseAcceleratedPanning->GetValue();
}

bool OpenGLOptionsDlg::GetTextureCompression(void) const {
  return m_cbTextureCompression->GetValue();
}

bool OpenGLOptionsDlg::GetPolygonSmoothing(void) const {
    return m_cbPolygonSmoothing->GetValue();
}

bool OpenGLOptionsDlg::GetLineSmoothing(void) const {
    return m_cbLineSmoothing->GetValue();
}

bool OpenGLOptionsDlg::GetShowFPS(void) const {
  return m_cbShowFPS->GetValue();
}

bool OpenGLOptionsDlg::GetSoftwareGL(void) const {
  return m_cbSoftwareGL->GetValue();
}

bool OpenGLOptionsDlg::GetTextureCompressionCaching(void) const {
  return m_cbTextureCompressionCaching->GetValue();
}

bool OpenGLOptionsDlg::GetRebuildCache(void) const {
  return m_brebuild_cache;
}

int OpenGLOptionsDlg::GetTextureMemorySize(void) const {
  return m_sTextureMemorySize->GetValue();
}

void OpenGLOptionsDlg::Populate(void) {
  extern PFNGLCOMPRESSEDTEXIMAGE2DPROC s_glCompressedTexImage2D;
  extern bool b_glEntryPointsSet;

  m_cbTextureCompression->SetValue(g_GLOptions.m_bTextureCompression);
  /* disable caching if unsupported */
  if (b_glEntryPointsSet && !s_glCompressedTexImage2D) {
    g_GLOptions.m_bTextureCompressionCaching = FALSE;
    m_cbTextureCompression->Disable();
    m_cbTextureCompression->SetValue(FALSE);
  }

  m_cbTextureCompressionCaching->Show(g_bGLexpert);
  m_memorySize->Show(g_bGLexpert);
  m_sTextureMemorySize->Show(g_bGLexpert);
  if (g_bGLexpert) {
    m_cbTextureCompressionCaching->SetValue(
        g_GLOptions.m_bTextureCompressionCaching);
    m_sTextureMemorySize->SetValue(g_GLOptions.m_iTextureMemorySize);
  }
  m_cbShowFPS->SetValue(g_bShowFPS);
  m_cbPolygonSmoothing->SetValue(g_GLOptions.m_GLPolygonSmoothing);
  m_cbLineSmoothing->SetValue(g_GLOptions.m_GLLineSmoothing);

#if defined(__UNIX__) && !defined(__OCPN__ANDROID__) && !defined(__WXOSX__)
  if (gFrame->GetPrimaryCanvas()->GetglCanvas()){
      if(gFrame->GetPrimaryCanvas()->GetglCanvas()->GetVersionString().Upper().Find(_T( "MESA" )) !=  wxNOT_FOUND)
        m_cbSoftwareGL->SetValue(g_bSoftwareGL);
  }
#else
  m_cbSoftwareGL->Hide();
#endif

  wxFont* dialogFont = GetOCPNScaledFont(_("Dialog"));
  SetFont(*dialogFont);

  if (g_bGLexpert) {
      if (gFrame->GetPrimaryCanvas()->GetglCanvas()){
          if(gFrame->GetPrimaryCanvas()->GetglCanvas()->CanAcceleratePanning()) {
            m_cbUseAcceleratedPanning->Enable();
            m_cbUseAcceleratedPanning->SetValue(g_GLOptions.m_bUseAcceleratedPanning);
          } else {
            m_cbUseAcceleratedPanning->SetValue(FALSE);
            m_cbUseAcceleratedPanning->Disable();
          }
      } else {
          m_cbUseAcceleratedPanning->SetValue(g_GLOptions.m_bUseAcceleratedPanning);
      }          
  } else {
    m_cbUseAcceleratedPanning->SetValue(g_GLOptions.m_bUseAcceleratedPanning);
    m_cbUseAcceleratedPanning->Disable();
  }
}

void OpenGLOptionsDlg::OnButtonRebuild(wxCommandEvent& event) {
  if (g_GLOptions.m_bTextureCompressionCaching) {
    m_brebuild_cache = TRUE;
    EndModal(wxID_CANCEL);
  }
}

void OpenGLOptionsDlg::OnButtonClear(wxCommandEvent& event) {
    
  if (g_bopengl && g_glTextureManager){
      ::wxBeginBusyCursor();
      g_glTextureManager->ClearAllRasterTextures();
      
      wxString path = g_Platform->GetPrivateDataDir();
      appendOSDirSlash(&path);
      path.append(_T("raster_texture_cache"));

      if (::wxDirExists(path)) {
          wxArrayString files;
          size_t nfiles = wxDir::GetAllFiles(path, &files);
          for (unsigned int i = 0; i < files.GetCount(); i++)
            ::wxRemoveFile(files[i]);
      }
  
      m_cacheSize->SetLabel(_("Size: ") + GetTextureCacheSize());
      ::wxEndBusyCursor();
  }
}

wxString OpenGLOptionsDlg::GetTextureCacheSize(void) {
  wxString path = g_Platform->GetPrivateDataDir();
  appendOSDirSlash(&path);
  path.append(_T("raster_texture_cache"));
  long long total = 0;

  if (::wxDirExists(path)) {
    wxArrayString files;
    size_t nfiles = wxDir::GetAllFiles(path, &files);
    for (unsigned int i = 0; i < files.GetCount(); i++)
      total += wxFile(files[i]).Length();
  }
  double mb = total / (1024.0 * 1024.0);
  if (mb < 10000.0) return wxString::Format(_T( "%.1f MB" ), mb);
  mb = mb / 1024.0;
  return wxString::Format(_T( "%.1f GB" ), mb);
}


//-------------------------------------------------------------------------------------------------
//  CanvasConfig selection panel
//-------------------------------------------------------------------------------------------------

BEGIN_EVENT_TABLE(CanvasConfigSelect, wxPanel)
EVT_PAINT ( CanvasConfigSelect::OnPaint )
END_EVENT_TABLE()

CanvasConfigSelect::CanvasConfigSelect(wxWindow *parent, options *parentOptions, wxWindowID id, wxBitmap &bmp, const wxPoint &pos, const wxSize &size)
:wxPanel(parent, id, pos, size, wxBORDER_NONE)
{
    m_parentOptions = parentOptions;
    m_bmpNormal = bmp;
    m_borderWidth = 5;
    SetSelected(false);
    
    int refHeight = GetCharHeight();
    //SetMinSize(wxSize(-1, 5 * refHeight));
    SetMinSize(wxSize(bmp.GetSize().x + m_borderWidth * 2, bmp.GetSize().y + m_borderWidth * 2));
    
    Connect(wxEVT_LEFT_DOWN, wxMouseEventHandler(CanvasConfigSelect::OnMouseSelected), NULL, this);
}

CanvasConfigSelect::~CanvasConfigSelect()
{
}

void CanvasConfigSelect::OnMouseSelected( wxMouseEvent &event )
{
    if(!m_bSelected){
        SetSelected( true );
    }
    else{
        SetSelected( false );
    }
    if(m_parentOptions)
        m_parentOptions->OnCanvasConfigSelectClick( GetId(), GetSelected());
        
}

void CanvasConfigSelect::SetSelected( bool selected )
{
    m_bSelected = selected;
    wxColour colour;
    
    if (selected)
    {
        GetGlobalColor(_T("UIBCK"), &colour);
        m_boxColour = colour;
    }
    else
    {
        GetGlobalColor(_T("DILG0"), &colour);
        m_boxColour = colour;
    }
    
    Refresh( true );
    
}

void CanvasConfigSelect::OnPaint( wxPaintEvent &event )
{
    int width, height;
    GetSize( &width, &height );
    wxPaintDC dc( this );
    
    dc.SetBackground(*wxLIGHT_GREY);
    
    dc.SetPen(*wxTRANSPARENT_PEN);
    dc.SetBrush(wxBrush(GetBackgroundColour()));
    dc.DrawRectangle(GetVirtualSize());
    
    wxColour c;
    
    if(m_bSelected){
        dc.SetBrush( wxBrush( m_boxColour ) );
        
        GetGlobalColor( _T ( "UITX1" ), &c );
        dc.SetPen( wxPen( wxColor(0xCE, 0xD5, 0xD6), 3 ));
        
        dc.DrawRoundedRectangle( 0, 0, width-1, height-1, height / 10);
    }
    else {
        dc.SetBrush( wxBrush( m_boxColour ) );
        
        GetGlobalColor( _T ( "UITX1" ), &c );
        dc.SetPen( wxPen( wxColor(0xCE, 0xD5, 0xD6), 3 ));
        
        dc.DrawRoundedRectangle( 0, 0, width-1, height-1, height / 10);
    }
    
    dc.DrawBitmap(m_bmpNormal, m_borderWidth, m_borderWidth, false);
}

#endif  // ocpnUSE_GL<|MERGE_RESOLUTION|>--- conflicted
+++ resolved
@@ -8610,17 +8610,11 @@
 
 void options::OnButtonTestSound(wxCommandEvent& event) {
     auto sound = SoundFactory();
-<<<<<<< HEAD
-    if ((bool) dynamic_cast<SystemCmdSound*>(sound)) {
-        sound->SetCmd(g_CmdSoundString.mb_str());
-    }
-=======
 #ifndef __OCPN__ANDROID__
     if ((bool) dynamic_cast<SystemCmdSound*>(sound)) {
         sound->SetCmd(g_CmdSoundString.mb_str());
     }
 #endif    
->>>>>>> ac376a82
     sound->SetFinishedCallback([sound](void*) { delete sound; });
     sound->Load(g_sAIS_Alert_Sound_File, g_iSoundDeviceIndex);
     sound->Play();
