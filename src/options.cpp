--- conflicted
+++ resolved
@@ -3938,13 +3938,10 @@
 
     g_chart_zoom_modifier = m_pSlider_Zoom->GetValue();
     
-<<<<<<< HEAD
     g_NMEAAPBPrecision = m_choicePrecision->GetCurrentSelection();
     
     g_TalkerIdText = m_TalkerIdText->GetValue();
     
-=======
->>>>>>> 1ebd7eb6
 #ifdef USE_S57
     //    Handle Vector Charts Tab
 
