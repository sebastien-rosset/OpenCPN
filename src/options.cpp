/***************************************************************************
 *
 * Project:  OpenCPN
 * Purpose:  Options Dialog
 * Author:   David Register
 *
 ***************************************************************************
 *   Copyright (C) 2010 by David S. Register                               *
 *                                                                         *
 *   This program is free software; you can redistribute it and/or modify  *
 *   it under the terms of the GNU General Public License as published by  *
 *   the Free Software Foundation; either version 2 of the License, or     *
 *   (at your option) any later version.                                   *
 *                                                                         *
 *   This program is distributed in the hope that it will be useful,       *
 *   but WITHOUT ANY WARRANTY; without even the implied warranty of        *
 *   MERCHANTABILITY or FITNESS FOR A PARTICULAR PURPOSE.  See the         *
 *   GNU General Public License for more details.                          *
 *                                                                         *
 *   You should have received a copy of the GNU General Public License     *
 *   along with this program; if not, write to the                         *
 *   Free Software Foundation, Inc.,                                       *
 *   51 Franklin Street, Fifth Floor, Boston, MA 02110-1301,  USA.         *
 **************************************************************************/

// For compilers that support precompilation, includes "wx/wx.h".
#include "wx/wxprec.h"

#ifndef WX_PRECOMP
#include <wx/wx.h>
#endif

#include <wx/progdlg.h>
#include <wx/sound.h>
#include <wx/radiobox.h>
#include <wx/listbox.h>
#include <wx/imaglist.h>
#include <wx/display.h>
#include <wx/choice.h>
#include <wx/dirdlg.h>
#include <wx/clrpicker.h>
#include "wx/tokenzr.h"

#if wxCHECK_VERSION(2,9,4) /* does this work in 2.8 too.. do we need a test? */
#include <wx/renderer.h>
#endif
#ifdef __WXGTK__
#include <wx/colordlg.h>
#endif

#include "dychart.h"
#include "chart1.h"

#ifdef ocpnUSE_GL
#include "glChartCanvas.h"
extern GLuint g_raster_format;
#endif

#include "chartdbs.h"
#include "options.h"
#include "styles.h"
#include "datastream.h"
#include "multiplexer.h"
#include "FontMgr.h"
#include "OCPN_Sound.h"
#include "NMEALogWindow.h"
#include "wx28compat.h"

#include "ais.h"
#include "AIS_Decoder.h"
#include "AIS_Target_Data.h"

#include "navutil.h"

#ifdef USE_S57
#include "s52plib.h"
#include "s52utils.h"
#include "cm93.h"
#endif

#ifdef __OCPN__ANDROID__
#include "androidUTIL.h"
#endif

#include "OCPNPlatform.h"

wxString GetOCPNKnownLanguage(const wxString lang_canonical, wxString &lang_dir);
wxString GetOCPNKnownLanguage(const wxString lang_canonical);

extern OCPNPlatform     *g_Platform;

extern MyFrame          *gFrame;
extern ChartCanvas      *cc1;
extern wxString         g_PrivateDataDir;

extern bool             g_bSoftwareGL;
extern bool             g_bShowFPS;

extern bool             g_bShowOutlines;
extern bool             g_bShowChartBar;
extern bool             g_bShowDepthUnits;
extern bool             g_bskew_comp;
extern bool             g_bopengl;
extern bool             g_bsmoothpanzoom;
extern bool             g_bShowMag;
extern double           g_UserVar;
extern int              g_chart_zoom_modifier;
extern int              g_NMEAAPBPrecision;
extern wxString         g_TalkerIdText;

extern wxString         *pInit_Chart_Dir;
extern wxArrayOfConnPrm *g_pConnectionParams;
extern Multiplexer      *g_pMUX;
extern bool             g_bfilter_cogsog;
extern int              g_COGFilterSec;
extern int              g_SOGFilterSec;

extern PlugInManager    *g_pi_manager;
extern ocpnStyle::StyleManager*   g_StyleManager;

extern bool             g_bDisplayGrid;

//    AIS Global configuration
extern bool             g_bCPAMax;
extern double           g_CPAMax_NM;
extern bool             g_bCPAWarn;
extern double           g_CPAWarn_NM;
extern bool             g_bTCPA_Max;
extern double           g_TCPA_Max;
extern bool             g_bMarkLost;
extern double           g_MarkLost_Mins;
extern bool             g_bRemoveLost;
extern double           g_RemoveLost_Mins;
extern bool             g_bShowCOG;
extern double           g_ShowCOG_Mins;
extern bool             g_bAISShowTracks;
extern double           g_AISShowTracks_Mins;
extern bool             g_bShowMoored;
extern double           g_ShowMoored_Kts;
extern bool             g_bAIS_CPA_Alert;
extern bool             g_bAIS_CPA_Alert_Audio;
extern wxString         g_sAIS_Alert_Sound_File;
extern bool             g_bAIS_CPA_Alert_Suppress_Moored;
extern bool             g_bShowAreaNotices;
extern bool             g_bDrawAISSize;
extern bool             g_bShowAISName;
extern int              g_Show_Target_Name_Scale;
extern bool             g_bWplIsAprsPosition;

extern int              g_iNavAidRadarRingsNumberVisible;
extern float            g_fNavAidRadarRingsStep;
extern int              g_pNavAidRadarRingsStepUnits;
extern int              g_iWaypointRangeRingsNumber;
extern float            g_fWaypointRangeRingsStep;
extern int              g_iWaypointRangeRingsStepUnits;
extern wxColour         g_colourWaypointRangeRingsColour;
extern bool             g_bWayPointPreventDragging;

extern bool             g_bPreserveScaleOnX;
extern bool             g_bPlayShipsBells;
extern int              g_iSoundDeviceIndex;
extern bool             g_bFullscreenToolbar;
extern bool             g_bTransparentToolbar;
extern bool             g_bTransparentToolbarInOpenGLOK;

extern int              g_OwnShipIconType;
extern double           g_n_ownship_length_meters;
extern double           g_n_ownship_beam_meters;
extern double           g_n_gps_antenna_offset_y;
extern double           g_n_gps_antenna_offset_x;
extern int              g_n_ownship_min_mm;
extern double           g_n_arrival_circle_radius;

extern bool             g_bEnableZoomToCursor;
extern bool             g_bTrackDaily;
extern bool             g_bHighliteTracks;
extern double           g_TrackIntervalSeconds;
extern double           g_TrackDeltaDistance;
extern double           g_TrackDeltaDistance;
extern int              g_nTrackPrecision;

extern int              g_iSDMMFormat;
extern int              g_iDistanceFormat;
extern int              g_iSpeedFormat;

extern bool             g_bAdvanceRouteWaypointOnArrivalOnly;

extern int              g_cm93_zoom_factor;

extern int              g_COGAvgSec;

extern bool             g_bCourseUp;
extern bool             g_bLookAhead;

extern double           g_ownship_predictor_minutes;
extern double           g_ownship_HDTpredictor_miles;

extern bool             g_bAISRolloverShowClass;
extern bool             g_bAISRolloverShowCOG;
extern bool             g_bAISRolloverShowCPA;

extern bool             g_bAIS_ACK_Timeout;
extern double           g_AckTimeout_Mins;

extern bool             g_bQuiltEnable;
extern bool             g_bFullScreenQuilt;
extern bool             g_bConfirmObjectDelete;
extern wxString         g_GPS_Ident;
extern bool             g_bGarminHostUpload;

#if wxUSE_XLOCALE || !wxCHECK_VERSION(3,0,0)
extern wxLocale         *plocale_def_lang;
#endif

extern OCPN_Sound        g_anchorwatch_sound;
extern bool             g_bMagneticAPB;

extern bool             g_fog_overzoom;
extern double           g_overzoom_emphasis_base;
extern bool             g_oz_vector_scale;
extern bool             g_bShowStatusBar;

#ifdef USE_S57
extern s52plib          *ps52plib;
#endif

extern wxString         g_locale;
extern bool             g_bportable;
extern bool             g_bdisable_opengl;
extern wxString         *pHome_Locn;

extern ChartGroupArray  *g_pGroupArray;
extern ocpnStyle::StyleManager* g_StyleManager;

#ifdef ocpnUSE_GL
extern ocpnGLOptions g_GLOptions;
#endif

extern bool             g_bexpert;
//    Some constants
#define ID_CHOICE_NMEA  wxID_HIGHEST + 1

extern wxArrayString *EnumerateSerialPorts(void);           // in chart1.cpp

extern wxArrayString    TideCurrentDataSet;
extern wxString         g_TCData_Dir;

extern AIS_Decoder      *g_pAIS;
extern bool             g_bserial_access_checked;

options                *g_pOptions;

extern bool             g_btouch;
extern bool             g_bresponsive;
extern bool             g_bAutoHideToolbar;
extern int              g_nAutoHideToolbar;
extern int              g_GUIScaleFactor;
extern int              g_ChartScaleFactor;
extern float            g_ChartScaleFactorExp;

extern double           g_config_display_size_mm;
extern bool             g_config_display_size_manual;

extern "C" bool CheckSerialAccess( void );

#include <wx/arrimpl.cpp>
WX_DEFINE_OBJARRAY(ArrayOfDirCtrls);

IMPLEMENT_DYNAMIC_CLASS( options, wxDialog )

// sort callback for Connections list  Sort by priority.
#if wxCHECK_VERSION(2, 9, 0)
int wxCALLBACK SortConnectionOnPriority(long item1, long item2, wxIntPtr list)
#else
int wxCALLBACK SortConnectionOnPriority(long item1, long item2, long list)
#endif

{
    wxListCtrl *lc = (wxListCtrl*)list;

    wxListItem it1, it2;
    it1.SetId(lc->FindItem(-1, item1));
    it1.SetColumn(3);
    it1.SetMask(it1.GetMask() | wxLIST_MASK_TEXT);

    it2.SetId(lc->FindItem(-1, item2));
    it2.SetColumn(3);
    it2.SetMask(it2.GetMask() | wxLIST_MASK_TEXT);

    lc->GetItem(it1);
    lc->GetItem(it2);

#ifdef __WXOSX__
    return it1.GetText().CmpNoCase( it2.GetText() );
#else
    return it2.GetText().CmpNoCase( it1.GetText() );
#endif
}

extern ArrayOfMMSIProperties   g_MMSI_Props_Array;

///////////////////////////////////////////////////////////////////////////////
/// Class MMSIEditDialog
///////////////////////////////////////////////////////////////////////////////

IMPLEMENT_DYNAMIC_CLASS( MMSIEditDialog, wxDialog )

BEGIN_EVENT_TABLE( MMSIEditDialog, wxDialog )
EVT_BUTTON( ID_MMSIEDIT_CANCEL, MMSIEditDialog::OnMMSIEditCancelClick )
EVT_BUTTON( ID_MMSIEDIT_OK, MMSIEditDialog::OnMMSIEditOKClick )
END_EVENT_TABLE()

MMSIEditDialog::MMSIEditDialog( void ) {}

MMSIEditDialog::MMSIEditDialog( MMSIProperties *props, wxWindow* parent, wxWindowID id, const wxString& caption,
                                const wxPoint& pos, const wxSize& size, long style ) :
    m_props( props )
{
    long wstyle = wxDEFAULT_DIALOG_STYLE | wxRESIZE_BORDER;
    wxDialog::Create( parent, id, caption, pos, size, wstyle );

    CreateControls();
    GetSizer()->SetSizeHints( this );
    Centre();
}

MMSIEditDialog::~MMSIEditDialog( void )
{
    delete m_MMSICtl;
}

bool MMSIEditDialog::Create( MMSIProperties *props, wxWindow* parent, wxWindowID id, const wxString& caption,
                             const wxPoint& pos, const wxSize& size, long style )
{
    m_props = props;

    SetExtraStyle( GetExtraStyle() | wxWS_EX_BLOCK_EVENTS );
    wxDialog::Create( parent, id, caption, pos, size, style );

    CreateControls();
    GetSizer()->SetSizeHints( this );
    Centre();

    return TRUE;
}

void MMSIEditDialog::CreateControls( void )
{
    wxBoxSizer* mainSizer = new wxBoxSizer( wxVERTICAL );
    SetSizer( mainSizer );

    wxStaticBox* mmsiBox = new wxStaticBox( this, wxID_ANY,
                                            _( "MMSI Extended Properties" ) );

    wxStaticBoxSizer* mmsiSizer = new wxStaticBoxSizer( mmsiBox, wxVERTICAL );
    mainSizer->Add( mmsiSizer, 0, wxEXPAND | wxALL, 5 );

    mmsiSizer->Add( new wxStaticText( this, wxID_STATIC, _( "MMSI" ) ), 0,
                    wxALIGN_LEFT | wxLEFT | wxRIGHT | wxTOP, 5 );

    m_MMSICtl = new wxTextCtrl( this, ID_MMSI_CTL, wxEmptyString,
                                wxDefaultPosition, wxSize( 180, -1 ), 0 );
    mmsiSizer->Add( m_MMSICtl, 0,
                    wxALIGN_LEFT | wxLEFT | wxRIGHT | wxBOTTOM | wxEXPAND, 5 );

    wxStaticBoxSizer *trackSizer = new wxStaticBoxSizer(
        new wxStaticBox( this, wxID_ANY, _( "Tracking" ) ), wxVERTICAL
    );

    wxGridSizer* gridSizer = new wxGridSizer( 0, 3, 0, 0 );

    m_rbTypeTrackDefault = new wxRadioButton(
        this, wxID_ANY, _("Default tracking"), wxDefaultPosition,
        wxDefaultSize, wxRB_GROUP
    );
    m_rbTypeTrackDefault->SetValue( TRUE );
    gridSizer->Add( m_rbTypeTrackDefault, 0, wxALL, 5 );

    m_rbTypeTrackAlways = new wxRadioButton( this, wxID_ANY, _( "Always track" ) );
    gridSizer->Add( m_rbTypeTrackAlways, 0, wxALL, 5 );

    m_rbTypeTrackNever = new wxRadioButton( this, wxID_ANY, _(" Never track" ) );
    gridSizer->Add( m_rbTypeTrackNever, 0, wxALL, 5 );

    m_cbTrackPersist = new wxCheckBox( this, wxID_ANY, _( "Persistent" ) );
    gridSizer->Add( m_cbTrackPersist, 0, wxALL, 5 );

    trackSizer->Add( gridSizer, 0, wxEXPAND, 0 );
    mmsiSizer->Add(trackSizer, 0, wxEXPAND, 0);

    m_IgnoreButton = new wxCheckBox( this, wxID_ANY, _( "Ignore this MMSI" ) );
    mmsiSizer->Add( m_IgnoreButton, 0, wxEXPAND, 5 );

    m_MOBButton = new wxCheckBox( this, wxID_ANY, _( "Handle this MMSI as SART/PLB(AIS) MOB." ) );
    mmsiSizer->Add( m_MOBButton, 0, wxEXPAND, 5 );

    m_VDMButton = new wxCheckBox( this, wxID_ANY, _( "Convert AIVDM to AIVDO for this MMSI" ) );
    mmsiSizer->Add( m_VDMButton, 0, wxEXPAND, 5 );

    wxBoxSizer* btnSizer = new wxBoxSizer( wxHORIZONTAL );
    mainSizer->Add( btnSizer, 0, wxALIGN_RIGHT | wxALL, 5 );

    m_CancelButton = new wxButton( this, ID_MMSIEDIT_CANCEL, _( "Cancel" ) );
    btnSizer->Add( m_CancelButton, 0, wxALIGN_CENTER_VERTICAL | wxALL, 5 );

    m_OKButton = new wxButton( this, ID_MMSIEDIT_OK, _( "OK" ) );
    btnSizer->Add( m_OKButton, 0, wxALIGN_CENTER_VERTICAL | wxALL, 5 );
    m_OKButton->SetDefault();

    //  Set initial values...
    if (m_props->MMSI > 0)
        m_MMSICtl->AppendText( wxString::Format( "%d", m_props->MMSI ) );

    switch ( m_props->TrackType ){
        case TRACKTYPE_ALWAYS:
            m_rbTypeTrackAlways->SetValue(TRUE);
            break;
        case TRACKTYPE_NEVER:
            m_rbTypeTrackNever->SetValue(TRUE);
            break;
        default:
            break;
    }

    m_cbTrackPersist->SetValue( m_props->m_bPersistentTrack );
    m_IgnoreButton->SetValue( m_props->m_bignore );
    m_MOBButton->SetValue( m_props->m_bMOB );
    m_VDMButton->SetValue( m_props->m_bVDM );

    SetColorScheme( GLOBAL_COLOR_SCHEME_RGB );
}

void MMSIEditDialog::SetColorScheme( ColorScheme cs )
{
    DimeControl( this );
}

void MMSIEditDialog::OnMMSIEditCancelClick( wxCommandEvent& event )
{
    EndModal( wxID_CANCEL );
}

void MMSIEditDialog::OnMMSIEditOKClick( wxCommandEvent& event )
{
    // Update the MMSIProperties by the passed pointer
    if ( m_props ) {
        long nmmsi;
        m_MMSICtl->GetValue().ToLong( &nmmsi );
        m_props->MMSI = nmmsi;

        if ( m_rbTypeTrackDefault->GetValue() )
            m_props->TrackType = TRACKTYPE_DEFAULT;
        else if ( m_rbTypeTrackAlways->GetValue() )
            m_props->TrackType = TRACKTYPE_ALWAYS;
        else
            m_props->TrackType = TRACKTYPE_NEVER;

        m_props->m_bignore = m_IgnoreButton->GetValue();
        m_props->m_bMOB = m_MOBButton->GetValue();
        m_props->m_bVDM = m_VDMButton->GetValue();
        m_props->m_bPersistentTrack = m_cbTrackPersist->GetValue();
    }

    EndModal(wxID_OK);
}

void MMSIEditDialog::OnCtlUpdated( wxCommandEvent& event ) {}

BEGIN_EVENT_TABLE( MMSIListCtrl, wxListCtrl )
 EVT_LIST_ITEM_SELECTED( ID_MMSI_PROPS_LIST,    MMSIListCtrl::OnListItemClick )
 EVT_LIST_ITEM_ACTIVATED( ID_MMSI_PROPS_LIST,   MMSIListCtrl::OnListItemActivated )
 EVT_LIST_ITEM_RIGHT_CLICK( ID_MMSI_PROPS_LIST, MMSIListCtrl::OnListItemRightClick )
 EVT_MENU ( ID_DEF_MENU_MMSI_EDIT,              MMSIListCtrl::PopupMenuHandler )
 EVT_MENU ( ID_DEF_MENU_MMSI_DELETE,            MMSIListCtrl::PopupMenuHandler )
END_EVENT_TABLE()

MMSIListCtrl::MMSIListCtrl( wxWindow* parent, wxWindowID id, const wxPoint& pos,
                            const wxSize& size, long style ) :
    wxListCtrl( parent, id, pos, size, style )
{
    m_parent = parent;
}

MMSIListCtrl::~MMSIListCtrl( void ) {}

wxString MMSIListCtrl::OnGetItemText( long item, long column ) const
{
    wxString ret;
    MMSIProperties *props = g_MMSI_Props_Array.Item( item );

    if ( !props ) return ret;
    switch ( column ) {
        case mlMMSI:
            if ( props->MMSI > 0 )
                ret = wxString::Format( _T( "%d" ), props->MMSI );
            break;
        case mlTrackMode:
            if ( TRACKTYPE_DEFAULT == props->TrackType )
                ret = _( "Default" );
            else if ( TRACKTYPE_ALWAYS == props->TrackType )
                ret = _( "Always" );
            else if ( TRACKTYPE_NEVER == props->TrackType )
                ret = _( "Never" );
            else
                ret = _T( "???" );
            if ( props->m_bPersistentTrack )
                ret.Append( _T( ", " ) + _( "Persistent" ) );
            break;
        case mlIgnore:
            if ( props->m_bignore )
                ret = _T( "X" );
            break;
        case mlMOB:
            if ( props->m_bMOB )
                ret = _T( "X" );
            break;
        case mlVDM:
            if ( props->m_bVDM )
                ret = _T( "X" );
            break;
        default:
            ret = _T( "??" );
            break;
    }
    return ret;
}

void MMSIListCtrl::OnListItemClick( wxListEvent &event) {}

void MMSIListCtrl::OnListItemActivated( wxListEvent &event )
{
    MMSIProperties *props = g_MMSI_Props_Array.Item( event.GetIndex() );
    MMSIProperties *props_new = new MMSIProperties( *props );

    MMSIEditDialog *pd = new MMSIEditDialog(
        props_new, m_parent, -1, _("Edit MMSI Properties"),
        wxDefaultPosition, wxSize( 200, 200 )
    );

    if ( pd->ShowModal() == wxID_OK ){
        g_MMSI_Props_Array.RemoveAt( event.GetIndex() );
        g_MMSI_Props_Array.Insert( props_new, event.GetIndex() );
    }

    pd->Destroy();
}

void MMSIListCtrl::OnListItemRightClick( wxListEvent &event )
{
    m_context_item = GetNextItem( -1, wxLIST_NEXT_ALL, wxLIST_STATE_SELECTED );
    if ( m_context_item ==wxNOT_FOUND ) return;
    wxMenu* menu = new wxMenu( _("MMSI Properties") );
    wxMenuItem *item_edit = new wxMenuItem( menu, ID_DEF_MENU_MMSI_EDIT,
                                            _( "Edit..." ) );
    menu->Append( item_edit );
    wxMenuItem *item_delete = new wxMenuItem( menu, ID_DEF_MENU_MMSI_DELETE,
                                              _( "Delete" ) );
    menu->Append( item_delete );

#ifdef __WXMSW__
    wxFont *qFont = GetOCPNScaledFont( _( "Menu" ) );
    item_edit->SetFont( *qFont );
    item_delete->SetFont( *qFont );
#endif

    wxPoint p = ScreenToClient( wxGetMousePosition() );
    PopupMenu( menu, p.x, p.y );

    SetItemCount( g_MMSI_Props_Array.GetCount() );
    Refresh( TRUE );
}

void MMSIListCtrl::PopupMenuHandler( wxCommandEvent& event )
{
    MMSIProperties *props = g_MMSI_Props_Array.Item( m_context_item );
    if ( !props ) return;
    MMSIProperties *props_new = new MMSIProperties( *props);
    MMSIEditDialog *pd;

    switch ( event.GetId() ) {
        case ID_DEF_MENU_MMSI_EDIT:
            pd = new MMSIEditDialog(
                props_new, m_parent, -1, _( "Edit MMSI Properties" ),
                wxDefaultPosition, wxSize( 200, 200 )
            );
            if ( pd->ShowModal() == wxID_OK ) {
                g_MMSI_Props_Array.RemoveAt( m_context_item );
                g_MMSI_Props_Array.Insert( props_new, m_context_item );
            }
            pd->Destroy();
            break;
       case ID_DEF_MENU_MMSI_DELETE:
            g_MMSI_Props_Array.RemoveAt( m_context_item );
            break;
    }
}

MMSI_Props_Panel::MMSI_Props_Panel( wxWindow *parent ):
    wxPanel( parent, wxID_ANY, wxDefaultPosition, wxDefaultSize, wxBORDER_NONE )
{
    m_pparent = parent;

    wxFont *qFont = GetOCPNScaledFont( _( "Dialog" ) );
    SetFont( *qFont );

    wxBoxSizer* topSizer = new wxBoxSizer( wxVERTICAL );
    SetSizer( topSizer );

    wxString MMSI_props_column_spec = _T( "120;120;100;100;100;100;100" );
    //  Parse the global column width string as read from config file
    wxStringTokenizer tkz( MMSI_props_column_spec, _T(";") );
    wxString s_width = tkz.GetNextToken();
    int width;
    long lwidth;

    m_pListCtrlMMSI = new MMSIListCtrl( this, ID_MMSI_PROPS_LIST, wxDefaultPosition,  wxSize( -1, 400 ),
            wxLC_REPORT | wxLC_SINGLE_SEL | wxLC_HRULES | wxLC_VRULES | wxBORDER_SUNKEN | wxLC_VIRTUAL );
    wxImageList *imglist = new wxImageList( 16, 16, TRUE, 2 );

    ocpnStyle::Style* style = g_StyleManager->GetCurrentStyle();
    imglist->Add( style->GetIcon( _T( "sort_asc" ) ) );
    imglist->Add( style->GetIcon( _T( "sort_desc" ) ) );

    // m_pListCtrlMMSI->AssignImageList( imglist, wxIMAGE_LIST_SMALL );
    int dx = GetCharWidth();

    width = dx * 12;
    if ( s_width.ToLong( &lwidth ) ) {
        width = wxMax(dx * 2, lwidth);
        width = wxMin(width, dx * 30);
    }
    m_pListCtrlMMSI->InsertColumn( tlMMSI, _( "MMSI" ), wxLIST_FORMAT_LEFT, width );
    s_width = tkz.GetNextToken();

    width = dx * 12;
    if ( s_width.ToLong( &lwidth ) ) {
        width = wxMax( dx * 2, lwidth );
        width = wxMin( width, dx * 30 );
    }
    m_pListCtrlMMSI->InsertColumn( tlCLASS, _( "Track Mode" ), wxLIST_FORMAT_CENTER, width );
    s_width = tkz.GetNextToken();

    width = dx * 8;
    if ( s_width.ToLong( &lwidth ) ) {
        width = wxMax( dx * 2, lwidth );
        width = wxMin( width, dx * 30 );
    }
    m_pListCtrlMMSI->InsertColumn( tlTYPE, _( "Ignore" ), wxLIST_FORMAT_CENTER, width );
    s_width = tkz.GetNextToken();

    width = dx * 8;
    if ( s_width.ToLong( &lwidth ) ) {
        width = wxMax( dx * 2, lwidth );
        width = wxMin( width, dx * 30 );
    }
    m_pListCtrlMMSI->InsertColumn( tlTYPE, _( "MOB" ), wxLIST_FORMAT_CENTER, width );
    s_width = tkz.GetNextToken();

    width = dx * 8;
    if ( s_width.ToLong( &lwidth ) ) {
        width = wxMax( dx * 2, lwidth );
        width = wxMin( width, dx * 30 );
    }
    m_pListCtrlMMSI->InsertColumn( tlTYPE, _( "VDM->VDO" ), wxLIST_FORMAT_CENTER, width );
    s_width = tkz.GetNextToken();

    topSizer->Add( m_pListCtrlMMSI, 1, wxEXPAND | wxALL, 0 );

    m_pButtonNew = new wxButton( this, wxID_ANY, _( "New..." ), wxDefaultPosition, wxSize( 200, -1 ) );
    m_pButtonNew->Connect( wxEVT_COMMAND_BUTTON_CLICKED,
                           wxCommandEventHandler( MMSI_Props_Panel::OnNewButton ), NULL, this );
    topSizer->Add( m_pButtonNew, 0, wxALIGN_RIGHT | wxALL, 0 );

    topSizer->Layout();

    //  This is silly, but seems to be required for __WXMSW__ build
    //  If not done, the SECOND invocation of the panel fails to expand the list to the full wxSizer size....
    SetSize( GetSize().x, GetSize().y - 1 );

    SetColorScheme( GLOBAL_COLOR_SCHEME_RGB );
}

MMSI_Props_Panel::~MMSI_Props_Panel( void ) {}

void MMSI_Props_Panel::OnNewButton( wxCommandEvent &event )
{
    MMSIProperties *props = new MMSIProperties( -1 );

    MMSIEditDialog *pd = new MMSIEditDialog( props, m_parent, -1, _( "Add MMSI Properties" ), wxDefaultPosition, wxSize( 200,200 ) );

    if ( pd->ShowModal() == wxID_OK )
        g_MMSI_Props_Array.Add( props );

    pd->Destroy();

    UpdateMMSIList();
}

void MMSI_Props_Panel::UpdateMMSIList( void )
{
    // Capture the MMSI of the curently selected list item
    long selItemID = wxNOT_FOUND;
        m_pListCtrlMMSI->GetNextItem( selItemID, wxLIST_NEXT_ALL,
                                      wxLIST_STATE_SELECTED );

    int selMMSI = wxNOT_FOUND;
    if ( selItemID != wxNOT_FOUND )
        selMMSI = g_MMSI_Props_Array.Item( selItemID )->MMSI;

    m_pListCtrlMMSI->SetItemCount( g_MMSI_Props_Array.GetCount() );

    // Restore selected item
    long item_sel = wxNOT_FOUND;
    if ( selItemID != wxNOT_FOUND && selMMSI != wxNOT_FOUND ) {
        for ( unsigned int i = 0; i < g_MMSI_Props_Array.GetCount(); i++ ) {
            if ( g_MMSI_Props_Array.Item( i )->MMSI == selMMSI ) {
                item_sel = i;
                break;
            }
        }
    }

    if ( g_MMSI_Props_Array.GetCount() > 0 )
        m_pListCtrlMMSI->SetItemState(
            item_sel, wxLIST_STATE_SELECTED | wxLIST_STATE_FOCUSED,
            wxLIST_STATE_SELECTED | wxLIST_STATE_FOCUSED
        );

#ifdef __WXMSW__
    m_pListCtrlMMSI->Refresh( FALSE );
#endif
}

void MMSI_Props_Panel::SetColorScheme( ColorScheme cs )
{
    DimeControl( this );
}

BEGIN_EVENT_TABLE( options, wxDialog )
    EVT_CHECKBOX( ID_DEBUGCHECKBOX1, options::OnDebugcheckbox1Click )
    EVT_BUTTON( ID_BUTTONADD, options::OnButtonaddClick )
    EVT_BUTTON( ID_BUTTONDELETE, options::OnButtondeleteClick )
    EVT_BUTTON( ID_TCDATAADD, options::OnInsertTideDataLocation )
    EVT_BUTTON( ID_TCDATADEL, options::OnRemoveTideDataLocation )
    EVT_BUTTON( ID_APPLY, options::OnApplyClick )
    EVT_BUTTON( xID_OK, options::OnXidOkClick )
    EVT_BUTTON( wxID_CANCEL, options::OnCancelClick )
    EVT_BUTTON( ID_BUTTONFONTCHOOSE, options::OnChooseFont )
    EVT_CLOSE( options::OnClose)

#ifdef __WXGTK__
    EVT_BUTTON( ID_BUTTONFONTCOLOR, options::OnChooseFontColor )
#endif
#ifdef ocpnUSE_GL
    EVT_BUTTON( ID_OPENGLOPTIONS, options::OnOpenGLOptions )
#endif
    EVT_CHOICE( ID_RADARDISTUNIT, options::OnDisplayCategoryRadioButton )
    EVT_CHOICE( ID_DEPTHUNITSCHOICE, options::OnUnitsChoice )
    EVT_BUTTON( ID_CLEARLIST, options::OnButtonClearClick )
    EVT_BUTTON( ID_SELECTLIST, options::OnButtonSelectClick )
    EVT_BUTTON( ID_AISALERTSELECTSOUND, options::OnButtonSelectSound )
    EVT_BUTTON( ID_AISALERTTESTSOUND, options::OnButtonTestSound )
    EVT_CHECKBOX( ID_SHOWGPSWINDOW, options::OnShowGpsWindowCheckboxClick )
    EVT_CHECKBOX( ID_ZTCCHECKBOX, options::OnZTCCheckboxClick )
    EVT_CHOICE( ID_SHIPICONTYPE, options::OnShipTypeSelect )
    EVT_CHOICE( ID_RADARRINGS, options::OnRadarringSelect )
    EVT_CHOICE( ID_OPWAYPOINTRANGERINGS, options::OnWaypointRangeRingSelect )
    EVT_CHAR_HOOK( options::OnCharHook )
    EVT_TIMER ( ID_BT_SCANTIMER, options::onBTScanTimer )
END_EVENT_TABLE()

options::options( void )
{
    Init();
}

options::options( MyFrame* parent, wxWindowID id, const wxString& caption,
                  const wxPoint& pos, const wxSize& size, long style )
{
    Init();
    // Need to load S52 Options
    LoadS57();

    pParent = parent;

    long wstyle = wxDEFAULT_DIALOG_STYLE | wxRESIZE_BORDER;
    SetExtraStyle( wxWS_EX_BLOCK_EVENTS );

    wxDialog::Create( parent, id, caption, pos, size, wstyle );

<<<<<<< HEAD
    SetFont( *dialogFont );
    
=======
    wxFont *qFont = GetOCPNScaledFont( _("Dialog") );
    SetFont( *qFont );

>>>>>>> bfafaa69
    CreateControls();
    RecalculateSize();

    Center();
}

options::~options( void )
{
    groupsPanel->EmptyChartGroupArray( m_pGroupArray );
    g_pOptions = NULL;
    delete m_pSerialArray;
    delete m_pGroupArray;
    delete m_topImgList;
    delete smallFont;
}

void options::RecalculateSize( void )
{
    if ( !g_bresponsive ) {
        wxSize canvas_size = cc1->GetSize();
        wxSize fitted_size = GetSize();

        fitted_size.x = wxMin( fitted_size.x, canvas_size.x );
        fitted_size.y = wxMin( fitted_size.y, canvas_size.y );

        SetSize( fitted_size );

        Fit();
        return;
    }

    wxSize esize;
    esize.x = GetCharWidth() * 110;
    esize.y = GetCharHeight() * 40;

    wxSize dsize = GetParent()->GetSize(); // GetClientSize();
    esize.y = wxMin( esize.y, dsize.y - 0 /*(2 * GetCharHeight())*/ );
    esize.x = wxMin( esize.x, dsize.x - 0 /*(2 * GetCharHeight())*/ );
    SetSize(esize);

    wxSize fsize = GetSize();
    wxSize canvas_size = GetParent()->GetSize();
    wxPoint canvas_pos = GetParent()->GetPosition();
    int xp = (canvas_size.x - fsize.x)/2;
    int yp = (canvas_size.y - fsize.y)/2;
    wxPoint xxp = GetParent()->ClientToScreen( canvas_pos );
    Move( xxp.x + xp, xxp.y + yp );
}

void options::Init( void )
{
    m_pWorkDirList = NULL;

    pShowStatusBar = NULL;
    pShowMenuBar = NULL;
    pShowCompassWin = NULL;
    pSelCtl = NULL;
    pActiveChartsList = NULL;
    ps57CtlListBox = NULL;
    pDispCat = NULL;
    m_pSerialArray = NULL;
    pUpdateCheckBox = NULL;
    k_charts = 0;
    k_vectorcharts = 0;
    k_plugins = 0;
    k_tides = 0;
    smallFont = 0;

    activeSizer = NULL;
    itemActiveChartStaticBox = NULL;

    m_bVisitLang = FALSE;
    m_itemFontElementListBox = NULL;
    m_topImgList = NULL;
    m_pSerialArray = EnumerateSerialPorts();

    m_pListbook = NULL;
    m_pGroupArray = NULL;
    m_groups_changed = 0;

    m_pageDisplay = -1;
    m_pageConnections = -1;
    m_pageCharts = -1;
    m_pageShips = -1;
    m_pageUI = -1;
    m_pagePlugins = -1;
    m_pageConnections = -1;

    m_buttonScanBT = 0;
    m_stBTPairs = 0;
    m_choiceBTDataSources = 0;

    lastPage = 0;

    // for deferred loading
    m_pPlugInCtrl = NULL;
    m_pNMEAForm = NULL;

#ifdef __OCPN__ANDROID__
    m_scrollRate = 1;
#else
    m_scrollRate = 15;
#endif

    m_BTScanTimer.SetOwner(this, ID_BT_SCANTIMER);
    m_BTscanning = 0;

<<<<<<< HEAD
    dialogFont = GetOCPNScaledFont(_("Dialog"));
    
=======
>>>>>>> bfafaa69
    // This variable is used by plugin callback function AddOptionsPage
    g_pOptions = this;
    
    m_bcompact = false;
    
#ifdef __OCPN__ANDROID__
    m_bcompact = true;
#endif
    
}

bool options::Create( MyFrame* parent, wxWindowID id, const wxString& caption, const wxPoint& pos,
                      const wxSize& size, long style )
{
    SetExtraStyle( GetExtraStyle() | wxWS_EX_BLOCK_EVENTS );
    wxDialog::Create( parent, id, caption, pos, size, style );

    CreateControls();
    Fit();
    lastWindowPos == wxPoint( 0, 0 ) ? Centre() : Move( lastWindowPos );
    lastWindowPos = GetPosition();
    return TRUE;
}

wxWindow* options::GetContentWindow( void ) const
{
    return NULL;
}

size_t options::CreatePanel(const wxString & title)
{
    size_t id = m_pListbook->GetPageCount();
    /* This is the default empty content for any top tab.
       It'll be replaced when we call AddPage */
    wxPanel *panel = new wxPanel( m_pListbook, wxID_ANY, wxDefaultPosition, wxDefaultSize, wxTAB_TRAVERSAL, title );
    m_pListbook->AddPage( panel, title, FALSE, id );
    return id;
}

wxScrolledWindow *options::AddPage( size_t parent, const wxString & title)
{
    if ( parent > m_pListbook->GetPageCount() - 1 ) {
        wxLogMessage( wxString::Format(
            _T("Warning: invalid parent in options::AddPage( %d, %s )"),
                        parent, title));
        return NULL;
    }
    wxNotebookPage* page = m_pListbook->GetPage( parent );
    wxNotebook *nb;
    wxScrolledWindow *sw;

    int style = wxVSCROLL | wxTAB_TRAVERSAL;
    if ( ( nb = dynamic_cast<wxNotebook *>( page ) ) ) {
        sw = new wxScrolledWindow( page, wxID_ANY, wxDefaultPosition, wxDefaultSize, style );
        sw->SetScrollRate( m_scrollRate, m_scrollRate );
        nb->AddPage( sw, title );
    } else if ( ( sw = dynamic_cast<wxScrolledWindow *>( page ) ) ) {
        wxString toptitle = m_pListbook->GetPageText( parent );
        wxNotebook *nb = new wxNotebook( m_pListbook, wxID_ANY, wxDefaultPosition, wxDefaultSize, wxNB_TOP );
        /* Only remove the tab from listbook, we still have original content in {page} */
        m_pListbook->InsertPage( parent, nb, toptitle, FALSE, parent );
        m_pListbook->RemovePage( parent + 1 );
        wxString previoustitle = page->GetName();
        page->Reparent( nb );
        nb->AddPage( page, previoustitle );
        /* wxNotebookPage is hidden under wxGTK after RemovePage/Reparent
         * we must explicitely Show() it */
        page->Show();
        sw = new wxScrolledWindow( nb, wxID_ANY, wxDefaultPosition, wxDefaultSize, style );
        sw->SetScrollRate( m_scrollRate, m_scrollRate );
        nb->AddPage( sw, title );
        nb->ChangeSelection( 0 );
    } else { // This is the default content, we can replace it now
        sw = new wxScrolledWindow( m_pListbook, wxID_ANY, wxDefaultPosition, wxDefaultSize, style, title );
        sw->SetScrollRate( m_scrollRate, m_scrollRate );
        wxString toptitle = m_pListbook->GetPageText( parent );
        m_pListbook->InsertPage( parent, sw, toptitle, FALSE, parent );
        m_pListbook->DeletePage( parent + 1 );
    }

#ifdef __OCPN__ANDROID__
//    sw->GetHandle()->setStyleSheet(getQtStyleSheet());
#endif

    return sw;
}

bool options::DeletePage( wxScrolledWindow *page  )
{
    for ( size_t i = 0; i < m_pListbook->GetPageCount(); i++ ) {
        wxNotebookPage* pg = m_pListbook->GetPage( i );
        wxNotebook *nb = dynamic_cast<wxNotebook *>( pg );

        if ( nb ) {
            for ( size_t j = 0; j < nb->GetPageCount(); j++ ) {
                wxNotebookPage* spg = nb->GetPage( j );
                if ( spg != page ) return FALSE;
                nb->DeletePage( j );
                if ( nb->GetPageCount() != 1 ) return FALSE;
                /* There's only one page, remove inner notebook */
                spg = nb->GetPage( 0 );
                spg->Reparent( m_pListbook );
                nb->RemovePage( 0 );
                wxString toptitle = m_pListbook->GetPageText( i );
                m_pListbook->DeletePage( i );
                m_pListbook->InsertPage( i, spg, toptitle, FALSE, i );
               return TRUE;
            }
        } else if ( pg == page ) {
            /* There's only one page, replace it with empty panel */
            m_pListbook->DeletePage( i );
            wxPanel *panel = new wxPanel( m_pListbook );
            wxString toptitle = m_pListbook->GetPageText( i );
            m_pListbook->InsertPage( i, panel, toptitle, FALSE, i );
            return TRUE;
        }
    }
    return FALSE;
}

void options::CreatePanel_NMEA_Compact( size_t parent, int border_size, int group_item_spacing, wxSize small_button_size )
{
    m_pNMEAForm = AddPage( parent, _( "NMEA" ) );

    wxBoxSizer* bSizer4 = new wxBoxSizer( wxVERTICAL );
    m_pNMEAForm->SetSizer( bSizer4 );
    m_pNMEAForm->SetSizeHints( wxDefaultSize, wxDefaultSize );

    wxBoxSizer* bSizerOuterContainer = new wxBoxSizer( wxVERTICAL );

    wxStaticBoxSizer* sbSizerGeneral;
    sbSizerGeneral = new wxStaticBoxSizer( new wxStaticBox( m_pNMEAForm, wxID_ANY, _( "General" ) ), wxVERTICAL );

    wxBoxSizer* bSizer151;
    bSizer151 = new wxBoxSizer( wxVERTICAL );

    wxBoxSizer* bSizer161;
    bSizer161 = new wxBoxSizer( wxVERTICAL );

    m_cbFilterSogCog = new wxCheckBox( m_pNMEAForm, wxID_ANY, _( "Filter NMEA COG/SOG" ), wxDefaultPosition, wxDefaultSize, 0 );
    m_cbFilterSogCog->SetValue( g_bfilter_cogsog );
    bSizer161->Add( m_cbFilterSogCog, 0, wxALL, 5 );

    wxFlexGridSizer* bSizer171 = new wxFlexGridSizer( 0, 2, 0, 0 );
    bSizer171->SetFlexibleDirection( wxBOTH );
    bSizer171->SetNonFlexibleGrowMode( wxFLEX_GROWMODE_SPECIFIED );

    m_stFilterSec = new wxStaticText( m_pNMEAForm, wxID_ANY, _( "Filter period (sec)" ), wxDefaultPosition, wxDefaultSize, 0 );
    //m_stFilterSec->Wrap( -1 );

    int nspace = 5;
    #ifdef __WXGTK__
    nspace = 9;
    #endif
    bSizer171->Add( m_stFilterSec, 1, wxALL, nspace );

    m_tFilterSec = new wxTextCtrl( m_pNMEAForm, wxID_ANY, wxEmptyString, wxDefaultPosition, wxSize( 100, -1 ), 0 );
    wxString sfilt;
    sfilt.Printf( _T( "%d" ), g_COGFilterSec );
    m_tFilterSec->SetValue( sfilt );
    bSizer171->Add( m_tFilterSec, 1, wxALL, 4 );

    bSizer161->Add( bSizer171, 1, wxEXPAND, 5 );

    int cb_space = 2;
    m_cbNMEADebug = new wxCheckBox( m_pNMEAForm, wxID_ANY, _( "Show NMEA Debug Window" ), wxDefaultPosition, wxDefaultSize, 0 );
    m_cbNMEADebug->SetValue(NMEALogWindow::Get().Active());
    bSizer161->Add( m_cbNMEADebug, 0, wxALL, cb_space );

    m_cbFurunoGP3X = new wxCheckBox( m_pNMEAForm, wxID_ANY, _( "Use Furuno GP3X for uploads" ), wxDefaultPosition, wxDefaultSize, 0 );
    m_cbFurunoGP3X->SetValue( g_GPS_Ident == _T( "FurunoGP3X" ) );
    bSizer161->Add( m_cbFurunoGP3X, 0, wxALL, cb_space );

    m_cbGarminUploadHost = new wxCheckBox( m_pNMEAForm, wxID_ANY, _( "Use GRMN for uploads" ), wxDefaultPosition, wxDefaultSize, 0 );
    m_cbGarminUploadHost->SetValue( g_bGarminHostUpload );
    bSizer161->Add( m_cbGarminUploadHost, 0, wxALL, cb_space );

    m_cbAPBMagnetic = new wxCheckBox( m_pNMEAForm, wxID_ANY, _( "Use mag bearings in ECAPB" ), wxDefaultPosition, wxDefaultSize, 0 );
    m_cbAPBMagnetic->SetValue( g_bMagneticAPB );
    bSizer161->Add( m_cbAPBMagnetic, 0, wxALL, cb_space );

    bSizer151->Add( bSizer161, 1, wxEXPAND, 5 );
    sbSizerGeneral->Add( bSizer151, 1, wxEXPAND, 5 );
    bSizerOuterContainer->Add( sbSizerGeneral, 0, wxALL|wxEXPAND, 5 );

    //  Connections listbox, etc
    wxStaticBoxSizer* sbSizerLB= new wxStaticBoxSizer( new wxStaticBox( m_pNMEAForm, wxID_ANY, _( "Data Connections" ) ), wxVERTICAL );

    wxBoxSizer* bSizer17;
    bSizer17 = new wxBoxSizer( wxVERTICAL );

    m_lcSources = new wxListCtrl( m_pNMEAForm, wxID_ANY, wxDefaultPosition, wxSize( 300, 200 ), wxLC_REPORT | wxLC_SINGLE_SEL);
    bSizer17->Add( m_lcSources, 1, wxALL|wxEXPAND, 5 );

    wxBoxSizer* bSizer18;
    bSizer18 = new wxBoxSizer( wxHORIZONTAL );
    bSizer17->Add( bSizer18, 0, wxEXPAND, 5 );

    m_buttonAdd = new wxButton( m_pNMEAForm, wxID_ANY, _( "Add..." ), wxDefaultPosition, wxDefaultSize, 0 );
    bSizer18->Add( m_buttonAdd, 0, wxALL, 5 );

    m_buttonRemove = new wxButton( m_pNMEAForm, wxID_ANY, _( "Remove" ), wxDefaultPosition, wxDefaultSize, 0 );
    m_buttonRemove->Enable( FALSE );
    bSizer18->Add( m_buttonRemove, 0, wxALL, 5 );

    sbSizerLB->Add( bSizer17, 1, wxEXPAND, 5 );
    bSizerOuterContainer->Add( sbSizerLB, 0, wxEXPAND, 5 );

    //  Connections Properties
    sbSizerConnectionProps = new wxStaticBoxSizer( new wxStaticBox( m_pNMEAForm, wxID_ANY, _( "Properties" ) ), wxVERTICAL );

    wxFlexGridSizer* bSizer15 = new wxFlexGridSizer( 0, 2, 0, 0 );
    bSizer15->SetFlexibleDirection( wxBOTH );
    bSizer15->SetNonFlexibleGrowMode( wxFLEX_GROWMODE_SPECIFIED );

    sbSizerConnectionProps->Add( bSizer15, 0, wxEXPAND, 0 );

    m_rbTypeSerial = new wxRadioButton( m_pNMEAForm, wxID_ANY, _( "Serial" ), wxDefaultPosition, wxDefaultSize, wxRB_GROUP );
    m_rbTypeSerial->SetValue( TRUE );
    bSizer15->Add( m_rbTypeSerial, 0, wxALL, 5 );

    m_rbTypeNet = new wxRadioButton( m_pNMEAForm, wxID_ANY, _( "Network" ), wxDefaultPosition, wxDefaultSize, 0 );
    bSizer15->Add( m_rbTypeNet, 0, wxALL, 5 );

    if ( OCPNPlatform::hasInternalGPS() ) {
        m_rbTypeInternalGPS = new wxRadioButton( m_pNMEAForm, wxID_ANY, _( "Built-in GPS" ), wxDefaultPosition, wxDefaultSize, 0 );
        bSizer15->Add( m_rbTypeInternalGPS, 0, wxALL, 5 );
    } else
        m_rbTypeInternalGPS = NULL;

    // has built-in Bluetooth
    if ( OCPNPlatform::hasInternalBT() ) {
        m_rbTypeInternalBT = new wxRadioButton( m_pNMEAForm, wxID_ANY, _( "Built-in Bluetooth" ), wxDefaultPosition, wxDefaultSize, 0 );
        bSizer15->Add( m_rbTypeInternalBT, 0, wxALL, 5 );

        m_buttonScanBT = new wxButton( m_pNMEAForm, wxID_ANY, _( "BT Scan..." ), wxDefaultPosition, wxDefaultSize );
        m_buttonScanBT->Hide();
        sbSizerConnectionProps->Add( m_buttonScanBT, 0, wxALL, 5 );

        wxBoxSizer* bSizer15a = new wxBoxSizer( wxHORIZONTAL );
        sbSizerConnectionProps->Add( bSizer15a, 0, wxEXPAND, 5 );

        m_stBTPairs = new wxStaticText( m_pNMEAForm, wxID_ANY, _( "BT Sources" ), wxDefaultPosition, wxDefaultSize, 0 );
        //m_stBTPairs->Wrap( -1 );
        //m_stBTPairs->Hide();
        bSizer15a->Add( m_stBTPairs, 0, wxALL, 5 );

        wxArrayString mt;
        mt.Add( _T( "unscanned" ) );
        m_choiceBTDataSources = new wxChoice( m_pNMEAForm, wxID_ANY, wxDefaultPosition, wxDefaultSize, mt );
        bSizer15a->Add( m_choiceBTDataSources, 1, wxEXPAND|wxTOP, 5 );

        #if 0
        m_BTscan_results.Clear();
        m_BTscan_results.Add(_T("None"));

        m_BTscan_results = g_Platform->getBluetoothScanResults();
        m_choiceBTDataSources->Clear();
        m_choiceBTDataSources->Append(m_BTscan_results.Item(0));  // scan status

        unsigned int i=1;
        while( (i+1) < m_BTscan_results.GetCount()){
            wxString item1 = m_BTscan_results.Item(i) + _T(";");
            wxString item2 = m_BTscan_results.Item(i+1);
            m_choiceBTDataSources->Append(item1 + item2);

            i += 2;
        }

        if( m_BTscan_results.GetCount() > 1){
            m_choiceBTDataSources->SetSelection( 1 );
        }
        #endif

        m_choiceBTDataSources->Hide();
        m_buttonScanBT->Connect( wxEVT_COMMAND_BUTTON_CLICKED, wxCommandEventHandler( options::OnScanBTClick ), NULL, this );
    } else
        m_rbTypeInternalBT = NULL;

    wxBoxSizer *gSizerNetPropsV = new wxBoxSizer( wxVERTICAL );
    sbSizerConnectionProps->Add( gSizerNetPropsV, 0, wxEXPAND, 5 );

    m_stNetProto = new wxStaticText( m_pNMEAForm, wxID_ANY, _( "Protocol" ), wxDefaultPosition, wxDefaultSize, 0 );
    //m_stNetProto->Wrap( -1 );
    gSizerNetPropsV->Add( m_stNetProto, 0, wxALL, 5 );

    wxBoxSizer* bSizer16;
    bSizer16 = new wxBoxSizer( wxHORIZONTAL );
    gSizerNetPropsV->Add( bSizer16, 1, wxEXPAND, 5 );

    m_rbNetProtoTCP = new wxRadioButton( m_pNMEAForm, wxID_ANY, _( "TCP" ), wxDefaultPosition, wxDefaultSize, wxRB_GROUP );
    m_rbNetProtoTCP->Enable( TRUE );

    bSizer16->Add( m_rbNetProtoTCP, 0, wxALL, 5 );

    m_rbNetProtoUDP = new wxRadioButton( m_pNMEAForm, wxID_ANY, _( "UDP" ), wxDefaultPosition, wxDefaultSize, 0 );
    m_rbNetProtoUDP->Enable( TRUE );

    bSizer16->Add( m_rbNetProtoUDP, 0, wxALL, 5 );

    m_rbNetProtoGPSD = new wxRadioButton( m_pNMEAForm, wxID_ANY, _( "GPSD" ), wxDefaultPosition, wxDefaultSize, 0 );
    m_rbNetProtoGPSD->SetValue( TRUE );
    bSizer16->Add( m_rbNetProtoGPSD, 0, wxALL, 5 );

    wxFlexGridSizer* fgSizer1a = new wxFlexGridSizer( 0, 2, 0, 0 );
    fgSizer1a->SetFlexibleDirection( wxBOTH );
    fgSizer1a->SetNonFlexibleGrowMode( wxFLEX_GROWMODE_SPECIFIED );
    gSizerNetPropsV->Add( fgSizer1a, 0, wxEXPAND, 5 );

    m_stNetAddr = new wxStaticText( m_pNMEAForm, wxID_ANY, _( "Address" ), wxDefaultPosition, wxDefaultSize, 0 );
    fgSizer1a->Add( m_stNetAddr, 0, wxALL, 5 );

    m_tNetAddress = new wxTextCtrl( m_pNMEAForm, wxID_ANY, wxEmptyString, wxDefaultPosition, wxSize( 200, -1 ), 0 );
    fgSizer1a->Add( m_tNetAddress, 1, wxTOP | wxALIGN_RIGHT, 5 );

    m_stNetPort = new wxStaticText( m_pNMEAForm, wxID_ANY, _( "DataPort" ), wxDefaultPosition, wxDefaultSize, 0 );
    fgSizer1a->Add( m_stNetPort, 1, wxALL, 5 );

    m_tNetPort = new wxTextCtrl( m_pNMEAForm, wxID_ANY, wxEmptyString, wxDefaultPosition, wxSize( 200, -1 ), 0 );
    fgSizer1a->Add( m_tNetPort, 1, wxTOP  | wxALIGN_RIGHT, 5 );

    gSizerSerProps = new wxGridSizer( 0, 1, 0, 0 );

    wxFlexGridSizer* fgSizer1 = new wxFlexGridSizer( 0, 2, 0, 0 );
    fgSizer1->SetFlexibleDirection( wxBOTH );
    fgSizer1->SetNonFlexibleGrowMode( wxFLEX_GROWMODE_SPECIFIED );
    gSizerSerProps->Add( fgSizer1, 0, wxEXPAND, 5 );

    m_stSerPort = new wxStaticText( m_pNMEAForm, wxID_ANY, _( "DataPort" ), wxDefaultPosition, wxDefaultSize, 0 );
    //m_stSerPort->Wrap( -1 );
    fgSizer1->Add( m_stSerPort, 0, wxALL, 5 );

    m_comboPort = new wxComboBox( m_pNMEAForm, wxID_ANY, wxEmptyString, wxDefaultPosition, wxDefaultSize, 0, NULL, 0 );
    fgSizer1->Add( m_comboPort, 0, wxEXPAND|wxTOP, 5 );

    m_stSerBaudrate = new wxStaticText( m_pNMEAForm, wxID_ANY, _( "Baudrate" ), wxDefaultPosition, wxDefaultSize, 0 );
   // m_stSerBaudrate->Wrap( -1 );
    fgSizer1->Add( m_stSerBaudrate, 0, wxALL, 5 );

    wxString m_choiceBaudRateChoices[] = {
        _( "150" ), _( "300" ), _( "600" ), _( "1200" ), _( "2400" ),
        _( "4800" ), _( "9600" ), _( "19200" ), _( "38400" ), _( "57600" ),
        _( "115200" ), _( "230400" ), _( "460800" ), _( "921600" )
    };
    int m_choiceBaudRateNChoices = sizeof( m_choiceBaudRateChoices ) / sizeof( wxString );
    m_choiceBaudRate = new wxChoice( m_pNMEAForm, wxID_ANY, wxDefaultPosition, wxDefaultSize, m_choiceBaudRateNChoices, m_choiceBaudRateChoices, 0 );
    m_choiceBaudRate->SetSelection( 0 );
    fgSizer1->Add( m_choiceBaudRate, 1, wxEXPAND | wxTOP, 5 );

    m_stSerProtocol = new wxStaticText( m_pNMEAForm, wxID_ANY, _("Protocol"), wxDefaultPosition, wxDefaultSize, 0 );
    //m_stSerProtocol->Wrap( -1 );
    fgSizer1->Add( m_stSerProtocol, 0, wxALL, 5 );

    wxString m_choiceSerialProtocolChoices[] = { _( "NMEA 0183" ), _( "NMEA 2000" ), _( "Seatalk" ) };
    int m_choiceSerialProtocolNChoices = sizeof( m_choiceSerialProtocolChoices ) / sizeof( wxString );
    m_choiceSerialProtocol = new wxChoice( m_pNMEAForm, wxID_ANY, wxDefaultPosition, wxDefaultSize, m_choiceSerialProtocolNChoices, m_choiceSerialProtocolChoices, 0 );
    m_choiceSerialProtocol->SetSelection( 0 );
    m_choiceSerialProtocol->Enable( FALSE );

    fgSizer1->Add( m_choiceSerialProtocol, 1, wxEXPAND|wxTOP, 5 );
    m_stPriority = new wxStaticText( m_pNMEAForm, wxID_ANY, _( "Priority" ), wxDefaultPosition, wxDefaultSize, 0 );
    //m_stPriority->Wrap( -1 );
    fgSizer1->Add( m_stPriority, 0, wxALL, 5 );

    wxString m_choicePriorityChoices[] = {
        _( "0" ), _( "1" ), _( "2" ), _( "3" ), _( "4" ),
        _( "5" ), _( "6" ), _( "7" ), _( "8" ), _( "9" )
    };
    int m_choicePriorityNChoices = sizeof( m_choicePriorityChoices ) / sizeof( wxString );
    m_choicePriority = new wxChoice( m_pNMEAForm, wxID_ANY, wxDefaultPosition, wxDefaultSize, m_choicePriorityNChoices, m_choicePriorityChoices, 0 );
    m_choicePriority->SetSelection( 9 );
    fgSizer1->Add( m_choicePriority, 0, wxEXPAND | wxTOP, 5 );

    wxBoxSizer* fgSizer5 = new wxBoxSizer( wxVERTICAL );

    m_cbCheckCRC = new wxCheckBox( m_pNMEAForm, wxID_ANY, _( "Control checksum" ), wxDefaultPosition, wxDefaultSize, 0 );
    m_cbCheckCRC->SetValue(TRUE);
    m_cbCheckCRC->SetToolTip( _( "If checked, only the sentences with a valid checksum are passed through" ) );
    fgSizer5->Add( m_cbCheckCRC, 0, wxALL, 5 );

    m_cbGarminHost = new wxCheckBox( m_pNMEAForm, wxID_ANY, _( "Use GRMN mode for input" ), wxDefaultPosition, wxDefaultSize, 0 );
    m_cbGarminHost->SetValue(FALSE);
    fgSizer5->Add( m_cbGarminHost, 0, wxALL, 5 );
    #ifndef USE_GARMINHOST
    //m_cbGarminHost->Hide();
    #endif

    m_cbInput = new wxCheckBox( m_pNMEAForm, wxID_ANY, _( "Receive Input on this Port" ), wxDefaultPosition, wxDefaultSize, 0 );
    fgSizer5->Add( m_cbInput, 0, wxALL, 5 );

    m_cbOutput = new wxCheckBox( m_pNMEAForm, wxID_ANY, _("Output on this port"), wxDefaultPosition, wxDefaultSize, 0 );
    fgSizer5->Add( m_cbOutput, 0, wxALL, 5 );

    wxFlexGridSizer* fgSizer5a = new wxFlexGridSizer( 0, 2, 0, 0 );
    fgSizer5a->SetFlexibleDirection( wxBOTH );
    fgSizer5a->SetNonFlexibleGrowMode( wxFLEX_GROWMODE_SPECIFIED );

    m_stTalkerIdText = new wxStaticText( m_pNMEAForm, wxID_ANY, _( "Talker ID" ), wxDefaultPosition, wxDefaultSize, 0 );
    //m_stTalkerIdText->Wrap( -1 );
    fgSizer5a->Add( m_stTalkerIdText, 0, wxALL, 5 );

    m_TalkerIdText = new wxTextCtrl( m_pNMEAForm, ID_OPTEXTCTRL, _T(""), wxDefaultPosition, wxSize( 50, -1 ), 0 );
    m_TalkerIdText->SetMaxLength( 2 );
    fgSizer5a->Add( m_TalkerIdText, 0, wxALIGN_LEFT | wxALL, group_item_spacing );

    m_stPrecision = new wxStaticText( m_pNMEAForm, wxID_ANY, _( "APB bearing precision" ), wxDefaultPosition, wxDefaultSize, 0 );

    //m_stPrecision->Wrap( -1 );
    fgSizer5a->Add( m_stPrecision, 0, wxALL, 5 );

    wxString m_choicePrecisionChoices[] = {
        _( "x" ), _( "x.x" ), _( "x.xx" ), _( "x.xxx" ), _( "x.xxxx" )
    };
    int m_choicePrecisionNChoices = sizeof( m_choicePrecisionChoices ) / sizeof( wxString );
    m_choicePrecision = new wxChoice( m_pNMEAForm, wxID_ANY, wxDefaultPosition, wxDefaultSize, m_choicePrecisionNChoices, m_choicePrecisionChoices, 0 );
    m_choicePrecision->SetSelection( g_NMEAAPBPrecision );
    fgSizer5a->Add( m_choicePrecision, 0, wxALL, 5 );

    sbSizerConnectionProps->Add( gSizerSerProps, 0, wxEXPAND, 5 );
    sbSizerConnectionProps->Add( fgSizer5, 0, wxEXPAND, 5 );
    sbSizerConnectionProps->Add( fgSizer5a, 0, wxEXPAND, 5 );

    sbSizerInFilter = new wxStaticBoxSizer( new wxStaticBox( m_pNMEAForm, wxID_ANY, _( "Input filtering" ) ), wxVERTICAL );

    wxBoxSizer* bSizer9;
    bSizer9 = new wxBoxSizer( wxVERTICAL );

    m_rbIAccept = new wxRadioButton( m_pNMEAForm, wxID_ANY, _( "Accept only sentences" ), wxDefaultPosition, wxDefaultSize, wxRB_GROUP );
    bSizer9->Add( m_rbIAccept, 0, wxALL, 5 );

    m_rbIIgnore = new wxRadioButton( m_pNMEAForm, wxID_ANY, _( "Ignore sentences" ), wxDefaultPosition, wxDefaultSize, 0 );
    bSizer9->Add( m_rbIIgnore, 0, wxALL, 5 );

    sbSizerInFilter->Add( bSizer9, 0, wxEXPAND, 5 );

    wxBoxSizer* bSizer11;
    bSizer11 = new wxBoxSizer( wxHORIZONTAL );

    m_tcInputStc = new wxTextCtrl( m_pNMEAForm, wxID_ANY, wxEmptyString, wxDefaultPosition, wxSize(-1, -1), wxTE_READONLY );
    bSizer11->Add( m_tcInputStc, 1, wxALL, 5 );

    m_btnInputStcList = new wxButton( m_pNMEAForm, wxID_ANY, _("..."), wxDefaultPosition, wxDefaultSize, wxBU_EXACTFIT );
    bSizer11->Add( m_btnInputStcList, 0, wxALL, 5 );

    sbSizerInFilter->Add( bSizer11, 0, wxEXPAND, 5 );
    sbSizerConnectionProps->Add( sbSizerInFilter, 0, wxEXPAND, 5 );

    sbSizerOutFilter = new wxStaticBoxSizer( new wxStaticBox( m_pNMEAForm, wxID_ANY, _( "Output filtering" ) ), wxVERTICAL );

    wxBoxSizer* bSizer10;
    bSizer10 = new wxBoxSizer( wxVERTICAL );

    m_rbOAccept = new wxRadioButton( m_pNMEAForm, wxID_ANY, _( "Transmit sentences" ), wxDefaultPosition, wxDefaultSize, wxRB_GROUP );
    bSizer10->Add( m_rbOAccept, 0, wxALL, 5 );

    m_rbOIgnore = new wxRadioButton( m_pNMEAForm, wxID_ANY, _( "Drop sentences" ), wxDefaultPosition, wxDefaultSize, 0 );
    bSizer10->Add( m_rbOIgnore, 0, wxALL, 5 );

    sbSizerOutFilter->Add( bSizer10, 0, wxEXPAND, 5 );

    wxBoxSizer* bSizer12;
    bSizer12 = new wxBoxSizer( wxHORIZONTAL );

    m_tcOutputStc = new wxTextCtrl( m_pNMEAForm, wxID_ANY, wxEmptyString, wxDefaultPosition, wxSize( -1, -1 ), wxTE_READONLY );
    bSizer12->Add( m_tcOutputStc, 1, wxALL, 5 );

    m_btnOutputStcList = new wxButton( m_pNMEAForm, wxID_ANY, _("..."), wxDefaultPosition, wxDefaultSize, wxBU_EXACTFIT );
    bSizer12->Add( m_btnOutputStcList, 0, wxALL, 5 );

    sbSizerOutFilter->Add( bSizer12, 0, wxEXPAND, 5 );
    sbSizerConnectionProps->Add( sbSizerOutFilter, 0, wxEXPAND, 5 );

    bSizerOuterContainer->Add( sbSizerConnectionProps, 1, wxALL|wxEXPAND, 5 );

    bSizer4->Add( bSizerOuterContainer, 1, wxEXPAND, 5 );

    // Connect Events
    m_lcSources->Connect( wxEVT_COMMAND_LIST_ITEM_SELECTED, wxListEventHandler( options::OnSelectDatasource ), NULL, this );
    m_lcSources->Connect( wxEVT_LIST_ITEM_ACTIVATED, wxListEventHandler( options::OnConnectionToggleEnable ), NULL, this );
    m_buttonAdd->Connect( wxEVT_COMMAND_BUTTON_CLICKED, wxCommandEventHandler( options::OnAddDatasourceClick ), NULL, this );
    m_buttonRemove->Connect( wxEVT_COMMAND_BUTTON_CLICKED, wxCommandEventHandler( options::OnRemoveDatasourceClick ), NULL, this );

    m_rbTypeSerial->Connect( wxEVT_COMMAND_RADIOBUTTON_SELECTED, wxCommandEventHandler( options::OnTypeSerialSelected ), NULL, this );
    m_rbTypeNet->Connect( wxEVT_COMMAND_RADIOBUTTON_SELECTED, wxCommandEventHandler( options::OnTypeNetSelected ), NULL, this );

    if ( m_rbTypeInternalGPS )
        m_rbTypeInternalGPS->Connect( wxEVT_COMMAND_RADIOBUTTON_SELECTED, wxCommandEventHandler( options::OnTypeGPSSelected ), NULL, this );
    if ( m_rbTypeInternalBT )
        m_rbTypeInternalBT->Connect( wxEVT_COMMAND_RADIOBUTTON_SELECTED, wxCommandEventHandler( options::OnTypeBTSelected ), NULL, this );

    m_rbNetProtoTCP->Connect( wxEVT_COMMAND_RADIOBUTTON_SELECTED, wxCommandEventHandler( options::OnNetProtocolSelected ), NULL, this );
    m_rbNetProtoUDP->Connect( wxEVT_COMMAND_RADIOBUTTON_SELECTED, wxCommandEventHandler( options::OnNetProtocolSelected ), NULL, this );
    m_rbNetProtoGPSD->Connect( wxEVT_COMMAND_RADIOBUTTON_SELECTED, wxCommandEventHandler( options::OnNetProtocolSelected ), NULL, this );
    m_tNetAddress->Connect( wxEVT_COMMAND_TEXT_UPDATED, wxCommandEventHandler( options::OnConnValChange ), NULL, this );
    m_tNetPort->Connect( wxEVT_COMMAND_TEXT_UPDATED, wxCommandEventHandler( options::OnConnValChange ), NULL, this );
    m_comboPort->Connect( wxEVT_COMMAND_COMBOBOX_SELECTED, wxCommandEventHandler( options::OnConnValChange ), NULL, this );
    m_comboPort->Connect( wxEVT_COMMAND_TEXT_UPDATED, wxCommandEventHandler( options::OnConnValChange ), NULL, this );
    m_choiceBaudRate->Connect( wxEVT_COMMAND_CHOICE_SELECTED, wxCommandEventHandler( options::OnBaudrateChoice ), NULL, this );
    m_choiceSerialProtocol->Connect( wxEVT_COMMAND_CHOICE_SELECTED, wxCommandEventHandler( options::OnProtocolChoice ), NULL, this );
    m_choicePriority->Connect( wxEVT_COMMAND_CHOICE_SELECTED, wxCommandEventHandler( options::OnConnValChange ), NULL, this );
    m_cbCheckCRC->Connect( wxEVT_COMMAND_CHECKBOX_CLICKED, wxCommandEventHandler( options::OnCrcCheck ), NULL, this );
    m_cbGarminHost->Connect( wxEVT_COMMAND_CHECKBOX_CLICKED, wxCommandEventHandler( options::OnUploadFormatChange ), NULL, this );
    m_cbGarminUploadHost->Connect( wxEVT_COMMAND_CHECKBOX_CLICKED, wxCommandEventHandler( options::OnUploadFormatChange ), NULL, this );
    m_cbFurunoGP3X->Connect( wxEVT_COMMAND_CHECKBOX_CLICKED, wxCommandEventHandler( options::OnUploadFormatChange ), NULL, this );
    m_rbIAccept->Connect( wxEVT_COMMAND_RADIOBUTTON_SELECTED, wxCommandEventHandler( options::OnRbAcceptInput ), NULL, this );
    m_rbIIgnore->Connect( wxEVT_COMMAND_RADIOBUTTON_SELECTED, wxCommandEventHandler( options::OnRbIgnoreInput ), NULL, this );
    m_tcInputStc->Connect( wxEVT_COMMAND_TEXT_UPDATED, wxCommandEventHandler( options::OnConnValChange ), NULL, this );
    m_btnInputStcList->Connect( wxEVT_COMMAND_BUTTON_CLICKED, wxCommandEventHandler( options::OnBtnIStcs ), NULL, this );
    m_cbInput->Connect( wxEVT_COMMAND_CHECKBOX_CLICKED, wxCommandEventHandler( options::OnCbInput ), NULL, this );
    m_cbOutput->Connect( wxEVT_COMMAND_CHECKBOX_CLICKED, wxCommandEventHandler( options::OnCbOutput ), NULL, this );
    m_rbOAccept->Connect( wxEVT_COMMAND_RADIOBUTTON_SELECTED, wxCommandEventHandler( options::OnRbOutput ), NULL, this );
    m_rbOIgnore->Connect( wxEVT_COMMAND_RADIOBUTTON_SELECTED, wxCommandEventHandler( options::OnRbOutput ), NULL, this );
    m_tcOutputStc->Connect( wxEVT_COMMAND_TEXT_UPDATED, wxCommandEventHandler( options::OnConnValChange ), NULL, this );
    m_btnOutputStcList->Connect( wxEVT_COMMAND_BUTTON_CLICKED, wxCommandEventHandler( options::OnBtnOStcs ), NULL, this );
    pOpenGL->Connect( wxEVT_COMMAND_CHECKBOX_CLICKED, wxCommandEventHandler( options::OnGLClicked ), NULL, this );

    m_cbNMEADebug->Connect( wxEVT_COMMAND_CHECKBOX_CLICKED, wxCommandEventHandler( options::OnShowGpsWindowCheckboxClick ), NULL, this );
    m_cbFilterSogCog->Connect( wxEVT_COMMAND_CHECKBOX_CLICKED, wxCommandEventHandler( options::OnValChange ), NULL, this );
    m_tFilterSec->Connect( wxEVT_COMMAND_TEXT_UPDATED, wxCommandEventHandler( options::OnValChange ), NULL, this );
    m_cbAPBMagnetic->Connect( wxEVT_COMMAND_CHECKBOX_CLICKED, wxCommandEventHandler( options::OnValChange ), NULL, this );
    m_lcSources->Connect( wxEVT_LEFT_DOWN, wxMouseEventHandler(options::OnConnectionToggleEnable), NULL, this );

    wxString columns[] = { _( "On" ), _( "Type" ), _( "Port" ), _("Prio"), _( "Parm" ), _( "I/O" ), _( "Filters" ) };
    for ( int i = 0; i < 7; ++i ) {
        wxListItem col;
        col.SetId( i );
        col.SetText( columns[ i ] );
        m_lcSources->InsertColumn( i, col );
    }

    //  Build the image list
    wxImageList *imglist = new wxImageList( 16, 16, TRUE, 1 );
    wxBitmap unchecked_bmp( 16, 16 ), checked_bmp( 16, 16 );
    wxMemoryDC renderer_dc;

    // Unchecked
    renderer_dc.SelectObject( unchecked_bmp );
    renderer_dc.SetBackground( *wxTheBrushList->FindOrCreateBrush( GetBackgroundColour(), wxBRUSHSTYLE_SOLID ) );
    renderer_dc.Clear();
    wxRendererNative::Get().DrawCheckBox( this, renderer_dc, wxRect( 0, 0, 16, 16 ), 0 );

    // Checked
    renderer_dc.SelectObject( checked_bmp );
    renderer_dc.SetBackground( *wxTheBrushList->FindOrCreateBrush( GetBackgroundColour(), wxBRUSHSTYLE_SOLID ) );
    renderer_dc.Clear();
    wxRendererNative::Get().DrawCheckBox( this, renderer_dc, wxRect( 0, 0, 16, 16 ), wxCONTROL_CHECKED );

    // Deselect the renderer Object
    renderer_dc.SelectObject( wxNullBitmap );

    imglist->Add( unchecked_bmp );
    imglist->Add( checked_bmp );
    m_lcSources->AssignImageList( imglist, wxIMAGE_LIST_SMALL );

    m_lcSources->Refresh();
    FillSourceList();

    if ( m_pSerialArray ) {
        for ( size_t i = 0; i < m_pSerialArray->Count() ; i++ ) {
            m_comboPort->Append( m_pSerialArray->Item( i ) );
        }
    }

    ShowNMEACommon( FALSE );
    ShowNMEASerial( FALSE );
    ShowNMEANet( FALSE );
    connectionsaved = TRUE;
}

void options::CreatePanel_NMEA( size_t parent, int border_size, int group_item_spacing, wxSize small_button_size )
{
    m_pNMEAForm = AddPage( parent, _( "NMEA" ) );

    wxBoxSizer* bSizer4 = new wxBoxSizer( wxVERTICAL );
    m_pNMEAForm->SetSizer( bSizer4 );
    m_pNMEAForm->SetSizeHints( wxDefaultSize, wxDefaultSize );

    wxBoxSizer* bSizerOuterContainer = new wxBoxSizer( wxVERTICAL );

    wxStaticBoxSizer* sbSizerGeneral;
    sbSizerGeneral = new wxStaticBoxSizer( new wxStaticBox( m_pNMEAForm, wxID_ANY, _( "General" ) ), wxVERTICAL );

    wxBoxSizer* bSizer151;
    bSizer151 = new wxBoxSizer( wxVERTICAL );

    wxBoxSizer* bSizer161;
    bSizer161 = new wxBoxSizer( wxVERTICAL );

    wxBoxSizer* bSizer171;
    bSizer171 = new wxBoxSizer( wxHORIZONTAL );

    m_cbFilterSogCog = new wxCheckBox( m_pNMEAForm, wxID_ANY, _( "Filter NMEA Course and Speed data" ), wxDefaultPosition, wxDefaultSize, 0 );
    m_cbFilterSogCog->SetValue( g_bfilter_cogsog );
    bSizer171->Add( m_cbFilterSogCog, 0, wxALL, 5 );

    m_stFilterSec = new wxStaticText( m_pNMEAForm, wxID_ANY, _( "Filter period (sec)" ), wxDefaultPosition, wxDefaultSize, 0 );
    m_stFilterSec->Wrap( -1 );

    int nspace = 5;
    #ifdef __WXGTK__
    nspace = 9;
    #endif
    bSizer171->Add( m_stFilterSec, 0, wxALL, nspace );

    m_tFilterSec = new wxTextCtrl( m_pNMEAForm, wxID_ANY, wxEmptyString, wxDefaultPosition, wxDefaultSize, 0 );
    wxString sfilt;
    sfilt.Printf( _T("%d"), g_COGFilterSec );
    m_tFilterSec->SetValue( sfilt );
    bSizer171->Add( m_tFilterSec, 0, wxALL, 4 );
    bSizer161->Add( bSizer171, 1, wxEXPAND, 5 );

    int cb_space = 2;
    m_cbNMEADebug = new wxCheckBox( m_pNMEAForm, wxID_ANY, _( "Show NMEA Debug Window" ), wxDefaultPosition, wxDefaultSize, 0 );
    m_cbNMEADebug->SetValue(NMEALogWindow::Get().Active());
    bSizer161->Add( m_cbNMEADebug, 0, wxALL, cb_space );

    m_cbFurunoGP3X = new wxCheckBox( m_pNMEAForm, wxID_ANY, _( "Format uploads for Furuno GP3X" ), wxDefaultPosition, wxDefaultSize, 0 );
    m_cbFurunoGP3X->SetValue( g_GPS_Ident == _T( "FurunoGP3X" ) );
    bSizer161->Add( m_cbFurunoGP3X, 0, wxALL, cb_space );

    m_cbGarminUploadHost = new wxCheckBox( m_pNMEAForm, wxID_ANY, _( "Use Garmin GRMN (Host) mode for uploads" ), wxDefaultPosition, wxDefaultSize, 0 );
    m_cbGarminUploadHost->SetValue( g_bGarminHostUpload );
    bSizer161->Add( m_cbGarminUploadHost, 0, wxALL, cb_space );

    m_cbAPBMagnetic = new wxCheckBox( m_pNMEAForm, wxID_ANY, _( "Use magnetic bearings in output sentence ECAPB" ), wxDefaultPosition, wxDefaultSize, 0 );
    m_cbAPBMagnetic->SetValue(g_bMagneticAPB);
    bSizer161->Add( m_cbAPBMagnetic, 0, wxALL, cb_space );

    bSizer151->Add( bSizer161, 1, wxEXPAND, 5 );
    sbSizerGeneral->Add( bSizer151, 1, wxEXPAND, 5 );
    bSizerOuterContainer->Add( sbSizerGeneral, 0, wxALL|wxEXPAND, 5 );

    //  Connections listbox, etc
    wxStaticBoxSizer* sbSizerLB= new wxStaticBoxSizer( new wxStaticBox( m_pNMEAForm, wxID_ANY, _( "Data Connections" ) ), wxVERTICAL );

    wxBoxSizer* bSizer17;
    bSizer17 = new wxBoxSizer( wxVERTICAL );

    m_lcSources = new wxListCtrl( m_pNMEAForm, wxID_ANY, wxDefaultPosition, wxSize( -1, 150 ), wxLC_REPORT | wxLC_SINGLE_SEL );
    bSizer17->Add( m_lcSources, 1, wxALL | wxEXPAND, 5 );

    wxBoxSizer* bSizer18;
    bSizer18 = new wxBoxSizer( wxHORIZONTAL );

    m_buttonAdd = new wxButton( m_pNMEAForm, wxID_ANY, _( "Add Connection" ), wxDefaultPosition, wxDefaultSize, 0 );
    bSizer18->Add( m_buttonAdd, 0, wxALL, 5 );

    m_buttonRemove = new wxButton( m_pNMEAForm, wxID_ANY, _( "Remove Connection" ), wxDefaultPosition, wxDefaultSize, 0 );
    m_buttonRemove->Enable( FALSE );
    bSizer18->Add( m_buttonRemove, 0, wxALL, 5 );

    bSizer17->Add( bSizer18, 0, wxEXPAND, 5 );
    sbSizerLB->Add( bSizer17, 1, wxEXPAND, 5 );
    bSizerOuterContainer->Add( sbSizerLB, 0, wxEXPAND, 5 );

    //  Connections Properties
    sbSizerConnectionProps = new wxStaticBoxSizer( new wxStaticBox( m_pNMEAForm, wxID_ANY, _( "Properties" ) ), wxVERTICAL );

    wxBoxSizer* bSizer15;
    bSizer15 = new wxBoxSizer( wxHORIZONTAL );

    sbSizerConnectionProps->Add( bSizer15, 0, wxEXPAND, 0 );

    m_rbTypeSerial = new wxRadioButton( m_pNMEAForm, wxID_ANY, _( "Serial" ), wxDefaultPosition, wxDefaultSize, wxRB_GROUP );
    m_rbTypeSerial->SetValue( TRUE );
    bSizer15->Add( m_rbTypeSerial, 0, wxALL, 5 );

    m_rbTypeNet = new wxRadioButton( m_pNMEAForm, wxID_ANY, _( "Network" ), wxDefaultPosition, wxDefaultSize, 0 );
    bSizer15->Add( m_rbTypeNet, 0, wxALL, 5 );

    if ( OCPNPlatform::hasInternalGPS() ) {
        m_rbTypeInternalGPS = new wxRadioButton( m_pNMEAForm, wxID_ANY, _( "Built-in GPS" ), wxDefaultPosition, wxDefaultSize, 0 );
        bSizer15->Add( m_rbTypeInternalGPS, 0, wxALL, 5 );
    } else
        m_rbTypeInternalGPS = NULL;

    // has built-in Bluetooth
    if ( OCPNPlatform::hasInternalBT() ) {
        m_rbTypeInternalBT = new wxRadioButton( m_pNMEAForm, wxID_ANY, _( "Built-in Bluetooth SPP" ), wxDefaultPosition, wxDefaultSize, 0 );
        bSizer15->Add( m_rbTypeInternalBT, 0, wxALL, 5 );

        m_buttonScanBT = new wxButton( m_pNMEAForm, wxID_ANY, _( "BT Scan" ), wxDefaultPosition, wxDefaultSize );
        m_buttonScanBT->Hide();

        wxBoxSizer* bSizer15a = new wxBoxSizer( wxHORIZONTAL );
        sbSizerConnectionProps->Add( bSizer15a, 0, wxEXPAND, 5 );

        bSizer15a->Add( m_buttonScanBT, 0, wxALL, 5 );

        m_stBTPairs = new wxStaticText( m_pNMEAForm, wxID_ANY, _( "Bluetooth Data Sources" ), wxDefaultPosition, wxDefaultSize, 0 );
        m_stBTPairs->Wrap( -1 );
        m_stBTPairs->Hide();
        bSizer15a->Add( m_stBTPairs, 0, wxALL, 5 );

        wxArrayString mt;
        mt.Add( _T( "unscanned" ) );
        m_choiceBTDataSources = new wxChoice( m_pNMEAForm, wxID_ANY, wxDefaultPosition, wxDefaultSize, mt );

        #if 0
        m_BTscan_results.Clear();
        m_BTscan_results.Add(_T("None"));

        m_BTscan_results = g_Platform->getBluetoothScanResults();
        m_choiceBTDataSources->Clear();
        m_choiceBTDataSources->Append(m_BTscan_results.Item(0));  // scan status

        unsigned int i=1;
        while( (i+1) < m_BTscan_results.GetCount()){
            wxString item1 = m_BTscan_results.Item(i) + _T(";");
            wxString item2 = m_BTscan_results.Item(i+1);
            m_choiceBTDataSources->Append(item1 + item2);

            i += 2;
    }

    if( m_BTscan_results.GetCount() > 1){
        m_choiceBTDataSources->SetSelection( 1 );
    }
        #endif

        m_choiceBTDataSources->Hide();
        bSizer15a->Add( m_choiceBTDataSources, 1, wxEXPAND|wxTOP, 5 );

        m_buttonScanBT->Connect( wxEVT_COMMAND_BUTTON_CLICKED, wxCommandEventHandler( options::OnScanBTClick ), NULL, this );
    } else
        m_rbTypeInternalBT = NULL;

    gSizerNetProps = new wxGridSizer( 0, 2, 0, 0 );

    m_stNetProto = new wxStaticText( m_pNMEAForm, wxID_ANY, _( "Protocol" ), wxDefaultPosition, wxDefaultSize, 0 );
    m_stNetProto->Wrap( -1 );
    gSizerNetProps->Add( m_stNetProto, 0, wxALL, 5 );

    wxBoxSizer* bSizer16;
    bSizer16 = new wxBoxSizer( wxHORIZONTAL );

    m_rbNetProtoTCP = new wxRadioButton( m_pNMEAForm, wxID_ANY, _( "TCP" ), wxDefaultPosition, wxDefaultSize, wxRB_GROUP );
    m_rbNetProtoTCP->Enable( TRUE );

    bSizer16->Add( m_rbNetProtoTCP, 0, wxALL, 5 );

    m_rbNetProtoUDP = new wxRadioButton( m_pNMEAForm, wxID_ANY, _( "UDP" ), wxDefaultPosition, wxDefaultSize, 0 );
    m_rbNetProtoUDP->Enable( TRUE );

    bSizer16->Add( m_rbNetProtoUDP, 0, wxALL, 5 );

    m_rbNetProtoGPSD = new wxRadioButton( m_pNMEAForm, wxID_ANY, _( "GPSD" ), wxDefaultPosition, wxDefaultSize, 0 );
    m_rbNetProtoGPSD->SetValue( TRUE );
    bSizer16->Add( m_rbNetProtoGPSD, 0, wxALL, 5 );

    gSizerNetProps->Add( bSizer16, 1, wxEXPAND, 5 );

    m_stNetAddr = new wxStaticText( m_pNMEAForm, wxID_ANY, _( "Address" ), wxDefaultPosition, wxDefaultSize, 0 );
    m_stNetAddr->Wrap( -1 );
    gSizerNetProps->Add( m_stNetAddr, 0, wxALL, 5 );

    m_tNetAddress = new wxTextCtrl( m_pNMEAForm, wxID_ANY, wxEmptyString, wxDefaultPosition, wxDefaultSize, 0 );
    gSizerNetProps->Add( m_tNetAddress, 0, wxEXPAND | wxTOP, 5 );

    m_stNetPort = new wxStaticText( m_pNMEAForm, wxID_ANY, _( "DataPort" ), wxDefaultPosition, wxDefaultSize, 0 );
    m_stNetPort->Wrap( -1 );
    gSizerNetProps->Add( m_stNetPort, 0, wxALL, 5 );

    m_tNetPort = new wxTextCtrl( m_pNMEAForm, wxID_ANY, wxEmptyString, wxDefaultPosition, wxDefaultSize, 0 );
    gSizerNetProps->Add( m_tNetPort, 1, wxEXPAND | wxTOP, 5 );

    sbSizerConnectionProps->Add( gSizerNetProps, 0, wxEXPAND, 5 );

    gSizerSerProps = new wxGridSizer( 0, 1, 0, 0 );

    wxFlexGridSizer* fgSizer1;
    fgSizer1 = new wxFlexGridSizer( 0, 4, 0, 0 );
    fgSizer1->SetFlexibleDirection( wxBOTH );
    fgSizer1->SetNonFlexibleGrowMode( wxFLEX_GROWMODE_SPECIFIED );

    m_stSerPort = new wxStaticText( m_pNMEAForm, wxID_ANY, _( "DataPort" ), wxDefaultPosition, wxDefaultSize, 0 );
    m_stSerPort->Wrap( -1 );
    fgSizer1->Add( m_stSerPort, 0, wxALL, 5 );

    m_comboPort = new wxComboBox( m_pNMEAForm, wxID_ANY, wxEmptyString, wxDefaultPosition, wxDefaultSize, 0, NULL, 0 );
    fgSizer1->Add( m_comboPort, 0, wxEXPAND | wxTOP, 5 );

    m_stSerBaudrate = new wxStaticText( m_pNMEAForm, wxID_ANY, _( "Baudrate" ), wxDefaultPosition, wxDefaultSize, 0 );
    m_stSerBaudrate->Wrap( -1 );
    fgSizer1->Add( m_stSerBaudrate, 0, wxALL, 5 );

    wxString m_choiceBaudRateChoices[] = {
        _( "150" ), _( "300" ), _( "600" ), _( "1200" ), _( "2400" ),
        _( "4800" ), _( "9600" ), _( "19200" ), _( "38400" ), _( "57600" ),
        _( "115200" ), _( "230400" ), _( "460800" ), _( "921600" )
    };
    int m_choiceBaudRateNChoices = sizeof( m_choiceBaudRateChoices ) / sizeof( wxString );
    m_choiceBaudRate = new wxChoice( m_pNMEAForm, wxID_ANY, wxDefaultPosition, wxDefaultSize, m_choiceBaudRateNChoices, m_choiceBaudRateChoices, 0 );
    m_choiceBaudRate->SetSelection( 0 );
    fgSizer1->Add( m_choiceBaudRate, 1, wxEXPAND | wxTOP, 5 );

    m_stSerProtocol = new wxStaticText( m_pNMEAForm, wxID_ANY, _( "Protocol" ), wxDefaultPosition, wxDefaultSize, 0 );
    m_stSerProtocol->Wrap( -1 );
    fgSizer1->Add( m_stSerProtocol, 0, wxALL, 5 );

    wxString m_choiceSerialProtocolChoices[] = { _( "NMEA 0183" ), _( "NMEA 2000" ), _( "Seatalk" ) };
    int m_choiceSerialProtocolNChoices = sizeof( m_choiceSerialProtocolChoices ) / sizeof( wxString );
    m_choiceSerialProtocol = new wxChoice( m_pNMEAForm, wxID_ANY, wxDefaultPosition, wxDefaultSize, m_choiceSerialProtocolNChoices, m_choiceSerialProtocolChoices, 0 );
    m_choiceSerialProtocol->SetSelection( 0 );
    m_choiceSerialProtocol->Enable( FALSE );

    fgSizer1->Add( m_choiceSerialProtocol, 1, wxEXPAND | wxTOP, 5 );
    m_stPriority = new wxStaticText( m_pNMEAForm, wxID_ANY, _("Priority"), wxDefaultPosition, wxDefaultSize, 0 );
    m_stPriority->Wrap( -1 );
    fgSizer1->Add( m_stPriority, 0, wxALL, 5 );

    wxString m_choicePriorityChoices[] = {
        _( "0" ), _( "1" ), _( "2" ), _( "3" ), _( "4" ),
        _( "5" ), _( "6" ), _( "7" ), _( "8" ), _( "9" )
    };
    int m_choicePriorityNChoices = sizeof( m_choicePriorityChoices ) / sizeof( wxString );
    m_choicePriority = new wxChoice( m_pNMEAForm, wxID_ANY, wxDefaultPosition, wxDefaultSize, m_choicePriorityNChoices, m_choicePriorityChoices, 0 );
    m_choicePriority->SetSelection( 9 );
    fgSizer1->Add( m_choicePriority, 0, wxEXPAND | wxTOP, 5 );

    gSizerSerProps->Add( fgSizer1, 0, wxEXPAND, 5 );

    wxFlexGridSizer* fgSizer5;
    fgSizer5 = new wxFlexGridSizer( 0, 2, 0, 0 );
    fgSizer5->SetFlexibleDirection( wxBOTH );
    fgSizer5->SetNonFlexibleGrowMode( wxFLEX_GROWMODE_SPECIFIED );

    m_cbCheckCRC = new wxCheckBox( m_pNMEAForm, wxID_ANY, _( "Control checksum" ), wxDefaultPosition, wxDefaultSize, 0 );
    m_cbCheckCRC->SetValue( TRUE );
    m_cbCheckCRC->SetToolTip( _( "If checked, only the sentences with a valid checksum are passed through" ) );
    fgSizer5->Add( m_cbCheckCRC, 0, wxALL, 5 );

    m_cbGarminHost = new wxCheckBox( m_pNMEAForm, wxID_ANY, _( "Use Garmin (GRMN) mode for input" ), wxDefaultPosition, wxDefaultSize, 0 );
    m_cbGarminHost->SetValue( FALSE );
    fgSizer5->Add( m_cbGarminHost, 0, wxALL, 5 );
    #ifndef USE_GARMINHOST
    m_cbGarminHost->Hide();
    #endif

    m_cbInput = new wxCheckBox( m_pNMEAForm, wxID_ANY, _( "Receive Input on this Port" ), wxDefaultPosition, wxDefaultSize, 0 );
    fgSizer5->Add( m_cbInput, 0, wxALL, 5 );

    m_cbOutput = new wxCheckBox( m_pNMEAForm, wxID_ANY, _( "Output on this port ( as Autopilot or NMEA Repeater)" ), wxDefaultPosition, wxDefaultSize, 0 );
    fgSizer5->Add( m_cbOutput, 0, wxALL, 5 );

    m_stTalkerIdText = new wxStaticText( m_pNMEAForm, wxID_ANY, _( "Talker ID (blank = default ID)" ), wxDefaultPosition, wxDefaultSize, 0 );
    m_stTalkerIdText->Wrap( -1 );
    fgSizer5->Add( m_stTalkerIdText, 0, wxALL, 5 );

    m_TalkerIdText = new wxTextCtrl( m_pNMEAForm, ID_OPTEXTCTRL, _T( "" ), wxDefaultPosition, wxSize( 50, -1 ), 0 );
    m_TalkerIdText->SetMaxLength( 2 );
    fgSizer5->Add( m_TalkerIdText, 0, wxALIGN_LEFT | wxALL, group_item_spacing );

    m_stPrecision = new wxStaticText( m_pNMEAForm, wxID_ANY, _( "APB bearing precision" ), wxDefaultPosition, wxDefaultSize, 0 );

    m_stPrecision->Wrap( -1 );
    fgSizer5->Add( m_stPrecision, 0, wxALL, 5 );

    wxString m_choicePrecisionChoices[] = {
        _( "x" ), _( "x.x" ), _( "x.xx" ), _( "x.xxx" ), _( "x.xxxx" )
    };
    int m_choicePrecisionNChoices = sizeof( m_choicePrecisionChoices ) / sizeof( wxString );
    m_choicePrecision = new wxChoice( m_pNMEAForm, wxID_ANY, wxDefaultPosition, wxDefaultSize, m_choicePrecisionNChoices, m_choicePrecisionChoices, 0 );
    m_choicePrecision->SetSelection( g_NMEAAPBPrecision );
    fgSizer5->Add( m_choicePrecision, 0, wxALL, 5 );

    sbSizerConnectionProps->Add( gSizerSerProps, 0, wxEXPAND, 5 );
    sbSizerConnectionProps->Add( fgSizer5, 0, wxEXPAND, 5 );

    sbSizerInFilter = new wxStaticBoxSizer( new wxStaticBox( m_pNMEAForm, wxID_ANY, _( "Input filtering" ) ), wxVERTICAL );

    wxBoxSizer* bSizer9;
    bSizer9 = new wxBoxSizer( wxHORIZONTAL );

    m_rbIAccept = new wxRadioButton( m_pNMEAForm, wxID_ANY, _( "Accept only sentences" ), wxDefaultPosition, wxDefaultSize, wxRB_GROUP );
    bSizer9->Add( m_rbIAccept, 0, wxALL, 5 );

    m_rbIIgnore = new wxRadioButton( m_pNMEAForm, wxID_ANY, _( "Ignore sentences" ), wxDefaultPosition, wxDefaultSize, 0 );
    bSizer9->Add( m_rbIIgnore, 0, wxALL, 5 );

    sbSizerInFilter->Add( bSizer9, 0, wxEXPAND, 5 );

    wxBoxSizer* bSizer11;
    bSizer11 = new wxBoxSizer( wxHORIZONTAL );

    m_tcInputStc = new wxTextCtrl( m_pNMEAForm, wxID_ANY, wxEmptyString, wxDefaultPosition, wxDefaultSize, wxTE_READONLY );
    bSizer11->Add( m_tcInputStc, 1, wxALL | wxEXPAND, 5 );

    m_btnInputStcList = new wxButton( m_pNMEAForm, wxID_ANY, _( "..." ), wxDefaultPosition, wxDefaultSize, wxBU_EXACTFIT );
    bSizer11->Add( m_btnInputStcList, 0, wxALL, 5 );

    sbSizerInFilter->Add( bSizer11, 0, wxEXPAND, 5 );

    sbSizerConnectionProps->Add( sbSizerInFilter, 0, wxEXPAND, 5 );

    sbSizerOutFilter = new wxStaticBoxSizer( new wxStaticBox( m_pNMEAForm, wxID_ANY, _( "Output filtering" ) ), wxVERTICAL );

    wxBoxSizer* bSizer10;
    bSizer10 = new wxBoxSizer( wxHORIZONTAL );

    m_rbOAccept = new wxRadioButton( m_pNMEAForm, wxID_ANY, _( "Transmit sentences" ), wxDefaultPosition, wxDefaultSize, wxRB_GROUP );
    bSizer10->Add( m_rbOAccept, 0, wxALL, 5 );

    m_rbOIgnore = new wxRadioButton( m_pNMEAForm, wxID_ANY, _( "Drop sentences" ), wxDefaultPosition, wxDefaultSize, 0 );
    bSizer10->Add( m_rbOIgnore, 0, wxALL, 5 );

    sbSizerOutFilter->Add( bSizer10, 0, wxEXPAND, 5 );

    wxBoxSizer* bSizer12;
    bSizer12 = new wxBoxSizer( wxHORIZONTAL );

    m_tcOutputStc = new wxTextCtrl( m_pNMEAForm, wxID_ANY, wxEmptyString, wxDefaultPosition, wxDefaultSize, wxTE_READONLY );
    bSizer12->Add( m_tcOutputStc, 1, wxALL | wxEXPAND, 5 );

    m_btnOutputStcList = new wxButton( m_pNMEAForm, wxID_ANY, _( "..." ), wxDefaultPosition, wxDefaultSize, wxBU_EXACTFIT );
    bSizer12->Add( m_btnOutputStcList, 0, wxALL, 5 );

    sbSizerOutFilter->Add( bSizer12, 0, wxEXPAND, 5 );
    sbSizerConnectionProps->Add( sbSizerOutFilter, 0, wxEXPAND, 5 );

    bSizerOuterContainer->Add( sbSizerConnectionProps, 1, wxALL | wxEXPAND, 5 );

    bSizer4->Add( bSizerOuterContainer, 1, wxEXPAND, 5 );

    // Connect Events
    m_lcSources->Connect( wxEVT_COMMAND_LIST_ITEM_SELECTED, wxListEventHandler( options::OnSelectDatasource ), NULL, this );
    m_lcSources->Connect( wxEVT_LIST_ITEM_ACTIVATED, wxListEventHandler( options::OnConnectionToggleEnable ), NULL, this );
    m_buttonAdd->Connect( wxEVT_COMMAND_BUTTON_CLICKED, wxCommandEventHandler( options::OnAddDatasourceClick ), NULL, this );
    m_buttonRemove->Connect( wxEVT_COMMAND_BUTTON_CLICKED, wxCommandEventHandler( options::OnRemoveDatasourceClick ), NULL, this );

    m_rbTypeSerial->Connect( wxEVT_COMMAND_RADIOBUTTON_SELECTED, wxCommandEventHandler( options::OnTypeSerialSelected ), NULL, this );
    m_rbTypeNet->Connect( wxEVT_COMMAND_RADIOBUTTON_SELECTED, wxCommandEventHandler( options::OnTypeNetSelected ), NULL, this );

    if ( m_rbTypeInternalGPS )
        m_rbTypeInternalGPS->Connect( wxEVT_COMMAND_RADIOBUTTON_SELECTED, wxCommandEventHandler( options::OnTypeGPSSelected ), NULL, this );
    if ( m_rbTypeInternalBT )
        m_rbTypeInternalBT->Connect( wxEVT_COMMAND_RADIOBUTTON_SELECTED, wxCommandEventHandler( options::OnTypeBTSelected ), NULL, this );

    m_rbNetProtoTCP->Connect( wxEVT_COMMAND_RADIOBUTTON_SELECTED, wxCommandEventHandler( options::OnNetProtocolSelected ), NULL, this );
    m_rbNetProtoUDP->Connect( wxEVT_COMMAND_RADIOBUTTON_SELECTED, wxCommandEventHandler( options::OnNetProtocolSelected ), NULL, this );
    m_rbNetProtoGPSD->Connect( wxEVT_COMMAND_RADIOBUTTON_SELECTED, wxCommandEventHandler( options::OnNetProtocolSelected ), NULL, this );
    m_tNetAddress->Connect( wxEVT_COMMAND_TEXT_UPDATED, wxCommandEventHandler( options::OnConnValChange ), NULL, this );
    m_tNetPort->Connect( wxEVT_COMMAND_TEXT_UPDATED, wxCommandEventHandler( options::OnConnValChange ), NULL, this );
    m_comboPort->Connect( wxEVT_COMMAND_COMBOBOX_SELECTED, wxCommandEventHandler( options::OnConnValChange ), NULL, this );
    m_comboPort->Connect( wxEVT_COMMAND_TEXT_UPDATED, wxCommandEventHandler( options::OnConnValChange ), NULL, this );
    m_choiceBaudRate->Connect( wxEVT_COMMAND_CHOICE_SELECTED, wxCommandEventHandler( options::OnBaudrateChoice ), NULL, this );
    m_choiceSerialProtocol->Connect( wxEVT_COMMAND_CHOICE_SELECTED, wxCommandEventHandler( options::OnProtocolChoice ), NULL, this );
    m_choicePriority->Connect( wxEVT_COMMAND_CHOICE_SELECTED, wxCommandEventHandler( options::OnConnValChange ), NULL, this );
    m_cbCheckCRC->Connect( wxEVT_COMMAND_CHECKBOX_CLICKED, wxCommandEventHandler( options::OnCrcCheck ), NULL, this );
    m_cbGarminHost->Connect( wxEVT_COMMAND_CHECKBOX_CLICKED, wxCommandEventHandler( options::OnUploadFormatChange ), NULL, this );
    m_cbGarminUploadHost->Connect( wxEVT_COMMAND_CHECKBOX_CLICKED, wxCommandEventHandler( options::OnUploadFormatChange ), NULL, this );
    m_cbFurunoGP3X->Connect( wxEVT_COMMAND_CHECKBOX_CLICKED, wxCommandEventHandler( options::OnUploadFormatChange ), NULL, this );
    m_rbIAccept->Connect( wxEVT_COMMAND_RADIOBUTTON_SELECTED, wxCommandEventHandler( options::OnRbAcceptInput ), NULL, this );
    m_rbIIgnore->Connect( wxEVT_COMMAND_RADIOBUTTON_SELECTED, wxCommandEventHandler( options::OnRbIgnoreInput ), NULL, this );
    m_tcInputStc->Connect( wxEVT_COMMAND_TEXT_UPDATED, wxCommandEventHandler( options::OnConnValChange ), NULL, this );
    m_btnInputStcList->Connect( wxEVT_COMMAND_BUTTON_CLICKED, wxCommandEventHandler( options::OnBtnIStcs ), NULL, this );
    m_cbInput->Connect( wxEVT_COMMAND_CHECKBOX_CLICKED, wxCommandEventHandler( options::OnCbInput ), NULL, this );
    m_cbOutput->Connect( wxEVT_COMMAND_CHECKBOX_CLICKED, wxCommandEventHandler( options::OnCbOutput ), NULL, this );
    m_rbOAccept->Connect( wxEVT_COMMAND_RADIOBUTTON_SELECTED, wxCommandEventHandler( options::OnRbOutput ), NULL, this );
    m_rbOIgnore->Connect( wxEVT_COMMAND_RADIOBUTTON_SELECTED, wxCommandEventHandler( options::OnRbOutput ), NULL, this );
    m_tcOutputStc->Connect( wxEVT_COMMAND_TEXT_UPDATED, wxCommandEventHandler( options::OnConnValChange ), NULL, this );
    m_btnOutputStcList->Connect( wxEVT_COMMAND_BUTTON_CLICKED, wxCommandEventHandler( options::OnBtnOStcs ), NULL, this );
    pOpenGL->Connect( wxEVT_COMMAND_CHECKBOX_CLICKED, wxCommandEventHandler( options::OnGLClicked ), NULL, this );

    m_cbNMEADebug->Connect( wxEVT_COMMAND_CHECKBOX_CLICKED, wxCommandEventHandler( options::OnShowGpsWindowCheckboxClick ), NULL, this );
    m_cbFilterSogCog->Connect( wxEVT_COMMAND_CHECKBOX_CLICKED, wxCommandEventHandler( options::OnValChange ), NULL, this );
    m_tFilterSec->Connect( wxEVT_COMMAND_TEXT_UPDATED, wxCommandEventHandler( options::OnValChange ), NULL, this );
    m_cbAPBMagnetic->Connect( wxEVT_COMMAND_CHECKBOX_CLICKED, wxCommandEventHandler( options::OnValChange ), NULL, this );
    m_lcSources->Connect( wxEVT_LEFT_DOWN, wxMouseEventHandler(options::OnConnectionToggleEnable), NULL, this );

    wxString columns[] = { _( "Enable" ), _( "Type" ), _( "DataPort" ), _("Priority"), _( "Parameters" ), _( "Connection" ), _( "Filters" ) };
    for ( int i = 0; i < 7; ++i ) {
        wxListItem col;
        col.SetId( i );
        col.SetText( columns[ i ] );
        m_lcSources->InsertColumn( i, col );
    }

    //  Build the image list
    wxImageList *imglist = new wxImageList( 16, 16, TRUE, 1 );
    wxBitmap unchecked_bmp( 16, 16 ), checked_bmp( 16, 16 );
    wxMemoryDC renderer_dc;

    // Unchecked
    renderer_dc.SelectObject( unchecked_bmp );
    renderer_dc.SetBackground( *wxTheBrushList->FindOrCreateBrush( GetBackgroundColour(), wxBRUSHSTYLE_SOLID ) );
    renderer_dc.Clear();
    wxRendererNative::Get().DrawCheckBox( this, renderer_dc, wxRect( 0, 0, 16, 16 ), 0 );

    // Checked
    renderer_dc.SelectObject( checked_bmp );
    renderer_dc.SetBackground( *wxTheBrushList->FindOrCreateBrush( GetBackgroundColour(), wxBRUSHSTYLE_SOLID ) );
    renderer_dc.Clear();
    wxRendererNative::Get().DrawCheckBox( this, renderer_dc, wxRect( 0, 0, 16, 16 ), wxCONTROL_CHECKED );

    // Deselect the renderer Object
    renderer_dc.SelectObject( wxNullBitmap );

    imglist->Add( unchecked_bmp );
    imglist->Add( checked_bmp );
    m_lcSources->AssignImageList( imglist, wxIMAGE_LIST_SMALL );

    m_lcSources->Refresh();
    FillSourceList();

    if ( m_pSerialArray ) {
        for ( size_t i = 0; i < m_pSerialArray->Count() ; i++ ) {
            m_comboPort->Append( m_pSerialArray->Item( i ) );
        }
    }

    ShowNMEACommon( FALSE );
    ShowNMEASerial( FALSE );
    ShowNMEANet( FALSE );
    connectionsaved = TRUE;
}

void options::EnableItem( const long index )
{
    if ( index == wxNOT_FOUND ) {
        ClearNMEAForm();
        m_buttonRemove->Disable();
    } else {
        ConnectionParams *conn = g_pConnectionParams->Item(
            m_lcSources->GetItemData( index )
        );
        if ( !conn ) return;
        conn->bEnabled = !conn->bEnabled;
        m_connection_enabled = conn->bEnabled;
        // Mark as changed
        conn->b_IsSetup = FALSE;
        m_lcSources->SetItemImage( index, conn->bEnabled );
    }
}

void options::OnConnectionToggleEnable( wxListEvent &event )
{
    EnableItem( event.GetIndex() );
    cc1->Refresh();
}

void options::OnConnectionToggleEnable( wxMouseEvent &event )
{
    int flags;
    long index = m_lcSources->HitTest( event.GetPosition(), flags );
    if ( index == wxNOT_FOUND || event.GetX() < m_lcSources->GetColumnWidth( 0 ) )
        EnableItem( index );

    // Allow wx to process...
    event.Skip();
}

void options::CreatePanel_Ownship( size_t parent, int border_size, int group_item_spacing, wxSize small_button_size )
{
    itemPanelShip = AddPage( parent, _( "Own Ship" ) );

    ownShip = new wxBoxSizer( wxVERTICAL );
    itemPanelShip->SetSizer( ownShip );

    // OwnShip Display options
    wxStaticBox* osdBox = new wxStaticBox( itemPanelShip, wxID_ANY, _( "Display Options" ) );
    dispOptions = new wxStaticBoxSizer( osdBox, wxVERTICAL );
    ownShip->Add( dispOptions, 0, wxTOP | wxALL | wxEXPAND, border_size );

    wxFlexGridSizer* dispOptionsGrid = new wxFlexGridSizer( 0, 2, group_item_spacing, group_item_spacing );
    dispOptionsGrid->AddGrowableCol( 1 );
    dispOptions->Add( dispOptionsGrid, 0, wxALL | wxEXPAND, border_size );

    wxStaticText *pStatic_OSCOG_Predictor = new wxStaticText( itemPanelShip, wxID_ANY, _( "COG Predictor Length (min)" ) );
    dispOptionsGrid->Add( pStatic_OSCOG_Predictor, 0 );

    m_pText_OSCOG_Predictor = new wxTextCtrl( itemPanelShip, wxID_ANY );
    dispOptionsGrid->Add( m_pText_OSCOG_Predictor, 0, wxALIGN_RIGHT );

    wxStaticText *pStatic_OSHDT_Predictor = new wxStaticText( itemPanelShip, wxID_ANY, _( "Heading Predictor Length (NMi)" ) );
    dispOptionsGrid->Add( pStatic_OSHDT_Predictor, 0 );

    m_pText_OSHDT_Predictor = new wxTextCtrl( itemPanelShip, wxID_ANY );
    dispOptionsGrid->Add( m_pText_OSHDT_Predictor, 0, wxALIGN_RIGHT );

    wxStaticText *iconTypeTxt = new wxStaticText( itemPanelShip, wxID_ANY, _( "Ship Icon Type" ) );
    dispOptionsGrid->Add( iconTypeTxt, 0 );

    wxString iconTypes[] = { _( "Default" ), _( "Real Scale Bitmap" ), _( "Real Scale Vector" ) };
    m_pShipIconType = new wxChoice( itemPanelShip, ID_SHIPICONTYPE, wxDefaultPosition, wxDefaultSize, 3, iconTypes );
    dispOptionsGrid->Add( m_pShipIconType, 0, wxALIGN_RIGHT | wxLEFT | wxRIGHT | wxTOP, group_item_spacing );

    realSizes = new wxFlexGridSizer( 5, 2, group_item_spacing, group_item_spacing );
    realSizes->AddGrowableCol( 1 );

    dispOptions->Add( realSizes, 0, wxEXPAND | wxLEFT, 30 );

    realSizes->Add( new wxStaticText( itemPanelShip, wxID_ANY, _( "Length Over All (m)" ) ), 1, wxALIGN_LEFT );
    m_pOSLength = new wxTextCtrl( itemPanelShip, 1 );
    realSizes->Add( m_pOSLength, 1, wxALIGN_RIGHT | wxALL, group_item_spacing );

    realSizes->Add( new wxStaticText( itemPanelShip, wxID_ANY, _( "Width Over All (m)" ) ), 1, wxALIGN_LEFT );
    m_pOSWidth = new wxTextCtrl( itemPanelShip, wxID_ANY );
    realSizes->Add( m_pOSWidth, 1, wxALIGN_RIGHT | wxALL, group_item_spacing );

    realSizes->Add( new wxStaticText( itemPanelShip, wxID_ANY, _( "GPS Offset from Bow (m)" ) ), 1, wxALIGN_LEFT );
    m_pOSGPSOffsetY = new wxTextCtrl( itemPanelShip, wxID_ANY );
    realSizes->Add( m_pOSGPSOffsetY, 1, wxALIGN_RIGHT | wxALL, group_item_spacing );

    realSizes->Add( new wxStaticText( itemPanelShip, wxID_ANY, _( "GPS Offset from Midship (m)" ) ), 1, wxALIGN_LEFT );
    m_pOSGPSOffsetX = new wxTextCtrl( itemPanelShip, wxID_ANY );
    realSizes->Add( m_pOSGPSOffsetX, 1, wxALIGN_RIGHT | wxALL, group_item_spacing );

    realSizes->Add( new wxStaticText( itemPanelShip, wxID_ANY, _( "Minimum Screen Size (mm)" ) ), 1, wxALIGN_LEFT );
    m_pOSMinSize = new wxTextCtrl( itemPanelShip, wxID_ANY );
    realSizes->Add( m_pOSMinSize, 1, wxALIGN_RIGHT | wxALL, group_item_spacing );

    // Radar rings
    wxFlexGridSizer* rrSelect = new wxFlexGridSizer( 1, 2, group_item_spacing, group_item_spacing );
    rrSelect->AddGrowableCol( 1 );
    dispOptions->Add( rrSelect, 0, wxLEFT | wxRIGHT | wxEXPAND, border_size );

    wxStaticText *rrTxt = new wxStaticText( itemPanelShip, wxID_ANY, _( "Show range rings" ) );
    rrSelect->Add( rrTxt, 1, wxEXPAND | wxALL, group_item_spacing );

    wxString rrAlt[] = {
        _( "None" ), _T( "1" ), _T( "2" ), _T( "3" ), _T( "4" ), _T( "5" ),
        _T( "6" ), _T( "7" ), _T( "8" ), _T( "9" ), _T( "10" )
    };
    pNavAidRadarRingsNumberVisible = new wxChoice( itemPanelShip, ID_RADARRINGS, wxDefaultPosition, m_pShipIconType->GetSize(), 11, rrAlt );
    rrSelect->Add( pNavAidRadarRingsNumberVisible, 0, wxALIGN_RIGHT | wxALL, group_item_spacing );

    radarGrid = new wxFlexGridSizer( 2, 2, group_item_spacing, group_item_spacing );
    radarGrid->AddGrowableCol( 1 );
    dispOptions->Add( radarGrid, 0, wxLEFT | wxEXPAND, 30 );

    wxStaticText* distanceText = new wxStaticText( itemPanelShip, wxID_STATIC, _( "Distance Between Rings" ) );
    radarGrid->Add( distanceText, 1, wxEXPAND | wxALL, group_item_spacing );

    pNavAidRadarRingsStep = new wxTextCtrl( itemPanelShip, ID_OPTEXTCTRL, _T(""), wxDefaultPosition, wxSize( 100, -1 ), 0 );
    radarGrid->Add( pNavAidRadarRingsStep, 0, wxALIGN_RIGHT | wxALL, group_item_spacing );

    wxStaticText* unitText = new wxStaticText( itemPanelShip, wxID_STATIC, _( "Distance Unit" ) );
    radarGrid->Add( unitText, 1, wxEXPAND | wxALL, group_item_spacing );

    wxString pDistUnitsStrings[] = { _( "Nautical Miles" ), _( "Kilometers" ) };
    m_itemRadarRingsUnits = new wxChoice( itemPanelShip, ID_RADARDISTUNIT, wxDefaultPosition, m_pShipIconType->GetSize(), 2, pDistUnitsStrings );
    radarGrid->Add( m_itemRadarRingsUnits, 0, wxALIGN_RIGHT | wxALL, border_size );

     //  Tracks
    wxStaticBox* trackText = new wxStaticBox( itemPanelShip, wxID_ANY, _( "Tracks" ) );
    wxStaticBoxSizer* trackSizer = new wxStaticBoxSizer( trackText, wxVERTICAL );
    ownShip->Add( trackSizer, 0, wxGROW | wxALL, border_size );

    pTrackDaily = new wxCheckBox( itemPanelShip, ID_DAILYCHECKBOX, _( "Automatic Daily Tracks" ) );
    trackSizer->Add( pTrackDaily, 1, wxALL, border_size );

    pTrackHighlite = new wxCheckBox( itemPanelShip, ID_TRACKHILITE, _( "Highlight Tracks" ) );
    trackSizer->Add( pTrackHighlite, 1, wxALL, border_size );

    wxFlexGridSizer *pTrackGrid = new wxFlexGridSizer( 1, 2, group_item_spacing, group_item_spacing );
    pTrackGrid->AddGrowableCol( 1 );
    trackSizer->Add( pTrackGrid, 0, wxALL | wxEXPAND, border_size );

    wxStaticText* tpText = new wxStaticText( itemPanelShip, wxID_STATIC, _( "Tracking Precision" ) );
    pTrackGrid->Add( tpText, 1, wxEXPAND | wxALL, group_item_spacing );

    wxString trackAlt[] = { _( "Low" ), _( "Medium" ), _( "High" ) };
    pTrackPrecision = new wxChoice( itemPanelShip, wxID_ANY, wxDefaultPosition, m_pShipIconType->GetSize(), 3, trackAlt );
    pTrackGrid->Add( pTrackPrecision, 0, wxALIGN_RIGHT | wxALL, group_item_spacing );

    //  Routes
    wxStaticBox* routeText = new wxStaticBox( itemPanelShip, wxID_ANY, _( "Routes" ) );
    wxStaticBoxSizer* routeSizer = new wxStaticBoxSizer( routeText, wxVERTICAL );
    ownShip->Add( routeSizer, 0, wxGROW | wxALL, border_size );

    wxFlexGridSizer *pRouteGrid = new wxFlexGridSizer( 1, 2, group_item_spacing, group_item_spacing );
    pRouteGrid->AddGrowableCol( 1 );
    routeSizer->Add( pRouteGrid, 0, wxALL | wxEXPAND, border_size );

    wxStaticText* raText = new wxStaticText( itemPanelShip, wxID_STATIC, _( "Waypoint Arrival Circle Radius (NMi)" ) );
    pRouteGrid->Add( raText, 1, wxEXPAND | wxALL, group_item_spacing );

    m_pText_ACRadius = new wxTextCtrl( itemPanelShip, -1 );
    pRouteGrid->Add( m_pText_ACRadius, 0, wxALL | wxALIGN_RIGHT, group_item_spacing );

    pAdvanceRouteWaypointOnArrivalOnly = new wxCheckBox( itemPanelShip, ID_DAILYCHECKBOX, _( "Advance route waypoint on arrival only" ) );
    routeSizer->Add( pAdvanceRouteWaypointOnArrivalOnly, 0 );

    //  Waypoints
    wxStaticBox* waypointText = new wxStaticBox( itemPanelShip, wxID_ANY, _( "Waypoints" ) );
    wxStaticBoxSizer* waypointSizer = new wxStaticBoxSizer( waypointText, wxVERTICAL );
    ownShip->Add( waypointSizer, 0, wxTOP | wxALL | wxEXPAND, border_size );

    wxFlexGridSizer* dispWaypointOptionsGrid = new wxFlexGridSizer( 2, 2, group_item_spacing, group_item_spacing );
    dispWaypointOptionsGrid->AddGrowableCol( 1 );

    wxFlexGridSizer* waypointrrSelect = new wxFlexGridSizer( 1, 2, group_item_spacing, group_item_spacing );
    waypointrrSelect->AddGrowableCol( 1 );
    waypointSizer->Add( waypointrrSelect, 0, wxLEFT|wxRIGHT | wxEXPAND, border_size );

    wxStaticText *waypointrrTxt = new wxStaticText( itemPanelShip, wxID_ANY, _( "Waypoint range rings" ) );
    waypointrrSelect->Add( waypointrrTxt, 1, wxEXPAND | wxALL, group_item_spacing );

    pWaypointRangeRingsNumber = new wxChoice( itemPanelShip, ID_OPWAYPOINTRANGERINGS, wxDefaultPosition, m_pShipIconType->GetSize(), 11, rrAlt );
    waypointrrSelect->Add( pWaypointRangeRingsNumber, 0, wxALIGN_RIGHT | wxALL, group_item_spacing );

    waypointradarGrid = new wxFlexGridSizer( 0, 2, group_item_spacing, group_item_spacing );
    waypointradarGrid->AddGrowableCol( 1 );
    waypointSizer->Add( waypointradarGrid, 0, wxLEFT | wxEXPAND, 30 );

    wxStaticText* waypointdistanceText = new wxStaticText( itemPanelShip, wxID_STATIC, _( "Distance Between Waypoint Rings" ) );
    waypointradarGrid->Add( waypointdistanceText, 1, wxEXPAND | wxALL, group_item_spacing );

    pWaypointRangeRingsStep = new wxTextCtrl( itemPanelShip, ID_OPTEXTCTRL, _T(""), wxDefaultPosition, wxSize( 100, -1 ), 0 );
    waypointradarGrid->Add( pWaypointRangeRingsStep, 0, wxALIGN_RIGHT | wxALL, group_item_spacing );

    wxStaticText* waypointunitText = new wxStaticText( itemPanelShip, wxID_STATIC, _("Distance Unit") );
    waypointradarGrid->Add( waypointunitText, 1, wxEXPAND | wxALL, group_item_spacing );

    m_itemWaypointRangeRingsUnits = new wxChoice( itemPanelShip, ID_RADARDISTUNIT, wxDefaultPosition, m_pShipIconType->GetSize(), 2, pDistUnitsStrings );
    waypointradarGrid->Add( m_itemWaypointRangeRingsUnits, 0, wxALIGN_RIGHT | wxALL, border_size );

    wxStaticText* waypointrangeringsColour = new wxStaticText( itemPanelShip, wxID_STATIC, _( "Waypoint Range Ring Colours" ) );
    waypointradarGrid->Add( waypointrangeringsColour, 1, wxEXPAND | wxALL, 1 );

    m_colourWaypointRangeRingsColour = new wxColourPickerCtrl( itemPanelShip, wxID_ANY, *wxRED, wxDefaultPosition, wxDefaultSize, 0, wxDefaultValidator, _T( "ID_COLOURWAYPOINTRANGERINGSCOLOUR" ) );
    waypointradarGrid->Add( m_colourWaypointRangeRingsColour, 0, wxALIGN_RIGHT | wxALL, 1);

    DimeControl( itemPanelShip );
}

void options::CreatePanel_ChartsLoad( size_t parent, int border_size, int group_item_spacing,
                                      wxSize small_button_size )
{
    wxScrolledWindow *chartPanelWin = AddPage( m_pageCharts, _( "Chart Files" ) );

    chartPanel = new wxBoxSizer( wxVERTICAL );
    chartPanelWin->SetSizer( chartPanel );

    wxStaticBox* loadedBox = new wxStaticBox( chartPanelWin, wxID_ANY, _( "Directories" ) );
    activeSizer = new wxStaticBoxSizer( loadedBox, wxHORIZONTAL );
    chartPanel->Add( activeSizer, 1, wxALL | wxEXPAND, border_size );

    wxString* pListBoxStrings = NULL;

    pActiveChartsList = new wxListBox( chartPanelWin, ID_LISTBOX, wxDefaultPosition,
                                       wxDefaultSize, 0, pListBoxStrings, wxLB_MULTIPLE );

    activeSizer->Add( pActiveChartsList, 1, wxALL | wxEXPAND, border_size );

    pActiveChartsList->Connect(  wxEVT_COMMAND_LISTBOX_SELECTED, wxCommandEventHandler( options::OnChartDirListSelect ), NULL, this );

    wxBoxSizer* cmdButtonSizer = new wxBoxSizer( wxVERTICAL );
    activeSizer->Add( cmdButtonSizer, 0, wxALL, border_size );

    // Currently loaded chart dirs
    wxString dirname;
    if ( pActiveChartsList ) {
        pActiveChartsList->Clear();
        int nDir = m_CurrentDirList.GetCount();
        for ( int i = 0; i < nDir; i++ ) {
            dirname = m_CurrentDirList.Item( i ).fullpath;
            if( !dirname.IsEmpty() ) pActiveChartsList->Append( dirname );
        }
    }

    wxButton* addBtn = new wxButton( chartPanelWin, ID_BUTTONADD, _( "Add Directory..." ) );
    cmdButtonSizer->Add( addBtn, 1, wxALL | wxEXPAND, group_item_spacing );

    m_removeBtn = new wxButton( chartPanelWin, ID_BUTTONDELETE, _( "Remove Selected" ) );
    cmdButtonSizer->Add( m_removeBtn, 1, wxALL | wxEXPAND, group_item_spacing );
    m_removeBtn->Disable();

    wxStaticBox* itemStaticBoxUpdateStatic = new wxStaticBox( chartPanelWin, wxID_ANY, _( "Update Control" ) );
    wxStaticBoxSizer* itemStaticBoxSizerUpdate = new wxStaticBoxSizer( itemStaticBoxUpdateStatic, wxVERTICAL );
    chartPanel->Add( itemStaticBoxSizerUpdate, 0, wxGROW | wxALL, 5 );

    pScanCheckBox = new wxCheckBox( chartPanelWin, ID_SCANCHECKBOX, _( "Scan Charts and Update Database" ) );
    itemStaticBoxSizerUpdate->Add( pScanCheckBox, 1, wxALL, 5 );

    pUpdateCheckBox = new wxCheckBox( chartPanelWin, ID_UPDCHECKBOX, _( "Force Full Database Rebuild" ) );
    itemStaticBoxSizerUpdate->Add( pUpdateCheckBox, 1, wxALL, 5 );

    chartPanel->Layout();
}

void options::CreatePanel_Advanced( size_t parent, int border_size, int group_item_spacing,
                                    wxSize small_button_size )
{
    m_ChartDisplayPage = AddPage( parent, _("Advanced") );

    wxFlexGridSizer* itemBoxSizerUI = new wxFlexGridSizer( 2 );
    itemBoxSizerUI->SetHGap( border_size );
//    itemBoxSizerUI->AddGrowableCol( 0, 1 );
//    itemBoxSizerUI->AddGrowableCol( 1, 1 );
//    m_ChartDisplayPage->SetSizer( itemBoxSizerUI );

    // wxFlexGridSizer grows wrongly in wx2.8, so we need to centre it in another sizer instead of letting it grow.
    wxBoxSizer* wrapperSizer = new wxBoxSizer( wxVERTICAL );
    m_ChartDisplayPage->SetSizer( wrapperSizer );
    wrapperSizer->Add( itemBoxSizerUI, 1, wxALL | wxALIGN_CENTER, border_size );

    // spacer
    itemBoxSizerUI->Add( 0, border_size*3 );
    itemBoxSizerUI->Add( 0, border_size*3 );

    // Chart Display Options
    itemBoxSizerUI->Add( new wxStaticText( m_ChartDisplayPage, wxID_ANY, _( "Chart Display" ) ), groupLabelFlags );
    wxBoxSizer* boxCharts = new wxBoxSizer( wxVERTICAL );
    itemBoxSizerUI->Add( boxCharts, groupInputFlags );

    pSkewComp = new wxCheckBox( m_ChartDisplayPage, ID_SKEWCOMPBOX, _( "Show Skewed Raster Charts as North-Up" ) );
    boxCharts->Add( pSkewComp, inputFlags );

    pFullScreenQuilt = new wxCheckBox( m_ChartDisplayPage, ID_FULLSCREENQUILT, _( "Disable Full Screen Quilting" ) );
    boxCharts->Add( pFullScreenQuilt, inputFlags );

    pOverzoomEmphasis = new wxCheckBox( m_ChartDisplayPage, ID_FULLSCREENQUILT, _( "Suppress blur/fog effects on overzoom" ) );
    boxCharts->Add( pOverzoomEmphasis, inputFlags );

    pOZScaleVector = new wxCheckBox( m_ChartDisplayPage, ID_FULLSCREENQUILT, _( "Suppress scaled vector charts on overzoom" ) );
    boxCharts->Add( pOZScaleVector, inputFlags );

    // spacer
    itemBoxSizerUI->Add( 0, border_size*3 );
    itemBoxSizerUI->Add( 0, border_size*3 );

    //  Course Up display update period
    itemBoxSizerUI->Add( new wxStaticText( m_ChartDisplayPage, wxID_ANY, _( "Course-Up Update Period" ) ), labelFlags );
    wxBoxSizer *pCOGUPFilterRow = new wxBoxSizer( wxHORIZONTAL );
    itemBoxSizerUI->Add( pCOGUPFilterRow, 0, wxALL | wxEXPAND, group_item_spacing );

    pCOGUPUpdateSecs = new wxTextCtrl( m_ChartDisplayPage, ID_OPTEXTCTRL, _T(""), wxDefaultPosition, wxSize( 50, -1 ), wxTE_RIGHT  );
    pCOGUPFilterRow->Add( pCOGUPUpdateSecs, 0, wxALIGN_RIGHT | wxALL, group_item_spacing );

    pCOGUPFilterRow->Add( new wxStaticText( m_ChartDisplayPage, wxID_ANY, _( "seconds" ) ), inputFlags );

    // spacer
    itemBoxSizerUI->Add( 0, border_size*3 );
    itemBoxSizerUI->Add( 0, border_size*3 );

    // Chart Zoom Scale Weighting
    itemBoxSizerUI->Add( new wxStaticText( m_ChartDisplayPage, wxID_ANY, _( "Chart Zoom/Scale Weighting" ) ), labelFlags );
    m_pSlider_Zoom = new wxSlider( m_ChartDisplayPage, ID_CM93ZOOM, 0, -5,
                                  5, wxDefaultPosition, wxSize( 300, 50),
                                  wxSL_HORIZONTAL | wxSL_AUTOTICKS | wxSL_LABELS );

#ifdef __OCPN__ANDROID__
    m_pSlider_Zoom->GetHandle()->setStyleSheet( getQtStyleSheet() );
#endif

    itemBoxSizerUI->Add( m_pSlider_Zoom, inputFlags );

    itemBoxSizerUI->Add( 0, border_size*3 );
    wxStaticText* zoomText = new wxStaticText( m_ChartDisplayPage, wxID_ANY,
<<<<<<< HEAD
        _("With a lower value, the same zoom level shows a less detailed chart.\nWith a higher value, the same zoom level shows a more detailed chart.") );
    
=======
        _( "With a lower value, the same zoom level shows a less detailed chart.\nWith a higher value, the same zoom level shows a more detailed chart." ) );

    wxFont *dialogFont = GetOCPNScaledFont(_( "Dialog" ));
>>>>>>> bfafaa69
    smallFont = new wxFont( * dialogFont ); // we can't use Smaller() because wx2.8 doesn't support it
    smallFont->SetPointSize( ( smallFont->GetPointSize() / 1.2 ) + 0.5 ); // + 0.5 to round instead of truncate
    zoomText->SetFont( * smallFont );
    itemBoxSizerUI->Add( zoomText, 0, wxALL | wxEXPAND, group_item_spacing );

    // spacer
    itemBoxSizerUI->Add( 0, border_size * 3 );
    itemBoxSizerUI->Add( 0, border_size * 3 );

    // Control Options
    itemBoxSizerUI->Add( new wxStaticText( m_ChartDisplayPage, wxID_ANY, _( "Controls" ) ), groupLabelFlags );
    wxBoxSizer* boxCtrls = new wxBoxSizer( wxVERTICAL );
    itemBoxSizerUI->Add( boxCtrls, groupInputFlags );

    pWayPointPreventDragging = new wxCheckBox( m_ChartDisplayPage, ID_DRAGGINGCHECKBOX, _( "Lock Waypoints (Unless waypoint property dialog visible)" ) );
    pWayPointPreventDragging->SetValue( FALSE );
    boxCtrls->Add( pWayPointPreventDragging, inputFlags );

    pConfirmObjectDeletion = new wxCheckBox( m_ChartDisplayPage, ID_DELETECHECKBOX, _( "Confirm deletion of tracks and routes" ) );
    pConfirmObjectDeletion->SetValue( FALSE );
    boxCtrls->Add( pConfirmObjectDeletion, inputFlags );

    // spacer
    itemBoxSizerUI->Add( 0, border_size * 3 );
    itemBoxSizerUI->Add( 0, border_size * 3 );

    //  Display size/DPI
    itemBoxSizerUI->Add( new wxStaticText( m_ChartDisplayPage, wxID_ANY, _( "Physical Screen Width" ) ), labelFlags );
    wxBoxSizer *pDPIRow = new wxBoxSizer( wxHORIZONTAL );
    itemBoxSizerUI->Add( pDPIRow, 0, wxEXPAND );

    pRBSizeAuto = new wxRadioButton( m_ChartDisplayPage, wxID_ANY, _( "Auto" ) );
    pDPIRow->Add( pRBSizeAuto, inputFlags );
    pDPIRow->AddSpacer( 10 );
    pRBSizeManual = new wxRadioButton( m_ChartDisplayPage, ID_SIZEMANUALRADIOBUTTON, _( "Manual:" ) );
    pDPIRow->Add( pRBSizeManual, inputFlags );

    pScreenMM = new wxTextCtrl( m_ChartDisplayPage, ID_OPTEXTCTRL, _T( "" ), wxDefaultPosition,
                                wxSize( 3 * m_fontHeight, -1 ), wxTE_RIGHT  );
    pDPIRow->Add( pScreenMM, 0, wxALIGN_RIGHT | wxALL, group_item_spacing );

    pDPIRow->Add( new wxStaticText( m_ChartDisplayPage, wxID_ANY, _( "mm" ) ), inputFlags );

    pRBSizeAuto->Connect( wxEVT_COMMAND_RADIOBUTTON_SELECTED,
                           wxCommandEventHandler( options::OnSizeAutoButton ), NULL, this );
    pRBSizeManual->Connect( wxEVT_COMMAND_RADIOBUTTON_SELECTED,
                          wxCommandEventHandler( options::OnSizeManualButton ), NULL, this );

    // spacer
    itemBoxSizerUI->Add( 0, border_size*3 );
    itemBoxSizerUI->Add( 0, border_size*3 );

    // OpenGL Options
    itemBoxSizerUI->Add( new wxStaticText( m_ChartDisplayPage, wxID_ANY, _( "Graphics" ) ), labelFlags );
    wxBoxSizer* OpenGLSizer = new wxBoxSizer( wxHORIZONTAL );
    itemBoxSizerUI->Add( OpenGLSizer, 0, 0, 0 );

    pOpenGL = new wxCheckBox( m_ChartDisplayPage, ID_OPENGLBOX, _( "Use Accelerated Graphics (OpenGL)" ) );
    OpenGLSizer->Add( pOpenGL, inputFlags );
    pOpenGL->Enable(!g_bdisable_opengl);

#ifdef __OCPN__ANDROID__
    pOpenGL->Disable();
#endif

    wxButton *bOpenGL = new wxButton( m_ChartDisplayPage, ID_OPENGLOPTIONS, _( "Options..." ) );
    OpenGLSizer->Add( bOpenGL, inputFlags );
    bOpenGL->Enable(!g_bdisable_opengl);

    itemBoxSizerUI->Add( 0, border_size*3 );
    pTransparentToolbar = new wxCheckBox( m_ChartDisplayPage, ID_TRANSTOOLBARCHECKBOX,
                                          _( "Enable Transparent Toolbar" ) );
    itemBoxSizerUI->Add( pTransparentToolbar, 0, wxALL, border_size );
    if( g_bopengl && !g_bTransparentToolbarInOpenGLOK ) pTransparentToolbar->Disable();
}

void options::CreatePanel_VectorCharts( size_t parent, int border_size, int group_item_spacing,
        wxSize small_button_size )
{
    ps57Ctl = AddPage( parent, _("Vector Chart Display") );

    vectorPanel = new wxBoxSizer( wxHORIZONTAL );
    ps57Ctl->SetSizer( vectorPanel );

    // 1st column, all options except Mariner's Standard
    wxFlexGridSizer* optionsColumn = new wxFlexGridSizer(2);
    optionsColumn->SetHGap(border_size);
    optionsColumn->AddGrowableCol( 0, 2 );
    optionsColumn->AddGrowableCol( 1, 3 );
    vectorPanel->Add( optionsColumn, 3, wxALL | wxEXPAND, border_size );

    // spacer
    optionsColumn->Add( new wxStaticText(ps57Ctl, wxID_ANY, _T("")) );
    optionsColumn->Add( new wxStaticText(ps57Ctl, wxID_ANY, _T("")) );

    // dislay category
    optionsColumn->Add( new wxStaticText(ps57Ctl, wxID_ANY, _("Display Category")), labelFlags );
    wxString pDispCatStrings[] = { _("Base"), _("Standard"), _("All"), _("Mariner's Standard") };
    pDispCat = new wxChoice( ps57Ctl, ID_RADARDISTUNIT, wxDefaultPosition,
                            wxDefaultSize, 4, pDispCatStrings );
    optionsColumn->Add( pDispCat, 0, wxALL, 2 );

    // spacer
    optionsColumn->Add( new wxStaticText(ps57Ctl, wxID_ANY, _T("")) );
    optionsColumn->Add( new wxStaticText(ps57Ctl, wxID_ANY, _T("")) );

    // display options
    optionsColumn->Add( new wxStaticText(ps57Ctl, wxID_ANY, _("Display")), groupLabelFlags );

    wxBoxSizer* miscSizer = new wxBoxSizer( wxVERTICAL );
    optionsColumn->Add( miscSizer, groupInputFlags );

    pCheck_SOUNDG = new wxCheckBox( ps57Ctl, ID_SOUNDGCHECKBOX, _("Depth Soundings") );
    pCheck_SOUNDG->SetValue( FALSE );
    miscSizer->Add( pCheck_SOUNDG, inputFlags );

    pCheck_META = new wxCheckBox( ps57Ctl, ID_METACHECKBOX, _("Chart Information Objects") );
    pCheck_META->SetValue( FALSE );
    miscSizer->Add( pCheck_META, inputFlags );

    optionsColumn->Add( new wxStaticText(ps57Ctl, wxID_ANY, _("Buoys/Lights")), groupLabelFlags );

    wxBoxSizer* lightSizer = new wxBoxSizer( wxVERTICAL );
    optionsColumn->Add( lightSizer, groupInputFlags );

    pCheck_ATONTEXT = new wxCheckBox( ps57Ctl, ID_ATONTEXTCHECKBOX, _("Buoy/Light Labels") );
    pCheck_ATONTEXT->SetValue( FALSE );
    lightSizer->Add( pCheck_ATONTEXT, inputFlags );

    pCheck_LDISTEXT = new wxCheckBox( ps57Ctl, ID_LDISTEXTCHECKBOX, _("Light Descriptions") );
    pCheck_LDISTEXT->SetValue( FALSE );
    lightSizer->Add( pCheck_LDISTEXT, inputFlags );

    pCheck_XLSECTTEXT = new wxCheckBox( ps57Ctl, ID_LDISTEXTCHECKBOX, _("Extended Light Sectors") );
    pCheck_XLSECTTEXT->SetValue( FALSE );
    lightSizer->Add( pCheck_XLSECTTEXT, inputFlags );

    optionsColumn->Add( new wxStaticText(ps57Ctl, wxID_ANY, _("Chart Texts")), groupLabelFlags );

    wxBoxSizer* textSizer = new wxBoxSizer( wxVERTICAL );
    optionsColumn->Add( textSizer, groupInputFlags );

    pCheck_NATIONALTEXT = new wxCheckBox( ps57Ctl, ID_NATIONALTEXTCHECKBOX, _("National text on chart") );
    pCheck_NATIONALTEXT->SetValue( FALSE );
    textSizer->Add( pCheck_NATIONALTEXT, inputFlags );

    pCheck_SHOWIMPTEXT = new wxCheckBox( ps57Ctl, ID_IMPTEXTCHECKBOX, _("Important Text Only") );
    pCheck_SHOWIMPTEXT->SetValue( FALSE );
    textSizer->Add( pCheck_SHOWIMPTEXT, inputFlags );

    pCheck_DECLTEXT = new wxCheckBox( ps57Ctl, ID_DECLTEXTCHECKBOX, _("De-Cluttered Text") );
    pCheck_DECLTEXT->SetValue( FALSE );
    textSizer->Add( pCheck_DECLTEXT, inputFlags );

    optionsColumn->Add( new wxStaticText(ps57Ctl, wxID_ANY, _("Chart Detail")), labelFlags );
    pCheck_SCAMIN = new wxCheckBox( ps57Ctl, ID_SCAMINCHECKBOX, _("Reduced Detail at Small Scale") );
    pCheck_SCAMIN->SetValue( FALSE );
    optionsColumn->Add( pCheck_SCAMIN, inputFlags );

    // spacer
    optionsColumn->Add( 0, border_size*4 );
    optionsColumn->Add( 0, border_size*4 );

    // graphics options
    optionsColumn->Add( new wxStaticText(ps57Ctl, wxID_ANY, _("Graphics Style")), labelFlags );
    wxString pPointStyleStrings[] = { _("Paper Chart"), _("Simplified"), };
    pPointStyle = new wxChoice( ps57Ctl, ID_RADARDISTUNIT, wxDefaultPosition,
            wxDefaultSize, 2, pPointStyleStrings );
    optionsColumn->Add( pPointStyle, inputFlags );

    optionsColumn->Add( new wxStaticText(ps57Ctl, wxID_ANY, _("Boundaries")), labelFlags );
    wxString pBoundStyleStrings[] = { _("Plain"), _("Symbolized"), };
    pBoundStyle = new wxChoice( ps57Ctl, ID_RADARDISTUNIT, wxDefaultPosition,
            wxDefaultSize, 2, pBoundStyleStrings );
    optionsColumn->Add( pBoundStyle, inputFlags );

    optionsColumn->Add( new wxStaticText(ps57Ctl, wxID_ANY, _("Colors")), labelFlags );
    wxString pColorNumStrings[] = { _("2 Color"), _("4 Color"), };
    p24Color = new wxChoice( ps57Ctl, ID_RADARDISTUNIT, wxDefaultPosition,
            wxDefaultSize, 2, pColorNumStrings );
    optionsColumn->Add( p24Color, inputFlags );

    // spacer
    optionsColumn->Add( 0, border_size*4 );
    optionsColumn->Add( 0, border_size*4 );

    // depth options
    optionsColumn->Add( new wxStaticText( ps57Ctl, wxID_ANY, _("Shallow Depth") ), labelFlags );
    wxBoxSizer* depShalRow = new wxBoxSizer( wxHORIZONTAL );
    optionsColumn->Add( depShalRow );
    m_ShallowCtl = new wxTextCtrl( ps57Ctl, ID_OPTEXTCTRL, _T(""), wxDefaultPosition, wxSize( 60, -1 ), wxTE_RIGHT );
    depShalRow->Add( m_ShallowCtl, inputFlags );
    m_depthUnitsShal = new wxStaticText( ps57Ctl, wxID_ANY, _("metres") );
    depShalRow->Add( m_depthUnitsShal, inputFlags );

    optionsColumn->Add( new wxStaticText( ps57Ctl, wxID_ANY, _("Safety Depth") ), labelFlags );
    wxBoxSizer* depSafeRow = new wxBoxSizer( wxHORIZONTAL );
    optionsColumn->Add( depSafeRow );
    m_SafetyCtl = new wxTextCtrl( ps57Ctl, ID_OPTEXTCTRL, _T(""), wxDefaultPosition, wxSize( 60, -1 ), wxTE_RIGHT );
    depSafeRow->Add( m_SafetyCtl, inputFlags );
    m_depthUnitsSafe = new wxStaticText( ps57Ctl, wxID_ANY, _("metres") );
    depSafeRow->Add( m_depthUnitsSafe, inputFlags );

    optionsColumn->Add( new wxStaticText( ps57Ctl, wxID_ANY, _("Deep Depth") ), labelFlags );
    wxBoxSizer* depDeepRow = new wxBoxSizer( wxHORIZONTAL );
    optionsColumn->Add( depDeepRow );
    m_DeepCtl = new wxTextCtrl( ps57Ctl, ID_OPTEXTCTRL, _T(""), wxDefaultPosition, wxSize( 60, -1 ), wxTE_RIGHT );
    depDeepRow->Add( m_DeepCtl, inputFlags );
    m_depthUnitsDeep = new wxStaticText( ps57Ctl, wxID_ANY, _("metres") );
    depDeepRow->Add( m_depthUnitsDeep, inputFlags );

    // spacer
    optionsColumn->Add( 0, border_size*4 );
    optionsColumn->Add( 0, border_size*4 );

#ifdef USE_S57
    int slider_width = wxMax(m_fontHeight * 4, 150);

    optionsColumn->Add( new wxStaticText(ps57Ctl, wxID_ANY, _("CM93 Detail Level")), labelFlags );
    m_pSlider_CM93_Zoom = new wxSlider( ps57Ctl, ID_CM93ZOOM, 0, -CM93_ZOOM_FACTOR_MAX_RANGE,
                                        CM93_ZOOM_FACTOR_MAX_RANGE, wxDefaultPosition, wxSize( slider_width, 50),
                                       wxSL_HORIZONTAL | wxSL_AUTOTICKS | wxSL_LABELS );
    optionsColumn->Add( m_pSlider_CM93_Zoom, 0, wxALL/* | wxEXPAND*/, border_size );

#ifdef __OCPN__ANDROID__
    m_pSlider_CM93_Zoom->GetHandle()->setStyleSheet( getQtStyleSheet());
#endif

//    cm93Sizer->SetSizeHints(cm93DetailBox);
#endif

    // 2nd column, Display Category / Mariner's Standard options
    wxBoxSizer* dispSizer = new wxBoxSizer( wxVERTICAL );
    vectorPanel->Add( dispSizer, 2, wxALL | wxEXPAND, border_size );

    wxStaticBox* marinersBox = new wxStaticBox( ps57Ctl, wxID_ANY, _("Mariner's Standard") );
    wxStaticBoxSizer* marinersSizer = new wxStaticBoxSizer( marinersBox, wxVERTICAL );
    dispSizer->Add( marinersSizer, 1, wxALL | wxEXPAND, border_size );

    wxString* ps57CtlListBoxStrings = NULL;

#ifndef __OCPN__ANDROID__
    ps57CtlListBox = new wxCheckListBox( ps57Ctl, ID_CHECKLISTBOX, wxDefaultPosition,
                                         wxSize( 250, 350 ), 0, ps57CtlListBoxStrings, wxLB_SINGLE | wxLB_HSCROLL | wxLB_SORT );
    marinersSizer->Add( ps57CtlListBox, 1, wxALL | wxEXPAND, group_item_spacing );
#else
    wxScrolledWindow *marinersWindow = new wxScrolledWindow( ps57Ctl, wxID_ANY, wxDefaultPosition, wxSize(250, 350), wxHSCROLL | wxVSCROLL);
    marinersWindow->SetScrollRate(m_scrollRate, m_scrollRate);
    marinersSizer->Add( marinersWindow, 1, wxALL | wxEXPAND, group_item_spacing );

    wxBoxSizer* bSizerScrollMariners = new wxBoxSizer( wxVERTICAL );
    marinersWindow->SetSizer( bSizerScrollMariners );

    ps57CtlListBox = new wxCheckListBox( marinersWindow, ID_CHECKLISTBOX, wxDefaultPosition,
                                         wxSize(200, 8000), 0, ps57CtlListBoxStrings, wxLB_SINGLE | wxLB_SORT );
    bSizerScrollMariners->Add( ps57CtlListBox, 1, wxALL | wxEXPAND, group_item_spacing );
#endif

     wxBoxSizer* btnRow = new wxBoxSizer( wxHORIZONTAL );
    itemButtonSelectList = new wxButton( ps57Ctl, ID_SELECTLIST, _("Select All") );
    btnRow->Add( itemButtonSelectList, 1, wxALL | wxEXPAND, group_item_spacing );
    itemButtonClearList = new wxButton( ps57Ctl, ID_CLEARLIST, _("Clear All") );
    btnRow->Add( itemButtonClearList, 1, wxALL | wxEXPAND, group_item_spacing );
    marinersSizer->Add( btnRow );

//    m_choicePrecision->SetSelection( g_NMEAAPBPrecision );
}

void options::CreatePanel_TidesCurrents( size_t parent, int border_size, int group_item_spacing,
        wxSize small_button_size )
{
    wxScrolledWindow *tcPanel = AddPage( parent, _("Tides && Currents") );

    wxBoxSizer* mainHBoxSizer = new wxBoxSizer( wxVERTICAL );
    tcPanel->SetSizer( mainHBoxSizer );

    wxStaticBox *tcBox = new wxStaticBox( tcPanel, wxID_ANY, _("Active Datasets" ));
    wxStaticBoxSizer* tcSizer = new wxStaticBoxSizer( tcBox, wxHORIZONTAL );
    mainHBoxSizer->Add( tcSizer, 1, wxALL | wxEXPAND, border_size );

    tcDataSelected = new wxListBox( tcPanel, ID_TIDESELECTED, wxDefaultPosition, wxDefaultSize );

    tcSizer->Add( tcDataSelected, 1, wxALL | wxEXPAND, border_size );

    //  Populate Selection List Control with the contents
    //  of the Global static array
    for( unsigned int id = 0 ; id < TideCurrentDataSet.Count() ; id++ ) {
        tcDataSelected->Append( TideCurrentDataSet.Item(id) );
    }

    //    Add the "Insert/Remove" buttons
    wxButton *insertButton = new wxButton( tcPanel, ID_TCDATAADD, _("Add Dataset...") );
    wxButton *removeButton = new wxButton( tcPanel, ID_TCDATADEL, _("Remove Selected") );

    wxBoxSizer* btnSizer = new wxBoxSizer( wxVERTICAL );
    tcSizer->Add( btnSizer );

    btnSizer->Add( insertButton, 1, wxALL | wxEXPAND, group_item_spacing );
    btnSizer->Add( removeButton, 1, wxALL | wxEXPAND, group_item_spacing );
}

void options::CreatePanel_ChartGroups( size_t parent, int border_size, int group_item_spacing,
        wxSize small_button_size )
{
    // Special case for adding the tab here. We know this page has multiple tabs,
    // and we have the actual widgets in a separate class (because of its complexity)

    m_groupsPage = m_pListbook->GetPage( parent );
    groupsPanel = new ChartGroupsUI( m_groupsPage );

    groupsPanel->CreatePanel( parent, border_size, group_item_spacing, small_button_size );
    wxNotebook *nb = dynamic_cast<wxNotebook *>( m_groupsPage );
    if ( nb ) nb->AddPage( groupsPanel, _("Chart Groups") );

    m_groupsPage->Connect( wxEVT_COMMAND_NOTEBOOK_PAGE_CHANGED, wxListbookEventHandler( options::OnChartsPageChange ), NULL, this );

//    groupsPanel->CompletePanel();     // Deferred until panel is selected....
}

void ChartGroupsUI::CreatePanel( size_t parent, int border_size, int group_item_spacing,
        wxSize small_button_size )
{
    modified = FALSE;
    m_border_size = border_size;
    m_group_item_spacing = group_item_spacing;

    groupsSizer = new wxFlexGridSizer( 4, 2, border_size, border_size );
    groupsSizer->AddGrowableCol( 0 );
    groupsSizer->AddGrowableRow( 1, 1 );
    groupsSizer->AddGrowableRow( 3, 1 );

    SetSizer( groupsSizer );

    m_UIcomplete = FALSE;
}

void ChartGroupsUI::CompletePanel( void )
{
    //    The chart file/dir tree
    wxStaticText *allChartsLabel = new wxStaticText( this, wxID_ANY, _("All Available Charts") );
    groupsSizer->Add( allChartsLabel, 0, wxTOP | wxRIGHT | wxLEFT, m_border_size );

    wxStaticText *dummy1 = new wxStaticText( this, -1, _T("") );
    groupsSizer->Add( dummy1 );

    wxBoxSizer* activeListSizer = new wxBoxSizer( wxVERTICAL );
    groupsSizer->Add( activeListSizer, 1, wxALL | wxEXPAND, 5 );

    allAvailableCtl = new wxGenericDirCtrl( this, ID_GROUPAVAILABLE, _T(""), wxDefaultPosition, wxDefaultSize, wxVSCROLL );
    activeListSizer->Add( allAvailableCtl, 1, wxEXPAND );

    m_pAddButton = new wxButton( this, ID_GROUPINSERTDIR, _("Add") );
    m_pAddButton->Disable();
    m_pRemoveButton = new wxButton( this, ID_GROUPREMOVEDIR, _("Remove Chart") );
    m_pRemoveButton->Disable();

    wxBoxSizer* addRemove = new wxBoxSizer( wxVERTICAL );
    addRemove->Add( m_pAddButton, 0, wxALL | wxEXPAND, m_group_item_spacing );
    groupsSizer->Add( addRemove, 0, wxALL | wxEXPAND, m_border_size );

    //    Add the Groups notebook control
    wxStaticText *groupsLabel = new wxStaticText( this, wxID_ANY, _("Chart Groups") );
    groupsSizer->Add( groupsLabel, 0, wxTOP | wxRIGHT | wxLEFT, m_border_size );

    wxStaticText *dummy2 = new wxStaticText( this, -1, _T("") );
    groupsSizer->Add( dummy2 );

    wxBoxSizer* nbSizer = new wxBoxSizer( wxVERTICAL );
    m_GroupNB = new wxNotebook( this, ID_GROUPNOTEBOOK, wxDefaultPosition, wxDefaultSize, wxNB_TOP );
    nbSizer->Add( m_GroupNB, 1, wxEXPAND );
    groupsSizer->Add( nbSizer, 1, wxALL | wxEXPAND, m_border_size );

    //    Add default (always present) Default Chart Group
    wxPanel *allActiveGroup = new wxPanel( m_GroupNB, -1, wxDefaultPosition, wxDefaultSize );
    m_GroupNB->AddPage( allActiveGroup, _("All Charts") );

    wxBoxSizer* page0BoxSizer = new wxBoxSizer( wxHORIZONTAL );
    allActiveGroup->SetSizer( page0BoxSizer );

    defaultAllCtl = new wxGenericDirCtrl( allActiveGroup, -1, _T(""), wxDefaultPosition, wxDefaultSize, wxVSCROLL );

    //    Set the Font for the All Active Chart Group tree to be italic, dimmed
    iFont = new wxFont(*dialogFont);
    iFont->SetStyle(wxFONTSTYLE_ITALIC);
    iFont->SetWeight(wxFONTWEIGHT_LIGHT);

    page0BoxSizer->Add( defaultAllCtl, 1, wxALIGN_TOP | wxALL | wxEXPAND );

    m_DirCtrlArray.Add( defaultAllCtl );

    //    Add the Chart Group (page) "New" and "Delete" buttons
    m_pNewGroupButton = new wxButton( this, ID_GROUPNEWGROUP, _("New Group...") );
    m_pDeleteGroupButton = new wxButton( this, ID_GROUPDELETEGROUP, _("Delete Group") );

    wxBoxSizer* newDeleteGrp = new wxBoxSizer( wxVERTICAL );
    groupsSizer->Add( newDeleteGrp, 0, wxALL, m_border_size );

    newDeleteGrp->AddSpacer( 25 );
    newDeleteGrp->Add( m_pNewGroupButton, 0, wxALL | wxEXPAND, m_group_item_spacing );
    newDeleteGrp->Add( m_pDeleteGroupButton, 0, wxALL | wxEXPAND, m_group_item_spacing );
    newDeleteGrp->AddSpacer( 25 );
    newDeleteGrp->Add( m_pRemoveButton, 0, wxALL | wxEXPAND, m_group_item_spacing );

    // Connect this last, otherwise handler is called before all objects are initialized.
    this->Connect( wxEVT_COMMAND_TREE_SEL_CHANGED,
    wxTreeEventHandler(ChartGroupsUI::OnAvailableSelection), NULL, this );

    m_UIcomplete = TRUE;

}

void options::CreatePanel_Display( size_t parent, int border_size, int group_item_spacing,
        wxSize small_button_size )
{
    pDisplayPanel = AddPage( parent, _("General") );

    if(!m_bcompact){
        wxFlexGridSizer *generalSizer = new wxFlexGridSizer( 2 );
        generalSizer->SetHGap(border_size);
    //    generalSizer->AddGrowableCol( 0, 1 );
    //    generalSizer->AddGrowableCol( 1, 1 );
    //    pDisplayPanel->SetSizer( generalSizer );

        // wxFlexGridSizer grows wrongly in wx2.8, so we need to centre it in another sizer instead of letting it grow.
        wxBoxSizer* wrapperSizer = new wxBoxSizer( wxVERTICAL );
        pDisplayPanel->SetSizer( wrapperSizer );
        wrapperSizer->Add( generalSizer, 1, wxALL | wxALIGN_CENTER, border_size );

<<<<<<< HEAD

        // spacer
        generalSizer->Add( 0, border_size*4 );
        generalSizer->Add( 0, border_size*4 );


        // Nav Mode
        generalSizer->Add( new wxStaticText( pDisplayPanel, wxID_ANY, _("Navigation Mode") ), groupLabelFlags );
        wxBoxSizer* boxNavMode = new wxBoxSizer( wxVERTICAL );
        generalSizer->Add( boxNavMode, groupInputFlags );
=======
    // spacer
    generalSizer->Add( 0, border_size*4 );
    generalSizer->Add( 0, border_size*4 );

    // Nav Mode
    generalSizer->Add( new wxStaticText( pDisplayPanel, wxID_ANY, _("Navigation Mode") ), groupLabelFlags );
    wxBoxSizer* boxNavMode = new wxBoxSizer( wxVERTICAL );
    generalSizer->Add( boxNavMode, groupInputFlags );
>>>>>>> bfafaa69

        wxBoxSizer* rowOrientation = new wxBoxSizer( wxHORIZONTAL );
        boxNavMode->Add( rowOrientation );

        pCBNorthUp = new wxRadioButton( pDisplayPanel, wxID_ANY, _("North Up") );
        rowOrientation->Add( pCBNorthUp, inputFlags );
        pCBCourseUp = new wxRadioButton( pDisplayPanel, ID_COURSEUPCHECKBOX, _("Course Up") );
        rowOrientation->Add( pCBCourseUp, wxSizerFlags(0).Align(wxALIGN_CENTRE_VERTICAL).Border(wxLEFT, group_item_spacing*2) );

<<<<<<< HEAD
        pCBLookAhead = new wxCheckBox( pDisplayPanel, ID_CHECK_LOOKAHEAD, _("Look Ahead Mode") );
        boxNavMode->Add( pCBLookAhead, inputFlags );
        
        
        // spacer
        generalSizer->Add( 0, border_size*4 );
        generalSizer->Add( 0, border_size*4 );

        
        // Control Options
        generalSizer->Add( new wxStaticText( pDisplayPanel, wxID_ANY, _("Chart Display") ), groupLabelFlags );
        wxBoxSizer* boxCharts = new wxBoxSizer( wxVERTICAL );
        generalSizer->Add( boxCharts, groupInputFlags );
=======
    pCBLookAhead = new wxCheckBox( pDisplayPanel, ID_CHECK_LOOKAHEAD, _("Look Ahead Mode") );
    boxNavMode->Add( pCBLookAhead, inputFlags );

    // spacer
    generalSizer->Add( 0, border_size*4 );
    generalSizer->Add( 0, border_size*4 );

    // Control Options
    generalSizer->Add( new wxStaticText( pDisplayPanel, wxID_ANY, _("Chart Display") ), groupLabelFlags );
    wxBoxSizer* boxCharts = new wxBoxSizer( wxVERTICAL );
    generalSizer->Add( boxCharts, groupInputFlags );
>>>>>>> bfafaa69

        pCDOQuilting = new wxCheckBox( pDisplayPanel, ID_QUILTCHECKBOX1, _("Enable Chart Quilting") );
        boxCharts->Add( pCDOQuilting, inputFlags );

        pPreserveScale = new wxCheckBox( pDisplayPanel, ID_PRESERVECHECKBOX, _("Preserve Scale when Switching Charts") );
        boxCharts->Add( pPreserveScale, inputFlags );

<<<<<<< HEAD

        // spacer
        generalSizer->Add( 0, border_size*4 );
        generalSizer->Add( 0, border_size*4 );

        
        // Control Options
        generalSizer->Add( new wxStaticText( pDisplayPanel, wxID_ANY, _("Controls") ), groupLabelFlags );
        wxBoxSizer* boxCtrls = new wxBoxSizer( wxVERTICAL );
        generalSizer->Add( boxCtrls, groupInputFlags );
        
        pSmoothPanZoom = new wxCheckBox( pDisplayPanel, ID_SMOOTHPANZOOMBOX, _("Smooth Panning / Zooming") );
        boxCtrls->Add( pSmoothPanZoom, inputFlags );
        
        pEnableZoomToCursor = new wxCheckBox( pDisplayPanel, ID_ZTCCHECKBOX, _("Zoom to Cursor") );
        pEnableZoomToCursor->SetValue( FALSE );
        boxCtrls->Add( pEnableZoomToCursor, inputFlags );
        
=======
    // spacer
    generalSizer->Add( 0, border_size*4 );
    generalSizer->Add( 0, border_size*4 );

    // Control Options
    generalSizer->Add( new wxStaticText( pDisplayPanel, wxID_ANY, _("Controls") ), groupLabelFlags );
    wxBoxSizer* boxCtrls = new wxBoxSizer( wxVERTICAL );
    generalSizer->Add( boxCtrls, groupInputFlags );

    pSmoothPanZoom = new wxCheckBox( pDisplayPanel, ID_SMOOTHPANZOOMBOX, _("Smooth Panning / Zooming") );
    boxCtrls->Add( pSmoothPanZoom, inputFlags );

    pEnableZoomToCursor = new wxCheckBox( pDisplayPanel, ID_ZTCCHECKBOX, _("Zoom to Cursor") );
    pEnableZoomToCursor->SetValue( FALSE );
    boxCtrls->Add( pEnableZoomToCursor, inputFlags );
>>>>>>> bfafaa69

        // spacer
        generalSizer->Add( 0, border_size*4 );
        generalSizer->Add( 0, border_size*4 );

<<<<<<< HEAD
        
        // Display Options
        generalSizer->Add( new wxStaticText( pDisplayPanel, wxID_ANY, _("Display Features") ), groupLabelFlags );
        wxBoxSizer* boxDisp = new wxBoxSizer( wxVERTICAL );
        generalSizer->Add( boxDisp, groupInputFlags );
=======
    // Display Options
    generalSizer->Add( new wxStaticText( pDisplayPanel, wxID_ANY, _("Display Features") ), groupLabelFlags );
    wxBoxSizer* boxDisp = new wxBoxSizer( wxVERTICAL );
    generalSizer->Add( boxDisp, groupInputFlags );
>>>>>>> bfafaa69

        pSDisplayGrid = new wxCheckBox( pDisplayPanel, ID_CHECK_DISPLAYGRID, _("Show Grid") );
        boxDisp->Add( pSDisplayGrid, inputFlags );

        pCDOOutlines = new wxCheckBox( pDisplayPanel, ID_OUTLINECHECKBOX1, _("Show Chart Outlines") );
        boxDisp->Add( pCDOOutlines, inputFlags );

<<<<<<< HEAD
        pSDepthUnits = new wxCheckBox( pDisplayPanel, ID_SHOWDEPTHUNITSBOX1, _("Show Depth Units") );
        boxDisp->Add( pSDepthUnits, inputFlags );
    }
    else{
        wxBoxSizer* wrapperSizer = new wxBoxSizer( wxVERTICAL );
        pDisplayPanel->SetSizer( wrapperSizer );
        
        wxBoxSizer* generalSizer = wrapperSizer;
        
        // spacer
        generalSizer->Add( 0, border_size*4 );
        generalSizer->Add( 0, border_size*4 );
        
        
        // Nav Mode
        //generalSizer->Add( new wxStaticText( pDisplayPanel, wxID_ANY, _("Navigation Mode") ), groupLabelFlags );
        wxBoxSizer* boxNavMode = new wxBoxSizer( wxVERTICAL );
        generalSizer->Add( boxNavMode, groupInputFlags );
        
        wxBoxSizer* rowOrientation = new wxBoxSizer( wxHORIZONTAL );
        boxNavMode->Add( rowOrientation );
        
        pCBNorthUp = new wxRadioButton( pDisplayPanel, wxID_ANY, _("North Up") );
        rowOrientation->Add( pCBNorthUp, inputFlags );
        pCBCourseUp = new wxRadioButton( pDisplayPanel, ID_COURSEUPCHECKBOX, _("Course Up") );
        rowOrientation->Add( pCBCourseUp, wxSizerFlags(0).Align(wxALIGN_CENTRE_VERTICAL).Border(wxLEFT, group_item_spacing*2) );
        
        pCBLookAhead = new wxCheckBox( pDisplayPanel, ID_CHECK_LOOKAHEAD, _("Look Ahead Mode") );
        boxNavMode->Add( pCBLookAhead, inputFlags );
        
        
        // spacer
        generalSizer->Add( 0, border_size*4 );
        generalSizer->Add( 0, border_size*4 );
        
        
        // Control Options
        //generalSizer->Add( new wxStaticText( pDisplayPanel, wxID_ANY, _("Chart Display") ), groupLabelFlags );
        wxBoxSizer* boxCharts = new wxBoxSizer( wxVERTICAL );
        generalSizer->Add( boxCharts, groupInputFlags );
        
        pCDOQuilting = new wxCheckBox( pDisplayPanel, ID_QUILTCHECKBOX1, _("Enable Chart Quilting") );
        boxCharts->Add( pCDOQuilting, inputFlags );
        
        pPreserveScale = new wxCheckBox( pDisplayPanel, ID_PRESERVECHECKBOX, _("Preserve Scale on Chart Switch") );
        boxCharts->Add( pPreserveScale, inputFlags );
        
        
        // spacer
        generalSizer->Add( 0, border_size*4 );
        generalSizer->Add( 0, border_size*4 );
        
        
        // Control Options
        //generalSizer->Add( new wxStaticText( pDisplayPanel, wxID_ANY, _("Controls") ), groupLabelFlags );
        wxBoxSizer* boxCtrls = new wxBoxSizer( wxVERTICAL );
        generalSizer->Add( boxCtrls, groupInputFlags );
        
        pSmoothPanZoom = new wxCheckBox( pDisplayPanel, ID_SMOOTHPANZOOMBOX, _("Smooth Panning / Zooming") );
        boxCtrls->Add( pSmoothPanZoom, inputFlags );
        
        pEnableZoomToCursor = new wxCheckBox( pDisplayPanel, ID_ZTCCHECKBOX, _("Zoom to Cursor") );
        pEnableZoomToCursor->SetValue( FALSE );
        boxCtrls->Add( pEnableZoomToCursor, inputFlags );
        
        
        // spacer
        generalSizer->Add( 0, border_size*4 );
        generalSizer->Add( 0, border_size*4 );
        
        
        // Display Options
        //generalSizer->Add( new wxStaticText( pDisplayPanel, wxID_ANY, _("Display Features") ), groupLabelFlags );
        wxBoxSizer* boxDisp = new wxBoxSizer( wxVERTICAL );
        generalSizer->Add( boxDisp, groupInputFlags );
        
        pSDisplayGrid = new wxCheckBox( pDisplayPanel, ID_CHECK_DISPLAYGRID, _("Show Grid") );
        boxDisp->Add( pSDisplayGrid, inputFlags );
        
        pCDOOutlines = new wxCheckBox( pDisplayPanel, ID_OUTLINECHECKBOX1, _("Show Chart Outlines") );
        boxDisp->Add( pCDOOutlines, inputFlags );
        
        pSDepthUnits = new wxCheckBox( pDisplayPanel, ID_SHOWDEPTHUNITSBOX1, _("Show Depth Units") );
        boxDisp->Add( pSDepthUnits, inputFlags );
        
    }
=======
    pSDepthUnits = new wxCheckBox( pDisplayPanel, ID_SHOWDEPTHUNITSBOX1, _("Show Depth Units") );
    boxDisp->Add( pSDepthUnits, inputFlags );
>>>>>>> bfafaa69
}

void options::CreatePanel_Units( size_t parent, int border_size, int group_item_spacing,
                                  wxSize small_button_size )
{
    wxScrolledWindow *panelUnits = AddPage( parent, _("Units") );

    wxFlexGridSizer *unitsSizer = new wxFlexGridSizer( 2 );
    unitsSizer->SetHGap(border_size);
//    unitsSizer->AddGrowableCol( 0, 1 );
//    unitsSizer->AddGrowableCol( 1, 1 );
//    panelUnits->SetSizer( unitsSizer );

    // wxFlexGridSizer grows wrongly in wx2.8, so we need to centre it in another sizer instead of letting it grow.
    wxBoxSizer* wrapperSizer = new wxBoxSizer( wxVERTICAL );
    panelUnits->SetSizer( wrapperSizer );
    wrapperSizer->Add( unitsSizer, 1, wxALL | wxALIGN_CENTER, border_size );

    // spacer
    unitsSizer->Add( 0, border_size*4 );
    unitsSizer->Add( 0, border_size*4 );

    // distance units
    unitsSizer->Add( new wxStaticText(panelUnits, wxID_ANY, _("Distance")), labelFlags );
    wxString pDistanceFormats[] = { _("Nautical miles"), _("Statute miles"), _("Kilometers"), _("Meters") };
    int m_DistanceFormatsNChoices = sizeof(pDistanceFormats) / sizeof(wxString);
    pDistanceFormat = new wxChoice( panelUnits, ID_DISTANCEUNITSCHOICE, wxDefaultPosition,
                                   wxDefaultSize, m_DistanceFormatsNChoices, pDistanceFormats );
    unitsSizer->Add( pDistanceFormat, inputFlags );

    // speed units
    unitsSizer->Add( new wxStaticText(panelUnits, wxID_ANY, _("Speed")), labelFlags );
    wxString pSpeedFormats[] = { _("Knots"), _("Mph"), _("km/h"), _("m/s") };
    int m_SpeedFormatsNChoices = sizeof( pSpeedFormats ) / sizeof(wxString);
    pSpeedFormat = new wxChoice( panelUnits, ID_SPEEDUNITSCHOICE, wxDefaultPosition,
                                wxDefaultSize, m_SpeedFormatsNChoices, pSpeedFormats );
    unitsSizer->Add( pSpeedFormat, inputFlags );

    // depth units
    unitsSizer->Add( new wxStaticText(panelUnits, wxID_ANY, _("Depth")), labelFlags );
    wxString pDepthUnitStrings[] = { _("Feet"), _("Meters"), _("Fathoms"), };
    pDepthUnitSelect = new wxChoice( panelUnits, ID_DEPTHUNITSCHOICE, wxDefaultPosition,
                                    wxDefaultSize, 3, pDepthUnitStrings );
    unitsSizer->Add( pDepthUnitSelect, inputFlags );

    // spacer
    unitsSizer->Add( new wxStaticText(panelUnits, wxID_ANY, _T("")) );
    unitsSizer->Add( new wxStaticText(panelUnits, wxID_ANY, _T("")) );

    // lat/long units
    unitsSizer->Add( new wxStaticText(panelUnits, wxID_ANY, _("Lat/Long")), labelFlags );
    wxString pSDMMFormats[] = { _("Degrees, Decimal Minutes"), _("Decimal Degrees"), _("Degrees, Minutes, Seconds") };
    int m_SDMMFormatsNChoices = sizeof( pSDMMFormats ) / sizeof(wxString);
    pSDMMFormat = new wxChoice( panelUnits, ID_SDMMFORMATCHOICE, wxDefaultPosition,
                               wxDefaultSize, m_SDMMFormatsNChoices, pSDMMFormats );
    unitsSizer->Add( pSDMMFormat, inputFlags );

    // spacer
    unitsSizer->Add( 0, border_size*4 );
    unitsSizer->Add( 0, border_size*4 );

    // bearings (magnetic/TRUE, variation)
    unitsSizer->Add( new wxStaticText(panelUnits, wxID_ANY, _("Bearings")), groupLabelFlags );

    wxBoxSizer* bearingsSizer = new wxBoxSizer( wxVERTICAL );
    unitsSizer->Add( bearingsSizer, 0, 0, 0 );

    //  "Mag Heading" checkbox
    pCBMagShow = new wxCheckBox( panelUnits, ID_MAGSHOWCHECKBOX, _("Show magnetic bearings and headings") );
    bearingsSizer->Add( pCBMagShow, 0, wxALL, group_item_spacing );

    //  Mag Heading user variation
    wxBoxSizer* magVarSizer = new wxBoxSizer( wxHORIZONTAL );
    bearingsSizer->Add( magVarSizer, 0, wxALL, group_item_spacing );

    wxStaticText* itemStaticTextUserVar = new wxStaticText( panelUnits, wxID_ANY, _("Assumed magnetic variation") );
    magVarSizer->Add( itemStaticTextUserVar, 0, wxALL | wxALIGN_CENTRE_VERTICAL, group_item_spacing );

    pMagVar = new wxTextCtrl( panelUnits, ID_OPTEXTCTRL, _T(""), wxDefaultPosition, wxSize(50, -1), wxTE_RIGHT );
    magVarSizer->Add( pMagVar, 0, wxALIGN_CENTRE_VERTICAL, group_item_spacing );

    magVarSizer->Add( new wxStaticText(panelUnits, wxID_ANY, _("deg (-W, +E)")),
                     0, wxALL | wxALIGN_CENTRE_VERTICAL, group_item_spacing );

}

void options::CreatePanel_MMSI( size_t parent, int border_size, int group_item_spacing, wxSize small_button_size )
{
    wxScrolledWindow *panelMMSI = AddPage( parent, _("MMSI Properties") );

    wxBoxSizer* MMSISizer = new wxBoxSizer( wxVERTICAL );
    panelMMSI->SetSizer( MMSISizer );

    // MMSI list control (panel)
    wxStaticBox* itemStaticBoxMMSI = new wxStaticBox( panelMMSI, wxID_ANY, _("MMSI Properties") );
    wxStaticBoxSizer* itemStaticBoxSizerMMSI = new wxStaticBoxSizer( itemStaticBoxMMSI, wxVERTICAL );
    MMSISizer->Add( itemStaticBoxSizerMMSI, 0, wxALL | wxEXPAND, border_size );

    MMSI_Props_Panel *pPropsPanel = new MMSI_Props_Panel( panelMMSI );

    pPropsPanel->UpdateMMSIList( );

    itemStaticBoxSizerMMSI->Add( pPropsPanel, 0, wxALL | wxEXPAND, border_size );

    panelMMSI->Layout();
}

void options::CreatePanel_AIS( size_t parent, int border_size, int group_item_spacing, wxSize small_button_size )
{
    wxScrolledWindow *panelAIS = AddPage( parent, _("AIS Targets") );

    wxBoxSizer* aisSizer = new wxBoxSizer( wxVERTICAL );
    panelAIS->SetSizer( aisSizer );

    //      CPA Box
    wxStaticBox* itemStaticBoxCPA = new wxStaticBox( panelAIS, wxID_ANY, _("CPA Calculation") );
    wxStaticBoxSizer* itemStaticBoxSizerCPA = new wxStaticBoxSizer( itemStaticBoxCPA, wxVERTICAL );
    aisSizer->Add( itemStaticBoxSizerCPA, 0, wxALL | wxEXPAND, border_size );

    wxFlexGridSizer *pCPAGrid = new wxFlexGridSizer( 2 );
    pCPAGrid->AddGrowableCol( 1 );
    itemStaticBoxSizerCPA->Add( pCPAGrid, 0, wxALL | wxEXPAND, border_size );

    m_pCheck_CPA_Max = new wxCheckBox( panelAIS, -1,
            _("No CPA Calculation if target range is greater than (NMi)") );
    pCPAGrid->Add( m_pCheck_CPA_Max, 0, wxALL, group_item_spacing );

    m_pText_CPA_Max = new wxTextCtrl( panelAIS, -1 );
    pCPAGrid->Add( m_pText_CPA_Max, 0, wxALL | wxALIGN_RIGHT, group_item_spacing );

    m_pCheck_CPA_Warn = new wxCheckBox( panelAIS, -1, _("Warn if CPA less than (NMi)") );
    pCPAGrid->Add( m_pCheck_CPA_Warn, 0, wxALL, group_item_spacing );

    m_pText_CPA_Warn = new wxTextCtrl( panelAIS, -1, _T(""), wxDefaultPosition,
            wxSize( -1, -1 ) );
    pCPAGrid->Add( m_pText_CPA_Warn, 0, wxALL | wxALIGN_RIGHT, group_item_spacing );

    m_pCheck_CPA_Warn->Connect( wxEVT_COMMAND_CHECKBOX_CLICKED,
                                wxCommandEventHandler( options::OnCPAWarnClick ), NULL, this );

    m_pCheck_CPA_WarnT = new wxCheckBox( panelAIS, -1,
            _("...and TCPA is less than (min)") );
    pCPAGrid->Add( m_pCheck_CPA_WarnT, 0, wxALL, group_item_spacing );

    m_pText_CPA_WarnT = new wxTextCtrl( panelAIS, -1 );
    pCPAGrid->Add( m_pText_CPA_WarnT, 0, wxALL | wxALIGN_RIGHT, group_item_spacing );

    //      Lost Targets
    wxStaticBox* lostBox = new wxStaticBox( panelAIS, wxID_ANY, _("Lost Targets") );
    wxStaticBoxSizer* lostSizer = new wxStaticBoxSizer( lostBox, wxVERTICAL );
    aisSizer->Add( lostSizer, 0, wxALL | wxEXPAND, 3 );

    wxFlexGridSizer *pLostGrid = new wxFlexGridSizer( 2 );
    pLostGrid->AddGrowableCol( 1 );
    lostSizer->Add( pLostGrid, 0, wxALL | wxEXPAND, border_size );

    m_pCheck_Mark_Lost = new wxCheckBox( panelAIS, -1, _("Mark targets as lost after (min)") );
    pLostGrid->Add( m_pCheck_Mark_Lost, 1, wxALL, group_item_spacing );

    m_pText_Mark_Lost = new wxTextCtrl( panelAIS, -1 );
    pLostGrid->Add( m_pText_Mark_Lost, 1, wxALL | wxALIGN_RIGHT, group_item_spacing );

    m_pCheck_Remove_Lost = new wxCheckBox( panelAIS, -1,
            _("Remove lost targets after (min)") );
    pLostGrid->Add( m_pCheck_Remove_Lost, 1, wxALL, group_item_spacing );

    m_pText_Remove_Lost = new wxTextCtrl( panelAIS, -1 );
    pLostGrid->Add( m_pText_Remove_Lost, 1, wxALL | wxALIGN_RIGHT, group_item_spacing );

    //      Display
    wxStaticBox* displBox = new wxStaticBox( panelAIS, wxID_ANY, _("Display") );
    wxStaticBoxSizer* displSizer = new wxStaticBoxSizer( displBox, wxHORIZONTAL );
    aisSizer->Add( displSizer, 0, wxALL | wxEXPAND, border_size );

    wxFlexGridSizer *pDisplayGrid = new wxFlexGridSizer( 2 );
    pDisplayGrid->AddGrowableCol( 1 );
    displSizer->Add( pDisplayGrid, 1, wxALL | wxEXPAND, border_size );

    m_pCheck_Show_COG = new wxCheckBox( panelAIS, -1, _("Show target COG predictor arrow, length (min)") );
    pDisplayGrid->Add( m_pCheck_Show_COG, 1, wxALL | wxEXPAND, group_item_spacing );

    m_pText_COG_Predictor = new wxTextCtrl( panelAIS, -1 );
    pDisplayGrid->Add( m_pText_COG_Predictor, 1, wxALL | wxALIGN_RIGHT, group_item_spacing );

    m_pCheck_Show_Tracks = new wxCheckBox( panelAIS, -1, _("Show target tracks, length (min)") );
    pDisplayGrid->Add( m_pCheck_Show_Tracks, 1, wxALL, group_item_spacing );

    m_pText_Track_Length = new wxTextCtrl( panelAIS, -1 );
    pDisplayGrid->Add( m_pText_Track_Length, 1, wxALL | wxALIGN_RIGHT, group_item_spacing );

    m_pCheck_Show_Moored = new wxCheckBox( panelAIS, -1, _("Hide anchored/moored targets, speed max (kn)") );
    pDisplayGrid->Add( m_pCheck_Show_Moored, 1, wxALL, group_item_spacing );

    m_pText_Moored_Speed = new wxTextCtrl( panelAIS, -1 );
    pDisplayGrid->Add( m_pText_Moored_Speed, 1, wxALL | wxALIGN_RIGHT, group_item_spacing );

    m_pCheck_Show_Area_Notices = new wxCheckBox( panelAIS, -1,
            _("Show area notices (from AIS binary messages)") );
    pDisplayGrid->Add( m_pCheck_Show_Area_Notices, 1, wxALL, group_item_spacing );

    wxStaticText *pStatic_Dummy5 = new wxStaticText( panelAIS, -1, _T("") );
    pDisplayGrid->Add( pStatic_Dummy5, 1, wxALL, group_item_spacing );

    m_pCheck_Draw_Target_Size = new wxCheckBox( panelAIS, -1, _("Show AIS targets real size") );
    pDisplayGrid->Add( m_pCheck_Draw_Target_Size, 1, wxALL, group_item_spacing );

    wxStaticText *pStatic_Dummy6 = new wxStaticText( panelAIS, -1, _T("") );
    pDisplayGrid->Add( pStatic_Dummy6, 1, wxALL, group_item_spacing );

    m_pCheck_Show_Target_Name = new wxCheckBox( panelAIS, -1, _("Show names with AIS targets at scale greater than 1:") );
    pDisplayGrid->Add( m_pCheck_Show_Target_Name, 1, wxALL, group_item_spacing );

    m_pText_Show_Target_Name_Scale = new wxTextCtrl( panelAIS, -1 );
    pDisplayGrid->Add( m_pText_Show_Target_Name_Scale, 1, wxALL | wxALIGN_RIGHT, group_item_spacing );

    m_pCheck_Wpl_Aprs = new wxCheckBox( panelAIS, -1, _("Treat WPL sentences as APRS position reports") );
    pDisplayGrid->Add( m_pCheck_Wpl_Aprs, 1, wxALL, group_item_spacing );

    wxStaticText *pStatic_Dummy7 = new wxStaticText( panelAIS, -1, _T("") );
    pDisplayGrid->Add( pStatic_Dummy7, 1, wxALL, group_item_spacing );

    wxStaticText *pStatic_Dummy5a = new wxStaticText( panelAIS, -1, _T("") );
    pDisplayGrid->Add( pStatic_Dummy5a, 1, wxALL, group_item_spacing );

    // Rollover
    wxStaticBox* rolloverBox = new wxStaticBox( panelAIS, wxID_ANY, _("Rollover") );
    wxStaticBoxSizer* rolloverSizer = new wxStaticBoxSizer( rolloverBox, wxVERTICAL );
    aisSizer->Add( rolloverSizer, 0, wxALL | wxEXPAND, border_size );

    wxStaticText *pStatic_Dummy4 = new wxStaticText( panelAIS, -1, _("\"Ship Name\" MMSI (Call Sign)") );
    rolloverSizer->Add( pStatic_Dummy4, 1, wxALL, 2 * group_item_spacing );

    m_pCheck_Rollover_Class = new wxCheckBox( panelAIS, -1, _("[Class] Type (Status)") );
    rolloverSizer->Add( m_pCheck_Rollover_Class, 1, wxALL, 2 * group_item_spacing );

    m_pCheck_Rollover_COG = new wxCheckBox( panelAIS, -1, _("SOG COG") );
    rolloverSizer->Add( m_pCheck_Rollover_COG, 1, wxALL, 2 * group_item_spacing );

    m_pCheck_Rollover_CPA = new wxCheckBox( panelAIS, -1, _("CPA TCPA") );
    rolloverSizer->Add( m_pCheck_Rollover_CPA, 1, wxALL, 2 * group_item_spacing );

    //      Alert Box
    wxStaticBox* alertBox = new wxStaticBox( panelAIS, wxID_ANY, _("CPA/TCPA Alerts") );
    wxStaticBoxSizer* alertSizer = new wxStaticBoxSizer( alertBox, wxVERTICAL );
    aisSizer->Add( alertSizer, 0, wxALL | wxEXPAND, group_item_spacing );

    wxFlexGridSizer *pAlertGrid = new wxFlexGridSizer( 2 );
    pAlertGrid->AddGrowableCol( 1 );
    alertSizer->Add( pAlertGrid, 0, wxALL | wxEXPAND, group_item_spacing );

    m_pCheck_AlertDialog = new wxCheckBox( panelAIS, ID_AISALERTDIALOG,
            _("Show CPA/TCPA Alert Dialog") );
    pAlertGrid->Add( m_pCheck_AlertDialog, 0, wxALL, group_item_spacing );

    wxButton *m_SelSound = new wxButton( panelAIS, ID_AISALERTSELECTSOUND,
            _("Select Alert Sound"), wxDefaultPosition, small_button_size, 0 );
    pAlertGrid->Add( m_SelSound, 0, wxALL | wxALIGN_RIGHT, group_item_spacing );

    m_pCheck_AlertAudio = new wxCheckBox( panelAIS, ID_AISALERTAUDIO,
                _("Play Sound on CPA/TCPA Alerts and DSC/SART emergencies.") );
    pAlertGrid->Add( m_pCheck_AlertAudio, 0, wxALL, group_item_spacing );

    wxButton *m_pPlay_Sound = new wxButton( panelAIS, ID_AISALERTTESTSOUND,
            _("Test Alert Sound"), wxDefaultPosition, small_button_size, 0 );
    pAlertGrid->Add( m_pPlay_Sound, 0, wxALL | wxALIGN_RIGHT, group_item_spacing );

    m_pCheck_Alert_Moored = new wxCheckBox( panelAIS, -1,
            _("Supress Alerts for anchored/moored targets") );
    pAlertGrid->Add( m_pCheck_Alert_Moored, 1, wxALL, group_item_spacing );

    wxStaticText *pStatic_Dummy2 = new wxStaticText( panelAIS, -1, _T("") );
    pAlertGrid->Add( pStatic_Dummy2, 1, wxALL, group_item_spacing );

    m_pCheck_Ack_Timout = new wxCheckBox( panelAIS, -1,
            _("Enable Target Alert Acknowledge timeout (min)") );
    pAlertGrid->Add( m_pCheck_Ack_Timout, 1, wxALL, group_item_spacing );

    m_pText_ACK_Timeout = new wxTextCtrl( panelAIS, -1 );
    pAlertGrid->Add( m_pText_ACK_Timeout, 1, wxALL | wxALIGN_RIGHT, group_item_spacing );

    panelAIS->Layout();
}

void options::CreatePanel_UI( size_t parent, int border_size, int group_item_spacing,
        wxSize small_button_size )
{
    wxScrolledWindow *itemPanelFont = AddPage( parent, _("General Options") );

    m_itemBoxSizerFontPanel = new wxBoxSizer( wxVERTICAL );
    itemPanelFont->SetSizer( m_itemBoxSizerFontPanel );

    wxBoxSizer* langStyleBox = new wxBoxSizer( wxHORIZONTAL );
    m_itemBoxSizerFontPanel->Add( langStyleBox, 0, wxEXPAND | wxALL, border_size );

    wxStaticBox* itemLangStaticBox = new wxStaticBox( itemPanelFont, wxID_ANY,
            _("Language") );
    wxStaticBoxSizer* itemLangStaticBoxSizer = new wxStaticBoxSizer( itemLangStaticBox,
            wxVERTICAL );

    langStyleBox->Add( itemLangStaticBoxSizer, 1, wxEXPAND | wxALL, border_size );

    m_itemLangListBox = new wxChoice( itemPanelFont, ID_CHOICE_LANG );

    itemLangStaticBoxSizer->Add( m_itemLangListBox, 0, wxEXPAND | wxALL, border_size );

    wxStaticBox* itemFontStaticBox = new wxStaticBox( itemPanelFont, wxID_ANY,
            _("Fonts") );
    wxStaticBoxSizer* itemFontStaticBoxSizer = new wxStaticBoxSizer( itemFontStaticBox,
            wxHORIZONTAL );
    m_itemBoxSizerFontPanel->Add( itemFontStaticBoxSizer, 0, wxEXPAND | wxALL, border_size );

    m_itemFontElementListBox = new wxChoice( itemPanelFont, ID_CHOICE_FONTELEMENT );

    int nFonts = FontMgr::Get().GetNumFonts();
    for( int it = 0; it < nFonts; it++ ) {
        const wxString  & t = FontMgr::Get().GetDialogString( it );

        if( FontMgr::Get().GetConfigString(it).StartsWith( g_locale ) ) {
            m_itemFontElementListBox->Append(t);
        }
    }

    if( nFonts ) m_itemFontElementListBox->SetSelection( 0 );

    itemFontStaticBoxSizer->Add( m_itemFontElementListBox, 0, wxALL, border_size );

    wxButton* itemFontChooseButton = new wxButton( itemPanelFont, ID_BUTTONFONTCHOOSE,
            _("Choose Font..."), wxDefaultPosition, wxDefaultSize, 0 );
    itemFontStaticBoxSizer->Add( itemFontChooseButton, 0, wxALL, border_size );
#ifdef __WXGTK__
    wxButton* itemFontColorButton = new wxButton( itemPanelFont, ID_BUTTONFONTCOLOR,
            _("Choose Font Color..."), wxDefaultPosition, wxDefaultSize, 0 );
    itemFontStaticBoxSizer->Add( itemFontColorButton, 0, wxALL, border_size );
#endif
    wxStaticBox* itemStyleStaticBox = new wxStaticBox( itemPanelFont, wxID_ANY,
            _("Toolbar and Window Style") );
    wxStaticBoxSizer* itemStyleStaticBoxSizer = new wxStaticBoxSizer( itemStyleStaticBox,
            wxVERTICAL );
    langStyleBox->Add( itemStyleStaticBoxSizer, 1, wxEXPAND | wxALL, border_size );

    m_itemStyleListBox = new wxChoice( itemPanelFont, ID_STYLESCOMBOBOX );

    wxArrayPtrVoid styles = g_StyleManager->GetArrayOfStyles();
    for( unsigned int i = 0; i < styles.Count(); i++ ) {
        ocpnStyle::Style* style = (ocpnStyle::Style*) ( styles.Item( i ) );
        m_itemStyleListBox->Append( style->name );
    }
    m_itemStyleListBox->SetStringSelection( g_StyleManager->GetCurrentStyle()->name );
    itemStyleStaticBoxSizer->Add( m_itemStyleListBox, 1, wxEXPAND | wxALL, border_size );

    wxStaticBox* miscOptionsBox = new wxStaticBox( itemPanelFont, wxID_ANY, _("Interface Options") );
    wxStaticBoxSizer* miscOptions = new wxStaticBoxSizer( miscOptionsBox, wxVERTICAL );
    m_itemBoxSizerFontPanel->Add( miscOptions, 0, wxALL | wxEXPAND, border_size );

    pShowStatusBar = new wxCheckBox( itemPanelFont, ID_DEBUGCHECKBOX1, _("Show Status Bar") );
    pShowStatusBar->SetValue( FALSE );
    miscOptions->Add( pShowStatusBar, 0, wxALL, border_size );

#ifndef __WXOSX__
    pShowMenuBar = new wxCheckBox( itemPanelFont, wxID_ANY, _("Show Menu Bar") );
    pShowMenuBar->SetValue( FALSE );
    miscOptions->Add( pShowMenuBar, 0, wxALL, border_size );
#endif

    pShowChartBar = new wxCheckBox( itemPanelFont, wxID_ANY, _("Show Chart Bar") );
    pShowChartBar->SetValue( g_bShowChartBar );
    miscOptions->Add( pShowChartBar, 0, wxALL, border_size );

    pShowCompassWin = new wxCheckBox( itemPanelFont, wxID_ANY, _("Show Compass/GPS Status Window") );
    pShowCompassWin->SetValue( FALSE );
    miscOptions->Add( pShowCompassWin, 0, wxALL, border_size );

    wxBoxSizer *pToolbarAutoHide = new wxBoxSizer( wxHORIZONTAL );
    miscOptions->Add( pToolbarAutoHide, 0, wxALL | wxEXPAND, group_item_spacing );

    pToolbarAutoHideCB = new wxCheckBox( itemPanelFont, ID_REPONSIVEBOX, _("Enable Toolbar auto-hide") );
    pToolbarAutoHide->Add( pToolbarAutoHideCB, 0, wxALL, group_item_spacing );

    pToolbarHideSecs = new wxTextCtrl( itemPanelFont, ID_OPTEXTCTRL, _T(""), wxDefaultPosition, wxSize( 50, -1 ), wxTE_RIGHT  );
    pToolbarAutoHide->Add( pToolbarHideSecs, 0, wxALIGN_RIGHT | wxALL, group_item_spacing );

    pToolbarAutoHide->Add( new wxStaticText( itemPanelFont, wxID_ANY, _("seconds") ),group_item_spacing );

    // Sound options
    pPlayShipsBells = new wxCheckBox( itemPanelFont, ID_BELLSCHECKBOX, _("Play Ships Bells"));
    miscOptions->Add( pPlayShipsBells, 0, wxALL, border_size );

    pSoundDeviceIndex = new wxSpinCtrl( itemPanelFont, wxID_ANY );
    pSoundDeviceIndex->SetValue( g_iSoundDeviceIndex );
    pSoundDeviceIndex->Hide();

    if(OCPN_Sound::DeviceCount() > 1){
        pSoundDeviceIndex->Show();

        wxFlexGridSizer *pSoundDeviceIndexGrid = new wxFlexGridSizer( 2 );
        miscOptions->Add( pSoundDeviceIndexGrid, 0, wxALL | wxEXPAND, group_item_spacing );

        wxStaticText* stSoundDeviceIndex = new wxStaticText( itemPanelFont, wxID_STATIC, _("Sound Device Index") );
        pSoundDeviceIndexGrid->Add( stSoundDeviceIndex, 0,  wxALL, 5 );
        pSoundDeviceIndex->SetRange(-1, OCPN_Sound::DeviceCount() - 1);
        pSoundDeviceIndexGrid->Add( pSoundDeviceIndex, 0, wxALL, border_size);
    }

    //  Mobile/Touchscreen checkboxes
    pMobile = new wxCheckBox( itemPanelFont, ID_MOBILEBOX, _("Enable Touchscreen interface") );
    miscOptions->Add( pMobile, 0, wxALL, border_size );

    pResponsive = new wxCheckBox( itemPanelFont, ID_REPONSIVEBOX, _("Enable Tablet Scaled Graphics interface") );
    miscOptions->Add( pResponsive, 0, wxALL, border_size );

    int slider_width = wxMax(m_fontHeight * 4, 150);

    m_pSlider_GUI_Factor = new wxSlider( itemPanelFont, wxID_ANY, 0, -5, 5,
                                        wxDefaultPosition, wxSize( slider_width, 50),
                                        wxSL_HORIZONTAL | wxSL_AUTOTICKS | wxSL_LABELS );
    m_pSlider_GUI_Factor->Hide();
//#ifdef __OCPN__ANDROID__
    miscOptions->Add( new wxStaticText(itemPanelFont, wxID_ANY, _("User Interface scale factor")), inputFlags );
    miscOptions->Add( m_pSlider_GUI_Factor, 0, wxALL, border_size );
    m_pSlider_GUI_Factor->Show();

#ifdef __WXQT__
    m_pSlider_GUI_Factor->GetHandle()->setStyleSheet( getQtStyleSheet());
#endif
//#endif

    m_pSlider_Chart_Factor = new wxSlider( itemPanelFont, wxID_ANY, 0, -5, 5,
                                         wxDefaultPosition, wxSize( slider_width, 50),
                                         wxSL_HORIZONTAL | wxSL_AUTOTICKS | wxSL_LABELS );
    m_pSlider_Chart_Factor->Hide();
//#ifdef __OCPN__ANDROID__
    miscOptions->Add( new wxStaticText(itemPanelFont, wxID_ANY, _("Chart Object scale factor")), inputFlags );
    miscOptions->Add( m_pSlider_Chart_Factor, 0, wxALL, border_size );
    m_pSlider_Chart_Factor->Show();

#ifdef __WXQT__
    m_pSlider_Chart_Factor->GetHandle()->setStyleSheet( getQtStyleSheet());
#endif
//#endif
}

void options::CreateControls( void )
{
    int border_size = 4;
    // use for items within one group, with Add(...wxALL)
    int group_item_spacing = 2;

    int font_size_y, font_descent, font_lead;
    GetTextExtent( _T("0"), NULL, &font_size_y, &font_descent, &font_lead );
    m_fontHeight =  font_size_y + font_descent + font_lead;

    m_small_button_size = wxSize( -1, (int) ( 1.4 * ( font_size_y + font_descent + font_lead ) ) );

    // Some members (pointers to controls) need to initialized
    pEnableZoomToCursor = NULL;
    pSmoothPanZoom = NULL;

    // Check the display size.
    // If "small", adjust some factors to squish out some more white space
    int width, height;
    ::wxDisplaySize( &width, &height );

    if ( !g_bresponsive && height <= 800 ) {
        border_size = 2;
        group_item_spacing = 1;
    }

    labelFlags = wxSizerFlags(0).Align(wxALIGN_RIGHT | wxALIGN_CENTER_VERTICAL).Border(wxALL, group_item_spacing);
    inputFlags = wxSizerFlags(0).Align(wxALIGN_LEFT | wxALIGN_CENTRE_VERTICAL).Border(wxALL, group_item_spacing);
    groupLabelFlags = wxSizerFlags(0).Align(wxALIGN_RIGHT | wxALIGN_TOP).Border(wxALL, group_item_spacing);
    groupInputFlags = wxSizerFlags(0).Align(wxALIGN_LEFT | wxALIGN_TOP).Border(wxBOTTOM, group_item_spacing*2).Expand();

#ifdef __WXGTK__
    groupLabelFlags.Border(wxTOP, group_item_spacing + 3);
#endif

    options* itemDialog1 = this;

    wxBoxSizer* itemBoxSizer2 = new wxBoxSizer( wxVERTICAL );
    itemDialog1->SetSizer( itemBoxSizer2 );

    #ifdef __OCPN__ANDROID__
    //  Set Dialog Font by custom crafted Qt Stylesheet.
    wxFont *qFont = dialogFont;

    wxString wqs = getFontQtStylesheet(qFont);
    wxCharBuffer sbuf = wqs.ToUTF8();
    QString qsb = QString(sbuf.data());

    QString qsbq = getQtStyleSheet();           // basic scrollbars, etc

    itemDialog1->GetHandle()->setStyleSheet( qsb + qsbq );      // Concatenated style sheets

    #endif

    int flags = 0;

#ifdef __OCPN__OPTIONS_USE_LISTBOOK__
    flags = wxLB_TOP;
    m_pListbook = new wxListbook( itemDialog1, ID_NOTEBOOK, wxDefaultPosition, wxSize(-1, -1), flags);
    m_pListbook->Connect( wxEVT_COMMAND_LISTBOOK_PAGE_CHANGED, wxListbookEventHandler( options::OnPageChange ), NULL, this );
#else
    flags = wxNB_TOP;
    m_pListbook = new wxNotebook( itemDialog1, ID_NOTEBOOK, wxDefaultPosition, wxSize(-1, -1), flags);
    m_pListbook->Connect( wxEVT_COMMAND_NOTEBOOK_PAGE_CHANGED, wxNotebookEventHandler( options::OnNBPageChange ), NULL, this );
#endif

#ifdef __OCPN__ANDROID__
    //  In wxQT, we can dynamically style the little scroll buttons on a small display, to make them bigger
    wxString qtstyle;
    qtstyle.Printf(_T("QTabBar::scroller { width: %dpx; }"), m_fontHeight * 3 / 4);
    wxCharBuffer buf = qtstyle.ToUTF8();
    m_pListbook->GetHandle()->setStyleSheet( buf.data() );

//     QTabBar QToolButton::right-arrow { /* the arrow mark in the tool buttons */
//     image: url(rightarrow.png);
//     }
//
//     QTabBar QToolButton::left-arrow {
//         image: url(leftarrow.png);
//     }
#endif

#ifdef __WXMSW__
    //  Windows clips the width of listbook selectors to about twice icon size
    //  This makes the text render with ellipses if too large

    //  So, Measure and reduce the Font size on ListBook(ListView) selectors
    //  to allow text layout without ellipsis...
    wxBitmap tbmp = g_StyleManager->GetCurrentStyle()->GetIcon( _T("Display") );
    wxScreenDC sdc;
    int text_width = tbmp.GetWidth();
    if(sdc.IsOk())
        sdc.GetTextExtent(_T("Connections"), &text_width, NULL, NULL, NULL, dialogFont));

    if(text_width > tbmp.GetWidth() * 2 ){
        wxListView* lv = m_pListbook->GetListView();
<<<<<<< HEAD
        wxFont *qFont = dialogFont;         // to get type, weight, etc...
        
=======
        wxFont *qFont = GetOCPNScaledFont(_("Dialog"));         // to get type, weight, etc...

>>>>>>> bfafaa69
        wxFont *sFont = wxTheFontList->FindOrCreateFont( 10, qFont->GetFamily(), qFont->GetStyle(), qFont->GetWeight());
        lv->SetFont( *sFont );
    }
#endif

    m_topImgList = new wxImageList( 40, 40, TRUE, 1 );
    ocpnStyle::Style* style = g_StyleManager->GetCurrentStyle();

#ifndef __OCPN__ANDROID__
    m_topImgList = new wxImageList( 40, 40, TRUE, 1 );

#if wxCHECK_VERSION(2, 8, 12)
    m_topImgList->Add( style->GetIcon( _T("Display") ) );
    m_topImgList->Add( style->GetIcon( _T("Charts") ) );
    m_topImgList->Add( style->GetIcon( _T("Connections") ) );
    m_topImgList->Add( style->GetIcon( _T("Ship") ) );
    m_topImgList->Add( style->GetIcon( _T("UI") ) );
    m_topImgList->Add( style->GetIcon( _T("Plugins") ) );
#else
    wxBitmap bmp;
    wxImage img;
    bmp = style->GetIcon( _T("Display") ); img = bmp.ConvertToImage(); img.ConvertAlphaToMask(128);
    bmp = wxBitmap( img ); m_topImgList->Add( bmp );
    bmp = style->GetIcon( _T("Charts") ); img = bmp.ConvertToImage(); img.ConvertAlphaToMask(128);
    bmp = wxBitmap( img ); m_topImgList->Add( bmp );
    bmp = style->GetIcon( _T("Connections") ); img = bmp.ConvertToImage(); img.ConvertAlphaToMask(128);
    bmp = wxBitmap( img ); m_topImgList->Add( bmp );
    bmp = style->GetIcon( _T("Ship") ); img = bmp.ConvertToImage(); img.ConvertAlphaToMask(128);
    bmp = wxBitmap( img ); m_topImgList->Add( bmp );
    bmp = style->GetIcon( _T("UI") ); img = bmp.ConvertToImage(); img.ConvertAlphaToMask(128);
    bmp = wxBitmap( img ); m_topImgList->Add( bmp );
    bmp = style->GetIcon( _T("Plugins") ); img = bmp.ConvertToImage(); img.ConvertAlphaToMask(128);
    bmp = wxBitmap( img ); m_topImgList->Add( bmp );
#endif

#else
    m_topImgList = new wxImageList( 80, 80, TRUE, 1 );

    wxBitmap bmp;
    wxImage img, simg;
    bmp = style->GetIcon( _T("Display") ); img = bmp.ConvertToImage();
    simg = img.Scale(80,80); bmp = wxBitmap( simg ); m_topImgList->Add( bmp );
    bmp = style->GetIcon( _T("Charts") ); img = bmp.ConvertToImage();
    simg = img.Scale(80,80); bmp = wxBitmap( simg ); m_topImgList->Add( bmp );
    bmp = style->GetIcon( _T("Connections") ); img = bmp.ConvertToImage();
    simg = img.Scale(80,80); bmp = wxBitmap( simg ); m_topImgList->Add( bmp );
    bmp = style->GetIcon( _T("Ship") ); img = bmp.ConvertToImage();
    simg = img.Scale(80,80); bmp = wxBitmap( simg ); m_topImgList->Add( bmp );
    bmp = style->GetIcon( _T("UI") ); img = bmp.ConvertToImage();
    simg = img.Scale(80,80); bmp = wxBitmap( simg ); m_topImgList->Add( bmp );
    bmp = style->GetIcon( _T("Plugins") ); img = bmp.ConvertToImage();
    simg = img.Scale(80,80); bmp = wxBitmap( simg ); m_topImgList->Add( bmp );
#endif

    m_pListbook->SetImageList( m_topImgList );
    itemBoxSizer2->Add( m_pListbook, 1,
            wxALIGN_CENTER_HORIZONTAL | wxALIGN_CENTER_VERTICAL | wxALL | wxEXPAND, border_size );

    wxBoxSizer* buttons = new wxBoxSizer( wxHORIZONTAL );
    itemBoxSizer2->Add( buttons, 0, wxALIGN_RIGHT | wxALL, border_size );

    m_OKButton = new wxButton( itemDialog1, xID_OK, _("OK") );
    m_OKButton->SetDefault();
    buttons->Add( m_OKButton, 0, wxALIGN_CENTER_VERTICAL | wxALL, border_size );

    m_CancelButton = new wxButton( itemDialog1, wxID_CANCEL, _("&Cancel") );
    buttons->Add( m_CancelButton, 0, wxALIGN_CENTER_VERTICAL | wxALL, border_size );

    m_ApplyButton = new wxButton( itemDialog1, ID_APPLY, _("Apply") );
    buttons->Add( m_ApplyButton, 0, wxALIGN_CENTER_VERTICAL | wxALL, border_size );

    m_pageDisplay = CreatePanel( _("Display") );
    CreatePanel_Display( m_pageDisplay, border_size, group_item_spacing, m_small_button_size );
    CreatePanel_Units( m_pageDisplay, border_size, group_item_spacing, m_small_button_size );
    CreatePanel_Advanced( m_pageDisplay, border_size, group_item_spacing, m_small_button_size );

    m_pageCharts = CreatePanel( _("Charts") );
    CreatePanel_ChartsLoad( m_pageCharts, border_size, group_item_spacing, m_small_button_size );
    CreatePanel_VectorCharts( m_pageCharts, border_size, group_item_spacing, m_small_button_size );
    // ChartGroups must be created after ChartsLoad and must be at least third
    CreatePanel_ChartGroups( m_pageCharts, border_size, group_item_spacing, m_small_button_size );
    CreatePanel_TidesCurrents( m_pageCharts, border_size, group_item_spacing, m_small_button_size );

    m_pageConnections = CreatePanel( _("Connections") );
#ifndef __OCPN__ANDROID__
    CreatePanel_NMEA( m_pageConnections, border_size, group_item_spacing, m_small_button_size );
#else
    CreatePanel_NMEA_Compact( m_pageConnections, border_size, group_item_spacing, m_small_button_size );
#endif

//    SetDefaultConnectionParams();

    m_pageShips = CreatePanel( _("Ships") );
    CreatePanel_Ownship( m_pageShips, border_size, group_item_spacing, m_small_button_size );
    CreatePanel_AIS( m_pageShips, border_size, group_item_spacing, m_small_button_size );
    CreatePanel_MMSI( m_pageShips, border_size, group_item_spacing, m_small_button_size );

    m_pageUI = CreatePanel( _("User Interface") );
    CreatePanel_UI( m_pageUI, border_size, group_item_spacing, m_small_button_size );

    m_pagePlugins = CreatePanel( _("Plugins") );
    itemPanelPlugins = AddPage( m_pagePlugins, _("Plugins") );

    itemBoxSizerPanelPlugins = new wxBoxSizer( wxVERTICAL );
    itemPanelPlugins->SetSizer( itemBoxSizerPanelPlugins );

    //      PlugIns can add panels, too
    if( g_pi_manager ) g_pi_manager->NotifySetupOptions();

    SetColorScheme( (ColorScheme) 0 );

    //Set the maximum size of the entire settings dialog
    SetSizeHints( -1, -1, width-100, height-100 );

    //  The s57 chart panel is the one which controls the minimum width required to avoid horizontal scroll bars
    vectorPanel->SetSizeHints( ps57Ctl );
}

void options::SetInitialPage( int page_sel )
{
    m_pListbook->SetSelection( page_sel );

    for (size_t i = 0; i < m_pListbook->GetPageCount(); i++)
    {
        wxNotebookPage* pg = m_pListbook->GetPage( i );
        wxNotebook *nb = dynamic_cast<wxNotebook *>( pg );
        if ( nb ) nb->ChangeSelection(0);
    }
}

void options::SetColorScheme( ColorScheme cs )
{
    DimeControl( this );

#ifdef __OCPN__OPTIONS_USE_LISTBOOK__
    wxListView* lv = m_pListbook->GetListView();
    lv->SetBackgroundColour(this->GetBackgroundColour());
#endif
}

void options::SetInitialSettings( void )
{
    wxString s;
    wxString dirname;

    // ChartsLoad
    int nDir = m_CurrentDirList.GetCount();

    for( int i = 0; i < nDir; i++ ) {
        dirname = m_CurrentDirList.Item( i ).fullpath;
        if( !dirname.IsEmpty() ) {
            if( pActiveChartsList ) {
                pActiveChartsList->Append( dirname );
            }
        }
    }

    // ChartGroups
    if( pActiveChartsList ) {
        UpdateWorkArrayFromTextCtl();
        groupsPanel->SetDBDirs( *m_pWorkDirList );

        // Make a deep copy of the current global Group Array
        groupsPanel->EmptyChartGroupArray( m_pGroupArray );
        delete m_pGroupArray;
        m_pGroupArray = groupsPanel->CloneChartGroupArray( g_pGroupArray );
        groupsPanel->SetGroupArray( m_pGroupArray );
        groupsPanel->SetInitialSettings();
    }

    if( m_pConfig ) {
        pShowStatusBar->SetValue( g_bShowStatusBar );
#ifndef __WXOSX__
        pShowMenuBar->SetValue( m_pConfig->m_bShowMenuBar );
#endif
        pShowCompassWin->SetValue( m_pConfig->m_bShowCompassWin );
    }

    s.Printf( _T("%d"), g_COGAvgSec );
    pCOGUPUpdateSecs->SetValue( s );

    pCDOOutlines->SetValue( g_bShowOutlines );
    pCDOQuilting->SetValue( g_bQuiltEnable );
    pFullScreenQuilt->SetValue( !g_bFullScreenQuilt );
    pSDepthUnits->SetValue( g_bShowDepthUnits );
    pSkewComp->SetValue( g_bskew_comp );
    pMobile->SetValue( g_btouch );
    pResponsive->SetValue( g_bresponsive );
    pOverzoomEmphasis->SetValue( !g_fog_overzoom );
    pOZScaleVector->SetValue( !g_oz_vector_scale );

    pOpenGL->SetValue( g_bopengl );
    pSmoothPanZoom->SetValue( g_bsmoothpanzoom );
#if 0
    if( g_bEnableZoomToCursor || pEnableZoomToCursor->GetValue() ) {
        pSmoothPanZoom->SetValue( FALSE );
        pSmoothPanZoom->Disable();
    }
#endif
    pCBMagShow->SetValue( g_bShowMag );

    s.Printf( _T("%4.1f"), g_UserVar );
    pMagVar->SetValue(s);

    pSDisplayGrid->SetValue( g_bDisplayGrid );

    pCBCourseUp->SetValue( g_bCourseUp );
    pCBNorthUp->SetValue( !g_bCourseUp );
    pCBLookAhead->SetValue( g_bLookAhead );

    if( fabs( wxRound( g_ownship_predictor_minutes ) - g_ownship_predictor_minutes ) > 1e-4 )
        s.Printf( _T("%6.2f"), g_ownship_predictor_minutes );
    else
        s.Printf( _T("%4.0f"), g_ownship_predictor_minutes );
    m_pText_OSCOG_Predictor->SetValue( s );

    if( fabs( wxRound( g_ownship_HDTpredictor_miles ) - g_ownship_HDTpredictor_miles ) > 1e-4 )
        s.Printf( _T("%6.2f"), g_ownship_HDTpredictor_miles );
    else
        s.Printf( _T("%4.0f"), g_ownship_HDTpredictor_miles );
    m_pText_OSHDT_Predictor->SetValue( s );

    m_pShipIconType->SetSelection( g_OwnShipIconType );
    wxCommandEvent eDummy;
    OnShipTypeSelect( eDummy );
    m_pOSLength->SetValue( wxString::Format( _T("%.1f"), g_n_ownship_length_meters ) );
    m_pOSWidth->SetValue( wxString::Format( _T("%.1f"), g_n_ownship_beam_meters ) );
    m_pOSGPSOffsetX->SetValue( wxString::Format( _T("%.1f"), g_n_gps_antenna_offset_x ) );
    m_pOSGPSOffsetY->SetValue( wxString::Format( _T("%.1f"), g_n_gps_antenna_offset_y ) );
    m_pOSMinSize->SetValue( wxString::Format( _T("%d"), g_n_ownship_min_mm ) );
    m_pText_ACRadius->SetValue( wxString::Format( _T("%.2f"), g_n_arrival_circle_radius ) );

    wxString buf;
    if( g_iNavAidRadarRingsNumberVisible > 10 ) g_iNavAidRadarRingsNumberVisible = 10;
    pNavAidRadarRingsNumberVisible->SetSelection( g_iNavAidRadarRingsNumberVisible );
    buf.Printf( _T("%.3f"), g_fNavAidRadarRingsStep );
    pNavAidRadarRingsStep->SetValue( buf );
    m_itemRadarRingsUnits->SetSelection( g_pNavAidRadarRingsStepUnits );
    OnRadarringSelect( eDummy );

    if( g_iWaypointRangeRingsNumber > 10 ) g_iWaypointRangeRingsNumber = 10;
    pWaypointRangeRingsNumber->SetSelection( g_iWaypointRangeRingsNumber );
    buf.Printf( _T("%.3f"), g_fWaypointRangeRingsStep );
    pWaypointRangeRingsStep->SetValue( buf );
    m_itemWaypointRangeRingsUnits->SetSelection( g_iWaypointRangeRingsStepUnits );
    m_colourWaypointRangeRingsColour->SetColour( g_colourWaypointRangeRingsColour );
    OnWaypointRangeRingSelect( eDummy );

    pWayPointPreventDragging->SetValue( g_bWayPointPreventDragging );
    pConfirmObjectDeletion->SetValue( g_bConfirmObjectDelete );

    pEnableZoomToCursor->SetValue( g_bEnableZoomToCursor );
#if 0
    if( pEnableZoomToCursor->GetValue() ) {
        pSmoothPanZoom->Disable();
    } else {
        pSmoothPanZoom->Enable();
    }
#endif

    pPreserveScale->SetValue( g_bPreserveScaleOnX );
    pPlayShipsBells->SetValue( g_bPlayShipsBells );
    pSoundDeviceIndex->SetValue( g_iSoundDeviceIndex );
//    pFullScreenToolbar->SetValue( g_bFullscreenToolbar );
    pTransparentToolbar->SetValue( g_bTransparentToolbar );
    pSDMMFormat->Select( g_iSDMMFormat );
    pDistanceFormat->Select( g_iDistanceFormat );
    pSpeedFormat->Select( g_iSpeedFormat );

    pAdvanceRouteWaypointOnArrivalOnly->SetValue( g_bAdvanceRouteWaypointOnArrivalOnly );

    pTrackDaily->SetValue( g_bTrackDaily );
    pTrackHighlite->SetValue( g_bHighliteTracks );

    pTrackPrecision->SetSelection( g_nTrackPrecision );

    //    AIS Parameters
    //      CPA Box
    m_pCheck_CPA_Max->SetValue( g_bCPAMax );

    s.Printf( _T("%4.1f"), g_CPAMax_NM );
    m_pText_CPA_Max->SetValue( s );

    m_pCheck_CPA_Warn->SetValue( g_bCPAWarn );

    s.Printf( _T("%4.1f"), g_CPAWarn_NM );
    m_pText_CPA_Warn->SetValue( s );

    if(  m_pCheck_CPA_Warn->GetValue() ) {
        m_pCheck_CPA_WarnT->Enable();
        m_pCheck_CPA_WarnT->SetValue( g_bTCPA_Max );
    }
    else
        m_pCheck_CPA_WarnT->Disable();

    s.Printf( _T("%4.0f"), g_TCPA_Max );
    m_pText_CPA_WarnT->SetValue( s );

    //      Lost Targets
    m_pCheck_Mark_Lost->SetValue( g_bMarkLost );

    s.Printf( _T("%4.0f"), g_MarkLost_Mins );
    m_pText_Mark_Lost->SetValue( s );

    m_pCheck_Remove_Lost->SetValue( g_bRemoveLost );

    s.Printf( _T("%4.0f"), g_RemoveLost_Mins );
    m_pText_Remove_Lost->SetValue( s );

    //      Display
    m_pCheck_Show_COG->SetValue( g_bShowCOG );

    s.Printf( _T("%4.0f"), g_ShowCOG_Mins );
    m_pText_COG_Predictor->SetValue( s );

    m_pCheck_Show_Tracks->SetValue( g_bAISShowTracks );

    s.Printf( _T("%4.0f"), g_AISShowTracks_Mins );
    m_pText_Track_Length->SetValue( s );

    m_pCheck_Show_Moored->SetValue( !g_bShowMoored );

    s.Printf( _T("%4.1f"), g_ShowMoored_Kts );
    m_pText_Moored_Speed->SetValue( s );

    m_pCheck_Show_Area_Notices->SetValue( g_bShowAreaNotices );

    m_pCheck_Draw_Target_Size->SetValue( g_bDrawAISSize );

    m_pCheck_Show_Target_Name->SetValue( g_bShowAISName );

    s.Printf( _T("%d"), g_Show_Target_Name_Scale );
    m_pText_Show_Target_Name_Scale->SetValue( s );

    m_pCheck_Wpl_Aprs->SetValue( g_bWplIsAprsPosition );

    //      Alerts
    m_pCheck_AlertDialog->SetValue( g_bAIS_CPA_Alert );
    m_pCheck_AlertAudio->SetValue( g_bAIS_CPA_Alert_Audio );
    m_pCheck_Alert_Moored->SetValue( g_bAIS_CPA_Alert_Suppress_Moored );

    m_pCheck_Ack_Timout->SetValue( g_bAIS_ACK_Timeout );
    s.Printf( _T("%4.0f"), g_AckTimeout_Mins );
    m_pText_ACK_Timeout->SetValue( s );

    // Rollover
    m_pCheck_Rollover_Class->SetValue( g_bAISRolloverShowClass );
    m_pCheck_Rollover_COG->SetValue( g_bAISRolloverShowCOG );
    m_pCheck_Rollover_CPA->SetValue( g_bAISRolloverShowCPA );

    m_pSlider_Zoom->SetValue( g_chart_zoom_modifier );

    m_pSlider_GUI_Factor->SetValue(g_GUIScaleFactor);
    m_pSlider_Chart_Factor->SetValue(g_ChartScaleFactor);

    wxString screenmm;

    if( !g_config_display_size_manual ){
        pRBSizeAuto->SetValue( TRUE );
        screenmm.Printf(_T("%d"), int(g_Platform->GetDisplaySizeMM()));
        pScreenMM->Disable();
    } else {
        screenmm.Printf(_T("%d"), int(g_config_display_size_mm));
        pRBSizeManual->SetValue( TRUE );
    }

    pScreenMM->SetValue(screenmm);

     m_TalkerIdText->SetValue( g_TalkerIdText.MakeUpper() );

#ifdef USE_S57
    m_pSlider_CM93_Zoom->SetValue( g_cm93_zoom_factor );

//    Diplay Category
    if( ps52plib ) {

        //    S52 Primary Filters
        ps57CtlListBox->Clear();
        marinersStdXref.clear();

        for( unsigned int iPtr = 0; iPtr < ps52plib->pOBJLArray->GetCount(); iPtr++ ) {
            OBJLElement *pOLE = (OBJLElement *) ( ps52plib->pOBJLArray->Item( iPtr ) );
            wxString item;
            if( iPtr < ps52plib->OBJLDescriptions.size() ) {
                item = ps52plib->OBJLDescriptions[iPtr];
            } else {
                item = wxString( pOLE->OBJLName, wxConvUTF8 );
            }

            // The ListBox control will insert entries in sorted order, which means we need to
            // keep track of already inseted items that gets pushed down the line.
            int newpos = ps57CtlListBox->Append( item );
            marinersStdXref.push_back( newpos );
            for( size_t i=0; i<iPtr; i++ ) {
                if( marinersStdXref[i] >= newpos ) marinersStdXref[i]++;
            }

            ps57CtlListBox->Check( newpos, !( pOLE->nViz == 0 ) );
        }

        int nset = 2;                             // default OTHER
        switch( ps52plib->GetDisplayCategory() ){
            case ( DISPLAYBASE ):
                nset = 0;
                break;
            case ( STANDARD ):
                nset = 1;
                break;
            case ( OTHER ):
                nset = 2;
                break;
            case ( MARINERS_STANDARD ):
                nset = 3;
                break;
            default:
                nset = 3;
                break;
        }

        pDispCat->SetSelection( nset );

        ps57CtlListBox->Enable( MARINERS_STANDARD == ps52plib->GetDisplayCategory() );
        itemButtonClearList->Enable( MARINERS_STANDARD == ps52plib->GetDisplayCategory() );
        itemButtonSelectList->Enable( MARINERS_STANDARD == ps52plib->GetDisplayCategory() );

        //  Other Display Filters
        pCheck_SOUNDG->SetValue( ps52plib->m_bShowSoundg );
        pCheck_META->SetValue( ps52plib->m_bShowMeta );
        pCheck_SHOWIMPTEXT->SetValue( ps52plib->m_bShowS57ImportantTextOnly );
        pCheck_SCAMIN->SetValue( ps52plib->m_bUseSCAMIN );
        pCheck_ATONTEXT->SetValue( ps52plib->m_bShowAtonText );
        pCheck_LDISTEXT->SetValue( ps52plib->m_bShowLdisText );
        pCheck_XLSECTTEXT->SetValue( ps52plib->m_bExtendLightSectors );
        pCheck_DECLTEXT->SetValue( ps52plib->m_bDeClutterText );
        pCheck_NATIONALTEXT->SetValue( ps52plib->m_bShowNationalTexts );

        // Chart Display Style
        if( ps52plib->m_nSymbolStyle == PAPER_CHART ) pPointStyle->SetSelection( 0 );
        else
            pPointStyle->SetSelection( 1 );

        if( ps52plib->m_nBoundaryStyle == PLAIN_BOUNDARIES ) pBoundStyle->SetSelection( 0 );
        else
            pBoundStyle->SetSelection( 1 );

        if( S52_getMarinerParam( S52_MAR_TWO_SHADES ) == 1.0 ) p24Color->SetSelection( 0 );
        else
            p24Color->SetSelection( 1 );

        // Depths
        pDepthUnitSelect->SetSelection( ps52plib->m_nDepthUnitDisplay );
        UpdateOptionsUnits(); // sets depth values using the user's unit preference
    }
#endif

    pToolbarAutoHideCB->SetValue(g_bAutoHideToolbar);

    s.Printf( _T("%d"), g_nAutoHideToolbar );
    pToolbarHideSecs->SetValue( s );
}

void options::UpdateOptionsUnits( void )
{
    int depthUnit = pDepthUnitSelect->GetSelection();

    // set depth unit labels
    wxString depthUnitStrings[] = { _("feet"), _("meters"), _("fathoms") };
    wxString depthUnitString = depthUnitStrings[depthUnit];
    m_depthUnitsShal->SetLabel(depthUnitString);
    m_depthUnitsSafe->SetLabel(depthUnitString);
    m_depthUnitsDeep->SetLabel(depthUnitString);

    // depth unit conversion factor
    float conv = 1;
    if ( depthUnit == 0 ) // feet
        conv = 0.3048f; // international definiton of 1 foot is 0.3048 metres
    else if ( depthUnit == 2 ) // fathoms
        conv = 0.3048f * 6; // 1 fathom is 6 feet

    // set depth input values
    wxString s;
    s.Printf( _T("%6.2f"), S52_getMarinerParam( S52_MAR_SHALLOW_CONTOUR ) / conv );
    s.Trim(FALSE);
    m_ShallowCtl->SetValue( s );

    s.Printf( _T("%6.2f"), S52_getMarinerParam( S52_MAR_SAFETY_CONTOUR ) / conv );
    s.Trim(FALSE);
    m_SafetyCtl->SetValue( s );

    s.Printf( _T("%6.2f"), S52_getMarinerParam( S52_MAR_DEEP_CONTOUR ) / conv );
    s.Trim(FALSE);
    m_DeepCtl->SetValue( s );
}

void options::OnSizeAutoButton( wxCommandEvent& event )
{
//    pScreenMM->SetValue(_("Auto"));
    wxString screenmm;
    screenmm.Printf(_T("%d"), int(g_Platform->GetDisplaySizeMM()));
    pScreenMM->SetValue(screenmm);
    pScreenMM->Disable();
    g_config_display_size_manual = FALSE;
}

void options::OnSizeManualButton( wxCommandEvent& event )
{
    wxString screenmm;
    if(g_config_display_size_mm > 0){
        screenmm.Printf(_T("%d"), int(g_config_display_size_mm));
    }
    else {
        screenmm.Printf(_T("%d"), int(g_Platform->GetDisplaySizeMM()));
    }

    pScreenMM->SetValue(screenmm);
    pScreenMM->Enable();
    g_config_display_size_manual = TRUE;
}

void options::OnUnitsChoice( wxCommandEvent& event )
{
    UpdateOptionsUnits();
}

void options::OnCPAWarnClick( wxCommandEvent& event )
{
    if( m_pCheck_CPA_Warn->GetValue() ) {
        m_pCheck_CPA_WarnT->Enable();
    } else {
        m_pCheck_CPA_WarnT->SetValue( FALSE );
        m_pCheck_CPA_WarnT->Disable();
    }
}

void options::OnShowGpsWindowCheckboxClick( wxCommandEvent& event )
{
    if( !m_cbNMEADebug->GetValue() ) {
        NMEALogWindow::Get().DestroyWindow();
    } else {
        NMEALogWindow::Get().Create(pParent, 35);
        Raise();
    }
}

void options::OnZTCCheckboxClick( wxCommandEvent& event )
{
#if 0
    if( pEnableZoomToCursor->GetValue() ) {
        pSmoothPanZoom->Disable();
    } else {
        pSmoothPanZoom->Enable();
    }
#endif
}

void options::OnShipTypeSelect( wxCommandEvent& event )
{
    if( m_pShipIconType->GetSelection() == 0 ) {
        realSizes->ShowItems( FALSE );
    } else {
        realSizes->ShowItems( TRUE );
    }
    dispOptions->Layout();
    ownShip->Layout();
    itemPanelShip->Layout();
    itemPanelShip->Refresh();
    event.Skip();
}

void options::OnRadarringSelect( wxCommandEvent& event )
{
    if( pNavAidRadarRingsNumberVisible->GetSelection() == 0 ) {
        radarGrid->ShowItems( FALSE );
    } else {
        radarGrid->ShowItems( TRUE );
    }
    dispOptions->Layout();
    ownShip->Layout();
    itemPanelShip->Layout();
    itemPanelShip->Refresh();
    event.Skip();
}

void options::OnWaypointRangeRingSelect( wxCommandEvent& event )
{
    if( pWaypointRangeRingsNumber->GetSelection() == 0 ) {
        waypointradarGrid->ShowItems( FALSE );
    } else {
        waypointradarGrid->ShowItems( TRUE );
    }
    dispOptions->Layout();
    ownShip->Layout();
    itemPanelShip->Layout();
    itemPanelShip->Refresh();
    event.Skip();
}

void options::OnGLClicked( wxCommandEvent& event )
{
    if(!g_bTransparentToolbarInOpenGLOK)
        pTransparentToolbar->Enable(!pOpenGL->GetValue());
}

void options::OnOpenGLOptions( wxCommandEvent& event )
{
    OpenGLOptionsDlg dlg( this );

    if ( dlg.ShowModal() == wxID_OK ) {
        g_GLOptions.m_bUseAcceleratedPanning = g_bexpert ?
            dlg.GetAcceleratedPanning() :
            cc1->GetglCanvas()->CanAcceleratePanning();
        g_GLOptions.m_bTextureCompression = dlg.GetTextureCompression();
        g_bShowFPS = dlg.GetShowFPS();
        g_bSoftwareGL = dlg.GetSoftwareGL();
        if ( g_bexpert ) {
            g_GLOptions.m_bTextureCompressionCaching = dlg.GetTextureCompressionCaching();
            g_GLOptions.m_iTextureMemorySize = dlg.GetTextureMemorySize();
        } else {
            g_GLOptions.m_bTextureCompressionCaching = dlg.GetTextureCompression();
        }
        if ( g_bopengl && g_GLOptions.m_bTextureCompression != dlg.GetTextureCompression() ) {
            g_GLOptions.m_bTextureCompression = dlg.GetTextureCompression();
            ::wxBeginBusyCursor();
            cc1->GetglCanvas()->SetupCompression();
            cc1->GetglCanvas()->ClearAllRasterTextures();
            ::wxEndBusyCursor();
        }
    }

    if ( dlg.GetRebuildCache() ) {
        m_returnChanges = REBUILD_RASTER_CACHE;
        Finish();
    }
}

void options::OnChartDirListSelect( wxCommandEvent& event )
{
    if(event.IsSelection()){
        m_removeBtn->Enable();
    }
    else{
        wxArrayInt sel;
        if(pActiveChartsList->GetSelections( sel ) )
            m_removeBtn->Enable();
        else
            m_removeBtn->Disable();
    }
}

void options::OnDisplayCategoryRadioButton( wxCommandEvent& event )
{
    int select = pDispCat->GetSelection();

    if( 3 == select ) {
        ps57CtlListBox->Enable();
        itemButtonClearList->Enable();
        itemButtonSelectList->Enable();
    }

    else {
        ps57CtlListBox->Disable();
        itemButtonClearList->Disable();
        itemButtonSelectList->Disable();
    }

    event.Skip();
}

void options::OnButtonClearClick( wxCommandEvent& event )
{
    int nOBJL = ps57CtlListBox->GetCount();
    for( int iPtr = 0; iPtr < nOBJL; iPtr++ )
        ps57CtlListBox->Check( iPtr, FALSE );

    event.Skip();
}

void options::OnButtonSelectClick( wxCommandEvent& event )
{
    int nOBJL = ps57CtlListBox->GetCount();
    for( int iPtr = 0; iPtr < nOBJL; iPtr++ )
        ps57CtlListBox->Check( iPtr, TRUE );

    event.Skip();
}

bool options::ShowToolTips( void )
{
    return TRUE;
}

void options::OnCharHook( wxKeyEvent& event ) {
    if( event.GetKeyCode() == WXK_RETURN ) {
        if( event.GetModifiers() == wxMOD_CONTROL ) {
            wxCommandEvent okEvent;
            okEvent.SetId( xID_OK );
            okEvent.SetEventType( wxEVT_COMMAND_BUTTON_CLICKED );
            GetEventHandler()->AddPendingEvent( okEvent );
        }
    }
    event.Skip();
}

void options::OnButtonaddClick( wxCommandEvent& event )
{
    wxString selDir;

    int dresult = g_Platform->DoDirSelectorDialog( this, &selDir, _("Add a directory containing chart files"),
                                                   *pInit_Chart_Dir);

    if(wxID_CANCEL == dresult)
        goto done;
<<<<<<< HEAD
        
   
=======

#if 0
    wxDirDialog *dirSelector = new wxDirDialog( this, _("Add a directory containing chart files"),
            *pInit_Chart_Dir, wxDD_DEFAULT_STYLE | wxDD_DIR_MUST_EXIST );

    wxFont *qFont = GetOCPNScaledFont(_("Dialog"));
    dirSelector->SetFont(*qFont);

    if(g_bresponsive)
        dirSelector = g_Platform->AdjustDirDialogFont(this, dirSelector);

    if( dirSelector->ShowModal() == wxID_CANCEL )
        goto done;

    selDir = dirSelector->GetPath();
#endif

>>>>>>> bfafaa69
    AddChartDir( selDir );

done:
//    delete dirSelector;
    event.Skip();
}

void options::AddChartDir( wxString &dir )
{
    wxFileName dirname = wxFileName( dir );

    pInit_Chart_Dir->Empty();
    if( !g_bportable )
        pInit_Chart_Dir->Append( dirname.GetPath() );

    if( g_bportable ) {
        wxFileName f( dir );
        f.MakeRelativeTo( g_Platform->GetHomeDir() );
        pActiveChartsList->Append( f.GetFullPath() );
    } else
        pActiveChartsList->Append( dir );

    k_charts |= CHANGE_CHARTS;

    pScanCheckBox->Disable();
}

void options::UpdateDisplayedChartDirList( ArrayOfCDI p )
{
    wxString dirname;
    if( pActiveChartsList ) {
        pActiveChartsList->Clear();
        int nDir = p.GetCount();
        for( int i = 0; i < nDir; i++ ) {
            dirname = p.Item( i ).fullpath;
            if( !dirname.IsEmpty() )
                pActiveChartsList->Append( dirname );
        }
    }
}

void options::UpdateWorkArrayFromTextCtl( void )
{
    wxString dirname;

    int n = pActiveChartsList->GetCount();
    if( m_pWorkDirList ) {
        m_pWorkDirList->Clear();
        for( int i = 0; i < n; i++ ) {
            dirname = pActiveChartsList->GetString( i );
            if( !dirname.IsEmpty() ) {
                //    This is a fix for OSX, which appends EOL to results of GetLineText()
                while( ( dirname.Last() == wxChar( _T('\n') ) )
                        || ( dirname.Last() == wxChar( _T('\r') ) ) )
                    dirname.RemoveLast();

                //    scan the current array to find a match
                //    if found, add the info to the work list, preserving the magic number
                //    If not found, make a new ChartDirInfo, and add it
                bool b_added = FALSE;
//                        if(m_pCurrentDirList)
                {
                    int nDir = m_CurrentDirList.GetCount();

                    for( int i = 0; i < nDir; i++ ) {
                        if( m_CurrentDirList.Item( i ).fullpath == dirname ) {
                            ChartDirInfo cdi = m_CurrentDirList.Item( i );
                            m_pWorkDirList->Add( cdi );
                            b_added = TRUE;
                            break;
                        }
                    }
                }
                if( !b_added ) {
                    ChartDirInfo cdin;
                    cdin.fullpath = dirname;
                    m_pWorkDirList->Add( cdin );
                }
            }
        }
    }
}

ConnectionParams *options::CreateConnectionParamsFromSelectedItem( void )
{
    if( !m_bNMEAParams_shown )
        return NULL;

    //  Special encoding for deleted connection
    if ( m_rbTypeSerial->GetValue() && m_comboPort->GetValue() == _T("Deleted" ))
        return NULL;

    //  DataStreams should be Input, Output, or Both
    if (!(m_cbInput->GetValue() || m_cbOutput->GetValue())) {
        OCPNMessageBox( NULL, _("Data connection must be input, output or both"), _("OpenCPN Info"), wxICON_HAND );

        return NULL;
    }

    if ( m_rbTypeSerial->GetValue() && m_comboPort->GetValue() == wxEmptyString )
    {
        OCPNMessageBox( NULL, _("You must select or enter the port..."), _("OpenCPN Info"), wxICON_HAND );
        return NULL;
    }
    //  TCP, GPSD and UDP require port field to be set.
    //  TCP clients, GPSD and UDP output sockets require an address
    else if ( m_rbTypeNet->GetValue()) {
        if (wxAtoi(m_tNetPort->GetValue()) == 0)
        {
            OCPNMessageBox( NULL, _("You must enter a port..."), _("OpenCPN Info"), wxICON_HAND );
            return NULL;
        }
        if (m_tNetAddress->GetValue() == wxEmptyString) {
            if ((m_rbNetProtoGPSD->GetValue()) ||
                (m_rbNetProtoUDP->GetValue() && m_cbOutput->GetValue()))
            {
                OCPNMessageBox( NULL, _("You must enter the address..."), _("OpenCPN Info"), wxICON_HAND );
                return NULL;
            } else {
                m_tNetAddress->SetValue(_T("0.0.0.0"));
            }
        }
    }

    ConnectionParams * pConnectionParams = new ConnectionParams();

    pConnectionParams->Valid = TRUE;
    if ( m_rbTypeSerial->GetValue() )
        pConnectionParams->Type = SERIAL;
    else if ( m_rbTypeNet->GetValue() )
        pConnectionParams->Type = NETWORK;
    else if ( m_rbTypeInternalGPS && m_rbTypeInternalGPS->GetValue() )
        pConnectionParams->Type = INTERNAL_GPS;
    else if ( m_rbTypeInternalBT && m_rbTypeInternalBT->GetValue() )
        pConnectionParams->Type = INTERNAL_BT;

    //  Save the existing addr/port to allow closing of existing port
    pConnectionParams->LastNetworkAddress = pConnectionParams->NetworkAddress;
    pConnectionParams->LastNetworkPort = pConnectionParams->NetworkPort;

    pConnectionParams->NetworkAddress = m_tNetAddress->GetValue();
    pConnectionParams->NetworkPort = wxAtoi(m_tNetPort->GetValue());
    if ( m_rbNetProtoTCP->GetValue() )
        pConnectionParams->NetProtocol = TCP;
    else if ( m_rbNetProtoUDP->GetValue() )
        pConnectionParams->NetProtocol = UDP;
    else
        pConnectionParams->NetProtocol = GPSD;

    pConnectionParams->Baudrate = wxAtoi( m_choiceBaudRate->GetStringSelection() );
    pConnectionParams->Priority = wxAtoi( m_choicePriority->GetStringSelection() );
    pConnectionParams->ChecksumCheck = m_cbCheckCRC->GetValue();
    pConnectionParams->Garmin = m_cbGarminHost->GetValue();
    pConnectionParams->InputSentenceList = wxStringTokenize( m_tcInputStc->GetValue(), _T(",") );
    if ( m_rbIAccept->GetValue() )
        pConnectionParams->InputSentenceListType = WHITELIST;
    else
        pConnectionParams->InputSentenceListType = BLACKLIST;
    if (m_cbInput->GetValue()) {
        if (m_cbOutput->GetValue()) {
            pConnectionParams->IOSelect = DS_TYPE_INPUT_OUTPUT;
        } else {
            pConnectionParams->IOSelect = DS_TYPE_INPUT;
        }
    } else
        pConnectionParams->IOSelect = DS_TYPE_OUTPUT;

    pConnectionParams->OutputSentenceList = wxStringTokenize( m_tcOutputStc->GetValue(), _T(",") );
    if ( m_rbOAccept->GetValue() )
        pConnectionParams->OutputSentenceListType = WHITELIST;
    else
        pConnectionParams->OutputSentenceListType = BLACKLIST;
    pConnectionParams->Port = m_comboPort->GetValue().BeforeFirst(' ');
    pConnectionParams->Protocol = PROTO_NMEA0183;

    pConnectionParams->bEnabled = m_connection_enabled;
    pConnectionParams->b_IsSetup = FALSE;

    if(pConnectionParams->Type == INTERNAL_GPS){
        pConnectionParams->NetworkAddress = _T("");
        pConnectionParams->NetworkPort = 0;
        pConnectionParams->NetProtocol = PROTO_UNDEFINED;
        pConnectionParams->Baudrate = 0;
    }

    if(pConnectionParams->Type == INTERNAL_BT){
        wxString parms = m_choiceBTDataSources->GetStringSelection();
        wxStringTokenizer tkz( parms, _T(";") );
        wxString name = tkz.GetNextToken();
        wxString mac = tkz.GetNextToken();

        pConnectionParams->NetworkAddress = name;
        pConnectionParams->Port = mac;
        pConnectionParams->NetworkPort = 0;
        pConnectionParams->NetProtocol = PROTO_UNDEFINED;
        pConnectionParams->Baudrate = 0;
//        pConnectionParams->SetAuxParameterStr(m_choiceBTDataSources->GetStringSelection());
    }

    return pConnectionParams;
}

void options::OnApplyClick( wxCommandEvent& event )
{
    ::wxBeginBusyCursor();

    StopBTScan();

    m_returnChanges = 0;

    // Start with the stuff that requires intelligent validation.

    if ( m_pShipIconType->GetSelection() > 0 ) {
        double n_ownship_length_meters;
        double n_ownship_beam_meters;
        double n_gps_antenna_offset_y;
        double n_gps_antenna_offset_x;
        long n_ownship_min_mm;
        m_pOSLength->GetValue().ToDouble( &n_ownship_length_meters );
        m_pOSWidth->GetValue().ToDouble( &n_ownship_beam_meters );
        m_pOSGPSOffsetX->GetValue().ToDouble( &n_gps_antenna_offset_x );
        m_pOSGPSOffsetY->GetValue().ToDouble( &n_gps_antenna_offset_y );
        m_pOSMinSize->GetValue().ToLong( &n_ownship_min_mm );
        wxString msg;
        if ( n_ownship_length_meters <= 0 )
            msg += _( "\n - your ship's length must be > 0" );
        if ( n_ownship_beam_meters <= 0 )
            msg += _( "\n - your ship's beam must be > 0" );
        if ( fabs( n_gps_antenna_offset_x ) > n_ownship_beam_meters / 2.0 )
            msg += _( "\n - your GPS offset from midship must be within your ship's beam" );
        if ( n_gps_antenna_offset_y < 0 || n_gps_antenna_offset_y > n_ownship_length_meters )
            msg += _( "\n - your GPS offset from bow must be within your ship's length" );
        if( n_ownship_min_mm <= 0 || n_ownship_min_mm > 100 )
            msg += _( "\n - your minimum ship icon size must be between 1 and 100 mm" );
        if( !msg.IsEmpty() ) {
            msg.Prepend( _( "The settings for own ship real size are not correct:" ) );
            OCPNMessageBox( this, msg, _( "OpenCPN info" ), wxICON_ERROR | wxOK );
            ::wxEndBusyCursor();
            event.SetInt( wxID_STOP );
            return;
        }
        g_n_ownship_length_meters = n_ownship_length_meters;
        g_n_ownship_beam_meters = n_ownship_beam_meters;
        g_n_gps_antenna_offset_y = n_gps_antenna_offset_y;
        g_n_gps_antenna_offset_x = n_gps_antenna_offset_x;
        g_n_ownship_min_mm = static_cast<int>( n_ownship_min_mm );
    }
    g_OwnShipIconType = m_pShipIconType->GetSelection();

    m_pText_ACRadius->GetValue().ToDouble( &g_n_arrival_circle_radius );

    // Handle Chart Tab
    if ( pActiveChartsList ) {
        UpdateWorkArrayFromTextCtl();
    } else {
        m_pWorkDirList->Clear();
        int nDir = m_CurrentDirList.GetCount();

        for ( int i = 0; i < nDir; i++ ) {
            ChartDirInfo cdi = m_CurrentDirList.Item( i );
            m_pWorkDirList->Add( cdi );
        }
    }
    groupsPanel->SetDBDirs( *m_pWorkDirList );          // update the Groups tab
    groupsPanel->m_treespopulated = FALSE;

    int k_force = FORCE_UPDATE;
    if ( pUpdateCheckBox ) {
        if( !pUpdateCheckBox->GetValue() ) k_force = 0;
        pUpdateCheckBox->Enable();
        pUpdateCheckBox->SetValue( FALSE );
    } else {
        k_force = 0;
    }

    m_returnChanges |= k_force;

    int k_scan = SCAN_UPDATE;
    if ( pScanCheckBox ) {
        if ( !pScanCheckBox->GetValue() ) k_scan = 0;
        pScanCheckBox->Enable();
        pScanCheckBox->SetValue( FALSE );
    } else {
        k_scan = 0;
    }

    m_returnChanges |= k_scan;

    // Chart Groups

    if ( groupsPanel->modified ) {
        groupsPanel->EmptyChartGroupArray( g_pGroupArray );
        delete g_pGroupArray;
        g_pGroupArray = groupsPanel->CloneChartGroupArray( m_pGroupArray );
        m_returnChanges |= GROUPS_CHANGED;
    }

    // Handle Settings Tab
    if( m_pConfig ) {
        g_bShowStatusBar = pShowStatusBar->GetValue();
#ifndef __WXOSX__
        m_pConfig->m_bShowMenuBar = pShowMenuBar->GetValue();
#endif
        m_pConfig->m_bShowCompassWin = pShowCompassWin->GetValue();
    }

    g_bShowChartBar = pShowChartBar->GetValue();

    wxString screenmm = pScreenMM->GetValue();
    long mm = -1;
    screenmm.ToLong(&mm);
    g_config_display_size_mm = mm > 0 ? mm : -1;
    g_config_display_size_manual = pRBSizeManual->GetValue();

    // Connections page.
    g_bfilter_cogsog = m_cbFilterSogCog->GetValue();

    long filter_val = 1;
    m_tFilterSec->GetValue().ToLong( &filter_val );
    g_COGFilterSec = wxMin( static_cast<int>( filter_val ), MAX_COGSOG_FILTER_SECONDS );
    g_COGFilterSec = wxMax( g_COGFilterSec, 1 );
    g_SOGFilterSec = g_COGFilterSec;

    g_bMagneticAPB = m_cbAPBMagnetic->GetValue();
    g_NMEAAPBPrecision = m_choicePrecision->GetCurrentSelection();

    // NMEA Source
    long itemIndex = m_lcSources->GetNextItem( -1, wxLIST_NEXT_ALL, wxLIST_STATE_SELECTED );

    //  If the stream selected exists, capture some of its existing parameters
    //  to facility identification and allow stop and restart of the stream
    wxString lastAddr;
    int lastPort = 0;
    if ( itemIndex >= 0 ) {
        int params_index = m_lcSources->GetItemData( itemIndex );
        ConnectionParams *cpo = g_pConnectionParams->Item( params_index );
        if ( cpo ) {
            lastAddr = cpo->NetworkAddress;
            lastPort = cpo->NetworkPort;
        }
    }

    if ( !connectionsaved ) {
        ConnectionParams * cp = CreateConnectionParamsFromSelectedItem();
        if ( cp != NULL ) {
            if ( itemIndex >= 0 ) {
                int params_index = m_lcSources->GetItemData( itemIndex );
                g_pConnectionParams->RemoveAt( params_index );
                g_pConnectionParams->Insert( cp, params_index );
            } else {
                g_pConnectionParams->Add( cp );
                itemIndex = g_pConnectionParams->Count() - 1;
            }

            //  Record the previous parameters, if any
            cp->LastNetworkAddress = lastAddr;
            cp->LastNetworkPort = lastPort;

            FillSourceList();
            m_lcSources->SetItemState( itemIndex, wxLIST_STATE_SELECTED, wxLIST_STATE_SELECTED );
            m_lcSources->Refresh();
            connectionsaved = TRUE;
        } else {
            ::wxEndBusyCursor();
            if ( m_bNMEAParams_shown ) event.SetInt(wxID_STOP );
        }
    }

    //Recreate datastreams that are new, or have been edited
    for ( size_t i = 0; i < g_pConnectionParams->Count(); i++ ) {
        ConnectionParams *cp = g_pConnectionParams->Item( i );
        // Stream is new, or edited
        if ( cp->b_IsSetup ) continue;
        // Terminate and remove any existing stream with the same port name
        DataStream *pds_existing = g_pMUX->FindStream( cp->GetDSPort() );
        if ( pds_existing ) g_pMUX->StopAndRemoveStream( pds_existing );

        //  Try to stop any previous stream to avoid orphans
        pds_existing = g_pMUX->FindStream( cp->GetLastDSPort() );
        if ( pds_existing ) g_pMUX->StopAndRemoveStream( pds_existing );

        //  This for Bluetooth, which has strange parameters
        pds_existing = g_pMUX->FindStream( cp->GetPortStr() );
        if ( pds_existing ) g_pMUX->StopAndRemoveStream( pds_existing );

        if ( !cp->bEnabled ) continue;
        dsPortType port_type = cp->IOSelect;
        DataStream *dstr = new DataStream( g_pMUX, cp->Type, cp->GetDSPort(),
                                           wxString::Format(wxT("%i"),
                                           cp->Baudrate), port_type,
                                           cp->Priority, cp->Garmin );
        dstr->SetInputFilter( cp->InputSentenceList );
        dstr->SetInputFilterType( cp->InputSentenceListType );
        dstr->SetOutputFilter( cp->OutputSentenceList );
        dstr->SetOutputFilterType( cp->OutputSentenceListType );
        dstr->SetChecksumCheck( cp->ChecksumCheck );
        g_pMUX->AddStream( dstr );

        cp->b_IsSetup = TRUE;
    }

    g_bGarminHostUpload = m_cbGarminUploadHost->GetValue();
    g_GPS_Ident = m_cbFurunoGP3X->GetValue() ? _T( "FurunoGP3X" ) : _T( "Generic" );

    // End of Connections page
    g_bShowOutlines = pCDOOutlines->GetValue();
    g_bDisplayGrid = pSDisplayGrid->GetValue();

    bool temp_bquilting = pCDOQuilting->GetValue();
    if ( !g_bQuiltEnable && temp_bquilting )
        cc1->ReloadVP(); /* compose the quilt */
    g_bQuiltEnable = temp_bquilting;

    g_bFullScreenQuilt = !pFullScreenQuilt->GetValue();

    g_bShowDepthUnits = pSDepthUnits->GetValue();
    g_bskew_comp = pSkewComp->GetValue();
    g_btouch = pMobile->GetValue();
    g_bresponsive = pResponsive->GetValue();

    g_bAutoHideToolbar = pToolbarAutoHideCB->GetValue();

    long hide_val = 10;
    pToolbarHideSecs->GetValue().ToLong( &hide_val );
    g_nAutoHideToolbar = wxMin( static_cast<int>( hide_val ), 100 );
    g_nAutoHideToolbar = wxMax( g_nAutoHideToolbar, 2 );

    g_fog_overzoom = !pOverzoomEmphasis->GetValue();
    g_oz_vector_scale = !pOZScaleVector->GetValue();

    g_bopengl = pOpenGL->GetValue();

    g_bsmoothpanzoom = pSmoothPanZoom->GetValue();

    long update_val = 1;
    pCOGUPUpdateSecs->GetValue().ToLong( &update_val );
    g_COGAvgSec = wxMin( static_cast<int>( update_val ), MAX_COG_AVERAGE_SECONDS);

    if ( g_bCourseUp != pCBCourseUp->GetValue() ) gFrame->ToggleCourseUp();

    g_bLookAhead = pCBLookAhead->GetValue();

    g_bShowMag = pCBMagShow->GetValue();
    pMagVar->GetValue().ToDouble( &g_UserVar );

    m_pText_OSCOG_Predictor->GetValue().ToDouble( &g_ownship_predictor_minutes );
    m_pText_OSHDT_Predictor->GetValue().ToDouble( &g_ownship_HDTpredictor_miles );

    double temp_dbl;
    g_iNavAidRadarRingsNumberVisible = pNavAidRadarRingsNumberVisible->GetSelection();
    if ( pNavAidRadarRingsStep->GetValue().ToDouble( &temp_dbl ) )
        g_fNavAidRadarRingsStep = temp_dbl;
    g_pNavAidRadarRingsStepUnits = m_itemRadarRingsUnits->GetSelection();
    g_iWaypointRangeRingsNumber = pWaypointRangeRingsNumber->GetSelection();
    if ( pWaypointRangeRingsStep->GetValue().ToDouble( &temp_dbl ) )
        g_fWaypointRangeRingsStep = temp_dbl;
    g_iWaypointRangeRingsStepUnits = m_itemWaypointRangeRingsUnits->GetSelection();
    g_colourWaypointRangeRingsColour = m_colourWaypointRangeRingsColour->GetColour();
    g_bWayPointPreventDragging = pWayPointPreventDragging->GetValue();
    g_bConfirmObjectDelete = pConfirmObjectDeletion->GetValue();

    g_bPreserveScaleOnX = pPreserveScale->GetValue();

    g_bPlayShipsBells = pPlayShipsBells->GetValue();
    g_iSoundDeviceIndex = pSoundDeviceIndex->GetValue();
    g_bTransparentToolbar = pTransparentToolbar->GetValue();
    g_iSDMMFormat = pSDMMFormat->GetSelection();
    g_iDistanceFormat = pDistanceFormat->GetSelection();
    g_iSpeedFormat = pSpeedFormat->GetSelection();

    g_bAdvanceRouteWaypointOnArrivalOnly = pAdvanceRouteWaypointOnArrivalOnly->GetValue();

    g_nTrackPrecision = pTrackPrecision->GetSelection();

    g_bTrackDaily = pTrackDaily->GetValue();
    g_bHighliteTracks = pTrackHighlite->GetValue();

    g_bEnableZoomToCursor = pEnableZoomToCursor->GetValue();

    // AIS Parameters
    //   CPA Box
    g_bCPAMax = m_pCheck_CPA_Max->GetValue();
    m_pText_CPA_Max->GetValue().ToDouble( &g_CPAMax_NM );
    g_bCPAWarn = m_pCheck_CPA_Warn->GetValue();
    m_pText_CPA_Warn->GetValue().ToDouble( &g_CPAWarn_NM );
    g_bTCPA_Max = m_pCheck_CPA_WarnT->GetValue();
    m_pText_CPA_WarnT->GetValue().ToDouble( &g_TCPA_Max );

    //   Lost Targets
    g_bMarkLost = m_pCheck_Mark_Lost->GetValue();
    m_pText_Mark_Lost->GetValue().ToDouble( &g_MarkLost_Mins );
    g_bRemoveLost = m_pCheck_Remove_Lost->GetValue();
    m_pText_Remove_Lost->GetValue().ToDouble( &g_RemoveLost_Mins );

    //   Display
    g_bShowCOG = m_pCheck_Show_COG->GetValue();
    m_pText_COG_Predictor->GetValue().ToDouble( &g_ShowCOG_Mins );

    g_bAISShowTracks = m_pCheck_Show_Tracks->GetValue();
    m_pText_Track_Length->GetValue().ToDouble( &g_AISShowTracks_Mins );

    //   Update all the current targets
    if ( g_pAIS ) {
        AIS_Target_Hash::iterator it;
        AIS_Target_Hash *current_targets = g_pAIS->GetTargetList();
        for ( it = current_targets->begin(); it != current_targets->end(); ++it ) {
            AIS_Target_Data *pAISTarget = it->second;
            if ( NULL != pAISTarget )
                pAISTarget->b_show_track = g_bAISShowTracks;
        }
    }

    g_bShowMoored = !m_pCheck_Show_Moored->GetValue();
    m_pText_Moored_Speed->GetValue().ToDouble( &g_ShowMoored_Kts );

    g_bShowAreaNotices = m_pCheck_Show_Area_Notices->GetValue();
    g_bDrawAISSize = m_pCheck_Draw_Target_Size->GetValue();
    g_bShowAISName = m_pCheck_Show_Target_Name->GetValue();
    long ais_name_scale = 5000;
    m_pText_Show_Target_Name_Scale->GetValue().ToLong( &ais_name_scale );
    g_Show_Target_Name_Scale = (int)wxMax( 5000, ais_name_scale );

    g_bWplIsAprsPosition = m_pCheck_Wpl_Aprs->GetValue();

    //   Alert
    g_bAIS_CPA_Alert = m_pCheck_AlertDialog->GetValue();
    g_bAIS_CPA_Alert_Audio = m_pCheck_AlertAudio->GetValue();
    g_bAIS_CPA_Alert_Suppress_Moored = m_pCheck_Alert_Moored->GetValue();

    g_bAIS_ACK_Timeout = m_pCheck_Ack_Timout->GetValue();
    m_pText_ACK_Timeout->GetValue().ToDouble( &g_AckTimeout_Mins );

    //   Rollover
    g_bAISRolloverShowClass = m_pCheck_Rollover_Class->GetValue();
    g_bAISRolloverShowCOG = m_pCheck_Rollover_COG->GetValue();
    g_bAISRolloverShowCPA = m_pCheck_Rollover_CPA->GetValue();

    g_chart_zoom_modifier = m_pSlider_Zoom->GetValue();
    g_GUIScaleFactor = m_pSlider_GUI_Factor->GetValue();
    g_ChartScaleFactor = m_pSlider_Chart_Factor->GetValue();
    g_ChartScaleFactorExp = g_Platform->getChartScaleFactorExp( g_ChartScaleFactor );

    g_NMEAAPBPrecision = m_choicePrecision->GetCurrentSelection();

    g_TalkerIdText = m_TalkerIdText->GetValue().MakeUpper();

#ifdef USE_S57
    //   Handle Vector Charts Tab
    g_cm93_zoom_factor = m_pSlider_CM93_Zoom->GetValue();
    int nOBJL = ps57CtlListBox->GetCount();

    for ( int iPtr = 0; iPtr < nOBJL; iPtr++ ) {
        int itemIndex = -1;
        for ( size_t i = 0; i < marinersStdXref.size(); i++ ) {
            if ( marinersStdXref[ i ] == iPtr ) {
                itemIndex = i;
                break;
            }
        }
        OBJLElement *pOLE = (OBJLElement *) ( ps52plib->pOBJLArray->Item( itemIndex ) );
        pOLE->nViz = ps57CtlListBox->IsChecked( iPtr );
    }

    if ( ps52plib ) {
        if ( g_bopengl != pOpenGL->GetValue() ) {
            // Do this now to handle the screen refresh that is automatically
            // generated on Windows at closure of the options dialog...
            ps52plib->FlushSymbolCaches();
            // some CNSY depends on renderer (e.g. CARC)
            ps52plib->ClearCNSYLUPArray();
            ps52plib->GenerateStateHash();

            m_returnChanges |= GL_CHANGED;
        }

        enum _DisCat nset = OTHER;
        switch ( pDispCat->GetSelection() ) {
            case 0:
                nset = DISPLAYBASE;
                break;
            case 1:
                nset = STANDARD;
                break;
            case 2:
                nset = OTHER;
                break;
            case 3:
                nset = MARINERS_STANDARD;
                break;
        }
        ps52plib-> SetDisplayCategory( nset );

        ps52plib->m_bShowSoundg = pCheck_SOUNDG->GetValue();
        ps52plib->m_bShowMeta = pCheck_META->GetValue();
        ps52plib->m_bShowS57ImportantTextOnly = pCheck_SHOWIMPTEXT->GetValue();
        ps52plib->m_bUseSCAMIN = pCheck_SCAMIN->GetValue();
        ps52plib->m_bShowAtonText = pCheck_ATONTEXT->GetValue();
        ps52plib->m_bShowLdisText = pCheck_LDISTEXT->GetValue();
        ps52plib->m_bExtendLightSectors = pCheck_XLSECTTEXT->GetValue();
        ps52plib->m_bDeClutterText = pCheck_DECLTEXT->GetValue();
        ps52plib->m_bShowNationalTexts = pCheck_NATIONALTEXT->GetValue();

        ps52plib->m_nSymbolStyle =
            pPointStyle->GetSelection() == 0 ? PAPER_CHART : SIMPLIFIED;

        ps52plib->m_nBoundaryStyle =
            pBoundStyle->GetSelection() == 0 ? PLAIN_BOUNDARIES :
                                               SYMBOLIZED_BOUNDARIES;

        S52_setMarinerParam( S52_MAR_TWO_SHADES, p24Color->GetSelection() ? 1.0 : 0.0 );

        // Depths
        double dval;
        int depthUnit = pDepthUnitSelect->GetSelection();
        float conv = 1;

        if ( depthUnit == 0 ) // feet
            conv = 0.3048f; // international definiton of 1 foot is 0.3048 metres
        else if ( depthUnit == 2 ) // fathoms
            conv = 0.3048f * 6; // 1 fathom is 6 feet

        if ( m_SafetyCtl->GetValue().ToDouble( &dval ) ) {
            S52_setMarinerParam( S52_MAR_SAFETY_DEPTH, dval * conv );   // controls sounding display
            S52_setMarinerParam( S52_MAR_SAFETY_CONTOUR, dval * conv ); // controls colour
        }

        if ( m_ShallowCtl->GetValue().ToDouble( &dval ) )
            S52_setMarinerParam( S52_MAR_SHALLOW_CONTOUR, dval * conv );

        if ( m_DeepCtl->GetValue().ToDouble( &dval ) )
            S52_setMarinerParam( S52_MAR_DEEP_CONTOUR, dval * conv );

        ps52plib->UpdateMarinerParams();
        ps52plib->m_nDepthUnitDisplay = depthUnit;
        ps52plib->GenerateStateHash();
    }
#endif

    // User Interface Panel
#if wxUSE_XLOCALE || !wxCHECK_VERSION(3,0,0)
    if ( m_bVisitLang ) {
        wxString new_canon = _T("en_US");
        wxString lang_sel = m_itemLangListBox->GetStringSelection();

        int nLang = sizeof( lang_list ) / sizeof( int );
        for ( int it = 0; it < nLang; it++ ) {
            const wxLanguageInfo * pli = wxLocale::GetLanguageInfo( lang_list[it] );
            if ( pli ) {
                wxString lang_canonical = pli->CanonicalName;
                wxString test_string = GetOCPNKnownLanguage( lang_canonical );
                if ( lang_sel == test_string ) {
                    new_canon = lang_canonical;
                    break;
                }
            }
        }

        wxString locale_old = g_locale;
        g_locale = new_canon;

        if ( g_locale != locale_old ) m_returnChanges |= LOCALE_CHANGED;

        wxString oldStyle = g_StyleManager->GetCurrentStyle()->name;
        g_StyleManager->SetStyleNextInvocation( m_itemStyleListBox->GetStringSelection() );
        if( g_StyleManager->GetStyleNextInvocation() != oldStyle ) {
            m_returnChanges |= STYLE_CHANGED;
        }
        wxSizeEvent nullEvent;
        gFrame->OnSize( nullEvent );
    }
#endif
    // PlugIn Manager Panel

    // Pick up any changes to selections
    if ( g_pi_manager->UpdatePlugIns() ) m_returnChanges |= TOOLBAR_CHANGED;

    // And keep config in sync
    if ( m_pPlugInCtrl ) m_pPlugInCtrl->UpdatePluginsOrder();
    g_pi_manager->UpdateConfig();

    // PlugIns may have added panels
    if ( g_pi_manager ) g_pi_manager->CloseAllPlugInPanels( (int) wxOK );

    m_returnChanges |= GENERIC_CHANGED | k_vectorcharts | k_charts |
        m_groups_changed | k_plugins |k_tides;

    // Pick up all the entries in the DataSelected control
    // and update the global static array
    TideCurrentDataSet.Clear();
    int nEntry = tcDataSelected->GetCount();

    for ( int i = 0; i < nEntry; i++ )
        TideCurrentDataSet.Add( tcDataSelected->GetString( i ) );

    if ( event.GetId() == ID_APPLY ) {
        gFrame->ProcessOptionsDialog( m_returnChanges, m_pWorkDirList );
        cc1->ReloadVP();
    }

    ::wxEndBusyCursor();
}

void options::OnXidOkClick( wxCommandEvent& event )
{
    // When closing the form with Ctrl-Enter sometimes we get double events, the second is empty??
    if ( event.GetEventObject() == NULL ) return;

    OnApplyClick( event );
    if ( event.GetInt() == wxID_STOP ) return;

    Finish();
}

void options::Finish( void )
{
    //  Required to avoid intermittent crash on wxGTK
    m_pListbook->ChangeSelection(0);
    for (size_t i = 0; i < m_pListbook->GetPageCount(); i++)
    {
        wxNotebookPage* pg = m_pListbook->GetPage( i );
        wxNotebook *nb = dynamic_cast<wxNotebook *>( pg );
        if( nb ) nb->ChangeSelection(0);
    }

    delete pActiveChartsList;
    delete ps57CtlListBox;
    delete tcDataSelected;

    lastWindowPos = GetPosition();
    lastWindowSize = GetSize();
    SetReturnCode( m_returnChanges );
    EndModal( m_returnChanges );

}

void options::OnButtondeleteClick( wxCommandEvent& event )
{
    wxString dirname;

#ifndef __WXQT__                // Multi selection is not implemented in wxQT
    wxArrayInt pListBoxSelections;
    pActiveChartsList->GetSelections( pListBoxSelections );
    int nSelections = pListBoxSelections.GetCount();
    for( int i = 0; i < nSelections; i++ ) {
        pActiveChartsList->Delete( pListBoxSelections.Item( ( nSelections - i ) - 1 ) );
    }
#else
    int n = pActiveChartsList->GetSelection();
    pActiveChartsList->Delete( n );
#endif

    UpdateWorkArrayFromTextCtl();

    if( m_pWorkDirList ) {
        pActiveChartsList->Clear();

        int nDir = m_pWorkDirList->GetCount();
        for( int id = 0; id < nDir; id++ ) {
            dirname = m_pWorkDirList->Item( id ).fullpath;
            if( !dirname.IsEmpty() ) {
                pActiveChartsList->Append( dirname );
            }
        }
    }

    k_charts |= CHANGE_CHARTS;

    pScanCheckBox->Disable();

    event.Skip();
}

void options::OnDebugcheckbox1Click( wxCommandEvent& event )
{
    event.Skip();
}

void options::OnCancelClick( wxCommandEvent& event )
{
    //  Required to avoid intermittent crash on wxGTK
    if(m_groupsPage)
        m_groupsPage->Disconnect( wxEVT_COMMAND_NOTEBOOK_PAGE_CHANGED, wxListbookEventHandler( options::OnChartsPageChange ), NULL, this );

    m_pListbook->ChangeSelection(0);
    delete pActiveChartsList;
    delete ps57CtlListBox;

    lastWindowPos = GetPosition();
    lastWindowSize = GetSize();
    EndModal(0);
}

void options::OnClose( wxCloseEvent& event )
{
    //      PlugIns may have added panels
    if( g_pi_manager )
        g_pi_manager->CloseAllPlugInPanels( (int) wxOK );

    //  Required to avoid intermittent crash on wxGTK
    if(m_groupsPage)
        m_groupsPage->Disconnect( wxEVT_COMMAND_NOTEBOOK_PAGE_CHANGED, wxListbookEventHandler( options::OnChartsPageChange ), NULL, this );

    m_pListbook->ChangeSelection(0);
    delete pActiveChartsList;
    delete ps57CtlListBox;

    lastWindowPos = GetPosition();
    lastWindowSize = GetSize();

    EndModal(0);
}


void options::OnChooseFont( wxCommandEvent& event )
{
    wxString sel_text_element = m_itemFontElementListBox->GetStringSelection();
    wxFontData font_data;

    wxFont *pif = FontMgr::Get().GetFont( sel_text_element );
    wxColour init_color = FontMgr::Get().GetFontColor( sel_text_element );

    wxFontData init_font_data;
    if ( pif ) init_font_data.SetInitialFont( *pif );
    init_font_data.SetColour( init_color );

#ifdef __WXGTK__
    wxFontDialog dg( this, init_font_data );
#else
    wxFontDialog dg( pParent, init_font_data );
#endif

    wxFont *qFont = dialogFont;
    dg.SetFont(*qFont);

#ifdef __WXQT__
    // Make sure that font dialog will fit on the screen without scrolling
    // We do this by setting the dialog font size "small enough" to show "n" lines
    wxSize proposed_size = GetSize();
    float n_lines = 30;
<<<<<<< HEAD
    
=======

    wxFont *dialogFont = GetOCPNScaledFont(_("Dialog"));
>>>>>>> bfafaa69
    float font_size = dialogFont->GetPointSize();

    if ( ( proposed_size.y / font_size ) < n_lines ) {
        float new_font_size = proposed_size.y / n_lines;
        wxFont *smallFont = new wxFont( *dialogFont );
        smallFont->SetPointSize( new_font_size );
        dg.SetFont( *smallFont );
    }
#endif

    if ( g_bresponsive ) {
        dg.SetSize(GetSize());
        dg.Centre();
    }

    int retval = dg.ShowModal();
    if ( wxID_CANCEL != retval ) {
        font_data = dg.GetFontData();
        wxFont font = font_data.GetChosenFont();
        wxFont *psfont = new wxFont( font );
        wxColor color = font_data.GetColour();
        FontMgr::Get().SetFont( sel_text_element, psfont, color );
        pParent->UpdateAllFonts();
    }

    event.Skip();
}

#ifdef __WXGTK__
void options::OnChooseFontColor( wxCommandEvent& event )
{
    wxString sel_text_element = m_itemFontElementListBox->GetStringSelection();

    wxColourData colour_data;

    wxFont *pif = FontMgr::Get().GetFont( sel_text_element );
    wxColour init_color = FontMgr::Get().GetFontColor( sel_text_element );

    wxColourData init_colour_data;
    init_colour_data.SetColour( init_color );

    wxColourDialog dg( this, &init_colour_data );

    int retval = dg.ShowModal();
    if( wxID_CANCEL != retval ) {
        colour_data = dg.GetColourData();

        wxColor color = colour_data.GetColour();
        FontMgr::Get().SetFont( sel_text_element, pif, color );

        pParent->UpdateAllFonts();
    }

    event.Skip();
}
#endif

void options::OnChartsPageChange( wxListbookEvent& event )
{
    unsigned int i = event.GetSelection();

    //    User selected Chart Groups Page?
    //    If so, build the remaining UI elements
    if( 2 == i ) {                       // 2 is the index of "Chart Groups" page
        if(!groupsPanel->m_UIcomplete)
            groupsPanel->CompletePanel();

        if(!groupsPanel->m_settingscomplete) {
            ::wxBeginBusyCursor();
            groupsPanel->CompleteInitialSettings();
            ::wxEndBusyCursor();
        }
        else if( !groupsPanel->m_treespopulated ) {
            groupsPanel->PopulateTrees();
            groupsPanel->m_treespopulated = TRUE;
        }
    }

    event.Skip();               // Allow continued event processing
}

void options::OnPageChange( wxListbookEvent& event )
{
    DoOnPageChange( event.GetSelection() );
}

void options::OnNBPageChange( wxNotebookEvent& event )
{
    DoOnPageChange( event.GetSelection() );
}

void options::DoOnPageChange( size_t page )
{
    unsigned int i = page;
    lastPage = i;

    //    User selected Chart Page?
    //    If so, build the "Charts" page variants
    if( 1 == i ) {                       // 2 is the index of "Charts" page
        k_charts = VISIT_CHARTS;
    }

    else if( m_pageUI == i ) {                       // 5 is the index of "User Interface" page
#if wxUSE_XLOCALE || !wxCHECK_VERSION(3,0,0)

        if( !m_bVisitLang ) {
            ::wxBeginBusyCursor();

            int current_language = plocale_def_lang->GetLanguage();
            wxString current_sel = wxLocale::GetLanguageName( current_language );

            current_sel = GetOCPNKnownLanguage( g_locale );

            int nLang = sizeof( lang_list ) / sizeof(int);

#ifdef __WXMSW__
            // always add us english
            m_itemLangListBox->Append( _T("English (U.S.)") );

            wxString lang_dir = g_Platform->GetSharedDataDir() + _T("share/locale/");
            for( int it = 1; it < nLang; it++ ) {
                if( wxLocale::IsAvailable( lang_list[it] ) ) {
                    wxLocale ltest( lang_list[it], 0 );
                    ltest.AddCatalog( _T("opencpn") );
                    if( !ltest.IsLoaded( _T("opencpn") ) ) continue;

                    // Defaults
                    wxString loc_lang_name = wxLocale::GetLanguageName( lang_list[it] );
                    wxString widgets_lang_name = loc_lang_name;
                    wxString lang_canonical =
                            wxLocale::GetLanguageInfo( lang_list[it] )->CanonicalName;

                    //  Make opencpn substitutions
                    wxString lang_suffix;
                    loc_lang_name = GetOCPNKnownLanguage( lang_canonical, lang_suffix );

                    //  Look explicitely to see if .mo is available
                    wxString test_dir = lang_dir + lang_suffix;
                    if( !wxDir::Exists( test_dir ) ) continue;

                    m_itemLangListBox->Append( loc_lang_name );
                }
            }
#else
            wxArrayString lang_array;

            // always add us english
            lang_array.Add(_T("en_US"));

            for( int it = 0; it < nLang; it++)
            {
                {
                    wxLog::EnableLogging(FALSE);  // avoid "Cannot set locale to..." log message

                    wxLocale ltest(lang_list[it], 0);
                    ltest.AddCatalog(_T("opencpn"));

                    wxLog::EnableLogging(TRUE);

                    if(ltest.IsLoaded(_T("opencpn")))
                    {
                        wxString s0 = wxLocale::GetLanguageInfo(lang_list[it])->CanonicalName;
                        wxString sl = wxLocale::GetLanguageName(lang_list[it]);
                        if(wxNOT_FOUND == lang_array.Index(s0))
                        lang_array.Add(s0);

                    }
                }
            }

            for(unsigned int i=0; i < lang_array.GetCount(); i++)
            {
                //  Make opencpn substitutions
                wxString loc_lang_name = GetOCPNKnownLanguage( lang_array[i] );
                m_itemLangListBox->Append( loc_lang_name );
            }
#endif

            // BUGBUG
            //  Remember that wxLocale ctor has the effect of changing the system locale, including the "C" libraries.
            //  It should then also happen that the locale should be switched back to ocpn initial load setting
            //  upon the dtor of the above wxLocale instantiations....
            //  wxWidgets may do so internally, but there seems to be no effect upon the system libraries, so that
            //  functions like strftime() do not revert to the correct locale setting.
            //  Also, the catalog for the application is not reloaded by the ctor, so we must reload them directly
            //  So as workaround, we reset the locale explicitely.

            delete plocale_def_lang;
            plocale_def_lang = new wxLocale( current_language );

            setlocale( LC_NUMERIC, "C" );
            plocale_def_lang->AddCatalog( _T("opencpn") );

            m_itemLangListBox->SetStringSelection( current_sel );

            //      Initialize Language tab
            const wxLanguageInfo *pli = wxLocale::FindLanguageInfo( g_locale );
            if( pli ) {
                wxString clang = pli->Description;
//                        m_itemLangListBox->SetValue(clang);
            }

            m_bVisitLang = TRUE;

            ::wxEndBusyCursor();
        }
#endif
    } else if( m_pagePlugins == i ) {                    // 7 is the index of "Plugins" page
        // load the disabled plugins finally because the user might want to enable them
        if(g_pi_manager->LoadAllPlugIns( g_Platform->GetPluginDir(), FALSE )) {
            delete m_pPlugInCtrl;
            m_pPlugInCtrl = NULL;
        }

        if( !m_pPlugInCtrl){
    //      Build the PlugIn Manager Panel
            ::wxBeginBusyCursor();

            m_pPlugInCtrl = new PluginListPanel( itemPanelPlugins, ID_PANELPIM, wxDefaultPosition,
                                         wxDefaultSize, g_pi_manager->GetPlugInArray() );
            m_pPlugInCtrl->SetScrollRate( m_scrollRate, m_scrollRate );

            itemBoxSizerPanelPlugins->Add( m_pPlugInCtrl, 1, wxEXPAND|wxALL, 4 );

            itemBoxSizerPanelPlugins->Layout();

            //  Update the PlugIn page to reflect the state of individual selections
            m_pPlugInCtrl->UpdateSelections();

            ::wxEndBusyCursor();
        }

        k_plugins = TOOLBAR_CHANGED;
    }
}

//void options::OnNMEASourceChoice( wxCommandEvent& event )
//{
/*TODO
    int i = event.GetSelection();
    wxString src( m_itemNMEAListBox->GetString( i ) );
    if( ( src.Upper().Find( _T("GPSD") ) != wxNOT_FOUND )
            || ( src.Upper().Find( _T("LIBGPS") ) != wxNOT_FOUND ) ) {
        m_itemNMEA_TCPIP_StaticBox->Enable();
        m_itemNMEA_TCPIP_Source->Enable();

        m_itemNMEA_TCPIP_Source->Clear();
        m_itemNMEA_TCPIP_Source->WriteText( _T("localhost") ); // default

        wxString source;
        source = *pNMEADataSource;
        if( source.Upper().StartsWith( _T("GPSD") ) || source.Upper().StartsWith( _T("LIBGPS") ) ) {
            wxString ip;
            ip = source.AfterFirst( ':' );

            if( ip.Len() ) {
                m_itemNMEA_TCPIP_Source->Clear();
                m_itemNMEA_TCPIP_Source->WriteText( ip );
            }
        }
    } else {
        m_itemNMEA_TCPIP_StaticBox->Disable();
        m_itemNMEA_TCPIP_Source->Disable();
    }
*/
//}

void options::OnButtonSelectSound( wxCommandEvent& event )
{
    wxString sound_dir = g_Platform->GetSharedDataDir();
    sound_dir.Append( _T("sounds") );
    wxString sel_file;
    int response;

#ifndef __OCPN__ANDROID__
    wxFileDialog *popenDialog =
        new wxFileDialog( NULL, _( "Select Sound File" ), sound_dir,
                          wxEmptyString,
                          _T("WAV files (*.wav)|*.wav|All files (*.*)|*.*"),
                          wxFD_OPEN );
    if ( g_bresponsive )
        popenDialog = g_Platform->AdjustFileDialogFont( this, popenDialog );

    response = popenDialog->ShowModal();
    sel_file = popenDialog->GetPath();
    delete popenDialog;

#else
    response =
        g_Platform->DoFileSelectorDialog( NULL, &sel_file,
                                          _( "Select Sound File" ), sound_dir,
                                          wxEmptyString, wxT( "*.*" ) );
#endif

    if ( response == wxID_OK ) {
        if ( g_bportable ) {
            wxFileName f( sel_file );
            f.MakeRelativeTo( g_Platform->GetHomeDir() );
            g_sAIS_Alert_Sound_File = f.GetFullPath();
        } else
            g_sAIS_Alert_Sound_File = sel_file;

        g_anchorwatch_sound.UnLoad();
    }
}

void options::OnButtonTestSound( wxCommandEvent& event )
{
    OCPN_Sound AIS_Sound;
    AIS_Sound.Create( g_sAIS_Alert_Sound_File );

    if( AIS_Sound.IsOk() ) {

#if defined(__OCPN__ANDROID__)
    qDebug() << "Options play";
    AIS_Sound.Play();
#else
#if defined(__WXMSW__)
    AIS_Sound.Play(wxSOUND_SYNC);
#else
        AIS_Sound.Play();
        int t = 0;
        while( AIS_Sound.IsPlaying() && (t < 10) ) {
            wxSleep(1);
            t++;
        }
        if( AIS_Sound.IsPlaying() )
            AIS_Sound.Stop();
#endif
#endif
    }
}

wxString GetOCPNKnownLanguage( wxString lang_canonical, wxString &lang_dir )
{
    wxString return_string;
    wxString dir_suffix;

#if wxUSE_XLOCALE || !wxCHECK_VERSION(3,0,0)

    if( lang_canonical == _T("en_US") ) {
        dir_suffix = _T("en");
        return_string = wxString( "English (U.S.)", wxConvUTF8 );
    } else if( lang_canonical == _T("cs_CZ") ) {
        dir_suffix = _T("cs");
        return_string = wxString( "Čeština", wxConvUTF8 );
    } else if( lang_canonical == _T("da_DK") ) {
        dir_suffix = _T("da");
        return_string = wxString( "Dansk", wxConvUTF8 );
    } else if( lang_canonical == _T("de_DE") ) {
        dir_suffix = _T("de");
        return_string = wxString( "Deutsch", wxConvUTF8 );
    } else if( lang_canonical == _T("et_EE") ) {
        dir_suffix = _T("et");
        return_string = wxString( "Eesti", wxConvUTF8 );
    } else if( lang_canonical == _T("es_ES") ) {
        dir_suffix = _T("es");
        return_string = wxString( "Español", wxConvUTF8 );
    } else if( lang_canonical == _T("fr_FR") ) {
        dir_suffix = _T("fr");
        return_string = wxString( "Français", wxConvUTF8 );
    } else if( lang_canonical == _T("it_IT") ) {
        dir_suffix = _T("it");
        return_string = wxString( "Italiano", wxConvUTF8 );
    } else if( lang_canonical == _T("nl_NL") ) {
        dir_suffix = _T("nl");
        return_string = wxString( "Nederlands", wxConvUTF8 );
    } else if( lang_canonical == _T("pl_PL") ) {
        dir_suffix = _T("pl");
        return_string = wxString( "Polski", wxConvUTF8 );
    } else if( lang_canonical == _T("pt_PT") ) {
        dir_suffix = _T("pt_PT");
        return_string = wxString( "Português", wxConvUTF8 );
    } else if( lang_canonical == _T("pt_BR") ) {
        dir_suffix = _T("pt_BR");
        return_string = wxString( "Português Brasileiro", wxConvUTF8 );
    } else if( lang_canonical == _T("ru_RU") ) {
        dir_suffix = _T("ru");
        return_string = wxString( "Русский", wxConvUTF8 );
    } else if( lang_canonical == _T("sv_SE") ) {
        dir_suffix = _T("sv");
        return_string = wxString( "Svenska", wxConvUTF8 );
    } else if( lang_canonical == _T("fi_FI") ) {
        dir_suffix = _T("fi_FI");
        return_string = wxString( "Suomi", wxConvUTF8 );
    } else if( lang_canonical == _T("nb_NO") ) {
        dir_suffix = _T("nb_NO");
        return_string = wxString( "Norsk", wxConvUTF8 );
    } else if( lang_canonical == _T("tr_TR") ) {
        dir_suffix = _T("tr_TR");
        return_string = wxString( "Türkçe", wxConvUTF8 );
    } else if( lang_canonical == _T("el_GR") ) {
        dir_suffix = _T("el_GR");
        return_string = wxString( "Ελληνικά", wxConvUTF8 );
    } else if( lang_canonical == _T("hu_HU") ) {
        dir_suffix = _T("hu_HU");
        return_string = wxString( "Magyar", wxConvUTF8 );
    } else if( lang_canonical == _T("zh_TW") ) {
        dir_suffix = _T("zh_TW");
        return_string = wxString( "正體字", wxConvUTF8 );
    } else if( lang_canonical == _T("ca_ES") ) {
        dir_suffix = _T("ca_ES");
        return_string = wxString( "Catalan", wxConvUTF8 );
    } else if( lang_canonical == _T("gl_ES") ) {
        dir_suffix = _T("gl_ES");
        return_string = wxString( "Galician", wxConvUTF8 );
    } else {
        dir_suffix = lang_canonical;
        const wxLanguageInfo *info = wxLocale::FindLanguageInfo( lang_canonical );
        return_string = info->Description;
    }

    lang_dir = dir_suffix;
#endif
    return return_string;
}

wxString GetOCPNKnownLanguage( const wxString lang_canonical )
{
    wxString lang_dir;
    return GetOCPNKnownLanguage( lang_canonical, lang_dir );
}

ChartGroupArray* ChartGroupsUI::CloneChartGroupArray( ChartGroupArray* s )
{
    ChartGroupArray *d = new ChartGroupArray;
    for( unsigned int i = 0; i < s->GetCount(); i++ ) {
        ChartGroup *psg = s->Item( i );
        ChartGroup *pdg = new ChartGroup;
        pdg->m_group_name = psg->m_group_name;

        for( unsigned int j = 0; j < psg->m_element_array.GetCount(); j++ ) {
            ChartGroupElement *pde = new ChartGroupElement;
            pde->m_element_name = psg->m_element_array.Item( j )->m_element_name;
            for( unsigned int k = 0;
                    k < psg->m_element_array.Item( j )->m_missing_name_array.GetCount(); k++ ) {
                wxString missing_name = psg->m_element_array.Item( j )->m_missing_name_array.Item(k);
                pde->m_missing_name_array.Add( missing_name );
            }
            pdg->m_element_array.Add( pde );
        }
        d->Add( pdg );
    }
    return d;
}

void ChartGroupsUI::EmptyChartGroupArray( ChartGroupArray* s )
{
    if( !s ) return;
    for( unsigned int i = 0; i < s->GetCount(); i++ ) {
        ChartGroup *psg = s->Item( i );

        for( unsigned int j = 0; j < psg->m_element_array.GetCount(); j++ ) {
            ChartGroupElement *pe = psg->m_element_array.Item( j );
            pe->m_missing_name_array.Clear();
            psg->m_element_array.RemoveAt( j );
            delete pe;
        }
        s->RemoveAt( i );
        delete psg;
    }

    s->Clear();
}

//    Chart Groups dialog implementation
BEGIN_EVENT_TABLE( ChartGroupsUI, wxScrolledWindow )
    EVT_TREE_ITEM_EXPANDED( wxID_TREECTRL, ChartGroupsUI::OnNodeExpanded )
    EVT_BUTTON( ID_GROUPINSERTDIR, ChartGroupsUI::OnInsertChartItem )
    EVT_BUTTON( ID_GROUPREMOVEDIR, ChartGroupsUI::OnRemoveChartItem )
    EVT_NOTEBOOK_PAGE_CHANGED(ID_GROUPNOTEBOOK, ChartGroupsUI::OnGroupPageChange)
    EVT_BUTTON( ID_GROUPNEWGROUP, ChartGroupsUI::OnNewGroup )
    EVT_BUTTON( ID_GROUPDELETEGROUP, ChartGroupsUI::OnDeleteGroup )
END_EVENT_TABLE()

ChartGroupsUI::ChartGroupsUI( wxWindow* parent )
{
    Create( parent, wxID_ANY, wxDefaultPosition, wxDefaultSize, wxVSCROLL, _("Chart Groups") );

    int scrollRate = 5;
#ifdef __OCPN__ANDROID__
    scrollRate = 1;
#endif

    SetScrollRate(scrollRate, scrollRate);

    m_GroupSelectedPage = -1;
    m_pActiveChartsTree = 0;
    pParent = parent;
    lastSelectedCtl = NULL;
    allAvailableCtl = NULL;
    defaultAllCtl = NULL;
    iFont = NULL;
    m_pAddButton = NULL;
    m_pRemoveButton = NULL;
    m_pDeleteGroupButton = NULL;
    m_pNewGroupButton = NULL;
    m_pGroupArray= NULL;
    m_GroupNB = NULL;
<<<<<<< HEAD
    modified = false;
    m_UIcomplete = false;
    m_treespopulated = false;
    dialogFont = GetOCPNScaledFont(_("Dialog"));
=======
    modified = FALSE;
    m_UIcomplete = FALSE;
    m_treespopulated = FALSE;
>>>>>>> bfafaa69
}

ChartGroupsUI::~ChartGroupsUI( void )
{
    m_DirCtrlArray.Clear();
    delete iFont;
}

void ChartGroupsUI::SetInitialSettings( void )
{
    m_settingscomplete = FALSE;
    m_treespopulated = FALSE;
}

void ChartGroupsUI::PopulateTrees( void )
{
    //    Fill in the "Active chart" tree control
    //    from the options dialog "Active Chart Directories" list
    wxArrayString dir_array;
    int nDir = m_db_dirs.GetCount();
    for( int i = 0; i < nDir; i++ ) {
        wxString dirname = m_db_dirs.Item( i ).fullpath;
        if( !dirname.IsEmpty() ) dir_array.Add( dirname );
    }

    PopulateTreeCtrl( allAvailableCtl->GetTreeCtrl(), dir_array, wxColour( 0, 0, 0 ) , dialogFont);
    m_pActiveChartsTree = allAvailableCtl->GetTreeCtrl();

    //    Fill in the Page 0 tree control
    //    from the options dialog "Active Chart Directories" list
    wxArrayString dir_array0;
    int nDir0 = m_db_dirs.GetCount();
    for( int i = 0; i < nDir0; i++ ) {
        wxString dirname = m_db_dirs.Item( i ).fullpath;
        if( !dirname.IsEmpty() ) dir_array0.Add( dirname );
    }
    PopulateTreeCtrl( defaultAllCtl->GetTreeCtrl(), dir_array0, wxColour( 128, 128, 128 ),
                      iFont );
}

void ChartGroupsUI::CompleteInitialSettings( void )
{
    PopulateTrees();

    BuildNotebookPages( m_pGroupArray );

    groupsSizer->Layout();

    m_settingscomplete = TRUE;
    m_treespopulated = TRUE;
}

void ChartGroupsUI::PopulateTreeCtrl( wxTreeCtrl *ptc, const wxArrayString &dir_array,
        const wxColour &col, wxFont *pFont )
{
    ptc->DeleteAllItems();

    wxDirItemData* rootData = new wxDirItemData( _T("Dummy"), _T("Dummy"), TRUE );
    wxString rootName;
    rootName = _T("Dummy");
    wxTreeItemId m_rootId = ptc->AddRoot( rootName, 3, -1, rootData );
    ptc->SetItemHasChildren( m_rootId );

    wxString dirname;
    int nDir = dir_array.GetCount();
    for( int i = 0; i < nDir; i++ ) {
        wxString dirname = dir_array.Item( i );
        if( !dirname.IsEmpty() ) {
            wxDirItemData *dir_item = new wxDirItemData( dirname, dirname, TRUE );
            wxTreeItemId id = ptc->AppendItem( m_rootId, dirname, 0, -1, dir_item );

            //wxWidgets bug workaraound (Ticket #10085)
            ptc->SetItemText(id, dirname);
            if( pFont ) ptc->SetItemFont( id, *pFont );
            ptc->SetItemTextColour( id, col );
            ptc->SetItemHasChildren( id );
        }
    }
}

void ChartGroupsUI::OnInsertChartItem( wxCommandEvent &event )
{
    wxString insert_candidate = allAvailableCtl->GetPath();
    if( !insert_candidate.IsEmpty() ) {
        if( m_DirCtrlArray.GetCount() ) {
            wxGenericDirCtrl *pDirCtrl = ( m_DirCtrlArray.Item( m_GroupSelectedPage ) );
            ChartGroup *pGroup = m_pGroupArray->Item( m_GroupSelectedPage - 1 );
            if( pDirCtrl ) {
                wxTreeCtrl *ptree = pDirCtrl->GetTreeCtrl();
                if( ptree ) {
                    if( ptree->IsEmpty() ) {
                        wxDirItemData* rootData = new wxDirItemData( wxEmptyString, wxEmptyString,
                                TRUE );
                        wxString rootName = _T("Dummy");
                        wxTreeItemId rootId = ptree->AddRoot( rootName, 3, -1, rootData );

                        ptree->SetItemHasChildren( rootId );
                    }

                    wxTreeItemId root_Id = ptree->GetRootItem();
                    wxDirItemData *dir_item = new wxDirItemData( insert_candidate, insert_candidate,
                            TRUE );
                    wxTreeItemId id = ptree->AppendItem( root_Id, insert_candidate, 0, -1,
                            dir_item );
                    if( wxDir::Exists( insert_candidate ) ) ptree->SetItemHasChildren( id );
                }

                ChartGroupElement *pnew_element = new ChartGroupElement;
                pnew_element->m_element_name = insert_candidate;
                pGroup->m_element_array.Add( pnew_element );
            }
        }
    }
    modified = TRUE;
    allAvailableCtl->GetTreeCtrl()->UnselectAll();
    m_pAddButton->Disable();
}

void ChartGroupsUI::OnRemoveChartItem( wxCommandEvent &event )
{
    if( m_DirCtrlArray.GetCount() ) {
        wxGenericDirCtrl *pDirCtrl = ( m_DirCtrlArray.Item( m_GroupSelectedPage ) );
        ChartGroup *pGroup = m_pGroupArray->Item( m_GroupSelectedPage - 1 );

        if( pDirCtrl ) {
            wxString sel_item = pDirCtrl->GetPath();

            wxTreeCtrl *ptree = pDirCtrl->GetTreeCtrl();
            if( ptree && ptree->GetCount() ) {
                wxTreeItemId id = ptree->GetSelection();
                lastDeletedItem = id;
                if( id.IsOk() ) {
                    wxString branch_adder;
                    int group_item_index = FindGroupBranch( pGroup, ptree, id, &branch_adder );
                    if( group_item_index >= 0 ) {
                        ChartGroupElement *pelement = pGroup->m_element_array.Item(
                                group_item_index );
                        bool b_duplicate = FALSE;
                        for( unsigned int k = 0; k < pelement->m_missing_name_array.GetCount();
                                k++ ) {
                            if( pelement->m_missing_name_array.Item( k ) == sel_item ) {
                                b_duplicate = TRUE;
                                break;
                            }
                        }
                        if( !b_duplicate ) {
                            pelement->m_missing_name_array.Add( sel_item );
                        }

                        //    Special case...
                        //    If the selection is a branch itself,
                        //    Then delete from the tree, and delete from the group
                        if( branch_adder == _T("") ) {
                            ptree->Delete( id );
                            pGroup->m_element_array.RemoveAt( group_item_index );
                        } else {
                            ptree->SetItemTextColour( id, wxColour( 128, 128, 128 ) );
                            //   what about toggle back?
                        }
                    }
                }
                modified = TRUE;
                lastSelectedCtl->Unselect();
                m_pRemoveButton->Disable();
                wxLogMessage( _T("Disable"));
            }
        }
    }
    event.Skip();
}

void ChartGroupsUI::OnGroupPageChange( wxNotebookEvent& event )
{
    m_GroupSelectedPage = event.GetSelection();
    allAvailableCtl->GetTreeCtrl()->UnselectAll();
    if( lastSelectedCtl ) lastSelectedCtl->UnselectAll();
    m_pRemoveButton->Disable();
    m_pAddButton->Disable();
}

void ChartGroupsUI::OnAvailableSelection( wxTreeEvent& event ) {
    wxObject *evtObj = event.GetEventObject();
    if ( allAvailableCtl && ( evtObj == allAvailableCtl->GetTreeCtrl() ) ){
        wxTreeItemId item = allAvailableCtl->GetTreeCtrl()->GetSelection();
        if ( item && item.IsOk() && m_GroupSelectedPage > 0 ) {
            m_pAddButton->Enable();
        } else {
            m_pAddButton->Disable();
        }
    } else {
        lastSelectedCtl = dynamic_cast<wxTreeCtrl *>( evtObj );
        if ( !lastSelectedCtl ) goto out;
        wxTreeItemId item = lastSelectedCtl->GetSelection();
        if ( item && item.IsOk() && m_GroupSelectedPage > 0 ) {
            // We need a trick for wxGTK here, since it gives us a Selection
            // event with the just deleted element after OnRemoveChartItem()
            wxGenericDirCtrl *dirCtrl =
                dynamic_cast<wxGenericDirCtrl *>( lastSelectedCtl->GetParent() );
            if ( !dirCtrl ) goto out;
            wxString itemPath = dirCtrl->GetPath();
            if ( !itemPath.IsEmpty() ) m_pRemoveButton->Enable();
        } else {
            m_pRemoveButton->Disable();
        }
    }

 out:
    event.Skip();
}

void ChartGroupsUI::OnNewGroup( wxCommandEvent &event )
{
    wxTextEntryDialog *pd = new wxTextEntryDialog( this, _("Enter Group Name"),
            _("New Chart Group") );

    if( pd->ShowModal() == wxID_OK ) {
        if(pd->GetValue().Length()){
            AddEmptyGroupPage( pd->GetValue() );
            ChartGroup *pGroup = new ChartGroup;
            pGroup->m_group_name = pd->GetValue();
            m_pGroupArray->Add( pGroup );

            m_GroupSelectedPage = m_GroupNB->GetPageCount() - 1;      // select the new page
            m_GroupNB->ChangeSelection( m_GroupSelectedPage );
            modified = TRUE;
        }
    }
    delete pd;
}

void ChartGroupsUI::OnDeleteGroup( wxCommandEvent &event )
{
    if( 0 != m_GroupSelectedPage ) {
        m_DirCtrlArray.RemoveAt( m_GroupSelectedPage );
        if( m_pGroupArray ) m_pGroupArray->RemoveAt( m_GroupSelectedPage - 1 );
        m_GroupNB->DeletePage( m_GroupSelectedPage );
        modified = TRUE;
    }
}

WX_DEFINE_OBJARRAY( ChartGroupElementArray );
WX_DEFINE_OBJARRAY( ChartGroupArray );

int ChartGroupsUI::FindGroupBranch( ChartGroup *pGroup, wxTreeCtrl *ptree,
                                    wxTreeItemId item, wxString *pbranch_adder )
{
    wxString branch_name;
    wxString branch_adder;

    wxTreeItemId current_node = item;
    while ( current_node.IsOk() ) {
        wxTreeItemId parent_node = ptree->GetItemParent( current_node );
        if ( !parent_node ) break;

        if ( parent_node == ptree->GetRootItem() ) {
            branch_name = ptree->GetItemText( current_node );
            break;
        }

        branch_adder.Prepend( ptree->GetItemText( current_node ) );
        branch_adder.Prepend( wxString( wxFILE_SEP_PATH ) );

        current_node = ptree->GetItemParent( current_node );
    }

    // Find the index and element pointer of the target branch in the Group
    unsigned int target_item_index = -1;

    for ( unsigned int i = 0; i < pGroup->m_element_array.GetCount(); i++ ) {
        wxString target = pGroup->m_element_array.Item( i )->m_element_name;
        if ( branch_name == target ) {
            ChartGroupElement *target_element = pGroup->m_element_array.Item( i );
            target_item_index = i;
            break;
        }
    }

    if ( pbranch_adder ) *pbranch_adder = branch_adder;

    return target_item_index;
}

void ChartGroupsUI::OnNodeExpanded( wxTreeEvent& event )
{
    wxTreeItemId node = event.GetItem();

    if ( m_GroupSelectedPage <= 0 ) return;
    wxGenericDirCtrl *pDirCtrl = ( m_DirCtrlArray.Item( m_GroupSelectedPage ) );
    ChartGroup *pGroup = m_pGroupArray->Item( m_GroupSelectedPage - 1 );
    if ( !pDirCtrl ) return;

    wxTreeCtrl *ptree = pDirCtrl->GetTreeCtrl();
    wxString branch_adder;
    int target_item_index = FindGroupBranch( pGroup, ptree, node, &branch_adder );
    if ( target_item_index < 0 ) return;
    ChartGroupElement *target_element = pGroup->m_element_array.Item( target_item_index );
    wxString branch_name = target_element->m_element_name;

    // Walk the children of the expanded node, marking any items which appear in
    // the "missing" list
    if ( !target_element->m_missing_name_array.GetCount() ) return;
    wxString full_root = branch_name;
    full_root += branch_adder;
    full_root += wxString( wxFILE_SEP_PATH );

    wxTreeItemIdValue cookie;
    wxTreeItemId child = ptree->GetFirstChild( node, cookie );
    while ( child.IsOk() ) {
        wxString target_string = full_root;
        target_string += ptree->GetItemText( child );

        for( unsigned int k = 0;
                k < target_element->m_missing_name_array.GetCount(); k++ ) {
            if( target_element->m_missing_name_array.Item( k ) == target_string ) {
                ptree->SetItemTextColour( child, wxColour( 128, 128, 128 ) );
                break;
            }
        }
        child = ptree->GetNextChild( node, cookie );
    }
}

void ChartGroupsUI::BuildNotebookPages( ChartGroupArray *pGroupArray )
{
    for( unsigned int i = 0; i < pGroupArray->GetCount(); i++ ) {
        ChartGroup *pGroup = pGroupArray->Item( i );
        wxTreeCtrl *ptc = AddEmptyGroupPage( pGroup->m_group_name );

        wxString itemname;
        int nItems = pGroup->m_element_array.GetCount();
        for( int i = 0; i < nItems; i++ ) {
            wxString itemname = pGroup->m_element_array.Item( i )->m_element_name;
            if( !itemname.IsEmpty() ) {
                wxDirItemData *dir_item = new wxDirItemData( itemname, itemname, TRUE );
                wxTreeItemId id = ptc->AppendItem( ptc->GetRootItem(), itemname, 0, -1, dir_item );

                if( wxDir::Exists( itemname ) ) ptc->SetItemHasChildren( id );
            }
        }
    }
}

wxTreeCtrl *ChartGroupsUI::AddEmptyGroupPage( const wxString& label )
{
    wxGenericDirCtrl *GroupDirCtl = new wxGenericDirCtrl( m_GroupNB, wxID_ANY, _T("TESTDIR") );
    m_GroupNB->AddPage( GroupDirCtl, label );

    wxTreeCtrl *ptree = GroupDirCtl->GetTreeCtrl();
    ptree->DeleteAllItems();

    wxDirItemData* rootData = new wxDirItemData( wxEmptyString, wxEmptyString, TRUE );
    wxString rootName = _T("Dummy");
    wxTreeItemId rootId = ptree->AddRoot( rootName, 3, -1, rootData );
    ptree->SetItemHasChildren( rootId );

    m_DirCtrlArray.Add( GroupDirCtl );

    return ptree;
}

void options::OnInsertTideDataLocation( wxCommandEvent &event )
{
    wxString sel_file;
    int response = wxID_CANCEL;

#ifndef __OCPN__ANDROID__
    wxFileDialog *popenDialog = new wxFileDialog( NULL, _( "Select Tide/Current Data" ), g_TCData_Dir, wxT ( "" ),
                             wxT ( "Tide/Current Data files (*.IDX; *.TCD)|*.IDX;*.idx;*.TCD;*.tcd|All files (*.*)|*.*" ),
                                    wxFD_OPEN  );
    if(g_bresponsive)
        popenDialog = g_Platform->AdjustFileDialogFont(this, popenDialog);

    response = popenDialog->ShowModal();
    sel_file = popenDialog->GetPath();
    delete popenDialog;

#else
    wxString path;
    response = g_Platform->DoFileSelectorDialog( NULL, &path, _( "Select Tide/Current Data" ),
                                                 g_TCData_Dir, _T(""), wxT ( "*.*" ) );
    sel_file = path;
#endif

    if( response == wxID_OK ) {

        if( g_bportable ) {
            wxFileName f( sel_file );
            f.MakeRelativeTo( g_Platform->GetHomeDir() );
            tcDataSelected->Append( f.GetFullPath() );
        } else
            tcDataSelected->Append( sel_file );

        //    Record the currently selected directory for later use
        wxFileName fn( sel_file );
        wxString data_dir = fn.GetPath();
        if( g_bportable ) {
            wxFileName f( data_dir );
            f.MakeRelativeTo( g_Platform->GetHomeDir() );
            g_TCData_Dir = f.GetFullPath();
        }
        else
            g_TCData_Dir = data_dir;
    }
}

void options::OnRemoveTideDataLocation( wxCommandEvent &event )
{
#ifndef __WXQT__                // Multi selection is not implemented in wxQT
    wxArrayInt sels;
    int nSel = tcDataSelected->GetSelections(sels);
    wxArrayString a;
    for( int i=0 ; i < nSel ; i++) {
        a.Add( tcDataSelected->GetString(sels.Item( i )));
    }

    for (unsigned int i=0 ; i < a.Count() ; i++) {

        int b = tcDataSelected->FindString(a.Item(i));
        wxCharBuffer buf = a.Item(i).ToUTF8();
        tcDataSelected->Delete( b );
    }
#else
    int iSel = tcDataSelected->GetSelection();
    tcDataSelected->Delete( iSel );
#endif
}

void options::OnValChange( wxCommandEvent& event )
{
    event.Skip();
}

void options::OnScanBTClick( wxCommandEvent& event )
{
    if(m_BTscanning)
        StopBTScan();
    else {
        m_btNoChangeCounter = 0;
        m_btlastResultCount =  0;

        m_BTScanTimer.Start(1000, wxTIMER_CONTINUOUS);
        g_Platform->startBluetoothScan();
        m_BTscanning = 1;
        if(m_buttonScanBT){
            m_buttonScanBT->SetLabel(_("Stop Scan"));
        }
    }
}

void options::onBTScanTimer( wxTimerEvent &event )
{
    if(m_BTscanning){
        m_BTscanning++;

        m_BTscan_results = g_Platform->getBluetoothScanResults();

        m_choiceBTDataSources->Clear();
        m_choiceBTDataSources->Append(m_BTscan_results.Item(0));  // scan status

        unsigned int i=1;
        while( (i+1) < m_BTscan_results.GetCount()){
            wxString item1 = m_BTscan_results.Item(i) + _T(";");
            wxString item2 = m_BTscan_results.Item(i+1);
            m_choiceBTDataSources->Append(item1 + item2);

            i += 2;
        }

        if( m_BTscan_results.GetCount() > 1){
            m_choiceBTDataSources->SetSelection( 1 );
        }

        //  Watch for changes.  When no changes occur after n seconds, stop the scan
        if(m_btNoChangeCounter > 5)
            StopBTScan();

        if((int)m_BTscan_results.GetCount() == m_btlastResultCount)
            m_btNoChangeCounter++;
        else
            m_btNoChangeCounter = 0;

        m_btlastResultCount =  m_BTscan_results.GetCount();

        // Absolute fallback
        if(m_BTscanning >= 15){
            StopBTScan();
        }
    }
    else{
    }
    return;
}

void options::StopBTScan( void )
{
    m_BTScanTimer.Stop();

    g_Platform->stopBluetoothScan();

    m_BTscanning = 0;

    if(m_buttonScanBT){
        m_buttonScanBT->SetLabel(_("BT Scan"));
        m_buttonScanBT->Enable();
    }
}

void options::OnConnValChange( wxCommandEvent& event )
{
    connectionsaved = FALSE;
    event.Skip();
}

void options::OnTypeSerialSelected( wxCommandEvent& event )
{
#ifdef __WXGTK__
    if( ! g_bserial_access_checked ){
        if( !CheckSerialAccess() ){
        }
        g_bserial_access_checked = TRUE;
    }
#endif

    OnConnValChange(event);
    SetNMEAFormToSerial();
}

void options::OnTypeNetSelected( wxCommandEvent& event )
{
    OnConnValChange(event);
    SetNMEAFormToNet();
}

void options::OnTypeGPSSelected( wxCommandEvent& event )
{
    OnConnValChange(event);
    SetNMEAFormToGPS();
}

void options::OnTypeBTSelected( wxCommandEvent& event )
{
    OnConnValChange(event);
    SetNMEAFormToBT();
}

void options::OnUploadFormatChange( wxCommandEvent& event )
{
    if ( event.GetEventObject() == m_cbGarminUploadHost && event.IsChecked() )
        m_cbFurunoGP3X->SetValue(FALSE);
    else if ( event.GetEventObject() == m_cbFurunoGP3X && event.IsChecked() )
        m_cbGarminUploadHost->SetValue(FALSE);
    event.Skip();
}

void options::ShowNMEACommon( bool visible )
{
    m_rbTypeSerial->Show( visible );
    m_rbTypeNet->Show( visible );
    if ( m_rbTypeInternalGPS ) m_rbTypeInternalGPS->Show( visible );
    if ( m_rbTypeInternalBT ) m_rbTypeInternalBT->Show( visible );
    m_rbIAccept->Show( visible );
    m_rbIIgnore->Show( visible );
    m_rbOAccept->Show( visible );
    m_rbOIgnore->Show( visible );
    m_tcInputStc->Show( visible );
    m_btnInputStcList->Show( visible );
    m_tcOutputStc->Show( visible );
    m_btnOutputStcList->Show( visible );
    m_cbInput->Show( visible );
    m_cbOutput->Show( visible );
    m_stPrecision->Show( visible );
    m_choicePrecision->Show( visible );
    m_choicePriority->Show( visible );
    m_stPriority->Show( visible );
    m_stPrecision->Show( visible );
    m_stTalkerIdText->Show( visible );
    m_TalkerIdText->Show( visible );
    m_cbCheckCRC->Show( visible );
    if ( visible ) {
        const bool output = m_cbOutput->IsChecked();
        m_stPrecision->Enable( output );
        m_choicePrecision->Enable( output );
        m_stTalkerIdText->Enable( output );
        m_TalkerIdText->Enable( output );
    } else {
        sbSizerOutFilter->SetDimension( 0, 0, 0, 0 );
        sbSizerInFilter->SetDimension( 0, 0, 0, 0 );
        sbSizerConnectionProps->SetDimension( 0, 0, 0, 0 );
    }
    m_bNMEAParams_shown = visible;
}

void options::ShowNMEANet( bool visible )
{
    m_stNetAddr->Show( visible );
    m_tNetAddress->Show( visible );
    m_stNetPort->Show( visible );
    m_tNetPort->Show( visible );
    m_stNetProto->Show( visible );
    m_rbNetProtoGPSD->Show( visible );
    m_rbNetProtoTCP->Show( visible );
    m_rbNetProtoUDP->Show( visible );
}

void options::ShowNMEASerial( bool visible )
{
    m_stSerBaudrate->Show( visible );
    m_choiceBaudRate->Show( visible );
    m_stSerPort->Show( visible );
    m_comboPort->Show( visible );
    m_stSerProtocol->Show( visible );
    m_choiceSerialProtocol->Show( visible );
    m_cbGarminHost->Show( visible );
    ///gSizerNetProps->SetDimension(0,0,0,0);
}

void options::ShowNMEAGPS( bool visible ) {}

void options::ShowNMEABT( bool visible )
{
    if ( visible ) {
        if ( m_buttonScanBT ) m_buttonScanBT->Show();
        if ( m_stBTPairs ) m_stBTPairs->Show();
        if ( m_choiceBTDataSources ) {
            if ( m_choiceBTDataSources->GetCount() > 1 )
                m_choiceBTDataSources->SetSelection( 1 );
            m_choiceBTDataSources->Show();
        }
    } else {
        if ( m_buttonScanBT ) m_buttonScanBT->Hide();
        if ( m_stBTPairs ) m_stBTPairs->Hide();
        if ( m_choiceBTDataSources ) m_choiceBTDataSources->Hide();
    }
}

void options::SetNMEAFormToSerial( void )
{
    ShowNMEACommon( TRUE );
    ShowNMEANet( FALSE );
    ShowNMEAGPS( FALSE );
    ShowNMEABT( FALSE );
    ShowNMEASerial( TRUE );

    m_pNMEAForm->FitInside();
    m_pNMEAForm->Layout();
    Fit();
    Layout();
    RecalculateSize();
    SetDSFormRWStates();
}

void options::SetNMEAFormToNet( void )
{
    ShowNMEACommon( TRUE );
    ShowNMEANet( TRUE );
    ShowNMEAGPS( FALSE );
    ShowNMEABT( FALSE );
    ShowNMEASerial( FALSE );
    m_pNMEAForm->FitInside();
    m_pNMEAForm->Layout();
    Fit();
    Layout();
    RecalculateSize();
    SetDSFormRWStates();
}

void options::SetNMEAFormToGPS( void )
{
    ShowNMEACommon( TRUE );
    ShowNMEANet( FALSE );
    ShowNMEAGPS( TRUE );
    ShowNMEABT( FALSE );
    ShowNMEASerial( FALSE );
    m_pNMEAForm->FitInside();
    m_pNMEAForm->Layout();
    Fit();
    Layout();
    RecalculateSize();
    SetDSFormRWStates();
}

void options::SetNMEAFormToBT( void )
{
    ShowNMEACommon( TRUE );
    ShowNMEANet( FALSE );
    ShowNMEAGPS( FALSE );
    ShowNMEABT( TRUE );
    ShowNMEASerial( FALSE );
    m_pNMEAForm->FitInside();
    m_pNMEAForm->Layout();
    Fit();
    Layout();
    RecalculateSize();
    SetDSFormRWStates();
}

void options::ClearNMEAForm( void )
{
    ShowNMEACommon( FALSE );
    ShowNMEANet( FALSE );
    ShowNMEAGPS( FALSE );
    ShowNMEABT( FALSE );
    ShowNMEASerial( FALSE );
    m_pNMEAForm->FitInside();
    m_pNMEAForm->Layout();
    Fit();
    Layout();
    RecalculateSize();

}

wxString StringArrayToString( wxArrayString arr )
{
    wxString ret = wxEmptyString;
    for (size_t i = 0; i < arr.Count(); i++)
    {
        if (i > 0)
            ret.Append(_T(","));
        ret.Append(arr[i]);
    }
    return ret;
}

void options::SetDSFormRWStates( void )
{
    if (m_rbTypeSerial->GetValue())
    {
        m_cbInput->Enable(FALSE);
        m_cbOutput->Enable(TRUE);
        m_rbOAccept->Enable(TRUE);
        m_rbOIgnore->Enable(TRUE);
        m_btnOutputStcList->Enable(TRUE);
    }
    else if (m_rbNetProtoGPSD->GetValue())
    {
        if (m_tNetPort->GetValue() == wxEmptyString)
            m_tNetPort->SetValue(_T("2947"));
        m_cbInput->SetValue(TRUE);
        m_cbInput->Enable(FALSE);
        m_cbOutput->SetValue(FALSE);
        m_cbOutput->Enable(FALSE);
        m_rbOAccept->Enable(FALSE);
        m_rbOIgnore->Enable(FALSE);
        m_btnOutputStcList->Enable(FALSE);
    }
    else
    {
        if (m_tNetPort->GetValue() == wxEmptyString)
            m_tNetPort->SetValue(_T("10110"));
        m_cbInput->Enable(TRUE);
        m_cbOutput->Enable(TRUE);
        m_rbOAccept->Enable(TRUE);
        m_rbOIgnore->Enable(TRUE);
        m_btnOutputStcList->Enable(TRUE);
    }
}

void options::SetConnectionParams( ConnectionParams *cp )
{
    m_comboPort->Select( m_comboPort->FindString( cp->Port ) );
    m_comboPort->SetValue( cp->Port );
    m_cbCheckCRC->SetValue( cp->ChecksumCheck );
    m_cbGarminHost->SetValue( cp->Garmin );
    m_cbInput->SetValue( cp->IOSelect != DS_TYPE_OUTPUT );
    m_cbOutput->SetValue( cp->IOSelect != DS_TYPE_INPUT );
    if ( cp->InputSentenceListType == WHITELIST )
        m_rbIAccept->SetValue( TRUE );
    else
        m_rbIIgnore->SetValue( TRUE );
    if ( cp->OutputSentenceListType == WHITELIST )
        m_rbOAccept->SetValue( TRUE );
    else
        m_rbOIgnore->SetValue( TRUE );
    m_tcInputStc->SetValue( StringArrayToString( cp->InputSentenceList ) );
    m_tcOutputStc->SetValue( StringArrayToString( cp->OutputSentenceList ) );
    m_choiceBaudRate->Select( m_choiceBaudRate->FindString( wxString::Format( _T( "%d" ), cp->Baudrate ) ) );
    m_choiceSerialProtocol->Select( cp->Protocol ); //TODO
    m_choicePriority->Select( m_choicePriority->FindString( wxString::Format( _T( "%d" ), cp->Priority ) ) );
    m_tNetAddress->SetValue( cp->NetworkAddress );

    if ( cp->NetworkPort == 0  )
        m_tNetPort->SetValue( wxEmptyString );
    else
        m_tNetPort->SetValue( wxString::Format( wxT( "%i" ), cp->NetworkPort ) );

    if ( cp->NetProtocol == TCP )
        m_rbNetProtoTCP->SetValue( TRUE );
    else if ( cp->NetProtocol == UDP )
        m_rbNetProtoUDP->SetValue( TRUE );
    else
        m_rbNetProtoGPSD->SetValue( TRUE );

    if ( cp->Type == SERIAL )
    {
        m_rbTypeSerial->SetValue( TRUE );
        SetNMEAFormToSerial();
    }
    else if ( cp->Type == NETWORK )
    {
        m_rbTypeNet->SetValue( TRUE );
        SetNMEAFormToNet();
    }
    else if ( cp->Type == INTERNAL_GPS )
    {
        if(m_rbTypeInternalGPS)
            m_rbTypeInternalGPS->SetValue( TRUE );
        SetNMEAFormToGPS();
    }
    else if ( cp->Type == INTERNAL_BT )
    {
        if(m_rbTypeInternalBT)
            m_rbTypeInternalBT->SetValue( TRUE );
        SetNMEAFormToBT();

        // Preset the source selector
        wxString bts = cp->NetworkAddress + _T(";") + cp->GetPortStr();
        m_choiceBTDataSources->Clear();
        m_choiceBTDataSources->Append(bts);
        m_choiceBTDataSources->SetSelection( 0 );
    } else
        ClearNMEAForm();

    m_connection_enabled = cp->bEnabled;
}

void options::SetDefaultConnectionParams( void )
{
    m_comboPort->Select( 0 );
    m_comboPort->SetValue( wxEmptyString );
    m_cbCheckCRC->SetValue( TRUE );
    m_cbGarminHost->SetValue( FALSE );
    m_cbInput->SetValue( TRUE );
    m_cbOutput->SetValue( FALSE );
    m_rbIAccept->SetValue( TRUE );
    m_rbOAccept->SetValue( TRUE );
    m_tcInputStc->SetValue( wxEmptyString );
    m_tcOutputStc->SetValue( wxEmptyString );
    m_choiceBaudRate->Select( m_choiceBaudRate->FindString( _T( "4800" ) ) );
//    m_choiceSerialProtocol->Select( cp->Protocol ); // TODO
    m_choicePriority->Select( m_choicePriority->FindString( _T( "1" ) ) );

    bool bserial = TRUE;
#ifdef __WXGTK__
    if ( !g_bserial_access_checked )
        bserial = FALSE;
#endif

    m_rbTypeSerial->SetValue( bserial );
    m_rbTypeNet->SetValue( !bserial );

    bserial ? SetNMEAFormToSerial() : SetNMEAFormToNet();
    m_connection_enabled = TRUE;
}

void options::OnAddDatasourceClick( wxCommandEvent& event )
{
    connectionsaved = FALSE;
    SetDefaultConnectionParams();

    long itemIndex = -1;
    for ( ;; )
    {
        itemIndex = m_lcSources->GetNextItem( itemIndex, wxLIST_NEXT_ALL, wxLIST_STATE_SELECTED );
        if ( itemIndex == -1 )
            break;
        m_lcSources->SetItemState( itemIndex, 0, wxLIST_STATE_SELECTED | wxLIST_STATE_FOCUSED );
    }
    m_buttonRemove->Enable( FALSE );

    RecalculateSize();
}

void options::FillSourceList( void )
{
    m_buttonRemove->Enable( FALSE );
    m_lcSources->DeleteAllItems();
    for ( size_t i = 0; i < g_pConnectionParams->Count(); i++ ) {
        wxListItem li;
        li.SetId( i );
        li.SetImage( g_pConnectionParams->Item(i)->bEnabled );
        li.SetData( i );
        li.SetText( wxEmptyString );

        long itemIndex = m_lcSources->InsertItem( li );

        m_lcSources->SetItem( itemIndex, 1, g_pConnectionParams->Item( i )->GetSourceTypeStr() );
        m_lcSources->SetItem( itemIndex, 2, g_pConnectionParams->Item( i )->GetAddressStr() );
        wxString prio_str = wxString::Format( _T( "%d" ), g_pConnectionParams->Item( i )->Priority );
        m_lcSources->SetItem( itemIndex, 3, prio_str );
        wxString parms = g_pConnectionParams->Item( i )->GetParametersStr();
        if ( parms.IsEmpty() )
            parms = g_pConnectionParams->Item( i )->GetPortStr();
        m_lcSources->SetItem( itemIndex, 4, parms );
        m_lcSources->SetItem( itemIndex, 5, g_pConnectionParams->Item( i )->GetIOTypeValueStr() );
        m_lcSources->SetItem( itemIndex, 6, g_pConnectionParams->Item( i )->GetFiltersStr() );
    }

#ifndef __OCPN__ANDROID__
    #ifdef __WXOSX__
    m_lcSources->SetColumnWidth( 0, wxLIST_AUTOSIZE );
    m_lcSources->SetColumnWidth( 1, wxLIST_AUTOSIZE );
    m_lcSources->SetColumnWidth( 2, wxLIST_AUTOSIZE );
    m_lcSources->SetColumnWidth( 3, wxLIST_AUTOSIZE );
    m_lcSources->SetColumnWidth( 4, wxLIST_AUTOSIZE );
    m_lcSources->SetColumnWidth( 5, wxLIST_AUTOSIZE );
    m_lcSources->SetColumnWidth( 6, wxLIST_AUTOSIZE );
    #else
    m_lcSources->SetColumnWidth( 0, wxLIST_AUTOSIZE_USEHEADER );
    m_lcSources->SetColumnWidth( 1, wxLIST_AUTOSIZE_USEHEADER );
    m_lcSources->SetColumnWidth( 2, wxLIST_AUTOSIZE );
    m_lcSources->SetColumnWidth( 3, wxLIST_AUTOSIZE_USEHEADER );
    m_lcSources->SetColumnWidth( 4, wxLIST_AUTOSIZE_USEHEADER );
    m_lcSources->SetColumnWidth( 5, wxLIST_AUTOSIZE_USEHEADER );
    m_lcSources->SetColumnWidth( 6, wxLIST_AUTOSIZE );
    #endif
#else
    m_lcSources->SetColumnWidth( 0, 60 );
    m_lcSources->SetColumnWidth( 1, 90 );
    m_lcSources->SetColumnWidth( 2, 90 );
    m_lcSources->SetColumnWidth( 3, 90 );
    m_lcSources->SetColumnWidth( 4, 90 );
    m_lcSources->SetColumnWidth( 5, 90 );
    m_lcSources->SetColumnWidth( 6, 90 );
#endif

    m_lcSources->SortItems( SortConnectionOnPriority, (long) m_lcSources );
}

void options::OnRemoveDatasourceClick( wxCommandEvent& event )
{
    long itemIndex = -1;
    for ( ;; ) {
        itemIndex = m_lcSources->GetNextItem( itemIndex, wxLIST_NEXT_ALL, wxLIST_STATE_SELECTED );
        if ( itemIndex == -1 )
            break;

        int params_index = m_lcSources->GetItemData(itemIndex);
        if( params_index != -1 ){
            ConnectionParams *cp = g_pConnectionParams->Item( params_index );
            g_pConnectionParams->RemoveAt( params_index );

            DataStream *pds_existing = g_pMUX->FindStream( cp->GetDSPort() );
            if(pds_existing)
                g_pMUX->StopAndRemoveStream( pds_existing );
        }

        //  Mark connection deleted
        m_rbTypeSerial->SetValue( TRUE );
        m_comboPort->SetValue( _T( "Deleted" ) );
    }
    FillSourceList();
    ShowNMEACommon( FALSE );
    ShowNMEANet( FALSE );
    ShowNMEASerial( FALSE );
}

void options::OnSelectDatasource( wxListEvent& event )
{
    connectionsaved = FALSE;
    SetConnectionParams( g_pConnectionParams->Item( event.GetData() ) );
    m_buttonRemove->Enable();
    event.Skip();
}

void options::OnBtnIStcs( wxCommandEvent& event )
{
    const ListType type = m_rbIAccept->GetValue() ? WHITELIST : BLACKLIST;
    const wxArrayString list = wxStringTokenize( m_tcInputStc->GetValue(), _T( "," ) );
    SentenceListDlg dlg( this, FILTER_INPUT, type, list );

    if ( dlg.ShowModal() == wxID_OK )
        m_tcInputStc->SetValue( dlg.GetSentences() );
}

void options::OnBtnOStcs( wxCommandEvent& event )
{
    const ListType type = m_rbOAccept->GetValue() ? WHITELIST : BLACKLIST;
    const wxArrayString list = wxStringTokenize( m_tcOutputStc->GetValue(), _T( "," ) );
    SentenceListDlg dlg( this, FILTER_OUTPUT, type, list );

    if ( dlg.ShowModal() == wxID_OK )
        m_tcOutputStc->SetValue( dlg.GetSentences() );
}

void options::OnNetProtocolSelected( wxCommandEvent& event )
{
    if ( m_rbNetProtoGPSD->GetValue() ) {
        if ( m_tNetPort->GetValue().IsEmpty() )
            m_tNetPort->SetValue( _T( "2947" ));
    } else if ( m_rbNetProtoUDP->GetValue() ) {
        if ( m_tNetPort->GetValue().IsEmpty() )
            m_tNetPort->SetValue( _T( "10110" ) );
        if ( m_tNetAddress->GetValue().IsEmpty() )
            m_tNetAddress->SetValue( _T( "0.0.0.0" ) );
    } else if ( m_rbNetProtoTCP->GetValue() ) {
        if (m_tNetPort->GetValue().IsEmpty())
            m_tNetPort->SetValue( _T( "10110" ) );
    }

    SetDSFormRWStates();
    OnConnValChange( event );
}

void options::OnRbAcceptInput( wxCommandEvent& event )
{
    OnConnValChange( event );
}
void options::OnRbIgnoreInput( wxCommandEvent& event )
{
    OnConnValChange( event );
}

void options::OnRbOutput( wxCommandEvent& event )
{
    OnConnValChange( event );
}

void options::OnCbInput( wxCommandEvent& event )
{
    OnConnValChange( event );
}

void options::OnCbOutput( wxCommandEvent& event )
{
    OnConnValChange( event );
    const bool checked = m_cbOutput->IsChecked();
    m_stPrecision->Enable( checked );
    m_choicePrecision->Enable( checked );
    m_stTalkerIdText->Enable( checked );
    m_TalkerIdText->Enable( checked );
}

SentenceListDlg::SentenceListDlg( wxWindow* parent, FilterDirection dir,
                                  ListType type, const wxArrayString &list )
    : wxDialog( parent, wxID_ANY, _("Sentence Filter"), wxDefaultPosition,
                wxSize( 280 , 420 ) ),
    m_type ( type ),
    m_dir( dir ),
    m_sentences ( NMEA0183().GetRecognizedArray() )
{
    wxBoxSizer* mainSizer = new wxBoxSizer( wxVERTICAL );
    wxBoxSizer *secondSizer = new wxBoxSizer( wxHORIZONTAL );
    wxStaticBox *pclbBox = new wxStaticBox( this, wxID_ANY, GetBoxLabel() );
    wxStaticBoxSizer *stcSizer = new wxStaticBoxSizer( pclbBox, wxVERTICAL );
    m_clbSentences = new wxCheckListBox( this, wxID_ANY, wxDefaultPosition,
                                         wxDefaultSize, m_sentences );
    wxBoxSizer *btnEntrySizer = new wxBoxSizer( wxVERTICAL );
    wxButton *btnCheckAll = new wxButton( this, wxID_ANY, _("Select All") );
    wxButton *btnClearAll = new wxButton( this, wxID_ANY, _("Clear All") );
    wxButton *btnAdd = new wxButton( this, wxID_ANY, _("Add"));
    m_btnDel = new wxButton( this, wxID_ANY, _("Delete"));
    m_btnDel->Disable();
    wxStdDialogButtonSizer *btnSizer = new wxStdDialogButtonSizer();
    wxButton *btnOK = new wxButton( this, wxID_OK );
    wxButton *btnCancel = new wxButton( this, wxID_CANCEL );

    secondSizer->Add( stcSizer, 1, wxALL | wxEXPAND, 5 );
    stcSizer->Add( m_clbSentences, 1, wxALL | wxEXPAND, 5 );
    btnEntrySizer->Add( btnCheckAll, 0, wxALL, 5 );
    btnEntrySizer->Add( btnClearAll, 0, wxALL, 5 );
    btnEntrySizer->AddSpacer( 1 );
    btnEntrySizer->Add( btnAdd, 0, wxALL, 5 );
    btnEntrySizer->Add( m_btnDel, 0, wxALL, 5 );
    secondSizer->Add( btnEntrySizer, 0, wxALL | wxEXPAND, 5 );
    mainSizer->Add( secondSizer, 1, wxEXPAND, 5 );
    btnSizer->AddButton( btnOK );
    btnSizer->AddButton( btnCancel );
    btnSizer->Realize();
    mainSizer->Add( btnSizer, 0, wxALL | wxEXPAND, 5 );

    SetSizer( mainSizer );
    mainSizer->SetSizeHints( this );
    Centre();

    // Connect Events
    btnAdd->Connect( wxEVT_COMMAND_BUTTON_CLICKED, wxCommandEventHandler( SentenceListDlg::OnAddClick ), NULL, this );
    m_btnDel->Connect( wxEVT_COMMAND_BUTTON_CLICKED, wxCommandEventHandler( SentenceListDlg::OnDeleteClick ), NULL, this );
    m_clbSentences->Connect( wxEVT_COMMAND_LISTBOX_SELECTED, wxCommandEventHandler( SentenceListDlg::OnCLBSelect ), NULL, this );
    btnCheckAll->Connect( wxEVT_COMMAND_BUTTON_CLICKED, wxCommandEventHandler( SentenceListDlg::OnCheckAllClick ), NULL, this );
    btnClearAll->Connect( wxEVT_COMMAND_BUTTON_CLICKED, wxCommandEventHandler( SentenceListDlg::OnClearAllClick ), NULL, this );

    Populate( list );
}

const wxString SentenceListDlg::GetBoxLabel( void ) const
{
    if ( m_dir == FILTER_OUTPUT )
        return m_type == WHITELIST ? _( "Transmit Sentences" ) :
                                     _( "Drop Sentences" );
    else
        return m_type == WHITELIST ? _( "Accept Sentences" ) :
                                     _( "Ignore Sentences" );
}

void SentenceListDlg::Populate( const wxArrayString &list )
{
    if ( m_dir == FILTER_OUTPUT ) {
        m_sentences.Add( _T("ECRMB") );
        m_sentences.Add( _T("ECRMC") );
        m_sentences.Add( _T("ECAPB") );
    }
    m_sentences.Add( _T("AIVDM") );
    m_sentences.Add( _T("AIVDO") );
    m_sentences.Add( _T("FRPOS") );
    m_sentences.Add( _T("CD") );
    m_clbSentences->Clear();
    m_clbSentences->InsertItems( m_sentences, 0 );

    if ( list.Count() == 0 ) {
        for ( size_t i = 0; i < m_clbSentences->GetCount(); ++i )
            m_clbSentences->Check( i, m_type == WHITELIST );
    } else {
        m_clbSentences->InsertItems( list, m_sentences.GetCount() );
        for ( size_t i = 0; i < list.Count(); ++i ) {
            int item = m_clbSentences->FindString( list[i] );
            if ( item != wxNOT_FOUND )
                m_clbSentences->Check( item );
        }
    }
}

wxString SentenceListDlg::GetSentences( void )
{
    wxArrayString retString;
    for ( size_t i = 0; i < m_clbSentences->GetCount(); i++ ) {
        if ( m_clbSentences->IsChecked( i ) )
            retString.Add( m_clbSentences->GetString( i ) );
    }
    return StringArrayToString( retString );
}

void SentenceListDlg::OnCLBSelect( wxCommandEvent& e )
{
    // Only activate the "Delete" button if the selection is not in the standard list
    m_btnDel->Enable( m_sentences.Index( e.GetString() ) == wxNOT_FOUND );
}

void SentenceListDlg::OnAddClick( wxCommandEvent& event )
{
    wxTextEntryDialog textdlg( this, _( "Enter the NMEA sentence (2, 3 or 5 characters) " ),
                               _( "Enter the NMEA sentence" ) );
    textdlg.SetMaxLength( 5 );
    textdlg.SetTextValidator( wxFILTER_ALPHANUMERIC );
    if ( textdlg.ShowModal() == wxID_CANCEL )
        return;
    wxString stc = textdlg.GetValue();

    if ( stc.Length() == 2 || stc.Length() == 3 || stc.Length() == 5 ) {
        m_clbSentences->Append( stc );
        m_clbSentences->Check( m_clbSentences->FindString(stc) );
        return;
    }

    OCPNMessageBox(
        this,
        _("An NMEA sentence is generally 3 characters long (like RMC, GGA etc.)\n "
          "It can also have a two letter prefix identifying the source, or TALKER, of the message.\n "
          "The whole sentences then looks like GPGGA or AITXT.\n "
          "You may filter out all the sentences with certain TALKER prefix (like GP, AI etc.).\n\n "
          "The filter accepts just these three formats."),
          _("OpenCPN Info")
    );
}

void SentenceListDlg::OnDeleteClick( wxCommandEvent& event )
{
    m_clbSentences->Delete( event.GetSelection() );
}

void SentenceListDlg::OnClearAllClick( wxCommandEvent& event )
{
    for ( size_t i = 0; i < m_clbSentences->GetCount(); i++ )
        m_clbSentences->Check( i, FALSE );
}

void SentenceListDlg::OnCheckAllClick( wxCommandEvent& event )
{
    for ( size_t i = 0; i < m_clbSentences->GetCount(); i++ )
        m_clbSentences->Check( i, TRUE );
}

// OpenGLOptionsDlg
enum { ID_BUTTON_REBUILD, ID_BUTTON_CLEAR };

BEGIN_EVENT_TABLE( OpenGLOptionsDlg, wxDialog )
    EVT_BUTTON( ID_BUTTON_REBUILD, OpenGLOptionsDlg::OnButtonRebuild )
    EVT_BUTTON( ID_BUTTON_CLEAR, OpenGLOptionsDlg::OnButtonClear )
END_EVENT_TABLE()

OpenGLOptionsDlg::OpenGLOptionsDlg( wxWindow* parent ) :
    wxDialog( parent, wxID_ANY, _T( "OpenGL Options" ),
              wxDefaultPosition, wxDefaultSize,
              wxDEFAULT_DIALOG_STYLE | wxRESIZE_BORDER
#ifdef __WXOSX__
              | wxSTAY_ON_TOP
#endif
              ),
    m_brebuild_cache( FALSE )
{
    wxBoxSizer* mainSizer = new wxBoxSizer( wxVERTICAL );
    wxFlexGridSizer *flexSizer = new wxFlexGridSizer( 2 );

    m_cbTextureCompression = new wxCheckBox( this, wxID_ANY,
                                             g_bexpert ?
                                             _("Texture Compression") :
                                             _( "Texture Compression with Caching" ) );
    m_cbTextureCompressionCaching = new wxCheckBox( this, wxID_ANY, _("Texture Compression Caching") );
    m_memorySize = new wxStaticText( this, wxID_ANY, _("Texture Memory Size (MB)") );
    m_sTextureMemorySize = new wxSpinCtrl( this );
    m_sTextureMemorySize->SetRange( 1, 16384 );
    m_cacheSize = new wxStaticText(this, wxID_ANY, _("Size: ") + GetTextureCacheSize());
    wxButton *btnRebuild = new wxButton( this, ID_BUTTON_REBUILD, _( "Rebuild Texture Cache" ) );
    wxButton *btnClear = new wxButton(this, ID_BUTTON_CLEAR, _( "Clear Texture Cache" ) );
    btnRebuild->Enable( g_GLOptions.m_bTextureCompressionCaching );
    if ( !g_bopengl || g_raster_format == GL_RGB )
        btnRebuild->Disable();
    btnClear->Enable( g_GLOptions.m_bTextureCompressionCaching );
    m_cbShowFPS = new wxCheckBox( this, wxID_ANY, _( "Show FPS" ) );
    m_cbSoftwareGL = new wxCheckBox( this, wxID_ANY, _( "Software OpenGL (restart OpenCPN)" ) );
    m_cbUseAcceleratedPanning = new wxCheckBox( this, wxID_ANY, _( "Use Accelerated Panning" ) );

    flexSizer->Add( new wxStaticText(this, wxID_ANY, _( "Texture Settings" )), 0,
                    wxALIGN_RIGHT | wxALIGN_CENTER_VERTICAL, 5 );
    flexSizer->Add( m_cbTextureCompression, 0, wxALL | wxEXPAND, 5 );
    flexSizer->AddSpacer( 0 );
    flexSizer->Add( m_cbTextureCompressionCaching, 0, wxALL | wxEXPAND, 5 );
    flexSizer->Add( m_memorySize, 0, wxALIGN_RIGHT | wxALIGN_CENTER_VERTICAL, 5 );
    flexSizer->Add( m_sTextureMemorySize, 0, wxALL | wxEXPAND, 5) ;
    flexSizer->Add( new wxStaticText(this, wxID_ANY, _( "Texture Cache" )), 0,
                    wxALIGN_RIGHT | wxALIGN_CENTER_VERTICAL, 5 );
    flexSizer->Add( m_cacheSize, 0, wxALIGN_CENTER | wxALIGN_CENTER_VERTICAL, 5 );
    flexSizer->AddSpacer( 0 );
    flexSizer->Add( btnRebuild, 0, wxALL | wxEXPAND, 5 );
    flexSizer->AddSpacer( 0 );
    flexSizer->Add( btnClear, 0, wxALL | wxEXPAND, 5 );
    flexSizer->Add( new wxStaticText(this, wxID_ANY, _( "Miscellaneous" )), 0,
                    wxALIGN_RIGHT | wxALIGN_CENTER_VERTICAL, 5 );
    flexSizer->Add( m_cbShowFPS, 0, wxALL | wxEXPAND, 5 );
    flexSizer->AddSpacer( 0 );
    flexSizer->Add( m_cbSoftwareGL, 0, wxALL | wxEXPAND, 5 );
    flexSizer->AddSpacer( 0 );
    flexSizer->Add( m_cbUseAcceleratedPanning, 0, wxALL | wxEXPAND, 5 );
    flexSizer->AddGrowableCol( 1 );
    mainSizer->Add( flexSizer, 0, wxALL | wxEXPAND, 5 );

    wxStdDialogButtonSizer * btnSizer = new wxStdDialogButtonSizer();
    btnSizer->AddButton( new wxButton( this, wxID_OK ) );
    btnSizer->AddButton( new wxButton( this, wxID_CANCEL ) );
    btnSizer->Realize();

    mainSizer->AddStretchSpacer();
    mainSizer->Add( btnSizer, 0, wxALL | wxEXPAND, 5 );

    Populate();

    SetSizer( mainSizer );
    mainSizer->SetSizeHints( this );
    Centre();
}

const bool OpenGLOptionsDlg::GetAcceleratedPanning( void ) const
{
    return m_cbUseAcceleratedPanning->GetValue();
}

const bool OpenGLOptionsDlg::GetTextureCompression( void ) const
{
    return m_cbTextureCompression->GetValue();
}

const bool OpenGLOptionsDlg::GetShowFPS( void ) const
{
    return m_cbShowFPS->GetValue();
}

const bool OpenGLOptionsDlg::GetSoftwareGL( void ) const
{
    return m_cbSoftwareGL->GetValue();
}

const bool OpenGLOptionsDlg::GetTextureCompressionCaching( void ) const
{
    return m_cbTextureCompressionCaching->GetValue();
}

const bool OpenGLOptionsDlg::GetRebuildCache( void ) const
{
    return m_brebuild_cache;
}

const int OpenGLOptionsDlg::GetTextureMemorySize( void ) const
{
    return m_sTextureMemorySize->GetValue();
}

void OpenGLOptionsDlg::Populate( void )
{
    extern PFNGLCOMPRESSEDTEXIMAGE2DPROC s_glCompressedTexImage2D;
    extern bool b_glEntryPointsSet;

    m_cbTextureCompression->SetValue( g_GLOptions.m_bTextureCompression );
    /* disable caching if unsupported */
    if ( b_glEntryPointsSet && !s_glCompressedTexImage2D ) {
        g_GLOptions.m_bTextureCompressionCaching = FALSE;
        m_cbTextureCompression->Disable();
        m_cbTextureCompression->SetValue( FALSE );
    }

    m_cbTextureCompressionCaching->Show( g_bexpert );
    m_memorySize->Show( g_bexpert );
    m_sTextureMemorySize->Show( g_bexpert );
    if ( g_bexpert ) {
        m_cbTextureCompressionCaching->SetValue( g_GLOptions.m_bTextureCompressionCaching );
        m_sTextureMemorySize->SetValue( g_GLOptions.m_iTextureMemorySize );
    }
    m_cbShowFPS->SetValue( g_bShowFPS );

#if defined(__UNIX__) && !defined(__OCPN__ANDROID__) && !defined(__WXOSX__)
    if ( cc1->GetglCanvas()->GetVersionString().Upper().Find( _T( "MESA" ) ) != wxNOT_FOUND ) {
        m_cbSoftwareGL->SetValue( g_bSoftwareGL );
    }
#else
    m_cbSoftwareGL->Hide();
#endif
<<<<<<< HEAD
    
    wxDialog::Create( parent, wxID_ANY, _T("OpenGL Options"), wxDefaultPosition, wxDefaultSize,
                      style );
    
    wxFont *dialogFont = GetOCPNScaledFont(_("Dialog"));
    SetFont( *dialogFont );
=======
>>>>>>> bfafaa69

    if ( g_bexpert ) {
        if ( cc1->GetglCanvas()->CanAcceleratePanning() ) {
            m_cbUseAcceleratedPanning->Enable();
            m_cbUseAcceleratedPanning->SetValue( g_GLOptions.m_bUseAcceleratedPanning );
        } else {
            m_cbUseAcceleratedPanning->SetValue( FALSE );
            m_cbUseAcceleratedPanning->Disable();
        }
    }
}

void OpenGLOptionsDlg::OnButtonRebuild( wxCommandEvent& event )
{
    if ( g_GLOptions.m_bTextureCompressionCaching ) {
        m_brebuild_cache = TRUE;
        EndModal( wxID_CANCEL );
    }
}

void OpenGLOptionsDlg::OnButtonClear( wxCommandEvent& event )
{
    ::wxBeginBusyCursor();
    if ( g_bopengl ) cc1->GetglCanvas()->ClearAllRasterTextures();

    wxString path =  g_Platform->GetPrivateDataDir() +
        wxFileName::GetPathSeparator() + _T( "raster_texture_cache" );
    if ( ::wxDirExists( path ) ) {
        wxArrayString files;
        size_t nfiles = wxDir::GetAllFiles( path, &files );
        for ( unsigned int i = 0 ; i < files.GetCount() ; i++ )
            ::wxRemoveFile( files[i] );
    }

    m_cacheSize->SetLabel( _( "Size: " ) + GetTextureCacheSize() );
    ::wxEndBusyCursor();
}

const wxString OpenGLOptionsDlg::GetTextureCacheSize( void )
{
    wxString path =  g_Platform->GetPrivateDataDir() +
        wxFileName::GetPathSeparator() + _T( "raster_texture_cache" );
    long long total = 0;
    if ( ::wxDirExists( path ) ) {
        wxArrayString files;
        size_t nfiles = wxDir::GetAllFiles( path, &files );
        for ( unsigned int i = 0 ; i < files.GetCount() ; i++ )
            total += wxFile( files[i] ).Length();
    }
    double mb = total / ( 1024.0 * 1024.0 );
    if ( mb < 10000.0 )
        return wxString::Format( _T( "%.1f MB" ), mb );
    mb = mb / 1024.0;
    return wxString::Format( _T( "%.1f GB" ), mb );
}<|MERGE_RESOLUTION|>--- conflicted
+++ resolved
@@ -788,14 +788,8 @@
 
     wxDialog::Create( parent, id, caption, pos, size, wstyle );
 
-<<<<<<< HEAD
     SetFont( *dialogFont );
     
-=======
-    wxFont *qFont = GetOCPNScaledFont( _("Dialog") );
-    SetFont( *qFont );
-
->>>>>>> bfafaa69
     CreateControls();
     RecalculateSize();
 
@@ -903,11 +897,8 @@
     m_BTScanTimer.SetOwner(this, ID_BT_SCANTIMER);
     m_BTscanning = 0;
 
-<<<<<<< HEAD
     dialogFont = GetOCPNScaledFont(_("Dialog"));
     
-=======
->>>>>>> bfafaa69
     // This variable is used by plugin callback function AddOptionsPage
     g_pOptions = this;
     
@@ -2259,14 +2250,8 @@
 
     itemBoxSizerUI->Add( 0, border_size*3 );
     wxStaticText* zoomText = new wxStaticText( m_ChartDisplayPage, wxID_ANY,
-<<<<<<< HEAD
         _("With a lower value, the same zoom level shows a less detailed chart.\nWith a higher value, the same zoom level shows a more detailed chart.") );
     
-=======
-        _( "With a lower value, the same zoom level shows a less detailed chart.\nWith a higher value, the same zoom level shows a more detailed chart." ) );
-
-    wxFont *dialogFont = GetOCPNScaledFont(_( "Dialog" ));
->>>>>>> bfafaa69
     smallFont = new wxFont( * dialogFont ); // we can't use Smaller() because wx2.8 doesn't support it
     smallFont->SetPointSize( ( smallFont->GetPointSize() / 1.2 ) + 0.5 ); // + 0.5 to round instead of truncate
     zoomText->SetFont( * smallFont );
@@ -2695,7 +2680,6 @@
         pDisplayPanel->SetSizer( wrapperSizer );
         wrapperSizer->Add( generalSizer, 1, wxALL | wxALIGN_CENTER, border_size );
 
-<<<<<<< HEAD
 
         // spacer
         generalSizer->Add( 0, border_size*4 );
@@ -2706,16 +2690,6 @@
         generalSizer->Add( new wxStaticText( pDisplayPanel, wxID_ANY, _("Navigation Mode") ), groupLabelFlags );
         wxBoxSizer* boxNavMode = new wxBoxSizer( wxVERTICAL );
         generalSizer->Add( boxNavMode, groupInputFlags );
-=======
-    // spacer
-    generalSizer->Add( 0, border_size*4 );
-    generalSizer->Add( 0, border_size*4 );
-
-    // Nav Mode
-    generalSizer->Add( new wxStaticText( pDisplayPanel, wxID_ANY, _("Navigation Mode") ), groupLabelFlags );
-    wxBoxSizer* boxNavMode = new wxBoxSizer( wxVERTICAL );
-    generalSizer->Add( boxNavMode, groupInputFlags );
->>>>>>> bfafaa69
 
         wxBoxSizer* rowOrientation = new wxBoxSizer( wxHORIZONTAL );
         boxNavMode->Add( rowOrientation );
@@ -2725,7 +2699,6 @@
         pCBCourseUp = new wxRadioButton( pDisplayPanel, ID_COURSEUPCHECKBOX, _("Course Up") );
         rowOrientation->Add( pCBCourseUp, wxSizerFlags(0).Align(wxALIGN_CENTRE_VERTICAL).Border(wxLEFT, group_item_spacing*2) );
 
-<<<<<<< HEAD
         pCBLookAhead = new wxCheckBox( pDisplayPanel, ID_CHECK_LOOKAHEAD, _("Look Ahead Mode") );
         boxNavMode->Add( pCBLookAhead, inputFlags );
         
@@ -2739,19 +2712,6 @@
         generalSizer->Add( new wxStaticText( pDisplayPanel, wxID_ANY, _("Chart Display") ), groupLabelFlags );
         wxBoxSizer* boxCharts = new wxBoxSizer( wxVERTICAL );
         generalSizer->Add( boxCharts, groupInputFlags );
-=======
-    pCBLookAhead = new wxCheckBox( pDisplayPanel, ID_CHECK_LOOKAHEAD, _("Look Ahead Mode") );
-    boxNavMode->Add( pCBLookAhead, inputFlags );
-
-    // spacer
-    generalSizer->Add( 0, border_size*4 );
-    generalSizer->Add( 0, border_size*4 );
-
-    // Control Options
-    generalSizer->Add( new wxStaticText( pDisplayPanel, wxID_ANY, _("Chart Display") ), groupLabelFlags );
-    wxBoxSizer* boxCharts = new wxBoxSizer( wxVERTICAL );
-    generalSizer->Add( boxCharts, groupInputFlags );
->>>>>>> bfafaa69
 
         pCDOQuilting = new wxCheckBox( pDisplayPanel, ID_QUILTCHECKBOX1, _("Enable Chart Quilting") );
         boxCharts->Add( pCDOQuilting, inputFlags );
@@ -2759,7 +2719,6 @@
         pPreserveScale = new wxCheckBox( pDisplayPanel, ID_PRESERVECHECKBOX, _("Preserve Scale when Switching Charts") );
         boxCharts->Add( pPreserveScale, inputFlags );
 
-<<<<<<< HEAD
 
         // spacer
         generalSizer->Add( 0, border_size*4 );
@@ -2778,40 +2737,16 @@
         pEnableZoomToCursor->SetValue( FALSE );
         boxCtrls->Add( pEnableZoomToCursor, inputFlags );
         
-=======
-    // spacer
-    generalSizer->Add( 0, border_size*4 );
-    generalSizer->Add( 0, border_size*4 );
-
-    // Control Options
-    generalSizer->Add( new wxStaticText( pDisplayPanel, wxID_ANY, _("Controls") ), groupLabelFlags );
-    wxBoxSizer* boxCtrls = new wxBoxSizer( wxVERTICAL );
-    generalSizer->Add( boxCtrls, groupInputFlags );
-
-    pSmoothPanZoom = new wxCheckBox( pDisplayPanel, ID_SMOOTHPANZOOMBOX, _("Smooth Panning / Zooming") );
-    boxCtrls->Add( pSmoothPanZoom, inputFlags );
-
-    pEnableZoomToCursor = new wxCheckBox( pDisplayPanel, ID_ZTCCHECKBOX, _("Zoom to Cursor") );
-    pEnableZoomToCursor->SetValue( FALSE );
-    boxCtrls->Add( pEnableZoomToCursor, inputFlags );
->>>>>>> bfafaa69
 
         // spacer
         generalSizer->Add( 0, border_size*4 );
         generalSizer->Add( 0, border_size*4 );
 
-<<<<<<< HEAD
         
         // Display Options
         generalSizer->Add( new wxStaticText( pDisplayPanel, wxID_ANY, _("Display Features") ), groupLabelFlags );
         wxBoxSizer* boxDisp = new wxBoxSizer( wxVERTICAL );
         generalSizer->Add( boxDisp, groupInputFlags );
-=======
-    // Display Options
-    generalSizer->Add( new wxStaticText( pDisplayPanel, wxID_ANY, _("Display Features") ), groupLabelFlags );
-    wxBoxSizer* boxDisp = new wxBoxSizer( wxVERTICAL );
-    generalSizer->Add( boxDisp, groupInputFlags );
->>>>>>> bfafaa69
 
         pSDisplayGrid = new wxCheckBox( pDisplayPanel, ID_CHECK_DISPLAYGRID, _("Show Grid") );
         boxDisp->Add( pSDisplayGrid, inputFlags );
@@ -2819,7 +2754,6 @@
         pCDOOutlines = new wxCheckBox( pDisplayPanel, ID_OUTLINECHECKBOX1, _("Show Chart Outlines") );
         boxDisp->Add( pCDOOutlines, inputFlags );
 
-<<<<<<< HEAD
         pSDepthUnits = new wxCheckBox( pDisplayPanel, ID_SHOWDEPTHUNITSBOX1, _("Show Depth Units") );
         boxDisp->Add( pSDepthUnits, inputFlags );
     }
@@ -2906,10 +2840,6 @@
         boxDisp->Add( pSDepthUnits, inputFlags );
         
     }
-=======
-    pSDepthUnits = new wxCheckBox( pDisplayPanel, ID_SHOWDEPTHUNITSBOX1, _("Show Depth Units") );
-    boxDisp->Add( pSDepthUnits, inputFlags );
->>>>>>> bfafaa69
 }
 
 void options::CreatePanel_Units( size_t parent, int border_size, int group_item_spacing,
@@ -3447,13 +3377,8 @@
 
     if(text_width > tbmp.GetWidth() * 2 ){
         wxListView* lv = m_pListbook->GetListView();
-<<<<<<< HEAD
         wxFont *qFont = dialogFont;         // to get type, weight, etc...
         
-=======
-        wxFont *qFont = GetOCPNScaledFont(_("Dialog"));         // to get type, weight, etc...
-
->>>>>>> bfafaa69
         wxFont *sFont = wxTheFontList->FindOrCreateFont( 10, qFont->GetFamily(), qFont->GetStyle(), qFont->GetWeight());
         lv->SetFont( *sFont );
     }
@@ -4166,28 +4091,6 @@
 
     if(wxID_CANCEL == dresult)
         goto done;
-<<<<<<< HEAD
-        
-   
-=======
-
-#if 0
-    wxDirDialog *dirSelector = new wxDirDialog( this, _("Add a directory containing chart files"),
-            *pInit_Chart_Dir, wxDD_DEFAULT_STYLE | wxDD_DIR_MUST_EXIST );
-
-    wxFont *qFont = GetOCPNScaledFont(_("Dialog"));
-    dirSelector->SetFont(*qFont);
-
-    if(g_bresponsive)
-        dirSelector = g_Platform->AdjustDirDialogFont(this, dirSelector);
-
-    if( dirSelector->ShowModal() == wxID_CANCEL )
-        goto done;
-
-    selDir = dirSelector->GetPath();
-#endif
-
->>>>>>> bfafaa69
     AddChartDir( selDir );
 
 done:
@@ -5027,12 +4930,6 @@
     // We do this by setting the dialog font size "small enough" to show "n" lines
     wxSize proposed_size = GetSize();
     float n_lines = 30;
-<<<<<<< HEAD
-    
-=======
-
-    wxFont *dialogFont = GetOCPNScaledFont(_("Dialog"));
->>>>>>> bfafaa69
     float font_size = dialogFont->GetPointSize();
 
     if ( ( proposed_size.y / font_size ) < n_lines ) {
@@ -5532,16 +5429,10 @@
     m_pNewGroupButton = NULL;
     m_pGroupArray= NULL;
     m_GroupNB = NULL;
-<<<<<<< HEAD
     modified = false;
     m_UIcomplete = false;
     m_treespopulated = false;
     dialogFont = GetOCPNScaledFont(_("Dialog"));
-=======
-    modified = FALSE;
-    m_UIcomplete = FALSE;
-    m_treespopulated = FALSE;
->>>>>>> bfafaa69
 }
 
 ChartGroupsUI::~ChartGroupsUI( void )
@@ -6866,15 +6757,10 @@
 #else
     m_cbSoftwareGL->Hide();
 #endif
-<<<<<<< HEAD
     
-    wxDialog::Create( parent, wxID_ANY, _T("OpenGL Options"), wxDefaultPosition, wxDefaultSize,
-                      style );
     
     wxFont *dialogFont = GetOCPNScaledFont(_("Dialog"));
     SetFont( *dialogFont );
-=======
->>>>>>> bfafaa69
 
     if ( g_bexpert ) {
         if ( cc1->GetglCanvas()->CanAcceleratePanning() ) {
