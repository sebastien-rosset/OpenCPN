/***************************************************************************
 *
 * Project:  OpenCPN
 * Purpose:  S52 Presentation Library
 * Authors:   David Register
 *            Jesper Weissglas
 *
 ***************************************************************************
 *   Copyright (C) 2010 by David S. Register                               *
 *                                                                         *
 *   This program is free software; you can redistribute it and/or modify  *
 *   it under the terms of the GNU General Public License as published by  *
 *   the Free Software Foundation; either version 2 of the License, or     *
 *   (at your option) any later version.                                   *
 *                                                                         *
 *   This program is distributed in the hope that it will be useful,       *
 *   but WITHOUT ANY WARRANTY; without even the implied warranty of        *
 *   MERCHANTABILITY or FITNESS FOR A PARTICULAR PURPOSE.  See the         *
 *   GNU General Public License for more details.                          *
 *                                                                         *
 *   You should have received a copy of the GNU General Public License     *
 *   along with this program; if not, write to the                         *
 *   Free Software Foundation, Inc.,                                       *
 *   51 Franklin Street, Fifth Floor, Boston, MA 02110-1301,  USA.         *
 **************************************************************************/

// For compilers that support precompilation, includes "wx.h".
#include "wx/wxprec.h"

#ifndef  WX_PRECOMP
#include "wx/wx.h"
#endif //precompiled headers

#include <math.h>
#include <stdlib.h>

#include "config.h"

#include "georef.h"
#include "viewport.h"

#include "s52plib.h"
#include "mygeom.h"
#include "cutil.h"
#include "s52utils.h"
#include "chartsymbols.h"
#include "TexFont.h"
#include "ocpn_plugin.h"
#include "gdal/cpl_csv.h"

#include "s57chart.h"
#include <wx/image.h>
#include <wx/tokenzr.h>
#include <wx/fileconf.h>

#ifndef PROJECTION_MERCATOR
    #define PROJECTION_MERCATOR 1
#endif


#ifdef USE_ANDROID_GLES2
#include "linmath.h"
#endif

#ifdef __OCPN__ANDROID__
#include "qdebug.h"
#endif

extern float g_GLMinCartographicLineWidth;
extern float g_GLMinSymbolLineWidth;
extern double  g_overzoom_emphasis_base;
extern bool    g_oz_vector_scale;
extern float g_ChartScaleFactorExp;
extern int g_chart_zoom_modifier_vector;

float g_scaminScale;

extern PFNGLGENBUFFERSPROC                 s_glGenBuffers;
extern PFNGLBINDBUFFERPROC                 s_glBindBuffer;
extern PFNGLBUFFERDATAPROC                 s_glBufferData;
extern PFNGLDELETEBUFFERSPROC              s_glDeleteBuffers;
extern PFNGLBUFFERPARAMETERSIVPROC         s_glGetBufferParameteriv;

#ifndef USE_ANDROID_GLES2
#define glGenBuffers(a,b) (s_glGenBuffers)(a,b);
#define glBindBuffer(a,b) (s_glBindBuffer)(a,b);
#define glBufferData(a,b,c,d) (s_glBufferData)(a,b,c,d);
#define glDeleteBuffers(a,b) (s_glDeleteBuffers)(a,b);
#endif

void DrawAALine( wxDC *pDC, int x0, int y0, int x1, int y1, wxColour clrLine, int dash, int space );
extern bool GetDoubleAttr( S57Obj *obj, const char *AttrName, double &val );
void PLIBDrawGLThickLine( float x1, float y1, float x2, float y2, wxPen pen, bool b_hiqual );

void LoadS57Config();
bool loadS52Shaders();

#ifdef ocpnUSE_GL
typedef struct {
    TexFont cache;
    wxFont  *key;
} TexFontCache;

#define TXF_CACHE 8
static TexFontCache s_txf[TXF_CACHE];
#endif

#ifdef USE_ANDROID_GLES2

GLint S52color_tri_shader_program;
GLint S52texture_2D_shader_program;
GLint S52circle_filled_shader_program;
GLint S52ring_shader_program;
GLint S52Dash_shader_program;
GLint S52AP_shader_program;

#endif

//    Implement all lists
#include <wx/listimpl.cpp>
WX_DEFINE_LIST( TextObjList );


//    Implement all arrays
#include <wx/arrimpl.cpp>
WX_DEFINE_OBJARRAY(ArrayOfNoshow);

//  S52_TextC Implementation
S52_TextC::S52_TextC()
{ 
    pcol = NULL;
    pFont = NULL;
    texobj = 0;
    bnat = false;
    bspecial_char = false;
}

S52_TextC::~S52_TextC()
{
    if(texobj){
        glDeleteTextures(1, (GLuint *)(&this->texobj) );
    }
}

//      In GDAL-1.2.0, CSVGetField is not exported.......
//      So, make my own simplified copy
/************************************************************************/
/*                           MyCSVGetField()                            */
/*                                                                      */
/************************************************************************/

const char *MyPLIBCSVGetField( const char * pszFilename, const char * pszKeyFieldName,
                           const char * pszKeyFieldValue, CSVCompareCriteria eCriteria, const char * pszTargetField )

{
    char **papszRecord;
    int iTargetField;
    
    /* -------------------------------------------------------------------- */
    /*      Find the correct record.                                        */
    /* -------------------------------------------------------------------- */
    papszRecord = CSVScanFileByName( pszFilename, pszKeyFieldName, pszKeyFieldValue, eCriteria );
    
    if( papszRecord == NULL ) return "";
    
    /* -------------------------------------------------------------------- */
    /*      Figure out which field we want out of this.                     */
    /* -------------------------------------------------------------------- */
    iTargetField = CSVGetFileFieldId( pszFilename, pszTargetField );
    if( iTargetField < 0 ) return "";
    
    if( iTargetField >= CSLCount( papszRecord ) ) return "";
    
    return ( papszRecord[iTargetField] );
}

wxString GetS57AttributeDecode( wxString& att, int ival )
{
    wxString ret_val = _T("");
    
    wxString s57data_dir = *GetpSharedDataLocation();
    s57data_dir += _T("s57data");
    
    if( !s57data_dir.Len() )
        return ret_val;

//  Get the attribute code from the acronym
    const char *att_code;
    
    wxString file = s57data_dir;
    file.Append( _T("/s57attributes.csv") );
    
    if( !wxFileName::FileExists( file ) ) {
        wxString msg( _T("   Could not open ") );
        msg.Append( file );
        wxLogMessage( msg );
        
        return ret_val;
    }
    
    att_code = MyPLIBCSVGetField( file.mb_str(), "Acronym",                  // match field
                              att.mb_str(),               // match value
                              CC_ExactString, "Code" );             // return field
    
    // Now, get a nice description from s57expectedinput.csv
    //  This will have to be a 2-d search, using ID field and Code field
    
    // Ingest, and get a pointer to the ingested table for "Expected Input" file
    wxString ei_file = s57data_dir;
    ei_file.Append( _T("/s57expectedinput.csv") );
    
    if( !wxFileName::FileExists( ei_file ) ) {
        wxString msg( _T("   Could not open ") );
        msg.Append( ei_file );
        wxLogMessage( msg );
        
        return ret_val;
    }
    
    CSVTable *psTable = CSVAccess( ei_file.mb_str() );
    CSVIngest( ei_file.mb_str() );
    
    char **papszFields = NULL;
    int bSelected = FALSE;
    
    /* -------------------------------------------------------------------- */
    /*      Scan from in-core lines.                                        */
    /* -------------------------------------------------------------------- */
    int iline = 0;
    while( !bSelected && iline + 1 < psTable->nLineCount ) {
        iline++;
        papszFields = CSVSplitLine( psTable->papszLines[iline] );
        
        if( !strcmp( papszFields[0], att_code ) ) {
            if( atoi( papszFields[1] ) == ival ) {
                ret_val = wxString( papszFields[2], wxConvUTF8 );
                bSelected = TRUE;
            }
        }
        
        CSLDestroy( papszFields );
    }
    
    return ret_val;
    
}


//-----------------------------------------------------------------------------
//      Comparison Function for LUPArray sorting
//      Note Global Scope
//-----------------------------------------------------------------------------
#ifndef _COMPARE_LUP_DEFN_
#define _COMPARE_LUP_DEFN_

int CompareLUPObjects( LUPrec *item1, LUPrec *item2 )
{
    // sort the items by their name...
    int ir = strcmp( item1->OBCL, item2->OBCL );
    
    if( ir != 0 )
        return ir;
    int c1 = item1->ATTArray.size();
    int c2 = item2->ATTArray.size();
    
    if( c1 != c2 )
        return c2 - c1;
    return item1->nSequence - item2->nSequence;
}

#endif














//-----------------------------------------------------------------------------
//      LUPArrayContainer implementation
//-----------------------------------------------------------------------------
LUPArrayContainer::LUPArrayContainer()
{
    //   Build the initially empty sorted arrays of LUP Records, per LUP type.
    //   Sorted on object name, e.g. ACHARE.  Why sorted?  Helps in the S52_LUPLookup method....
    LUPArray = new wxArrayOfLUPrec( CompareLUPObjects );
}

LUPArrayContainer::~LUPArrayContainer()
{
    if( LUPArray ) {
        for( unsigned int il = 0; il < LUPArray->GetCount(); il++ )
            s52plib::DestroyLUP( LUPArray->Item( il ) );
        
        LUPArray->Clear();
        delete LUPArray;
    }
    
    LUPArrayIndexHash::iterator it;
    for( it = IndexHash.begin(); it != IndexHash.end(); ++it ){
        free( it->second );
    }
}

LUPHashIndex *LUPArrayContainer::GetArrayIndexHelper( const char *objectName )
{
    // Look for the key
    wxString key(objectName, wxConvUTF8);
    LUPArrayIndexHash::iterator it = IndexHash.find( key );
    
    if( it == IndexHash.end() ){             
        //      Key not found, needs to be added
        LUPHashIndex *pindex = (LUPHashIndex *)malloc(sizeof(LUPHashIndex));
        pindex->n_start = -1;
        pindex->count = 0;
        IndexHash[key] = pindex;
        
        //      Find the first matching entry in the LUP Array
        int index = 0;
        int index_max = LUPArray->GetCount();
        int first_match = 0;
        int ocnt = 0;
        LUPrec *LUPCandidate;
        
        //        This technique of extracting proper LUPs depends on the fact that
        //        the LUPs have been sorted in their array, by OBCL.
        //        Thus, all the LUPS with the same OBCL will be grouped together
        
        while( !first_match && ( index < index_max ) ) {
            LUPCandidate = LUPArray->Item( index );
            if( !strcmp( objectName, LUPCandidate->OBCL ) ) {
                pindex->n_start = index;
                first_match = 1;
                ocnt++;
                index++;
                break;
            }
            index++;
        }
        
        while( first_match && ( index < index_max ) ) {
            LUPCandidate = LUPArray->Item( index );
            if( !strcmp( objectName, LUPCandidate->OBCL ) ) {
                ocnt++;
            } else {
                break;
            }
            
            index++;
        }
        
        pindex->count = ocnt;
        
        return pindex;
    }
    else
        return it->second;              // return a pointer to the found record
        
    
}


//-----------------------------------------------------------------------------
//      s52plib implementation
//-----------------------------------------------------------------------------
s52plib::s52plib( const wxString& PLib, bool b_forceLegacy )
{
    m_plib_file = PLib;

    pOBJLArray = new wxArrayPtrVoid;

    condSymbolLUPArray = NULL; // Dynamic Conditional Symbology

    _symb_sym = NULL;

    m_txf_ready = false;
    m_txf = NULL;

    ChartSymbols::InitializeGlobals();

    m_bOK = !( S52_load_Plib( PLib, b_forceLegacy ) == 0 );

    m_bShowS57Text = false;
    m_bShowS57ImportantTextOnly = false;
    m_colortable_index = 0;

    _symb_symR = NULL;
    bUseRasterSym = false;

    //      Sensible defaults
    m_nSymbolStyle = PAPER_CHART;
    m_nBoundaryStyle = PLAIN_BOUNDARIES;
    m_nDisplayCategory = OTHER;
    m_nDepthUnitDisplay = 1; // metres
    
    UpdateMarinerParams();

    ledge = new int[2000];
    redge = new int[2000];

    //    Defaults
    m_VersionMajor = 3;
    m_VersionMinor = 2;

    canvas_pix_per_mm = 3.;
    m_rv_scale_factor = 1.0;
    
    //        Set up some default flags
    m_bDeClutterText = false;
    m_bShowAtonText = true;
    m_bShowNationalTexts = false;

    m_bShowSoundg = true;
    m_bShowLdisText = true;
    m_bExtendLightSectors = true;

    // Set a few initial states
    AddObjNoshow( "M_QUAL" );
    m_lightsOff = false;
    m_anchorOn = true;
    m_qualityOfDataOn = false;

    GenerateStateHash();

    HPGL = new RenderFromHPGL( this );
    
#ifdef USE_ANDROID_GLES2
    loadS52Shaders();
#endif
    //workBuf = NULL;;
    //workBufSize = 0;;

    //  Set defaults for OCPN version, may be overridden later
    m_coreVersionMajor = 4;
    m_coreVersionMinor = 6;
    m_coreVersionPatch = 0;
    
    m_myConfig = PI_GetPLIBStateHash();

    // GL Options/capabilities
    m_useStencil = false;
    m_useStencilAP = false;
    m_useScissors = false;
    m_useFBO = false;
    m_useVBO = false;
    m_TextureFormat = -1;

    m_display_size_mm = 300;
    SetGLPolygonSmoothing( true );
    SetGLLineSmoothing( true );
    
}

s52plib::~s52plib()
{
    delete areaPlain_LAC;
    delete line_LAC ;
    delete areaSymbol_LAC;
    delete pointSimple_LAC;
    delete pointPaper_LAC;
    
    S52_flush_Plib();

   
//      Free the OBJL Array Elements
    for( unsigned int iPtr = 0; iPtr < pOBJLArray->GetCount(); iPtr++ )
        free( pOBJLArray->Item( iPtr ) );

    delete pOBJLArray;

    delete[] ledge;
    delete[] redge;

    ChartSymbols::DeleteGlobals();

    delete HPGL;
}

void s52plib::SetOCPNVersion(int major, int minor, int patch)
{
    m_coreVersionMajor = major;
    m_coreVersionMinor = minor;
    m_coreVersionPatch = patch;
}

void s52plib::SetGLOptions(bool b_useStencil,
                  bool b_useStencilAP,
                  bool b_useScissors,
                  bool b_useFBO,
                  bool b_useVBO,
                  int  nTextureFormat)
{
    // Set GL Options/capabilities
    m_useStencil = b_useStencil;
    m_useStencilAP = b_useStencilAP;
    m_useScissors = b_useScissors;
    m_useFBO = b_useFBO;
    m_useVBO = b_useVBO;
    m_TextureFormat = nTextureFormat;
}

void s52plib::SetPPMM( float ppmm )
{ 
    canvas_pix_per_mm = ppmm;
    
    // We need a supplemental scale factor for HPGL vector symbol rendering.
    //  This will cause raster and vector symbols to be rendered harmoniously
    
    //  We do this by making an arbitrary measurement and declaration:
    // We declare that the nominal size of a "flare" light rendered as HPGL vector should be roughly twice the
    // size of a simplified lateral bouy rendered as raster.
    
    // Referring to the chartsymbols.xml file, we find that the dimension of a flare light is 810 units, 
    // and a raster BOYLAT is 16 pix.
    
    m_rv_scale_factor = 2.0 * (1600. / (810 * ppmm));
    
    // Estimate the display size
    
    int ww, hh;
    ::wxDisplaySize( &ww, &hh);
    m_display_size_mm = wxMax(ww, hh) / GetPPMM();        // accurate enough for internal use
    

}    

//      Various static helper methods

void s52plib::DestroyLUP( LUPrec *pLUP )
{
    Rules *top = pLUP->ruleList;
    DestroyRulesChain(top);
    
    for(unsigned int i = 0 ; i < pLUP->ATTArray.size() ; i++)
        free (pLUP->ATTArray[i]);
    
    delete pLUP->INST;
}

void s52plib::DestroyRulesChain( Rules *top )
{
    while( top != NULL ) {
        Rules *Rtmp = top->next;
        
        free( top->INST0 ); // free the Instruction string head

        if( top->b_private_razRule ) // need to free razRule?
        {
            Rule *pR = top->razRule;
            delete pR->exposition.LXPO;
            
            free( pR->vector.LVCT );
            
            delete pR->bitmap.SBTM;
            
            free( pR->colRef.SCRF );
            
            ClearRulesCache( pR );
            
            free( pR );
        }
        
        free( top );
        top = Rtmp;
    }
    
}



DisCat s52plib::findLUPDisCat(const char *objectName, LUPname TNAM)
{
    LUPArrayContainer *plac = SelectLUPArrayContainer( TNAM );
    
    wxArrayOfLUPrec *LUPArray = SelectLUPARRAY( TNAM  );
    
    
    //      Find the first matching entry in the LUP Array
    int index = 0;
    int index_max = LUPArray->GetCount();
    LUPrec *LUPCandidate;
    
    
    while(  index < index_max  ) {
        LUPCandidate = LUPArray->Item( index );
        if( !strcmp( objectName, LUPCandidate->OBCL ) ) {
            return LUPCandidate->DISC;
        }
        index++;
    }
    
    return (DisCat)(-1);
}
    





bool s52plib::GetAnchorOn()
{
    //  Investigate and report the logical condition that "Anchoring Condition" is shown
    
    int old_vis =  0;
    OBJLElement *pOLE = NULL;
        
    if(  MARINERS_STANDARD == GetDisplayCategory()){
        old_vis = m_anchorOn;
    }
    else if(OTHER == GetDisplayCategory())
        old_vis = true;

    //other cat  
    //const char * categories[] = { "ACHBRT", "ACHARE", "CBLSUB", "PIPARE", "PIPSOL", "TUNNEL", "SBDARE" };

    old_vis &= !IsObjNoshow("SBDARE");

    return (old_vis != 0);
}

bool s52plib::GetQualityOfData()
{
    //  Investigate and report the logical condition that "Quality of Data Condition" is shown
    
    int old_vis =  0;
    OBJLElement *pOLE = NULL;
        
    if(  MARINERS_STANDARD == GetDisplayCategory()){
            for( unsigned int iPtr = 0; iPtr < pOBJLArray->GetCount(); iPtr++ ) {
                OBJLElement *pOLE = (OBJLElement *) ( pOBJLArray->Item( iPtr ) );
                if( !strncmp( pOLE->OBJLName, "M_QUAL", 6 ) ) {
                    old_vis = pOLE->nViz;
                    break;
                }
            }
    }
    else if(OTHER == GetDisplayCategory())
        old_vis = true;

    old_vis &= !IsObjNoshow("M_QUAL");

    return (old_vis != 0);
}
        

void s52plib::SetGLRendererString(const wxString &renderer)
{
}

/*
 Update the S52 Conditional Symbology Parameter Set to reflect the
 current state of the library member options.
 */

void s52plib::UpdateMarinerParams( void )
{

    //      Symbol Style
    if( SIMPLIFIED == m_nSymbolStyle ) S52_setMarinerParam( S52_MAR_SYMPLIFIED_PNT, 1.0 );
    else
        S52_setMarinerParam( S52_MAR_SYMPLIFIED_PNT, 0.0 );

    //      Boundary Style
    if( SYMBOLIZED_BOUNDARIES == m_nBoundaryStyle ) S52_setMarinerParam( S52_MAR_SYMBOLIZED_BND,
            1.0 );
    else
        S52_setMarinerParam( S52_MAR_SYMBOLIZED_BND, 0.0 );

}

void s52plib::GenerateStateHash()
{
    unsigned char state_buffer[512];  // Needs to be at least this big...
    memset(state_buffer, 0, sizeof(state_buffer));
    
    int time = ::wxGetUTCTime();
    memcpy(state_buffer, &time, sizeof(int));
    
    size_t offset = sizeof(int);           // skipping the time int, first element
    
    for(int i=0 ; i < S52_MAR_NUM ; i++){
        if( (offset + sizeof(double)) < sizeof(state_buffer)){
            double t = S52_getMarinerParam((S52_MAR_param_t) i);
            memcpy( &state_buffer[offset], &t, sizeof(double));
	    offset += sizeof(double);
        }
    }
    
    for(unsigned int i=0 ; i < m_noshow_array.GetCount() ; i++){
        if( (offset + 6) < sizeof(state_buffer)){
            memcpy(&state_buffer[offset], m_noshow_array[i].obj, 6) ;
            offset += 6;
        }
    }
    
    if(offset + sizeof(bool) < sizeof(state_buffer))
        { memcpy(&state_buffer[offset], &m_bShowSoundg, sizeof(bool));  offset += sizeof(bool); }
    
    if(offset + sizeof(bool) < sizeof(state_buffer))
        { memcpy(&state_buffer[offset], &m_bShowS57Text, sizeof(bool));  offset += sizeof(bool); }
    
    if(offset + sizeof(bool) < sizeof(state_buffer))
        { memcpy(&state_buffer[offset], &m_bShowS57ImportantTextOnly, sizeof(bool));  offset += sizeof(bool); }
    
    if(offset + sizeof(bool) < sizeof(state_buffer))
        { memcpy(&state_buffer[offset], &m_bDeClutterText, sizeof(bool)); offset += sizeof(bool); }
    
    if(offset + sizeof(bool) < sizeof(state_buffer))
        { memcpy(&state_buffer[offset], &m_bShowNationalTexts, sizeof(bool));  offset += sizeof(bool); }
    
    if(offset + sizeof(bool) < sizeof(state_buffer))
        { memcpy(&state_buffer[offset], &m_bShowAtonText, sizeof(bool));  offset += sizeof(bool); }

    if(offset + sizeof(bool) < sizeof(state_buffer))
        { memcpy(&state_buffer[offset], &m_bShowLdisText, sizeof(bool));  offset += sizeof(bool); }
    
    if(offset + sizeof(bool) < sizeof(state_buffer))
        { memcpy(&state_buffer[offset], &m_bExtendLightSectors, sizeof(bool));  offset += sizeof(bool); }

    m_state_hash = crc32buf(state_buffer, offset );
    
}

wxArrayOfLUPrec* s52plib::SelectLUPARRAY( LUPname TNAM  )
{
    switch( TNAM ){
        case SIMPLIFIED:
            return pointSimple_LAC->GetLUPArray();
        case PAPER_CHART:
            return pointPaper_LAC->GetLUPArray();
        case LINES:
            return line_LAC->GetLUPArray();
        case PLAIN_BOUNDARIES:
            return areaPlain_LAC->GetLUPArray();
        case SYMBOLIZED_BOUNDARIES:
            return areaSymbol_LAC->GetLUPArray();
        default:
            return NULL;
    }
}

LUPArrayContainer *s52plib::SelectLUPArrayContainer( LUPname TNAM )
{
    switch( TNAM ){
        case SIMPLIFIED:
            return pointSimple_LAC;
        case PAPER_CHART:
            return pointPaper_LAC;
        case LINES:
            return line_LAC;
        case PLAIN_BOUNDARIES:
            return areaPlain_LAC;
        case SYMBOLIZED_BOUNDARIES:
            return areaSymbol_LAC;
        default:
            return NULL;
    }
}


extern Cond condTable[];

LUPrec *s52plib::FindBestLUP( wxArrayOfLUPrec *LUPArray, unsigned int startIndex, unsigned int count, S57Obj *pObj, bool bStrict )
{
    //  Check the parameters
    if( 0 == count )
        return NULL;
    if( startIndex >= LUPArray->GetCount() )
        return NULL;
    
    // setup default return to the first LUP that matches Feature name.
    LUPrec *LUP = LUPArray->Item( startIndex );

    int nATTMatch = 0;
    int countATT = 0;
    bool bmatch_found = false;

    if( pObj->att_array == NULL )
        goto check_LUP;       // object has no attributes to compare, so return "best" LUP
        
    for( unsigned int i = 0; i < count; ++i ) {
        LUPrec *LUPCandidate = LUPArray->Item( startIndex + i );
        
        if( !LUPCandidate->ATTArray.size() )
            continue;        // this LUP has no attributes coded

        countATT = 0;
        char *currATT = pObj->att_array;
        int attIdx = 0;

        for( unsigned int iLUPAtt = 0; iLUPAtt < LUPCandidate->ATTArray.size(); iLUPAtt++ ) {

            // Get the LUP attribute name
            char *slatc = LUPCandidate->ATTArray[iLUPAtt];

            if( slatc && (strlen(slatc) < 6) )
                goto next_LUP_Attr;         // LUP attribute value not UTF8 convertible (never seen in PLIB 3.x)

            if( slatc ){
                char *slatv = slatc + 6;
                while( attIdx < pObj->n_attr ) {
                    if( 0 == strncmp( slatc, currATT, 6 ) ) {
                        //OK we have an attribute name match
                        
                        
                        bool attValMatch = false;
                        
                        // special case (i)
                        if( !strncmp( slatv, " ", 1 ) ) {        // any object value will match wild card (S52 para 8.3.3.4)
                            ++countATT;
                            goto next_LUP_Attr;
                        }
                        
                        // special case (ii)
                        //TODO  Find an ENC with "UNKNOWN" DRVAL1 or DRVAL2 and debug this code
                        if( !strncmp( slatv, "?", 1) ){          // if LUP attribute value is "undefined"

                        //  Match if the object does NOT contain this attribute
                            goto next_LUP_Attr;
                        }
                        
                        
                        //checking against object attribute value
                        S57attVal *v = ( pObj->attVal->Item( attIdx ) );
                        
                        switch( v->valType ){
                            case OGR_INT: // S57 attribute type 'E' enumerated, 'I' integer
                            {
                                int LUP_att_val = atoi( slatv );
                                if( LUP_att_val == *(int*) ( v->value ) )
                                    attValMatch = true;
                                break;
                            }
                            
                            case OGR_INT_LST: // S57 attribute type 'L' list: comma separated integer
                            {
                                int a;
                                char ss[41];
                                strncpy( ss, slatv, 39 );
                                ss[40] = '\0';
                                char *s = &ss[0];
                                
                                int *b = (int*) v->value;
                                sscanf( s, "%d", &a );
                                
                                while( *s != '\0' ) {
                                    if( a == *b ) {
                                        sscanf( ++s, "%d", &a );
                                        b++;
                                        attValMatch = true;
                                        
                                    } else
                                        attValMatch = false;
                                }
                                break;
                            }
                            case OGR_REAL: // S57 attribute type'F' float
                            {
                                double obj_val = *(double*) ( v->value );
                                float att_val = atof( slatv );
                                if( fabs( obj_val - att_val ) < 1e-6 )
                                    if( obj_val == att_val  )
                                        attValMatch = true;
                                break;
                            }
                            
                            case OGR_STR: // S57 attribute type'A' code string, 'S' free text
                            {
                                //    Strings must be exact match
                                //    n.b. OGR_STR is used for S-57 attribute type 'L', comma-separated list
                                
                                //wxString cs( (char *) v->value, wxConvUTF8 ); // Attribute from object
                                //if( LATTC.Mid( 6 ) == cs )
                                if( !strcmp((char *) v->value, slatv))
                                    attValMatch = true;
                                break;
                            }
                            
                            default:
                                break;
                        } //switch
                        
                        // value match
                        if( attValMatch )
                            ++countATT;
                                                
                        goto next_LUP_Attr;
                    } // if attribute name match
                    
                    //  Advance to the next S57obj attribute
                    currATT += 6;
                    ++attIdx;
                    
                } //while
            } //if
            
next_LUP_Attr:
         
            currATT = pObj->att_array; // restart the object attribute list
            attIdx = 0;
        } // for iLUPAtt
        
        //      Create a "match score", defined as fraction of candidate LUP attributes
        //      actually matched by feature.
        //      Used later for resolving "ties"
        
        int nattr_matching_on_candidate = countATT;
        int nattrs_on_candidate = LUPCandidate->ATTArray.size();
        double candidate_score = ( 1. * nattr_matching_on_candidate )
        / ( 1. * nattrs_on_candidate );
        
        //       According to S52 specs, match must be perfect,
        //         and the first 100% match is selected
        if( candidate_score == 1.0 ) {
            LUP = LUPCandidate;
            bmatch_found = true;
            break; // selects the first 100% match
        }
        
    } //for loop
    

check_LUP:
//  In strict mode, we require at least one attribute to match exactly
    
    if( bStrict ) {
        if( nATTMatch == 0 ) // nothing matched
            LUP = NULL;
    } else {
        //      If no match found, return the first LUP in the list which has no attributes
        if( !bmatch_found ) {
            for( unsigned int j = 0; j < count; ++j ) {
                LUPrec *LUPtmp = NULL;
                
                LUPtmp = LUPArray->Item( startIndex + j );
                if( !LUPtmp->ATTArray.size() ) {
                    return LUPtmp;
                }
            }
        }
    }
    
    return LUP;
}




// scan foward stop on ; or end-of-record
#define SCANFWRD        while( !(*str == ';' || *str == '\037')) ++str;

#define INSTRUCTION(s,t)        if(0==strncmp(s,str,2)){\
                              str+=3;\
                              r->ruleType = t;\
                              r->INSTstr  = str;

Rules *s52plib::StringToRules( const wxString& str_in )
{
    wxCharBuffer buffer=str_in.ToUTF8();
    if(!buffer.data())
        return NULL;

    size_t len = strlen( buffer.data() );
    char *str0 = (char *) calloc( len + 1, 1 );
    memcpy( str0, buffer.data(), len );
    char *str = str0;

    Rules *top;
    Rules *last;
    char strk[20];

    //    Allocate and pre-clear the Rules structure
    Rules *r = (Rules*) calloc( 1, sizeof(Rules) );
    top = r;
    last = top;

    r->INST0 = str0; // save the head for later free

    while( *str != '\0' ) {
        if( r->ruleType ) // in the loop, r has been used
        {
            r = (Rules*) calloc( 1, sizeof(Rules) );
            last->next = r;
            last = r;
        }

        // parse Symbology instruction in string

        // Special Case for Circular Arc,  (opencpn private)
        // Allocate a Rule structure to be used to hold a cached bitmap of the created symbol
        INSTRUCTION ( "CA",RUL_ARC_2C )
            r->razRule = (Rule*) calloc( 1, sizeof(Rule) );
            r->b_private_razRule = true; // mark this raxRule to be free'd later
            SCANFWRD
        }

        // Special Case for MultPoint Soundings
        INSTRUCTION ( "MP",RUL_MUL_SG )
            SCANFWRD
        }

// SHOWTEXT
        INSTRUCTION ( "TX",RUL_TXT_TX )
            SCANFWRD
        }

        INSTRUCTION ( "TE",RUL_TXT_TE )
            SCANFWRD
        }

// SHOWPOINT

        if( 0 == strncmp( "SY", str, 2 ) ) {
            str += 3;
            r->ruleType = RUL_SYM_PT;
            r->INSTstr = str;

            strncpy( strk, str, 8 );
            strk[8] = 0;
            wxString key( strk, wxConvUTF8 );

            r->razRule = ( *_symb_sym )[key];

            if( r->razRule == NULL ) r->razRule = ( *_symb_sym )[_T ( "QUESMRK1" )];

            SCANFWRD
        }

// SHOWLINE
        INSTRUCTION ( "LS",RUL_SIM_LN )
            SCANFWRD
        }

        INSTRUCTION ( "LC",RUL_COM_LN )
            strncpy( strk, str, 8 );
            strk[8] = 0;
            wxString key( strk, wxConvUTF8 );

            r->razRule = ( *_line_sym )[key];

            if( r->razRule == NULL ) r->razRule = ( *_symb_sym )[_T ( "QUESMRK1" )];
            SCANFWRD
        }

        // SHOWAREA
        INSTRUCTION ( "AC",RUL_ARE_CO )
            SCANFWRD
        }

        INSTRUCTION ( "AP",RUL_ARE_PA )
            strncpy( strk, str, 8 );
            strk[8] = 0;
            wxString key( strk, wxConvUTF8 );

            r->razRule = ( *_patt_sym )[key];
            if( r->razRule == NULL ) r->razRule = ( *_patt_sym )[_T ( "QUESMRK1V" )];
            SCANFWRD
        }

        // CALLSYMPROC

        if( 0 == strncmp( "CS", str, 2 ) ) {
            str += 3;
            r->ruleType = RUL_CND_SY;
            r->INSTstr = str;

//      INSTRUCTION("CS",RUL_CND_SY)
            char stt[9];
            strncpy( stt, str, 8 );
            stt[8] = 0;
            wxString index( stt, wxConvUTF8 );
            r->razRule = ( *_cond_sym )[index];
            if( r->razRule == NULL ) r->razRule = ( *_cond_sym )[_T ( "QUESMRK1" )];
            SCANFWRD
        }

        ++str;
    }

    //  If it should happen that no rule is built, delete the initially allocated rule
    if( 0 == top->ruleType ) {
        if( top->INST0 ) free( top->INST0 );

        free( top );

        top = NULL;
    }

    //   Traverse the entire rule set tree, pruning after first unallocated (dead) rule
    r = top;
    while( r ) {
        if( 0 == r->ruleType ) {
            free( r );
            last->next = NULL;
            break;
        }

        last = r;
        Rules *n = r->next;
        r = n;
    }

    //   Traverse the entire rule set tree, adding sequence numbers
    r = top;
    int i = 0;
    while( r ) {
        r->n_sequence = i++;

        r = r->next;
    }

    return top;
}

int s52plib::_LUP2rules( LUPrec *LUP, S57Obj *pObj )
{
    if( NULL == LUP ) return -1;
    // check if already parsed
    if( LUP->ruleList != NULL ) {
        return 0;
    }

    if( LUP->INST != NULL ) {
        Rules *top = StringToRules( *LUP->INST );
        LUP->ruleList = top;

        return 1;
    } else
        return 0;
}


int s52plib::S52_load_Plib( const wxString& PLib, bool b_forceLegacy )
{

    pAlloc = new wxArrayPtrVoid;

    //   Create the Rule Lookup Hash Tables
    _line_sym = new RuleHash; // line
    _patt_sym = new RuleHash; // pattern
    _symb_sym = new RuleHash; // symbol
    _cond_sym = new RuleHash; // conditional

    line_LAC = new LUPArrayContainer;
    areaPlain_LAC= new LUPArrayContainer;
    areaSymbol_LAC= new LUPArrayContainer;
    pointSimple_LAC= new LUPArrayContainer;
    pointPaper_LAC= new LUPArrayContainer;
    
    condSymbolLUPArray = new wxArrayOfLUPrec( CompareLUPObjects ); // dynamic Cond Sym LUPs

    m_unused_color.R = 2;
    m_unused_color.G = 2;
    m_unused_color.B = 2;
    m_unused_wxColor.Set( 2,2,2 );

#if 0
    // First, honor the user attempt for force Lecagy mode.
    // Next, try to load symbols using the newer XML/PNG format.
    // If this fails, try Legacy S52RAZDS.RLE file.

    if( b_forceLegacy ) {
        RazdsParser parser;
        useLegacyRaster = true;
        if( parser.LoadFile( this, PLib ) ) {
            wxString msg( _T("Loaded legacy PLIB data: ") );
            msg += PLib;
            wxLogMessage( msg );
        } else
            return 0;
    } else {
        ChartSymbols chartSymbols;
        useLegacyRaster = false;
        if( !chartSymbols.LoadConfigFile( this, PLib ) ) {
            RazdsParser parser;
            useLegacyRaster = true;
            if( parser.LoadFile( this, PLib ) ) {
                wxString msg( _T("Loaded legacy PLIB data: ") );
                msg += PLib;
                wxLogMessage( msg );
            } else
                return 0;
        }
    }
#endif
    ChartSymbols chartSymbols;
    useLegacyRaster = false;
    if( !chartSymbols.LoadConfigFile( this, PLib ) ) {
        wxString msg( _T("Could not load XML PLib symbol file: ") );
        msg += PLib;
        wxLogMessage( msg );
 
        return 0;
    }

    //   Initialize the _cond_sym Hash Table from the jump table found in S52CNSY.CPP
    //   Hash Table indices are the literal CS Strings, e.g. "RESARE02"
    //   Hash Results Values are the Rule *, i.e. the CS procedure entry point

    for( int i = 0; condTable[i].condInst != NULL; ++i ) {
        wxString index( condTable[i].name, wxConvUTF8 );
        ( *_cond_sym )[index] = (Rule *) ( condTable[i].condInst );
    }

    wxString s57data_dir = *GetpSharedDataLocation();
    s57data_dir += _T("s57data");
    
    wxString oc_file( s57data_dir );
    oc_file.Append( _T("/s57objectclasses.csv") );

    PreloadOBJLFromCSV( oc_file );

    return 1;
}

void s52plib::ClearRulesCache( Rule *pR ) //  Clear out any existing cached symbology
{
    switch( pR->parm0 ){
        case ID_wxBitmap: {
            wxBitmap *pbm = (wxBitmap *) ( pR->pixelPtr );
            delete pbm;
            pR->pixelPtr = NULL;
            pR->parm0 = ID_EMPTY;
            break;
        }
        case ID_RGBA: {
            unsigned char *p = (unsigned char *) ( pR->pixelPtr );
            free( p );
            pR->pixelPtr = NULL;
            pR->parm0 = ID_EMPTY;
            break;
        }
        case ID_GL_PATT_SPEC: {
            render_canvas_parms *pp = (render_canvas_parms *) ( pR->pixelPtr );
            free( pp->pix_buff );
#ifdef ocpnUSE_GL
            if(pp->OGL_tex_name) glDeleteTextures( 1, (GLuint *) &pp->OGL_tex_name );
#endif
            delete pp;
            pR->pixelPtr = NULL;
            pR->parm0 = ID_EMPTY;
            break;
        }
        case ID_RGB_PATT_SPEC: {
            render_canvas_parms *pp = (render_canvas_parms *) ( pR->pixelPtr );
            free( pp->pix_buff );
            delete pp;
            pR->pixelPtr = NULL;
            pR->parm0 = ID_EMPTY;
            break;
        }
        case ID_EMPTY:
            break;
        default:
            assert(false);
            break;
    }
}

void s52plib::DestroyPatternRuleNode( Rule *pR )
{
    DestroyRuleNode(pR);
}

void s52plib::DestroyRuleNode( Rule *pR )
{
    if( !pR )
        return;

    delete pR->exposition.LXPO;

    free( pR->vector.LVCT );

    delete pR->bitmap.SBTM;

    free( pR->colRef.SCRF );

    ClearRulesCache( pR ); //  Clear out any existing cached symbology
}

void s52plib::DestroyRules( RuleHash *rh )
{
    RuleHash::iterator it;
    Rule *pR;

    for( it = ( *rh ).begin(); it != ( *rh ).end(); ++it ) {
        pR = it->second;
        DestroyRuleNode( pR );
    }

    rh->clear();
    delete rh;
}

void s52plib::FlushSymbolCaches( void )
{
    if( !useLegacyRaster ) ChartSymbols::LoadRasterFileForColorTable( m_colortable_index, true );

    RuleHash *rh = _symb_sym;

    if( !rh ) return;

    RuleHash::iterator it;
    Rule *pR;

    for( it = ( *rh ).begin(); it != ( *rh ).end(); ++it ) {
        pR = it->second;
        if( pR ) ClearRulesCache( pR );
    }

    //    Flush any pattern definitions
    rh = _patt_sym;

    if( !rh ) return;

    for( it = ( *rh ).begin(); it != ( *rh ).end(); ++it ) {
        pR = it->second;
        if( pR ) ClearRulesCache( pR );
    }

    //    OpenGL Hashmaps
    CARC_Hash::iterator ita;
    for( ita = m_CARC_hashmap.begin(); ita != m_CARC_hashmap.end(); ++ita ) {
        CARC_Buffer buffer = ita->second;
        delete [] buffer.data;
    }
    m_CARC_hashmap.clear();

#ifdef ocpnUSE_GL    
#ifndef USE_ANDROID_GLES2
    CARC_DL_Hash::iterator itd;
    for( itd = m_CARC_DL_hashmap.begin(); itd != m_CARC_DL_hashmap.end(); ++itd ) {
        GLuint list = itd->second;
        glDeleteLists( list, 1 );
    }
    m_CARC_DL_hashmap.clear();
#endif
#endif

    
    // Flush all texFonts
    TexFont *f_cache = 0;
    unsigned int i;
    for (i = 0; i < TXF_CACHE; i++)
    {
        if (s_txf[i].key != 0) {
            f_cache = &s_txf[i].cache;
            f_cache->Delete();
            s_txf[i].key = 0;
        }
    }
    
}

void s52plib::DestroyPattRules( RuleHash *rh )
{
    DestroyRules(rh);
}


void s52plib::DestroyLUPArray( wxArrayOfLUPrec *pLUPArray )
{
    if( pLUPArray ) {
        for( unsigned int il = 0; il < pLUPArray->GetCount(); il++ )
            DestroyLUP( pLUPArray->Item( il ) );

        pLUPArray->Clear();

        delete pLUPArray;
    }
}

void s52plib::ClearCNSYLUPArray( void )
{
    if( condSymbolLUPArray ) {
        for( unsigned int i = 0; i < condSymbolLUPArray->GetCount(); i++ )
            DestroyLUP( condSymbolLUPArray->Item( i ) );

        condSymbolLUPArray->Clear();
    }
}

bool s52plib::S52_flush_Plib()
{
    if(!m_bOK)
        return false;

#ifdef ocpnUSE_GL
    //    OpenGL Hashmaps
    CARC_Hash::iterator ita;
    for( ita = m_CARC_hashmap.begin(); ita != m_CARC_hashmap.end(); ++ita ) {
        CARC_Buffer buffer = ita->second;
        delete [] buffer.data;
    }
    m_CARC_hashmap.clear();

#ifndef USE_ANDROID_GLES2
    CARC_DL_Hash::iterator itd;
    for( itd = m_CARC_DL_hashmap.begin(); itd != m_CARC_DL_hashmap.end(); ++itd ) {
        GLuint list = itd->second;
        glDeleteLists( list, 1 );
    }
    m_CARC_DL_hashmap.clear();
#endif
    
#endif
    
    DestroyLUPArray( condSymbolLUPArray );

//      Destroy Rules
    DestroyRules( _line_sym );
    DestroyPattRules( _patt_sym );
    DestroyRules( _symb_sym );

    if( _symb_symR ) DestroyRules( _symb_symR );

//      Special case for CS
    _cond_sym->clear();
    delete ( _cond_sym );

    for( unsigned int ipa = 0; ipa < pAlloc->GetCount(); ipa++ ) {
        void *t = pAlloc->Item( ipa );
        free( t );
    }

    pAlloc->clear();
    delete pAlloc;

    return TRUE;
}

LUPrec *s52plib::S52_LUPLookup( LUPname LUP_Name, const char * objectName, S57Obj *pObj, bool bStrict )
{
    LUPrec *LUP = NULL;

    LUPArrayContainer *plac = SelectLUPArrayContainer( LUP_Name );
    
    LUPHashIndex *hip = plac->GetArrayIndexHelper( objectName );
    int nLUPs = hip->count;
    int nStartIndex = hip->n_start;
    
    LUP = FindBestLUP( plac->GetLUPArray(), nStartIndex, nLUPs, pObj, bStrict );
    
    return LUP;
}


void  s52plib::SetPLIBColorScheme( ColorScheme cs )
{
    wxString SchemeName;
    switch( cs ){
        case GLOBAL_COLOR_SCHEME_DAY:
            SchemeName = _T("DAY");
            break;
        case GLOBAL_COLOR_SCHEME_DUSK:
            SchemeName = _T("DUSK");
            break;
        case GLOBAL_COLOR_SCHEME_NIGHT:
            SchemeName = _T("NIGHT");
            break;
        default:
            SchemeName = _T("DAY");
            break;
    }
    
    SetPLIBColorScheme( SchemeName );
}
    


void s52plib::SetPLIBColorScheme( wxString scheme )
{
    wxString str_find;
    str_find = scheme;
    m_colortable_index = 0; // default is the first color in the table

// Of course, it also depends on the plib version...
// plib version 3.2 calls "DAY" colr as "DAY_BRIGHT"

    if( ( GetMajorVersion() == 3 ) && ( GetMinorVersion() == 2 ) ) {
        if( scheme.IsSameAs( _T ( "DAY" ) ) ) str_find = _T ( "DAY_BRIGHT" );
    }
    m_colortable_index = ChartSymbols::FindColorTable( scheme );

//    if( !useLegacyRaster ) ChartSymbols::LoadRasterFileForColorTable( m_colortable_index );

    if( !useLegacyRaster ) ChartSymbols::SetColorTableIndex( m_colortable_index );
    
    m_ColorScheme = scheme;
}

S52color* s52plib::getColor( const char *colorName )
{
    S52color* c;
    c = ChartSymbols::GetColor( colorName, m_colortable_index );
    return c;
}

wxColour s52plib::getwxColour( const wxString &colorName )
{
    wxColor c;
    c = ChartSymbols::GetwxColor( colorName, m_colortable_index );
    return c;
}

//----------------------------------------------------------------------------------
//
//              Object Rendering Module
//
//----------------------------------------------------------------------------------

//-----------------------------
//
// S52 TEXT COMMAND WORD PARSER
//
//-----------------------------
#define APOS   '\047'
#define MAXL       512

char *s52plib::_getParamVal( ObjRazRules *rzRules, char *str, char *buf, int bsz )
// Symbology Command Word Parameter Value Parser.
//
//      str: psz to Attribute of interest
//
//      Results:Put in 'buf' one of:
//  1- LUP constant value,
//  2- ENC value,
//  3- LUP default value.
// Return pointer to the next field in the string (delim is ','), NULL to abort
{
    wxString value;
    int defval = 0; // default value
    int len = 0;
    char *ret_ptr = str;
    char *tmp = buf;

    if(!buf)
        return NULL;

    buf[0] = 0;
    // parse constant parameter with concatenation operator "'"
    if( str != NULL ) {
        if( *ret_ptr == APOS ) {
            ret_ptr++;
            while( *ret_ptr != APOS &&  *ret_ptr != '\0' && len < ( bsz - 1 )) {
                ++len;
                *tmp++ = *ret_ptr++;
            }
            *tmp = '\0';
            ret_ptr++; // skip "'"
            ret_ptr++; // skip ","

            return ret_ptr;
        }

        while( *ret_ptr != ',' && *ret_ptr != ')' && *ret_ptr != '\0' && len < ( bsz - 1 ) ) {
            *tmp++ = *ret_ptr++;
            ++len;
        }
        *tmp = '\0';

        ret_ptr++; // skip ',' or ')'
    }
    if( len < 6 )
        return ret_ptr;

    // chop string if default value present
    if( len > 6 && *( buf + 6 ) == '=' ) {
        *( buf + 6 ) = '\0';
        defval = 1;
    }

    value = rzRules->obj->GetAttrValueAsString( buf );
    wxCharBuffer buffer=value.ToUTF8();
    if(!buffer.data())
        return ret_ptr;

    if( value.IsEmpty() ) {
        if( defval )
            _getParamVal( rzRules, buf + 7, buf, bsz - 7 ); // default value --recursion
        else {
            return NULL; // abort
        }
    } else {

        //    Special case for conversion of some vertical (height) attributes to feet
        if( ( !strncmp( buf, "VERCLR", 6 ) ) || ( !strncmp( buf, "VERCCL", 6 ) ) || ( !strncmp( buf, "VERCOP", 6 ) ) ) {
            switch( m_nDepthUnitDisplay ){
                case 0: // feet
                case 2: // fathoms
                    double ft_val;
                    value.ToDouble( &ft_val );
                    ft_val = ft_val * 3 * 39.37 / 36; // feet
                    value.Printf( _T("%4.1f"), ft_val );
                    break;
                default:
                    break;
            }
        }

        // special case when ENC returns an index for particular attribute types
        if( !strncmp( buf, "NATSUR", 6 ) ) {
            wxString natsur_att( _T ( "NATSUR" ) );
            wxString result;
            wxString svalue = value;
            wxStringTokenizer tkz( svalue, _T ( "," ) );

            int icomma = 0;
            while( tkz.HasMoreTokens() ) {
                if( icomma )
                    result += _T ( "," );

                wxString token = tkz.GetNextToken();
                long i;
                if( token.ToLong(&i) ){
                    wxString nat;
                    if( !m_natsur_hash[i].IsEmpty() )            // entry available?
                        nat = m_natsur_hash[i];
                    else {
                        nat = GetS57AttributeDecode( natsur_att, (int)i );
                        m_natsur_hash[i] = nat;            // cache the entry
                    }
                        
                    if( !nat.IsEmpty() )
                        result += nat; // value from ENC
                    else
                        result += _T ( "unk" );
                }
                else
                    result += _T ( "unk" );

                icomma++;
            }

            value = result;
        }

        wxCharBuffer buffer=value.ToUTF8();
        if(buffer.data()){
            unsigned int len = wxMin(strlen(buffer.data()), (unsigned int)bsz-1);
            memcpy( buf, buffer.data(), len );
            buf[len] = 0;
        }
        else
            *buf = 0;
    }

    return ret_ptr;
}

char *s52plib::_parseTEXT( ObjRazRules *rzRules, S52_TextC *text, char *str0 )
{
    char buf[MAXL]; // output string

    char *str = str0;
    if( text ) {
        memset(buf, 0, 4);
        str = _getParamVal( rzRules, str, &text->hjust, MAXL ); // HJUST
        str = _getParamVal( rzRules, str, &text->vjust, MAXL ); // VJUST
        str = _getParamVal( rzRules, str, &text->space, MAXL ); // SPACE

        // CHARS
        str = _getParamVal( rzRules, str, buf, MAXL );
        text->style = buf[0];
        text->weight = buf[1];
        text->width = buf[2];
        text->bsize = atoi( buf + 3 );

        str = _getParamVal( rzRules, str, buf, MAXL );
        text->xoffs = atoi( buf );
        str = _getParamVal( rzRules, str, buf, MAXL );
        text->yoffs = atoi( buf );
        str = _getParamVal( rzRules, str, buf, MAXL );
        text->pcol = getColor( buf );
        str = _getParamVal( rzRules, str, buf, MAXL );
        text->dis = atoi( buf ); // Text Group, used for "Important" text detection
    }
    return str;
}

S52_TextC *s52plib::S52_PL_parseTX( ObjRazRules *rzRules, Rules *rules, char *cmd )
{
    S52_TextC *text = NULL;
    char *str = NULL;
    char val[MAXL]; // value of arg
    char strnobjnm[7] = { "NOBJNM" };
    char valn[MAXL]; // value of arg

    valn[0] = 0;
    str = (char*) rules->INSTstr;

    if( m_bShowNationalTexts && NULL != strstr( str, "OBJNAM" ) ) // in case user wants the national text shown and the rule contains OBJNAM, try to get the value
    {
        _getParamVal( rzRules, strnobjnm, valn, MAXL );
        if( !strcmp( strnobjnm, valn ) )
            valn[0] = '\0'; //NOBJNM is not defined
        else
            valn[MAXL - 1] = '\0'; // make sure the string terminates
    }

    str = _getParamVal( rzRules, str, val, MAXL ); // get ATTRIB list

    if( NULL == str ) return 0; // abort this command word if mandatory param absent

    val[MAXL - 1] = '\0'; // make sure the string terminates

    text = new S52_TextC;
    str = _parseTEXT( rzRules, text, str );
    if( NULL != text )
    {
        if ( valn[0] != '\0' ) {
            text->frmtd = wxString( valn, wxConvUTF8 );
            text->bnat = true;
        }
        else {
            text->frmtd = wxString( val, wxConvUTF8 );
            text->bnat = false;
        }
    }

    //  We check to see if the formatted text has any "special" characters
    wxCharBuffer buf = text->frmtd.ToUTF8();
    
    unsigned int n = text->frmtd.Length();
    for(unsigned int i=0 ; i < n ; ++i){
        unsigned char c =buf.data()[i];
        if(c > 127){
            text->bspecial_char = true;
            break;
        }
    }
    
    return text;
}

S52_TextC *s52plib::S52_PL_parseTE( ObjRazRules *rzRules, Rules *rules, char *cmd )
// same as S52_PL_parseTX put parse 'C' format first
{
    char arg[MAXL]; // ATTRIB list
    char fmt[MAXL]; // FORMAT
    char buf[MAXL]; // output string
    char *b = buf;
    char *parg = arg;
    char *pf = fmt;
    S52_TextC *text = NULL;

    char *str = (char*) rules->INSTstr;

    if( str && *str ) {
        str = _getParamVal( rzRules, str, fmt, MAXL ); // get FORMAT

        str = _getParamVal( rzRules, str, arg, MAXL ); // get ATTRIB list
        if( NULL == str ) return 0; // abort this command word if mandatory param absent

        //*b = *pf;
        while( *pf != '\0' ) {

            // begin a convertion specification
            if( *pf == '%' ) {
                char val[MAXL]; // value of arg
                char tmp[MAXL] = { '\0' }; // temporary format string
                char *t = tmp;
                int cc = 0; // 1 == Conversion Character found
                //*t = *pf;

                // get value for this attribute
                parg = _getParamVal( rzRules, parg, val, MAXL );
                if( NULL == parg ) return 0; // abort

                if( 0 == strcmp( val, "2147483641" ) ) return 0;

                *t = *pf; // stuff the '%'

                // scan for end at convertion character
                do {
                    *++t = *++pf; // fill conver spec

                    switch( *pf ){
                        case 'c':
                        case 's':
                            b += sprintf( b, tmp, val );
                            cc = 1;
                            break;
                        case 'f':
                            b += sprintf( b, tmp, atof( val ) );
                            cc = 1;
                            break;
                        case 'd':
                        case 'i':
                            b += sprintf( b, tmp, atoi( val ) );
                            cc = 1;
                            break;
                    }
                } while( !cc );
                pf++; // skip conv. char

            } else
                *b++ = *pf++;
        }

        *b = 0;
        text = new S52_TextC;
        str = _parseTEXT( rzRules, text, str );
        if( NULL != text ) text->frmtd = wxString( buf, wxConvUTF8 );
        
        //  We check to see if the formatted text has any "special" characters
        wxCharBuffer buf = text->frmtd.ToUTF8();
        
        unsigned int n = text->frmtd.Length();
        for(unsigned int i=0 ; i < n ; ++i){
            unsigned char c =buf.data()[i];
            if(c > 127){
                text->bspecial_char = true;
                break;
            }
        }
        
    }

    return text;
}

static void rotate(wxRect *r, ViewPort const &vp)
{
    float cx = vp.pix_width/2.;
    float cy = vp.pix_height/2.;
    float c = cosf(vp.rotation );
    float s = sinf(vp.rotation );
    float x = r->GetX() -cx;
    float y = r->GetY() -cy;
    r->SetX( x*c - y*s +cx);
    r->SetY( x*s + y*c +cy);
}

bool s52plib::RenderText( wxDC *pdc, S52_TextC *ptext, int x, int y, wxRect *pRectDrawn,
                          S57Obj *pobj, bool bCheckOverlap, ViewPort *vp )
{
    #ifdef DrawText
    #undef DrawText
    #define FIXIT
    #endif
    bool bdraw = true;
    
    wxFont *scaled_font = ptext->pFont;
    wxCoord w_scaled = 0;
    wxCoord h_scaled = 0;
    wxCoord descent = 0;
    wxCoord exlead = 0;
    
    double sfactor = vp->ref_scale/vp->chart_scale;
    double scale_factor = wxMax((sfactor - g_overzoom_emphasis_base)  / 4., 1.);
    
    if(!g_oz_vector_scale || !vp->b_quilt)
        scale_factor = 1.0;
    
    //  Place an upper bound on the scaled text size
        scale_factor = wxMin(scale_factor, 4);
        
        if( !pdc ) // OpenGL
    {
#ifdef ocpnUSE_GL
        
        bool b_force_no_texture = false;
        if(scale_factor > 1.){
            b_force_no_texture = true;
            
            int old_size = ptext->pFont->GetPointSize();
            int new_size = old_size * scale_factor;
            scaled_font = FindOrCreateFont_PlugIn( new_size, ptext->pFont->GetFamily(),
                                                           ptext->pFont->GetStyle(), ptext->pFont->GetWeight(), false,
                                                           ptext->pFont->GetFaceName() );
            wxScreenDC sdc;
            sdc.GetTextExtent( ptext->frmtd, &w_scaled, &h_scaled, &descent, &exlead, scaled_font ); // measure the text
            
            
            // Has font size changed?  If so, clear the cached bitmap, and rebuild it
            if( (h_scaled - descent) != ptext->rendered_char_height){
                glDeleteTextures(1, (GLuint *)&ptext->texobj);
                ptext->texobj = 0;
            }
            
            // We cannot get the font ascent value to remove the interline spacing from the font "height".
            // So we have to estimate based on conventional Arial metrics
            ptext->rendered_char_height = (h_scaled - descent) * 8 / 10;
            
        }
        // We render string with "special" characters the old, hard way, since we don't necessarily have the glyphs in our font, 
        // or if we do we would need a hashmap to cache and extract them
        // And we also do this if the text is to be scaled up artificially.
        if( (ptext->bspecial_char) || b_force_no_texture) {       
            if( !ptext->texobj ) // is texture ready?
            {
                wxScreenDC sdc;
                
                if(scale_factor <= 1.){
                    sdc.GetTextExtent( ptext->frmtd, &w_scaled, &h_scaled, &descent, &exlead, scaled_font ); // measure the text

                    // We cannot get the font ascent value to remove the interline spacing from the font "height".
                    // So we have to estimate based on conventional Arial metrics
                    ptext->rendered_char_height = (h_scaled - descent) * 8 / 10;
                }
                
                ptext->text_width = w_scaled;
                ptext->text_height = h_scaled;
                
                /* make power of 2 */
                int tex_w, tex_h;
                for(tex_w = 1; tex_w < ptext->text_width; tex_w *= 2);
                for(tex_h = 1; tex_h < ptext->text_height; tex_h *= 2);
           
           wxMemoryDC mdc;
           wxBitmap bmp( tex_w, tex_h );
           mdc.SelectObject( bmp );
           mdc.SetFont( *( scaled_font ) );
           
           if( mdc.IsOk() ) {
               //  Render the text as white on black, so that underlying anti-aliasing of
               //  wxDC text rendering can be extracted and converted to alpha-channel values.
               
               mdc.SetBackground( wxBrush( wxColour( 0, 0, 0 ) ) );
               mdc.SetBackgroundMode( wxTRANSPARENT );
               
               mdc.SetTextForeground( wxColour( 255, 255, 255 ) );
               
               mdc.Clear();
               
               mdc.DrawText( ptext->frmtd, 0, 0 );
               mdc.SelectObject( wxNullBitmap );
               
               wxImage image = bmp.ConvertToImage();
               int ws = image.GetWidth(), hs = image.GetHeight();
               
               ptext->RGBA_width = ws;
               ptext->RGBA_height = hs;
               unsigned char *pRGBA = (unsigned char *) malloc( 4 * ws * hs );
               
               unsigned char *d = image.GetData();
               unsigned char *pdest = pRGBA;
               S52color *ccolor = ptext->pcol;
               
               if(d){
                   for( int y = 0; y < hs; y++ )
                       for( int x = 0; x < ws; x++ ) {
                           unsigned char r, g, b;
                           int off = ( y * ws + x );
                           
                           r = d[off * 3 + 0];
                           g = d[off * 3 + 1];
                           b = d[off * 3 + 2];
                           
                           pdest[off * 4 + 0] = ccolor->R;
                           pdest[off * 4 + 1] = ccolor->G;
                           pdest[off * 4 + 2] = ccolor->B;
                           
                           int alpha = ( r + g + b ) / 3;
                           pdest[off * 4 + 3] = (unsigned char) ( alpha & 0xff );
                       }
               }
               
               
               int draw_width = ptext->RGBA_width;
               int draw_height = ptext->RGBA_height;
               
               glEnable( GL_TEXTURE_2D );
               
               GLuint texobj;
               glGenTextures( 1, &texobj );
               
               glBindTexture( GL_TEXTURE_2D, texobj );
               
               glTexParameteri( GL_TEXTURE_2D, GL_TEXTURE_WRAP_S, GL_REPEAT );
               glTexParameteri( GL_TEXTURE_2D, GL_TEXTURE_WRAP_T, GL_REPEAT );
               glTexParameteri( GL_TEXTURE_2D, GL_TEXTURE_MAG_FILTER, GL_NEAREST/*GL_LINEAR*/ );
               glTexParameteri( GL_TEXTURE_2D, GL_TEXTURE_MIN_FILTER, GL_NEAREST );
               
               glTexImage2D( GL_TEXTURE_2D, 0, GL_RGBA, draw_width, draw_height, 0,
                             GL_RGBA, GL_UNSIGNED_BYTE, pRGBA );
               
               free( pRGBA );
               
               ptext->texobj = texobj;
               
           } // mdc OK
            } // Building texobj
            
            //    Render the texture
            if( ptext->texobj ) {
                int yadjust = 0;
                int xadjust = 0;
                
                //  Adjust the y position to account for the convention that S52 text is drawn
                //  with the lower left corner at the specified point, instead of the wx convention
                //  using upper left corner.
                //  Also, allow for full text height in the bitmap/texture, not the estimated "rendered" height.
                
                yadjust =  -ptext->rendered_char_height * 10 / 8;
                
                //  Add in the offsets, specified in units of nominal font height
                yadjust += ptext->yoffs * ( ptext->rendered_char_height );
                //  X offset specified in units of average char width
                xadjust += ptext->xoffs * ptext->avgCharWidth;
                
                // adjust for text justification
                int w = ptext->text_width; 
                switch ( ptext->hjust){
                    case '1':               // centered
                    xadjust -= w/2;
                    break;
                    case '2':               // right
                     xadjust -= w;
                     break;
                    case '3':               // left (default)
                    default:
                        break;
                }
                
                switch ( ptext->vjust){
                    case '3':               // top
                    yadjust += ptext->rendered_char_height;
                    break;
                    case '2':               // centered
                     yadjust += ptext->rendered_char_height/2;
                     break;
                    case '1':               // bottom (default)
                    default:
                        break;
                }
                
                int xp = x;
                int yp = y;

                if(fabs(vp->rotation) > 0.01){
                    float c = cosf(-vp->rotation );
                    float s = sinf(-vp->rotation );
                    float x = xadjust;
                    float y = yadjust;
                    xp += x*c - y*s;
                    yp += x*s + y*c;
                    
                }
                else{
                    xp+= xadjust;
                    yp+= yadjust;
                }
                
                
                pRectDrawn->SetX( xp );
                pRectDrawn->SetY( yp );
                pRectDrawn->SetWidth( ptext->text_width );
                pRectDrawn->SetHeight( ptext->text_height );
                
                if( bCheckOverlap ) {
                    if( CheckTextRectList( *pRectDrawn, ptext ) )
                        bdraw = false;
                }
                
                if( bdraw ) {
extern GLenum       g_texture_rectangle_format;
#ifndef USE_ANDROID_GLES2
                    
                    int draw_width = ptext->text_width;
                    int draw_height = ptext->text_height;
                    
                    
                    glEnable( GL_BLEND );
                    glEnable( GL_TEXTURE_2D );
                    
                    glTexEnvi( GL_TEXTURE_ENV, GL_TEXTURE_ENV_MODE, GL_MODULATE );
                    
                    glBindTexture( GL_TEXTURE_2D, ptext->texobj );
                    
                    glPushMatrix();
                    glTranslatef(xp, yp, 0);
                    
                    /* undo previous rotation to make text level */
                    glRotatef(vp->rotation*180/PI, 0, 0, -1);
                    
                    
                    float tx1 = 0, tx2 = draw_width;
                    float ty1 = 0, ty2 = draw_height;
                    
                    if(g_texture_rectangle_format == GL_TEXTURE_2D) {
                        
                        tx1 /= ptext->RGBA_width, tx2 /= ptext->RGBA_width;
                        ty1 /= ptext->RGBA_height, ty2 /= ptext->RGBA_height;
                    }
                    
                    
                    glBegin( GL_QUADS );
                    
                    glTexCoord2f( tx1, ty1 );  glVertex2i( 0, 0 );
                    glTexCoord2f( tx2, ty1 );  glVertex2i( draw_width, 0 );
                    glTexCoord2f( tx2, ty2 );  glVertex2i( draw_width, draw_height );
                    glTexCoord2f( tx1, ty2 );  glVertex2i( 0, draw_height );
                    
                    glEnd();
                    
                    glPopMatrix();
                    
                    glDisable( g_texture_rectangle_format );
                    glDisable( GL_BLEND );
#else
                    glEnable( GL_BLEND );
                    glEnable( GL_TEXTURE_2D );

                    float uv[8];
                    float coords[8];
                    
                    // Note swizzle of points to allow TRIANGLE_STRIP drawing
                    //normal uv
                    uv[0] = 0; uv[1] = 0; uv[2] = 1; uv[3] = 0;
                    uv[6] = 1; uv[7] = 1; uv[4] = 0; uv[5] = 1;
                    
                    //w *= scale_factor;
                    //h *= scale_factor;
                    
                    // pixels
                    coords[0] = 0; coords[1] = 0; coords[2] = ptext->RGBA_width; coords[3] = 0;
                    coords[6] = ptext->RGBA_width; coords[7] = ptext->RGBA_height; coords[4] = 0; coords[5] = ptext->RGBA_height;
                    
                    glUseProgram( S52texture_2D_shader_program );
                    
                    // Get pointers to the attributes in the program.
                    GLint mPosAttrib = glGetAttribLocation( S52texture_2D_shader_program, "position" );
                    GLint mUvAttrib  = glGetAttribLocation( S52texture_2D_shader_program, "aUV" );
                    
                    // Select the active texture unit.
                    glActiveTexture( GL_TEXTURE0 );
                    
                    // Bind our texture to the texturing target.
                    glBindTexture( GL_TEXTURE_2D, ptext->texobj );
                    
                    // Set up the texture sampler to texture unit 0
                    GLint texUni = glGetUniformLocation( S52texture_2D_shader_program, "uTex" );
                    glUniform1i( texUni, 0 );
                    
                    // Disable VBO's (vertex buffer objects) for attributes.
                    glBindBuffer( GL_ARRAY_BUFFER, 0 );
                    glBindBuffer( GL_ELEMENT_ARRAY_BUFFER, 0 );
                    
                    // Set the attribute mPosAttrib with the vertices in the screen coordinates...
                    glVertexAttribPointer( mPosAttrib, 2, GL_FLOAT, GL_FALSE, 0, coords );
                    // ... and enable it.
                    glEnableVertexAttribArray( mPosAttrib );
                    
                    // Set the attribute mUvAttrib with the vertices in the GL coordinates...
                    glVertexAttribPointer( mUvAttrib, 2, GL_FLOAT, GL_FALSE, 0, uv );
                    // ... and enable it.
                    glEnableVertexAttribArray( mUvAttrib );
                    
                    // Rotate
                    mat4x4 I, Q;
                    mat4x4_identity(I);
                    
                    mat4x4_translate_in_place(I, x, y, 0);
                    mat4x4_rotate_Z(Q, I, -vp->rotation);
                    mat4x4_translate_in_place(Q, xadjust, yadjust, 0);
                    
                    
                    GLint matloc = glGetUniformLocation(S52texture_2D_shader_program,"TransformMatrix");
                    glUniformMatrix4fv( matloc, 1, GL_FALSE, (const GLfloat*)Q);
                    
                    // Perform the actual drawing.
                    glDrawArrays(GL_TRIANGLE_STRIP, 0, 4);
                    
                    // Restore the per-object transform to Identity Matrix
                    mat4x4 IM;
                    mat4x4_identity(IM);
                    GLint matlocf = glGetUniformLocation(S52texture_2D_shader_program,"TransformMatrix");
                    glUniformMatrix4fv( matlocf, 1, GL_FALSE, (const GLfloat*)IM);
                    
                    glDisable( GL_TEXTURE_2D );
                    glDisable( GL_BLEND );
#endif
                    
                    
                } // bdraw
                
            }
            
            bdraw = true;
        }
        
        else {                                          // render using cached texture glyphs
            // rebuild font if needed
            TexFont *f_cache = 0;
            unsigned int i;
            for (i = 0; i < TXF_CACHE; i++)
            {
                if (s_txf[i].key == ptext->pFont) {
                    f_cache = &s_txf[i].cache;
                    break;
                }
                if (s_txf[i].key == 0) {
                    break;
                }
            }
            if (i == TXF_CACHE) {
                i = rand() & (TXF_CACHE -1);
            }
            if (f_cache == 0) {
                s_txf[i].key = ptext->pFont;
                f_cache = &s_txf[i].cache;
                f_cache->Build(*ptext->pFont);
            }

            int w, h;
            f_cache->GetTextExtent(ptext->frmtd, &w, &h);
            
            // We don't store descent/ascent info for font texture cache
            // So we have to estimate based on conventional Arial metrics
            ptext->rendered_char_height = h * 65 / 100;
            
            //  Adjust the y position to account for the convention that S52 text is drawn
            //  with the lower left corner at the specified point, instead of the wx convention
            //  using upper right corner
            int yadjust = 0;
            int xadjust = 0;
            
            yadjust =  -ptext->rendered_char_height;
            
            
            //  Add in the offsets, specified in units of nominal font height
            yadjust += ptext->yoffs * ( ptext->rendered_char_height );
            //  X offset specified in units of average char width
            xadjust += ptext->xoffs * ptext->avgCharWidth;
            
            // adjust for text justification
            switch ( ptext->hjust){
                case '1':               // centered
                    xadjust -= w/2;
                    break;
                case '2':               // right
                     xadjust -= w;
                     break;
                case '3':               // left (default)
                default:
                    break;
            }
            
            switch ( ptext->vjust){
                case '3':               // top
                    yadjust += ptext->rendered_char_height;
                    break;
                case '2':               // centered
                     yadjust += ptext->rendered_char_height/2;
                     break;
                case '1':               // bottom (default)
                default:
                    break;
            }

            int xp = x;
            int yp = y;
            
            
            if(fabs(vp->rotation) > 0.01){
                float cx = vp->pix_width/2.;
                float cy = vp->pix_height/2.;
                float c = cosf(vp->rotation );
                float s = sinf(vp->rotation );
                float xn = x - cx;
                float yn = y - cy;
                xp =  xn*c - yn*s + cx;
                yp =  xn*s + yn*c + cy;
            }
            
            xp+= xadjust;
            yp+= yadjust;
            
            pRectDrawn->SetX( xp );
            pRectDrawn->SetY( yp );
            pRectDrawn->SetWidth( w );
            pRectDrawn->SetHeight( h );
            
            if( bCheckOverlap ) {
                if(fabs( vp->rotation ) > .01){
                    rotate(pRectDrawn, *vp );
                }
                if( CheckTextRectList( *pRectDrawn, ptext ) ) bdraw = false;
            }
            
            if( bdraw ) {
#ifndef USE_ANDROID_GLES2
                wxColour wcolor = GetFontColour_PlugIn(_("ChartTexts"));
                if( wcolor == *wxBLACK )
                    glColor3ub( ptext->pcol->R, ptext->pcol->G, ptext->pcol->B );
                else
                    glColor3ub( wcolor.Red(), wcolor.Green(), wcolor.Blue() );
                
                glEnable( GL_BLEND );
                glEnable( GL_TEXTURE_2D );
                glTexEnvi( GL_TEXTURE_ENV, GL_TEXTURE_ENV_MODE, GL_MODULATE );
                
                glPushMatrix();
                glTranslatef(xp, yp, 0);
                
                /* undo previous rotation to make text level */
                glRotatef(vp->rotation*180/PI, 0, 0, -1);
                
                f_cache->RenderString(ptext->frmtd);
                glPopMatrix();
                
                glDisable( GL_TEXTURE_2D );
                glDisable( GL_BLEND );
#else
                glEnable( GL_BLEND );
                glEnable( GL_TEXTURE_2D );

                wxColour wcolor = GetFontColour_PlugIn(_("ChartTexts"));
                f_cache->SetColor( wcolor );
                
                /* undo previous rotation to make text level */
                //glRotatef(vp->rotation*180/PI, 0, 0, -1);

                f_cache->RenderString(ptext->frmtd, xp, yp);

                glDisable( GL_TEXTURE_2D );
                glDisable( GL_BLEND );
#endif
            }
        }
        
        #endif
    } else {                // Not OpenGL
            wxFont oldfont = pdc->GetFont(); // save current font
            
            
            if(scale_factor > 1){
                wxFont *pf = ptext->pFont;
                int old_size = pf->GetPointSize();
                int new_size = old_size * scale_factor;
                wxFont *scaled_font = FindOrCreateFont_PlugIn( new_size, pf->GetFamily(),
                                                                       pf->GetStyle(), pf->GetWeight(), false,
                                                                       pf->GetFaceName() );
                pdc->SetFont( *scaled_font);
            }
            else{
                pdc->SetFont( *( ptext->pFont ) );
            }
            
            wxCoord w, h, descent, exlead;
            pdc->GetTextExtent( ptext->frmtd, &w, &h, &descent, &exlead ); // measure the text
            
            // We cannot get the font ascent value to remove the interline spacing.
            // So we have to estimate based on conventional Arial metrics
            int rendered_text_height = (h - descent) * 8 / 10;
            
            //  Adjust the y position to account for the convention that S52 text is drawn
            //  with the lower left corner at the specified point, instead of the wx convention
            //  using upper right corner
            int yadjust = 0;
            int xadjust = 0;
            
            yadjust =  - ( rendered_text_height );
            
            //  Add in the offsets, specified in units of nominal font height
            yadjust += ptext->yoffs * ( rendered_text_height );
            
            //  X offset specified in units of average char width
            xadjust += ptext->xoffs * ptext->avgCharWidth;
            
            // adjust for text justification
            switch ( ptext->hjust){
                case '1':               // centered
                    xadjust -= w/2;
                    break;
                case '2':               // right
                     xadjust -= w;
                     break;
                case '3':               // left (default)
                default:
                    break;
            }
            
            switch ( ptext->vjust){
                case '3':               // top
                    yadjust += rendered_text_height;
                    break;
                case '2':               // centered
                     yadjust += rendered_text_height/2;
                     break;
                case '1':               // bottom (default)
                default:
                    break;
            }
            
            int xp = x;
            int yp = y;
            
            
            if(fabs(vp->rotation) > 0.01){
                float cx = vp->pix_width/2.;
                float cy = vp->pix_height/2.;
                float c = cosf(vp->rotation );
                float s = sinf(vp->rotation );
                float x = xp -cx;
                float y = yp -cy;
                xp =  x*c - y*s +cx + vp->rv_rect.x;
                yp =  x*s + y*c +cy + vp->rv_rect.y;
                
            }
            
            xp+= xadjust;
            yp+= yadjust;
            
            pRectDrawn->SetX( xp );
            pRectDrawn->SetY( yp );
            pRectDrawn->SetWidth( w );
            pRectDrawn->SetHeight( h );
            
            if( bCheckOverlap ) {
                if( CheckTextRectList( *pRectDrawn, ptext ) )
                    bdraw = false;
            }
            
            if( bdraw ) {
                wxColour wcolor = GetFontColour_PlugIn(_("ChartTexts"));
                
                // If the user has not changed the color from BLACK, then use the color specified in the S52 LUP
                if( wcolor == *wxBLACK )
                    wcolor = wxColour( ptext->pcol->R, ptext->pcol->G, ptext->pcol->B );
                pdc->SetTextForeground( wcolor );
                
                pdc->DrawText( ptext->frmtd, xp, yp );
            }
            
            pdc->SetFont( oldfont ); // restore last font
            
    }
    return bdraw;
    
    
    #ifdef FIXIT
    #undef FIXIT
    #define DrawText DrawTextA
    #endif
    
}



//    Return true if test_rect overlaps any rect in the current text rectangle list, except itself
bool s52plib::CheckTextRectList( const wxRect &test_rect, S52_TextC *ptext )
{
    //    Iterate over the current object list, looking at rText

    for( TextObjList::Node *node = m_textObjList.GetFirst(); node; node = node->GetNext() ) {
        wxRect *pcurrent_rect = &( node->GetData()->rText );

        if( pcurrent_rect->Intersects( test_rect ) ) {
            if( node->GetData() != ptext )
                return true;

        }
    }
    return false;
}

bool s52plib::TextRenderCheck( ObjRazRules *rzRules )
{
    if( !m_bShowS57Text ) return false;

    if(rzRules->obj->bIsAton ){

       if( !strncmp( rzRules->obj->FeatureName, "LIGHTS", 6 ) ) {
           if( !m_bShowLdisText )
               return false;
       }
       else{
           if( !m_bShowAtonText )
               return false;
       }
    }
        
        

    // Declutter LIGHTS descriptions
    if( ( rzRules->obj->bIsAton ) && ( !strncmp( rzRules->obj->FeatureName, "LIGHTS", 6 ) ) ){
        if( lastLightLat == rzRules->obj->m_lat && lastLightLon == rzRules->obj->m_lon ){
            return false;       // only render text for the first object at this lat/lon
        }
        else{
            lastLightLat = rzRules->obj->m_lat;
            lastLightLon = rzRules->obj->m_lon;
        }
    }
    
    //    An optimization for CM93 charts.
    //    Don't show the text associated with some objects, since CM93 database includes _texto objects aplenty
    if( ( (int)rzRules->obj->auxParm3 == (int)PI_CHART_TYPE_CM93 )
        || ( (int)rzRules->obj->auxParm3 == (int)PI_CHART_TYPE_CM93COMP ) ) {
        if( !strncmp( rzRules->obj->FeatureName, "BUAARE", 6 ) )
            return false;
        else if( !strncmp( rzRules->obj->FeatureName, "SEAARE", 6 ) )
            return false;
        else if( !strncmp( rzRules->obj->FeatureName, "LNDRGN", 6 ) )
            return false;
        else if( !strncmp( rzRules->obj->FeatureName, "LNDARE", 6 ) )
            return false;
        }

    return true;
}

int s52plib::RenderT_All( ObjRazRules *rzRules, Rules *rules, ViewPort *vp, bool bTX )
{
    if( !TextRenderCheck( rzRules ) ) return 0;

    S52_TextC *text = NULL;
    bool b_free_text = false;

    //  The first Ftext object is cached in the S57Obj.
    //  If not present, create it on demand
    if( !rzRules->obj->bFText_Added ) {
        if( bTX ) text = S52_PL_parseTX( rzRules, rules, NULL );
        else
            text = S52_PL_parseTE( rzRules, rules, NULL );

        if( text ) {
            rzRules->obj->bFText_Added = true;
            rzRules->obj->FText = text;
            rzRules->obj->FText->rul_seq_creator = rules->n_sequence;
        }
    }

    //    S57Obj already contains a cached text object
    //    If it was created by this Rule earlier, then render it
    //    Otherwise, create a new text object, render it, and delete when done
    //    This will be slower, obviously, but happens infrequently enough?
    else {
        if( rules->n_sequence == rzRules->obj->FText->rul_seq_creator ) text = rzRules->obj->FText;
        else {
            if( bTX ) text = S52_PL_parseTX( rzRules, rules, NULL );
            else
                text = S52_PL_parseTE( rzRules, rules, NULL );

            b_free_text = true;
        }

    }

    if( text ) {
        if( m_bShowS57ImportantTextOnly && ( text->dis >= 20 ) ) {
            if( b_free_text ) delete text;
            return 0;
        }

        //    Establish a font
        if( !text->pFont ) {
            
            // Process the font specifications from the LUP symbolizatio rule
            int spec_weight = text->weight - 0x30;
            wxFontWeight fontweight;
            if( spec_weight < 5 )
                fontweight = wxFONTWEIGHT_LIGHT;
            else{
                if( spec_weight == 5 )
                    fontweight = wxFONTWEIGHT_NORMAL;
                else
                    fontweight = wxFONTWEIGHT_BOLD;
            }
             
            wxFont *specFont = FindOrCreateFont_PlugIn( text->bsize, wxFONTFAMILY_SWISS,  wxFONTSTYLE_NORMAL, fontweight );
            
            //Get the width of a single average character in the spec font
            wxScreenDC dc;
            dc.SetFont(*specFont);
            int width;
            dc.GetTextExtent(_T("X"), &width, NULL, NULL, NULL, specFont);
            text->avgCharWidth = width; 
            
            //    If we have loaded a legacy S52 compliant PLIB,
            //    then we should use the formal font selection as required by S52 specifications.
            //    Otherwise, we have our own plan...
            
            if( useLegacyRaster ) {
                text->pFont = specFont;
            } else {
                int spec_weight = text->weight - 0x30;
                wxFontWeight fontweight;
                if( spec_weight < 5 ) fontweight = wxFONTWEIGHT_LIGHT;
                else
                    if( spec_weight == 5 ) fontweight = wxFONTWEIGHT_NORMAL;
                    else
                        fontweight = wxFONTWEIGHT_BOLD;

                wxFont sys_font = *wxNORMAL_FONT;
                int default_size = sys_font.GetPointSize();

#ifdef __WXOSX__
                default_size += 1;     // default to 1pt larger than system UI font
#else
                default_size += 2;     // default to 2pt larger than system UI font
#endif
                
                wxFont *templateFont = GetOCPNScaledFont_PlugIn(_("ChartTexts"), default_size );
                
                // NOAA ENC fles requests font size up to 20 points, which looks very
                // disproportioned. Let's scale those sizes down to more reasonable values.
                int fontSize = text->bsize;

                if( fontSize > 18 ) fontSize -= 8;
                else
                    if( fontSize > 13 ) fontSize -= 3;

                // Now factor in the users selected font size.
                fontSize += templateFont->GetPointSize() - 10;
                
                // In no case should font size be less than 10, since it becomes unreadable
                fontSize = wxMax(10, fontSize);

                text->pFont = FindOrCreateFont_PlugIn( fontSize, wxFONTFAMILY_SWISS,
                        templateFont->GetStyle(), fontweight, false, templateFont->GetFaceName() );
            }
        }

        //  Render text at declared x/y of object
        wxPoint r;
        GetPointPixSingle( rzRules, rzRules->obj->y, rzRules->obj->x, &r, vp );

        wxRect rect;
        bool bwas_drawn = RenderText( m_pdc, text, r.x, r.y, &rect, rzRules->obj, m_bDeClutterText, vp );

        //  If this is an un-cached text render, it probably means that a single object has two or more
        //  text renders in its rule set.  RDOCAL is one example.  There are others
        //  We need to cache only the first text structure, but should update the render rectangle
        //  to reflect all texts rendered for this object,  in order to process the declutter logic.
        bool b_dupok = false;
        if( b_free_text ) {
            delete text;
        
            if(!bwas_drawn){
                return 1;
            }
            else{                               // object was drawn
                text = rzRules->obj->FText;
                
                wxRect r0 = text->rText;
                r0 = r0.Union(rect);
                text->rText = r0;
            
                b_dupok = true;                 // OK to add a duplicate text structure to the declutter list, just for this case.
            }
        }
        else
            text->rText = rect;
        
        
        //      If this text was actually drawn, add a pointer to its rect to the de-clutter list if it doesn't already exist
        if( m_bDeClutterText ) {
            if( bwas_drawn ) {
                bool b_found = false;
                for( TextObjList::Node *node = m_textObjList.GetFirst(); node; node =  node->GetNext() ) {
                    S52_TextC *oc = node->GetData();

                    if( oc == text ) {
                        if(!b_dupok)
                            b_found = true;
                        break;
                    }
                }
                if( !b_found )
                    m_textObjList.Append( text );
            }
        }

        //  Update the object Bounding box
        //  so that subsequent drawing operations will redraw the item fully
        //  and so that cursor hit testing includes both the text and the object

//            if ( rzRules->obj->Primitive_type == GEO_POINT )
        {
            double latmin, lonmin, latmax, lonmax, extent = 0;

            GetPixPointSingleNoRotate( rect.GetX(), rect.GetY() + rect.GetHeight(), &latmin, &lonmin, vp );
            GetPixPointSingleNoRotate( rect.GetX() + rect.GetWidth(), rect.GetY(), &latmax, &lonmax, vp );
            LLBBox bbtext;
            bbtext.Set( latmin, lonmin, latmax, lonmax );

            rzRules->obj->BBObj.Expand( bbtext );
        }
    }

    return 1;
}

// Text
int s52plib::RenderTX( ObjRazRules *rzRules, Rules *rules, ViewPort *vp )
{
    return RenderT_All( rzRules, rules, vp, true );
}

// Text formatted
int s52plib::RenderTE( ObjRazRules *rzRules, Rules *rules, ViewPort *vp )
{
    return RenderT_All( rzRules, rules, vp, false );
}

bool s52plib::RenderHPGL( ObjRazRules *rzRules, Rule *prule, wxPoint &r, ViewPort *vp, float rot_angle )
{
    float fsf = 100 / canvas_pix_per_mm;


    float xscale = 1.0;
    //  Set the onscreen size of the symbol
    //  Compensate for various display resolutions
    //  Develop empirically, making a flare light about 6 mm long
    double pix_factor = GetPPMM() / 6.0;
    xscale *= pix_factor;
    
    
    if( (!strncmp(rzRules->obj->FeatureName, "TSSLPT", 6))
        || (!strncmp(rzRules->obj->FeatureName, "DWRTPT", 6))
        || (!strncmp(rzRules->obj->FeatureName, "TWRTPT", 6))
        || (!strncmp(rzRules->obj->FeatureName, "RCTLPT", 6))
    ){
        // assume the symbol length 
        float sym_length = 30;
        float scaled_length = sym_length / vp->view_scale_ppm;
        
        double fac1 = scaled_length / fsf;
        
        
        float target_length = 1852;
        
        xscale = target_length / scaled_length;
        xscale = wxMin(xscale, 1.0);
        xscale = wxMax(.4, xscale);
        
        //printf("scaled length: %g   xscale: %g\n", scaled_length, xscale);
        
        
        fsf *= xscale;
    }
    
    xscale *= g_ChartScaleFactorExp;
    
    //  Special case for GEO_AREA objects with centred symbols
    if( rzRules->obj->Primitive_type == GEO_AREA ) {
        wxPoint r;
        GetPointPixSingle( rzRules, rzRules->obj->y, rzRules->obj->x, &r, vp );
        
        double latdraw, londraw;                // position of the drawn symbol with pivot applied
        GetPixPointSingleNoRotate( r.x + ((prule->pos.symb.pivot_x.SYCL - prule->pos.symb.bnbox_x.SBXC) / fsf),
                                   r.y + ((prule->pos.symb.pivot_y.SYRW - prule->pos.symb.bnbox_y.SBXR) / fsf),
                                   &latdraw, &londraw, vp );
        
        if( !rzRules->obj->BBObj.Contains( latdraw, londraw ) ) // Symbol reference point is outside base area object
             return 1;
    }
    
    double render_angle = rot_angle;
    
    //  Very special case for ATON flare lights at 135 degrees, the standard render angle.
    //  We don't want them to rotate with the viewport.
    if(rzRules->obj->bIsAton && (!strncmp(rzRules->obj->FeatureName, "LIGHTS", 6))  && (fabs(rot_angle - 135.0) < 1.) ){
        render_angle -= vp->rotation * 180./PI;
        
        //  And, due to popular request, we make the flare lights a little bit smaller than S52 specifications
        xscale = xscale * 6. / 7.;
    }
    
    int width = prule->pos.symb.bnbox_x.SBXC + prule->pos.symb.bnbox_w.SYHL;
    width *= 4; // Grow the drawing bitmap to allow for rotation of symbols with highly offset pivot points
    width = (int) ( width / fsf );

    int height = prule->pos.symb.bnbox_y.SBXR + prule->pos.symb.bnbox_h.SYVL;
    height *= 4;
    height = (int) ( height / fsf );

    int origin_x = prule->pos.symb.bnbox_x.SBXC;
    int origin_y = prule->pos.symb.bnbox_y.SBXR;
    wxPoint origin(origin_x, origin_y);
    
    int pivot_x = prule->pos.symb.pivot_x.SYCL;
    int pivot_y = prule->pos.symb.pivot_y.SYRW;
    wxPoint pivot( pivot_x, pivot_y );
    
    char *str = prule->vector.LVCT;
    char *col = prule->colRef.LCRF;
    wxPoint r0( (int) ( pivot_x / fsf ), (int) ( pivot_y / fsf ) );

    HPGL->SetVP(vp);
    
    if( !m_pdc ) { // OpenGL Mode, do a direct render
        HPGL->SetTargetOpenGl();
        HPGL->Render( str, col, r, pivot, origin, xscale, render_angle, true );

        //  Update the object Bounding box
        //  so that subsequent drawing operations will redraw the item fully

        int r_width = prule->pos.symb.bnbox_w.SYHL;
        r_width = (int) ( r_width / fsf );
        int r_height = prule->pos.symb.bnbox_h.SYVL;
        r_height = (int) ( r_height / fsf );
        int maxDim = wxMax(r_height, r_width);
        
        double latmin, lonmin, latmax, lonmax;
        GetPixPointSingleNoRotate( r.x - maxDim, r.y + maxDim, &latmin, &lonmin, vp );
        GetPixPointSingleNoRotate( r.x + maxDim, r.y - maxDim, &latmax,  &lonmax, vp );
        LLBBox symbox;
        symbox.Set( latmin, lonmin, latmax, lonmax );
        
        rzRules->obj->BBObj.Expand( symbox );
        
    } else {

#if (( defined(__WXGTK__) || defined(__WXMAC__) ) && !wxCHECK_VERSION(2,9,4))
        wxBitmap *pbm = new wxBitmap( width, height );
#else
        wxBitmap *pbm = new wxBitmap( width, height, 32 );
# if !wxCHECK_VERSION(2,9,4)
        pbm->UseAlpha();
# endif
#endif
        wxMemoryDC mdc( *pbm );
        if(!mdc.IsOk()){
            wxString msg;
            msg.Printf(_T("RenderHPGL: width %d  height %d"), width, height);
            wxLogMessage(msg);
            return false;
        }
        
#if wxUSE_GRAPHICS_CONTEXT
        wxGCDC gdc( mdc );
        HPGL->SetTargetGCDC( &gdc );
#else
        wxMemoryDC &gdc( mdc );
        HPGL->SetTargetDC( &gdc );
#endif
        HPGL->Render( str, col, r0, pivot, origin, xscale, (double) rot_angle, true );

        int bm_width = ( gdc.MaxX() - gdc.MinX() ) + 4;
        int bm_height = ( gdc.MaxY() - gdc.MinY() ) + 4;
        int bm_orgx = wxMax ( 0, gdc.MinX()-2 );
        int bm_orgy = wxMax ( 0, gdc.MinY()-2 );
        int screenOriginX = r.x + ( bm_orgx - (int) ( pivot_x / fsf ) );
        int screenOriginY = r.y + ( bm_orgy - (int) ( pivot_y / fsf ) );

        //      Pre-clip the sub-bitmap to avoid assert errors
        if( ( bm_height + bm_orgy ) > height ) bm_height = height - bm_orgy;
        if( ( bm_width + bm_orgx ) > width ) bm_width = width - bm_orgx;

        mdc.SelectObject( wxNullBitmap );

        //  Grab a copy of the existing screen DC rectangle
        wxBitmap targetBm( bm_width, bm_height, 24 );
        wxMemoryDC targetDc( targetBm );
        if(!targetDc.IsOk())
            return false;
        targetDc.Blit( 0, 0, bm_width, bm_height, m_pdc, screenOriginX, screenOriginY );
        

#if wxUSE_GRAPHICS_CONTEXT /*&& (( defined(__WXGTK__) || defined(__WXMAC__) ) && !wxCHECK_VERSION(2,9,4))*/
        //  Re-render onto the screen-grab copy, since wxDC::DrawBitmap() for alpha channel bitmaps is broken somehow in wxGCDC
        wxGCDC targetGcdc( targetDc );
        r0 -= wxPoint( bm_orgx, bm_orgy );
        HPGL->SetTargetGCDC( &targetGcdc );
        HPGL->Render( str, col, r0, pivot,origin, xscale, (double) rot_angle, true );
#else
        //  We can use the bitmap already rendered
        //  Get smallest containing bitmap
        wxBitmap *sbm = new wxBitmap( pbm->GetSubBitmap( wxRect( bm_orgx, bm_orgy, bm_width, bm_height ) ) );
    
        //  render the symbol graphics onto the screen-grab copy, with transparency...
        targetDc.DrawBitmap( *sbm, 0, 0 );
        delete sbm;
#endif
        
        //  Render the final bitmap onto the screen DC
        m_pdc->Blit( screenOriginX, screenOriginY, bm_width, bm_height, &targetDc, 0, 0 );

        // Clean up
        delete pbm;
        targetDc.SelectObject( wxNullBitmap );

        //  Update the object Bounding box
        //  so that subsequent drawing operations will redraw the item fully

        double latmin, lonmin, latmax, lonmax;
        GetPixPointSingleNoRotate( r.x + prule->parm2, r.y + prule->parm3 + bm_height, &latmin, &lonmin, vp );
        GetPixPointSingleNoRotate( r.x + prule->parm2 + bm_width, r.y + prule->parm3, &latmax,  &lonmax, vp );
        LLBBox symbox;
        symbox.Set( latmin, lonmin, latmax, lonmax );

        rzRules->obj->BBObj.Expand( symbox );
    }

    return true;
}

//-----------------------------------------------------------------------------------------
//      Instantiate a Symbol or Pattern stored as XBM ascii in a rule
//      Producing a wxImage
//-----------------------------------------------------------------------------------------
wxImage s52plib::RuleXBMToImage( Rule *prule )
{
    //      Decode the color definitions
    wxArrayPtrVoid *pColorArray = new wxArrayPtrVoid;

    int i = 0;
    char *cstr = prule->colRef.SCRF;

    char colname[6];
    int nl = strlen( cstr );

    while( i < nl ) {
        i++;

        strncpy( colname, &cstr[i], 5 );
        colname[5] = 0;
        S52color *pColor = getColor( colname );

        pColorArray->Add( (void *) pColor );

        i += 5;
    }

    //      Get geometry
    int width = prule->pos.line.bnbox_w.SYHL;
    int height = prule->pos.line.bnbox_h.SYVL;

    wxString gstr( *prule->bitmap.SBTM ); // the bit array

    wxImage Image( width, height );

    for( int iy = 0; iy < height; iy++ ) {
        wxString thisrow = gstr( iy * width, width ); // extract a row

        for( int ix = 0; ix < width; ix++ ) {
            int cref = (int) ( thisrow[ix] - 'A' ); // make an index
            if( cref >= 0 ) {
                S52color *pthisbitcolor = (S52color *) ( pColorArray->Item( cref ) );
                Image.SetRGB( ix, iy, pthisbitcolor->R, pthisbitcolor->G, pthisbitcolor->B );
            } else {
                Image.SetRGB( ix, iy, m_unused_color.R, m_unused_color.G, m_unused_color.B );
            }

        }
    }

    pColorArray->Clear();
    delete pColorArray;
    return Image;
}

//
//      Render Raster Symbol
//      Symbol is instantiated as a bitmap the first time it is needed
//      and re-built on color scheme change
//
bool s52plib::RenderRasterSymbol( ObjRazRules *rzRules, Rule *prule, wxPoint &r, ViewPort *vp,
                                  float rot_angle )
{
    double scale_factor = 1.0;
 
    scale_factor *=  g_ChartScaleFactorExp;
    scale_factor *= g_scaminScale;
    
    //  Set the onscreen size of the symbol
    //  Compensate for various display resolutions
    //  Develop empirically, making a buoy about 4 mm tall
    double boyHeight = 21. / GetPPMM();           // from raster symbol definitions, boylat is xx pix high
    
    double targetHeight0 = 4.0;  
    
    // But we want to scale the size for smaller displays
    double displaySize = m_display_size_mm;
    displaySize = wxMax(displaySize, 100);
    
    float targetHeight = wxMin(targetHeight0, displaySize / 30);
    
    double pix_factor = targetHeight / boyHeight;
    
    
    
    //qDebug() << "scaleing" << m_display_size_mm  << targetHeight0 << targetHeight << GetPPMM() << boyHeight << pix_factor;
    
    // for Hubert, and my moto 
    //scaleing 93.98 93 4 3.33333 12.7312 1.64949 2.02082
    
    // My nvidia tab
    //scaleing 144.78 144 4 4 12.6667 1.65789 2.4127
    
    // judgement: all OK
    
    
    
    scale_factor *= pix_factor;
    
    if(g_oz_vector_scale && vp->b_quilt){
        double sfactor = vp->ref_scale/vp->chart_scale;
        scale_factor = wxMax((sfactor - g_overzoom_emphasis_base)  / 4., scale_factor);
        scale_factor = wxMin(scale_factor, 20);
    }

    // a few special cases here
    if( !strncmp(rzRules->obj->FeatureName, "notmrk", 6 )
        || !strncmp(rzRules->obj->FeatureName, "NOTMRK", 6)
        || !strncmp(prule->name.SYNM, "ADDMRK", 6)    
        )
    {
        // get the symbol size
        wxRect trect;
        ChartSymbols::GetGLTextureRect( trect, prule->name.SYNM );
        
        int scale_dim = wxMax(trect.width, trect.height);
        
        double scaled_size = scale_dim / vp->view_scale_ppm;
        
        double target_size = 100;               // roughly, meters maximum scaled size for these inland signs
        
        double xscale = target_size / scaled_size;
        xscale = wxMin(xscale, 1.0);
        xscale = wxMax(.2, xscale);
        
        scale_factor *= xscale;
    }
    
    int pivot_x = prule->pos.line.pivot_x.SYCL;
    int pivot_y = prule->pos.line.pivot_y.SYRW;

    pivot_x *= scale_factor;
    pivot_y *= scale_factor;
    
    // For opengl, hopefully the symbols are loaded in a texture
    unsigned int texture = 0;
    wxRect texrect;
    if(!m_pdc) {
      texture = ChartSymbols::GetGLTextureRect(texrect, prule->name.SYNM);
      if(texture) {
          prule->parm2 = texrect.width * scale_factor;
          prule->parm3 = texrect.height * scale_factor;
      }
    }
    
    if( m_pdc || !texture ) {

        //    Check to see if any cached data is valid
        bool b_dump_cache = false;
        if( prule->pixelPtr ) {
            
            // Detect switches between DC and GL modes, flush if switch occurs
            if( m_pdc ) {
                if( prule->parm0 != ID_wxBitmap ) b_dump_cache = true;
            } else {
                if( prule->parm0 != ID_RGBA ) b_dump_cache = true;
            }
        }

        // If the requested scaled symbol size is not the same as is currently cached, 
        // we have to dump the cache
        wxRect trect;
        ChartSymbols::GetGLTextureRect( trect, prule->name.SYNM );
        if(prule->parm2 != trect.width * scale_factor)
            b_dump_cache = true;
        
        wxBitmap *pbm = NULL;
        wxImage Image;

        //Instantiate the symbol if necessary
        if( ( prule->pixelPtr == NULL ) || ( prule->parm1 != m_colortable_index ) || b_dump_cache ) {
            Image = useLegacyRaster ?
                RuleXBMToImage( prule ) : ChartSymbols::GetImage( prule->name.SYNM );

            // delete any old private data
            ClearRulesCache( prule );

            // always display something, TMARDEF1 as width of 2
            int w0 = wxMax(1, Image.GetWidth() * scale_factor);
            int h0 = wxMax(1, Image.GetHeight() * scale_factor);
            Image.Rescale(w0 , h0 , wxIMAGE_QUALITY_HIGH);
            
            int w = Image.GetWidth();
            int h = Image.GetHeight();

            if( !m_pdc )          // opengl, not using textures
            {
                //    Get the glRGBA format data from the wxImage
                unsigned char *d = Image.GetData();
                unsigned char *a = Image.GetAlpha();
                
                Image.SetMaskColour( m_unused_wxColor.Red(), m_unused_wxColor.Green(),
                                     m_unused_wxColor.Blue() );
                unsigned char mr, mg, mb;
                if( !a && !Image.GetOrFindMaskColour( &mr, &mg, &mb ) )
                    printf( "trying to use mask to draw a bitmap without alpha or mask\n" );
                
                unsigned char *e = (unsigned char *) malloc( w * h * 4 );
                // XXX FIXME a or e ?
                if( d && a){
                    for( int y = 0; y < h; y++ ) {
                        for( int x = 0; x < w; x++ ) {
                            unsigned char r, g, b;
                            int off = ( y * w + x );
                            r = d[off * 3 + 0];
                            g = d[off * 3 + 1];
                            b = d[off * 3 + 2];
                            
                            e[off * 4 + 0] = r;
                            e[off * 4 + 1] = g;
                            e[off * 4 + 2] = b;
                            
                            e[off * 4 + 3] =
                                a ? a[off] : ( ( r == mr ) && ( g == mg ) && ( b == mb ) ? 0 : 255 );
                        }
                    }
                }
                
                //      Save the bitmap ptr and aux parms in the rule
                prule->pixelPtr = e;
                prule->parm0 = ID_RGBA;
                prule->parm1 = m_colortable_index;
                prule->parm2 = w;
                prule->parm3 = h;
            } else {
                //      Make the masked Bitmap
                if( useLegacyRaster ) {
                    pbm = new wxBitmap( Image );
                    wxMask *pmask = new wxMask( *pbm, m_unused_wxColor );
                    pbm->SetMask( pmask );
                }
                
                bool b_has_trans = false;
#if (defined(__WXGTK__) || defined(__WXMAC__))
                
                //    Blitting of wxBitmap with transparency in wxGTK is broken....
                //    We can do it the hard way, by manually alpha blending the
                //    symbol with a clip taken from the current screen DC contents.
                
                //    Inspect the symbol image, to see if it actually has alpha transparency
                if(Image.HasAlpha())
                {
                    unsigned char *a = Image.GetAlpha();
                    for(int i = 0; i < Image.GetHeight(); i++, a++)
                    {
                        for(int j = 0; j < Image.GetWidth(); j++)
                        {
                            if((*a) && (*a != 255)) {
                                b_has_trans = true;
                                break;
                            }
                        }
                        if(b_has_trans)
                            break;
                    }
                }
#ifdef __WXMAC__
                b_has_trans = true;
#endif
                
                //    If the symbol image has no transparency, then a standard wxDC:Blit() will work
                if(!b_has_trans) {
                    pbm = new wxBitmap( Image, -1 );
                    wxMask *pmask = new wxMask( *pbm, m_unused_wxColor );
                    pbm->SetMask( pmask );
                }
                
#else
                if( !useLegacyRaster ) {
                    pbm = new wxBitmap( Image, 32 );                // windows
                    wxMask *pmask = new wxMask( *pbm, m_unused_wxColor );
                    pbm->SetMask( pmask );
                }
#endif
                
                //      Save the bitmap ptr and aux parms in the rule
                prule->pixelPtr = pbm;
                prule->parm0 = ID_wxBitmap;
                prule->parm1 = m_colortable_index;
                prule->parm2 = w;
                prule->parm3 = h;
                
            }
        }               // instantiation
    }

    //        Get the bounding box for the to-be-drawn symbol
    int b_width, b_height;
    b_width = prule->parm2;
    b_height = prule->parm3;

    LLBBox symbox;
    double latmin, lonmin, latmax, lonmax;

    if( !m_pdc && fabs( vp->rotation ) > .01)          // opengl
    {
        float cx = vp->pix_width/2.;
        float cy = vp->pix_height/2.;
        float c = cosf(vp->rotation );
        float s = sinf(vp->rotation );
        float x = r.x - pivot_x -cx;
        float y = r.y - pivot_y + b_height -cy;
        GetPixPointSingle( x*c - y*s +cx, x*s + y*c +cy, &latmin, &lonmin, vp );

        x = r.x - pivot_x + b_width -cx;
        y = r.y - pivot_y -cy;
        GetPixPointSingle( x*c - y*s +cx, x*s + y*c +cy, &latmax, &lonmax, vp );
    } else {
        GetPixPointSingle( r.x - pivot_x, r.y - pivot_y + b_height, &latmin, &lonmin, vp );
        GetPixPointSingle( r.x - pivot_x + b_width, r.y - pivot_y, &latmax, &lonmax, vp );
    }
    symbox.Set( latmin, lonmin, latmax, lonmax );

    //  Special case for GEO_AREA objects with centred symbols
     if( rzRules->obj->Primitive_type == GEO_AREA ) {
         if( !rzRules->obj->BBObj.IntersectIn( symbox ) ) // Symbol is wholly outside base object
             return true;
     }

    //      Now render the symbol

    if( !m_pdc )          // opengl
    {
#ifdef ocpnUSE_GL
        glEnable( GL_BLEND );
        
        if(texture) {
            extern GLenum       g_texture_rectangle_format;

            glEnable(GL_TEXTURE_2D);
            glBindTexture(GL_TEXTURE_2D, texture);

            int w = texrect.width, h = texrect.height;
            
            float tx1 = texrect.x, ty1 = texrect.y;
            float tx2 = tx1 + w, ty2 = ty1 + h;

#ifndef USE_ANDROID_GLES2
            glTexEnvi( GL_TEXTURE_ENV, GL_TEXTURE_ENV_MODE, GL_REPLACE );
            if(g_texture_rectangle_format == GL_TEXTURE_2D) {
                wxSize size = ChartSymbols::GLTextureSize();
                tx1 /= size.x, tx2 /= size.x;
                ty1 /= size.y, ty2 /= size.y;
            }
            
            {
                glPushMatrix();

                glTranslatef(r.x, r.y, 0);
                glRotatef(vp->rotation * 180/PI, 0, 0, -1);
                glTranslatef(-pivot_x, -pivot_y, 0);
                glScalef(scale_factor, scale_factor, 1);
                
                glBegin(GL_QUADS);
                    glTexCoord2f(tx1, ty1);    glVertex2i( 0, 0);
                    glTexCoord2f(tx2, ty1);    glVertex2i( w, 0);
                    glTexCoord2f(tx2, ty2);    glVertex2i( w, h);
                    glTexCoord2f(tx1, ty2);    glVertex2i( 0, h);
                glEnd();
                
                glPopMatrix();
            }
#else

                
            if(g_texture_rectangle_format == GL_TEXTURE_2D) {
                    
                // Normalize the sybmol texture coordinates against the next higher POT size
                wxSize size = ChartSymbols::GLTextureSize();
#if 0
                                int i=1;
                                while(i < size.x) i <<= 1;
                                int rb_x = i;
                    
                                i=1;
                                while(i < size.y) i <<= 1;
                                int rb_y = i;
                    
#else                
                int rb_x = size.x;
                int rb_y = size.y;
#endif
                //qDebug() << "texnorm" << rb_x << rb_y;
                tx1 /= rb_x , tx2 /= rb_x ;
                ty1 /= rb_y , ty2 /= rb_y ;
                }
                
            float uv[8];
            float coords[8];

            // Note swizzle of points to allow TRIANGLE_STRIP drawing
            //normal uv
            uv[0] = tx1; uv[1] = ty1; uv[2] = tx2; uv[3] = ty1;
            uv[6] = tx2; uv[7] = ty2; uv[4] = tx1; uv[5] = ty2;

            w *= scale_factor;
            h *= scale_factor;

            // pixels
            coords[0] = 0; coords[1] = 0; coords[2] = w; coords[3] = 0;
            coords[6] = w; coords[7] = h; coords[4] = 0; coords[5] = h;

            glUseProgram( S52texture_2D_shader_program );

            // Get pointers to the attributes in the program.
            GLint mPosAttrib = glGetAttribLocation( S52texture_2D_shader_program, "position" );
            GLint mUvAttrib  = glGetAttribLocation( S52texture_2D_shader_program, "aUV" );

            // Select the active texture unit.
            glActiveTexture( GL_TEXTURE0 );

            // Bind our texture to the texturing target.
            glBindTexture( GL_TEXTURE_2D, texture );

            // Set up the texture sampler to texture unit 0
            GLint texUni = glGetUniformLocation( S52texture_2D_shader_program, "uTex" );
            glUniform1i( texUni, 0 );

            // Disable VBO's (vertex buffer objects) for attributes.
            glBindBuffer( GL_ARRAY_BUFFER, 0 );
            glBindBuffer( GL_ELEMENT_ARRAY_BUFFER, 0 );

            // Set the attribute mPosAttrib with the vertices in the screen coordinates...
            glVertexAttribPointer( mPosAttrib, 2, GL_FLOAT, GL_FALSE, 0, coords );
            // ... and enable it.
            glEnableVertexAttribArray( mPosAttrib );

            // Set the attribute mUvAttrib with the vertices in the GL coordinates...
            glVertexAttribPointer( mUvAttrib, 2, GL_FLOAT, GL_FALSE, 0, uv );
            // ... and enable it.
            glEnableVertexAttribArray( mUvAttrib );

            // Rotate
            mat4x4 I, Q;
            mat4x4_identity(I);

            mat4x4_translate_in_place(I, r.x, r.y, 0);
            mat4x4_rotate_Z(Q, I, -vp->rotation);
            mat4x4_translate_in_place(Q, -pivot_x, -pivot_y, 0);


            GLint matloc = glGetUniformLocation(S52texture_2D_shader_program,"TransformMatrix");
            glUniformMatrix4fv( matloc, 1, GL_FALSE, (const GLfloat*)Q);

            // Perform the actual drawing.
            glDrawArrays(GL_TRIANGLE_STRIP, 0, 4);

            // Restore the per-object transform to Identity Matrix
            mat4x4 IM;
            mat4x4_identity(IM);
            GLint matlocf = glGetUniformLocation(S52texture_2D_shader_program,"TransformMatrix");
            glUniformMatrix4fv( matlocf, 1, GL_FALSE, (const GLfloat*)IM);


#endif          // GLES2
            glDisable(g_texture_rectangle_format);
        } else { /* this is only for legacy mode, or systems without NPOT textures */
            float cr = cosf( vp->rotation );
            float sr = sinf( vp->rotation );
            float ddx = pivot_x * cr + pivot_y * sr;
            float ddy = pivot_y * cr - pivot_x * sr;
#ifndef USE_ANDROID_GLES2
            glColor4f( 1, 1, 1, 1 );

            //  Since draw pixels is so slow, lets not draw anything we don't have to
            wxRect sym_rect(r.x - ddx, r.y - ddy, b_width, b_height);
            if(vp->rv_rect.Intersects(sym_rect) ) {
                
                glPushAttrib( GL_SCISSOR_BIT | GL_DEPTH_BUFFER_BIT | GL_STENCIL_BUFFER_BIT);
                
                glDisable( GL_SCISSOR_TEST );
                glDisable( GL_STENCIL_TEST );
                glDisable( GL_DEPTH_TEST );
                
                glRasterPos2f( r.x - ddx, r.y - ddy );
                glPixelZoom( 1, -1 );
                glDrawPixels( b_width, b_height, GL_RGBA, GL_UNSIGNED_BYTE, prule->pixelPtr );
                glPixelZoom( 1, 1 );

                glPopAttrib();
            }
#endif
        }

        glDisable( GL_BLEND );
#endif
    } else {

        if( !( prule->pixelPtr ) )                // This symbol requires manual alpha blending
        {
            //    Don't bother if the symbol is off the true screen,
            //    as for instance when an area-centered symbol is called for.
            if( ( r.x - pivot_x  < vp->pix_width ) && ( r.y - pivot_y < vp->pix_height ) ) {
                
                // Get the current screen contents to a wxImage
                wxBitmap b1( b_width, b_height, -1 );
                wxMemoryDC mdc1( b1 );
                mdc1.Blit( 0, 0, b_width, b_height, m_pdc, r.x - pivot_x, r.y - pivot_y, wxCOPY );
                wxImage im_back = b1.ConvertToImage();

                //    Get the scaled symbol as a wxImage
                wxImage im_sym = ChartSymbols::GetImage( prule->name.SYNM );
                im_sym.Rescale(b_width, b_height, wxIMAGE_QUALITY_HIGH);

                wxImage im_result( b_width, b_height );
                unsigned char *pdest = im_result.GetData();
                unsigned char *pback = im_back.GetData();
                unsigned char *psym = im_sym.GetData();

                unsigned char *asym = NULL;
                if( im_sym.HasAlpha() )
                    asym = im_sym.GetAlpha();

                //    Do alpha blending, the hard way

                if(pdest && psym && pback){
                    for( int i = 0; i < b_height; i++ ) {
                        for( int j = 0; j < b_width; j++ ) {
                            double alpha = 1.0;
                            if(asym)
                                alpha = ( *asym++ ) / 256.0;
                            unsigned char r = ( *psym++ * alpha ) + ( *pback++ * ( 1.0 - alpha ) );
                            *pdest++ = r;
                            unsigned char g = ( *psym++ * alpha ) + ( *pback++ * ( 1.0 - alpha ) );
                            *pdest++ = g;
                            unsigned char b = ( *psym++ * alpha ) + ( *pback++ * ( 1.0 - alpha ) );
                            *pdest++ = b;
                        }
                    }
                }

                wxBitmap result( im_result );
                wxMemoryDC result_dc( result );

                m_pdc->Blit( r.x - pivot_x, r.y - pivot_y, b_width, b_height, &result_dc, 0, 0,  wxCOPY, false );

                result_dc.SelectObject( wxNullBitmap );
                mdc1.SelectObject( wxNullBitmap );
            }
        } else {
            //      Get the symbol bitmap into a memory dc
            wxBitmap &bmp = (wxBitmap &) ( *( (wxBitmap *) ( prule->pixelPtr ) ) );
            wxMemoryDC mdc(bmp);

            //      Blit it into the target dc, with mask
            m_pdc->Blit( r.x - pivot_x, r.y - pivot_y, bmp.GetWidth(), bmp.GetHeight(), &mdc, 0, 0, wxCOPY, true );

            mdc.SelectObject( wxNullBitmap );

        }
// Debug
//if(m_pdc){
//m_pdc->SetPen(wxPen(*wxGREEN, 1));
//m_pdc->SetBrush(wxBrush(*wxGREEN, wxTRANSPARENT));
//m_pdc->DrawRectangle(r.x - pivot_x, r.y - pivot_y, b_width, b_height);
//}

    }

    //  Update the object Bounding box
    //  so that subsequent drawing operations will redraw the item fully
    //  We expand the object's BBox to account for objects rendered by multiple symbols, such as SOUNGD.
    //  so that expansions are cumulative.
    if( rzRules->obj->Primitive_type == GEO_POINT )
        rzRules->obj->BBObj.Expand( symbox );

    //  Dump the cache for next time
    if(g_oz_vector_scale && (scale_factor > 1.0))
        ClearRulesCache( prule );
    
    return true;
}

// SYmbol
int s52plib::RenderSY( ObjRazRules *rzRules, Rules *rules, ViewPort *vp )
{
    float angle = 0;
    double orient;

    if( rules->razRule != NULL ) {
        if( rules->INSTstr[8] == ',' ) // supplementary parameter assumed to be angle, seen in LIGHTSXX
                {
            char sangle[10];
            int cp = 0;
            while( rules->INSTstr[cp + 9] && ( rules->INSTstr[cp + 9] != ')' ) ) {
                sangle[cp] = rules->INSTstr[cp + 9];
                cp++;
            }
            sangle[cp] = 0;
            int angle_i = atoi( sangle );
            angle = angle_i;
        }

        if( GetDoubleAttr( rzRules->obj, "ORIENT", orient ) ) // overriding any LIGHTSXX angle, probably TSSLPT
                {
            angle = orient;
            if( strncmp( rzRules->obj->FeatureName, "LIGHTS", 6 ) == 0 ) {
                angle += 180;
                if( angle > 360 ) angle -= 360;
            }
        }

        //  Render symbol at object's x/y
        wxPoint r, r1;
        GetPointPixSingle( rzRules, rzRules->obj->y, rzRules->obj->x, &r, vp );

         //  Render a raster or vector symbol, as specified by LUP rules
        if( rules->razRule->definition.SYDF == 'V' ){
            RenderHPGL( rzRules, rules->razRule, r, vp, angle );
        }
        else{
            if( rules->razRule->definition.SYDF == 'R' )
                RenderRasterSymbol( rzRules, rules->razRule, r, vp, angle );
        }
    }

    return 0;

}

// Line Simple Style, OpenGL
int s52plib::RenderGLLS( ObjRazRules *rzRules, Rules *rules, ViewPort *vp )
{
    // for now don't use vbo model in non-mercator
    if(vp->m_projection_type != PROJECTION_MERCATOR)
        return RenderLS(rzRules, rules, vp);

    if( !m_benableGLLS )                        // root chart cannot support VBO model, for whatever reason
        return RenderLS(rzRules, rules, vp);

#ifndef USE_ANDROID_GLES2    
    double scale_factor = vp->ref_scale/vp->chart_scale;
    if(scale_factor > 10.0)
        return RenderLS(rzRules, rules, vp);
#endif     

    if( !rzRules->obj->m_chart_context->chart )
        return RenderLS(rzRules, rules, vp);    // this is where S63 PlugIn gets caught
    
    if(( vp->GetBBox().GetMaxLon() >= 180.) || (vp->GetBBox().GetMinLon() <= -180.))
        return RenderLS(rzRules, rules, vp);    // cm03 has trouble at IDL        
    
    bool b_useVBO = false;
    float *vertex_buffer = 0;
    
    if(rzRules->obj->auxParm2 > 0)             // Has VBO been defined and uploaded? 
        b_useVBO = true;

    if( !b_useVBO ){
#if 0        
        if( rzRules->obj->m_chart_context->chart ){
            vertex_buffer = rzRules->obj->m_chart_context->chart->GetLineVertexBuffer(); 
        }
        else {
            vertex_buffer = rzRules->obj->m_chart_context->vertex_buffer; 
        }
        
        
        if(!vertex_buffer)
            return RenderLS(rzRules, rules, vp);    // this is where cm93 gets caught
#else
        vertex_buffer = rzRules->obj->m_chart_context->vertex_buffer; 
            
#endif            
    }

    
#ifdef ocpnUSE_GL

    char *str = (char*) rules->INSTstr;

#ifdef USE_ANDROID_GLES2
    if( (!strncmp( str, "DASH", 4 ) ) || ( !strncmp( str, "DOTT", 4 ) ) )
        return RenderLS_Dash_GLSL(rzRules, rules, vp);
#endif


    LLBBox BBView = vp->GetBBox();

    //  Allow a little slop in calculating whether a segment
    //  is within the requested Viewport
    double margin = BBView.GetLonRange() * .05;
    BBView.EnLarge( margin );

    //  Try to determine if the feature needs to be drawn in the most efficient way
    //  We need to look at priority and visibility of each segment
    int bdraw = 0;
    
    //  Get the current display priority
    //  Default comes from the LUP, unless overridden
    int priority_current = rzRules->LUP->DPRI - '0';
    if(rzRules->obj->m_DPRI >= 0)
        priority_current = rzRules->obj->m_DPRI;
    
    line_segment_element *ls_list = rzRules->obj->m_ls_list;
    
    S52color *c = getColor( str + 7 ); // Colour
    int w = atoi( str + 5 ); // Width
    
#ifndef ocpnUSE_GLES // linestipple is emulated poorly
    glColor3ub( c->R, c->G, c->B );
#endif
    
    //    Set drawing width
    float lineWidth = w;
    
//    float parms[2];
//     if( w > 1 ) {
//         if( w > parms[1] )
//             lineWidth = wxMax(g_GLMinCartographicLineWidth, parms[1]);
//         else
//             lineWidth = wxMax(g_GLMinCartographicLineWidth, w);
//     } else
        lineWidth = wxMax(g_GLMinCartographicLineWidth, 1);

    // Manage super high density displays
    float target_w_mm = 0.5 * w;
    if(GetPPMM() > 7){               // arbitrary
        target_w_mm = ((float)w) / 6.0;  // Target width in mm
                                               //  The value "w" comes from S52 library CNSY procedures, in "nominal" pixels
                                               // the value "6" comes from semi-standard LCD display densities
                                               // or something like 0.18 mm pitch, or 6 pix per mm.
        lineWidth =  wxMax(g_GLMinCartographicLineWidth, target_w_mm * GetPPMM());
    }

    glDisable( GL_LINE_SMOOTH );
    glDisable( GL_BLEND );
    
#ifdef __OCPN__ANDROID__
//     if( w > 1 )
//         lineWidth = wxMin(lineWidth, parms[1]);
    glLineWidth(lineWidth);
    
#else    
    glLineWidth(lineWidth);
    if(lineWidth > 4.0 && m_GLLineSmoothing){
        glEnable( GL_LINE_SMOOTH );
        glEnable( GL_BLEND );
    }
#endif
    
#ifndef ocpnUSE_GLES // linestipple is emulated poorly
    if( !strncmp( str, "DASH", 4 ) ) {
        glLineStipple( 1, 0x3F3F );
        glEnable( GL_LINE_STIPPLE );
    }
    else if( !strncmp( str, "DOTT", 4 ) ) {
        glLineStipple( 1, 0x3333 );
        glEnable( GL_LINE_STIPPLE );
    }
    else
        glDisable( GL_LINE_STIPPLE );
#endif    
        
    GLuint textureDot = -1;


#ifndef USE_ANDROID_GLES2
    glColor3ub( c->R, c->G, c->B );

    glPushMatrix();
    
    // Set up the OpenGL transform matrix for this object
    //  Transform from Simple Mercator (relative to chart reference point) to screen coordinates.
    
    //  First, the VP transform
    glTranslatef( vp->pix_width / 2, vp->pix_height/2, 0 );
    glScalef( vp->view_scale_ppm, -vp->view_scale_ppm, 0 );
    glTranslatef( -rzRules->sm_transform_parms->easting_vp_center, -rzRules->sm_transform_parms->northing_vp_center, 0 );
    
    //  Next, the per-object transform
    if( rzRules->obj->m_chart_context->chart ){
        glTranslatef( rzRules->obj->x_origin, rzRules->obj->y_origin, 0);
        glScalef( rzRules->obj->x_rate, rzRules->obj->y_rate, 0 );
    }

    glEnableClientState(GL_VERTEX_ARRAY);             // activate vertex coords array

#endif

    //   Has line segment PBO been allocated for this chart?
    if(b_useVBO){
        (s_glBindBuffer)(GL_ARRAY_BUFFER, rzRules->obj->auxParm2);
    }

    
#ifdef USE_ANDROID_GLES2
    glUseProgram(S52color_tri_shader_program);

    // Disable VBO's (vertex buffer objects) for attributes.
    if(!b_useVBO)
        glBindBuffer( GL_ARRAY_BUFFER, 0 );
    glBindBuffer( GL_ELEMENT_ARRAY_BUFFER, 0 );

    GLint pos = glGetAttribLocation(S52color_tri_shader_program, "position");

    float angle = 0;

    // We cannot use the prepared shader uniforms, as we can (and should for performance) do the per-object transforms 
    // all at once in the shader matrix. 
    // But we also must restore the prepared matrix for later rendering of other object classes.
    
    // Build Transform matrix
    //  First, the VP transform
    mat4x4 I, Q;
    mat4x4_identity(I);

    // Scale per object
    I[0][0] *= rzRules->obj->x_rate;
    I[1][1] *= rzRules->obj->y_rate;

    // Translate per object
    I[3][0] = -(rzRules->sm_transform_parms->easting_vp_center - rzRules->obj->x_origin) * vp->view_scale_ppm ;
    I[3][1] = -(rzRules->sm_transform_parms->northing_vp_center - rzRules->obj->y_origin) * -vp->view_scale_ppm ;

    // Scale for screen
    I[0][0] *= vp->view_scale_ppm;
    I[1][1] *= -vp->view_scale_ppm;

    //Rotate
    mat4x4_rotate_Z(Q, I, angle);

    // Translate for screen
    Q[3][0] += vp->pix_width / 2;
    Q[3][1] += vp->pix_height / 2;

    GLint matloc = glGetUniformLocation(S52color_tri_shader_program,"TransformMatrix");
    glUniformMatrix4fv( matloc, 1, GL_FALSE, (const GLfloat*)Q);

    float colorv[4];
    colorv[0] = c->R / float(256);
    colorv[1] = c->G / float(256);
    colorv[2] = c->B / float(256);
    colorv[3] = 1.0;

    GLint colloc = glGetUniformLocation(S52color_tri_shader_program,"color");
    glUniform4fv(colloc, 1, colorv);

    if(!b_useVBO){
        unsigned char *buffer = (unsigned char *)vertex_buffer;
        float *bufBase = (float *)buffer;
        glVertexAttribPointer(pos, 2, GL_FLOAT, GL_FALSE, 2*sizeof(float), bufBase);
        glEnableVertexAttribArray(pos);
    }

#endif
  
    // from above ls_list is the first drawable segment
    while( ls_list){
        
        if( ls_list->priority == priority_current  )   
        {
            size_t seg_vbo_offset = 0;
            size_t point_count = 0;
            
            //  Check visibility of the segment
            bool b_drawit = false;
            if( (ls_list->ls_type == TYPE_EE) || (ls_list->ls_type == TYPE_EE_REV) ){
//                 if((BBView.GetMinLat() < ls_list->pedge->edgeBBox.GetMaxLat() && BBView.GetMaxLat() > ls_list->pedge->edgeBBox.GetMinLat()) &&
//                     ((BBView.GetMinLon() <= ls_list->pedge->edgeBBox.GetMaxLon() && BBView.GetMaxLon() >= ls_list->pedge->edgeBBox.GetMinLon()) ||
//                     (BBView.GetMaxLon() >=  180 && BBView.GetMaxLon() - 360 > ls_list->pedge->edgeBBox.GetMinLon()) ||
//                     (BBView.GetMinLon() <= -180 && BBView.GetMinLon() + 360 < ls_list->pedge->edgeBBox.GetMaxLon())))
                {
                    // render the segment
                        b_drawit = true;
                        seg_vbo_offset = ls_list->pedge->vbo_offset;
                        point_count = ls_list->pedge->nCount;
                 }
                    
            }
            else{
//                 if((BBView.GetMinLat() < ls_list->pcs->cs_lat_avg && BBView.GetMaxLat() > ls_list->pcs->cs_lat_avg) &&
//                     ((BBView.GetMinLon() <= ls_list->pcs->cs_lon_avg && BBView.GetMaxLon() >= ls_list->pcs->cs_lon_avg) ||
//                     (BBView.GetMaxLon() >=  180 && BBView.GetMaxLon() - 360 > ls_list->pcs->cs_lon_avg) ||
//                     (BBView.GetMinLon() <= -180 && BBView.GetMinLon() + 360 < ls_list->pcs->cs_lon_avg)))
                {
                    // render the segment
                        b_drawit = true;
                        seg_vbo_offset = ls_list->pcs->vbo_offset;
                        point_count = 2;
                 }
            }
            
            
            
            
            
            if( b_drawit) {
                // render the segment
                
#ifndef USE_ANDROID_GLES2
                if(b_useVBO){
                    glVertexPointer(2, GL_FLOAT, 2 * sizeof(float), (GLvoid *)(seg_vbo_offset));
                    glDrawArrays(GL_LINE_STRIP, 0, point_count);
                }
                else{
                    glVertexPointer(2, GL_FLOAT, 2 * sizeof(float), (unsigned char *)vertex_buffer + seg_vbo_offset);
                    glDrawArrays(GL_LINE_STRIP, 0, point_count);
                }
#else

//                unsigned char *buffer = (unsigned char *)vertex_buffer + seg_vbo_offset;
//                float *bufBase = (float *)buffer;
//                glVertexAttribPointer(pos, 2, GL_FLOAT, GL_FALSE, 2*sizeof(float), bufBase);
//                glEnableVertexAttribArray(pos);

                if(b_useVBO){
                    glVertexAttribPointer(pos, 2, GL_FLOAT, GL_FALSE, 2*sizeof(float), (GLvoid *)(seg_vbo_offset));
                    glEnableVertexAttribArray(pos);
                    glDrawArrays(GL_LINE_STRIP, 0, point_count);
                }
                else{
#if 1 
                    unsigned char *buffer = (unsigned char *)vertex_buffer;
                    buffer += seg_vbo_offset;
                    float *bufBase = (float *)buffer;
                    glVertexAttribPointer(pos, 2, GL_FLOAT, GL_FALSE, 2*sizeof(float), bufBase);
                    glEnableVertexAttribArray(pos);
                    glDrawArrays(GL_LINE_STRIP, 0, point_count);

#else
                    unsigned char *buffer = (unsigned char *)vertex_buffer;
                    float *bufBase = (float *)buffer;
                    glVertexAttribPointer(pos, 2, GL_FLOAT, GL_FALSE, 2*sizeof(float), bufBase);
                    glEnableVertexAttribArray(pos);
                    glDrawArrays(GL_LINE_STRIP, seg_vbo_offset/(2 * sizeof(float)), point_count);
#endif                    
                }

#endif
            }
        }
        ls_list = ls_list->next;
    }
    
     if(b_useVBO) 
         (s_glBindBuffer)(GL_ARRAY_BUFFER_ARB, 0);
    
#ifndef USE_ANDROID_GLES2
    glDisableClientState(GL_VERTEX_ARRAY);            // deactivate vertex array
    glPopMatrix();
#else
    // Restore shader TransForm Matrix to identity.
    mat4x4 IM;
    mat4x4_identity(IM);
    GLint matlocf = glGetUniformLocation(S52color_tri_shader_program,"TransformMatrix");
    glUniformMatrix4fv( matlocf, 1, GL_FALSE, (const GLfloat*)IM);
#endif


    glDisable( GL_LINE_STIPPLE );
    glDisable( GL_LINE_SMOOTH );
    glDisable( GL_BLEND );
    
#endif                  // OpenGL
    
    return 1;
}
    

// Line Simple Style
int s52plib::RenderLS( ObjRazRules *rzRules, Rules *rules, ViewPort *vp )
{
    // catch legacy PlugIns (e.g.s63_pi)
    if( rzRules->obj->m_n_lsindex  && !rzRules->obj->m_ls_list) 
        return RenderLSLegacy(rzRules, rules, vp);

    // catch improperly coded edge arrays, usually seen on cm93
    if( !rzRules->obj->m_n_lsindex  && !rzRules->obj->m_ls_list) 
        return 0;
    
    S52color *c;
    int w;

    char *str = (char*) rules->INSTstr;
    c = getColor( str + 7 ); // Colour
    wxColour color( c->R, c->G, c->B );
    w = atoi( str + 5 ); // Width

    double scale_factor = vp->ref_scale/vp->chart_scale;
    double scaled_line_width = wxMax((scale_factor - g_overzoom_emphasis_base), 1);
    bool b_wide_line = g_oz_vector_scale && vp->b_quilt && (scale_factor > g_overzoom_emphasis_base);
    
    wxPen wide_pen(*wxBLACK_PEN);
    wxDash dashw[2];
    dashw[0] = 3;
    dashw[1] = 1; 
    
    if( b_wide_line)
    {
        int w = wxMax(scaled_line_width, 2);            // looks better
        w = wxMin(w, 50);                               // upper bound
        wide_pen.SetWidth( w );
        wide_pen.SetColour(color);
        
        if( !strncmp( str, "DOTT", 4 ) ) {
            dashw[0] = 1;
            wide_pen.SetStyle(wxPENSTYLE_USER_DASH);
            wide_pen.SetDashes( 2, dashw );
        }        
        else if( !strncmp( str, "DASH", 4 ) ){
            wide_pen.SetStyle(wxPENSTYLE_USER_DASH);
            if( m_pdc){ //DC mode
                dashw[0] = 1;
                dashw[1] = 2;
            }
                
            wide_pen.SetDashes( 2, dashw );
        }
    }
 
    wxPen thispen(color, w, wxPENSTYLE_SOLID);
    wxDash dash1[2];
    
    if( m_pdc) //DC mode
    {
        if( !strncmp( str, "DOTT", 4 ) ) {
            thispen.SetStyle(wxPENSTYLE_USER_DASH);
            dash1[0] = 1;
            dash1[1] = 2; 
            thispen.SetDashes( 2, dash1 );
        }        
        else if( !strncmp( str, "DASH", 4 ) ){
            thispen.SetStyle(wxPENSTYLE_SHORT_DASH);
        }
         
        if(b_wide_line)
            m_pdc->SetPen( wide_pen );
        else
            m_pdc->SetPen( thispen );
        
    }
#ifdef ocpnUSE_GL
    else // OpenGL mode
    {
#ifndef ocpnUSE_GLES
        glColor3ub( c->R, c->G, c->B );
#endif
        glDisable( GL_LINE_SMOOTH );
        
        //    Set drawing width
        if( w > 1 ) {
            GLint parms[2];
            glGetIntegerv( GL_ALIASED_LINE_WIDTH_RANGE, &parms[0] );
            if( w > parms[1] )
                glLineWidth( wxMax(g_GLMinCartographicLineWidth, parms[1]) );
            else
                glLineWidth( wxMax(g_GLMinCartographicLineWidth, w) );
        } else
            glLineWidth( wxMax(g_GLMinCartographicLineWidth, 1) );
        
#ifndef ocpnUSE_GLES // linestipple is emulated poorly
            if( !strncmp( str, "DASH", 4 ) ) {
                glLineStipple( 1, 0x3F3F );
                glEnable( GL_LINE_STIPPLE );
            }
            else if( !strncmp( str, "DOTT", 4 ) ) {
                glLineStipple( 1, 0x3333 );
                glEnable( GL_LINE_STIPPLE );
            }
            else
                glDisable( GL_LINE_STIPPLE );
#endif

#ifndef __OCPN__ANDROID__
            if(w >= 2 && m_GLLineSmoothing){    
                glEnable( GL_LINE_SMOOTH );
                glEnable( GL_BLEND );
            }
#endif
    }
#endif
    

    //    Get a true pixel clipping/bounding box from the vp
    wxPoint pbb = vp->GetPixFromLL( vp->clat, vp->clon );
    int xmin_ = pbb.x - (vp->rv_rect.width / 2) - (4 * scaled_line_width);
    int xmax_ = xmin_ + vp->rv_rect.width + (8 * scaled_line_width);
    int ymin_ = pbb.y - (vp->rv_rect.height / 2) - (4 * scaled_line_width) ;
    int ymax_ = ymin_ + vp->rv_rect.height + (8 * scaled_line_width);

    int x0, y0, x1, y1;

    //  Get the current display priority
    //  Default comes from the LUP, unless overridden
    int priority_current = rzRules->LUP->DPRI - '0';
    if(rzRules->obj->m_DPRI >= 0)
        priority_current = rzRules->obj->m_DPRI;
    
    if( rzRules->obj->m_ls_list )
    {
        float *ppt;

        unsigned char *vbo_point = (unsigned char *)rzRules->obj->m_chart_context->vertex_buffer;
        line_segment_element *ls = rzRules->obj->m_ls_list;

#ifdef ocpnUSE_GL
#ifndef USE_ANDROID_GLES2
        if( !m_pdc && !b_wide_line)
            glBegin( GL_LINES );
#endif
#endif
        while(ls){
            if( ls->priority == priority_current  ) {  

                int nPoints;
            // fetch the first point
                if( (ls->ls_type == TYPE_EE) || (ls->ls_type == TYPE_EE_REV) ){
                    ppt = (float *)(vbo_point + ls->pedge->vbo_offset);
                    nPoints = ls->pedge->nCount;
                }
                else{
                    ppt = (float *)(vbo_point + ls->pcs->vbo_offset);
                    nPoints = 2;
                }

                wxPoint l;
                GetPointPixSingle( rzRules, ppt[1], ppt[0], &l, vp );
                ppt += 2;
            
                for(int ip=0 ; ip < nPoints - 1 ; ip++){
                    wxPoint r;
                    GetPointPixSingle( rzRules, ppt[1], ppt[0], &r, vp );
                            //        Draw the edge as point-to-point
                    x0 = l.x, y0 = l.y;
                    x1 = r.x, y1 = r.y;
                            
                        // Do not draw null segments
                    if( ( x0 != x1 ) || ( y0 != y1 ) ){
                    
                        if(m_pdc){
                        
                            if( cohen_sutherland_line_clip_i( &x0, &y0, &x1, &y1, xmin_, xmax_,
                                    ymin_, ymax_ ) != Invisible )
                                    m_pdc->DrawLine( x0, y0, x1, y1 );
                        }
#ifdef ocpnUSE_GL
#ifndef USE_ANDROID_GLES2
                        else {
                            // simplified faster test, let opengl do the rest
                            if((x0 > xmin_ || x1 > xmin_) && (x0 < xmax_ || x1 < xmax_) &&
                                (y0 > ymin_ || y1 > ymin_) && (y0 < ymax_ || y1 < ymax_)) {
                                if(!b_wide_line) {
                                    glVertex2i( x0, y0 );
                                    glVertex2i( x1, y1 );
                                } else
                                    PLIBDrawGLThickLine( x0, y0, x1, y1, wide_pen, true );
                            }
                        }
#endif      
#endif
                    }
                        
                    l = r;
                    ppt += 2;
                }            
            }
            
            ls = ls->next;
        }
#ifdef ocpnUSE_GL
#ifndef USE_ANDROID_GLES2
    if(!m_pdc && !b_wide_line)
            glEnd();
#endif              
#endif
    }
    
#ifdef ocpnUSE_GL
    if( !m_pdc ){
        glDisable( GL_LINE_STIPPLE );
        glDisable( GL_LINE_SMOOTH );
        glDisable( GL_BLEND );
    }
#endif                
    return 1;
}

// Line Simple Style
int s52plib::RenderLSLegacy( ObjRazRules *rzRules, Rules *rules, ViewPort *vp )
{
    if( !rzRules->obj->m_chart_context->chart )
        return RenderLSPlugIn( rzRules, rules, vp );

    // Must be cm93
    S52color *c;
    int w;

    char *str = (char*) rules->INSTstr;
    c = getColor( str + 7 ); // Colour
    wxColour color( c->R, c->G, c->B );
    w = atoi( str + 5 ); // Width

    double scale_factor = vp->ref_scale/vp->chart_scale;
    double scaled_line_width = wxMax((scale_factor - g_overzoom_emphasis_base), 1);
    bool b_wide_line = g_oz_vector_scale && vp->b_quilt && (scale_factor > g_overzoom_emphasis_base);
    
    wxPen wide_pen(*wxBLACK_PEN);
    wxDash dashw[2];
    dashw[0] = 3;
    dashw[1] = 1; 
    
    if( b_wide_line)
    {
        int w = wxMax(scaled_line_width, 2);            // looks better
        w = wxMin(w, 50);                               // upper bound
        wide_pen.SetWidth( w );
        wide_pen.SetColour(color);
        
        if( !strncmp( str, "DOTT", 4 ) ) {
            dashw[0] = 1;
            wide_pen.SetStyle(wxPENSTYLE_USER_DASH);
            wide_pen.SetDashes( 2, dashw );
        }        
        else if( !strncmp( str, "DASH", 4 ) ){
            wide_pen.SetStyle(wxPENSTYLE_USER_DASH);
            if( m_pdc){ //DC mode
                dashw[0] = 1;
                dashw[1] = 2;
            }
                
            wide_pen.SetDashes( 2, dashw );
        }
    }
 
    wxPen thispen(color, w, wxPENSTYLE_SOLID);
    wxDash dash1[2];
    
    if( m_pdc) //DC mode
    {
        if( !strncmp( str, "DOTT", 4 ) ) {
            thispen.SetStyle(wxPENSTYLE_USER_DASH);
            dash1[0] = 1;
            dash1[1] = 2; 
            thispen.SetDashes( 2, dash1 );
        }        
        else if( !strncmp( str, "DASH", 4 ) ){
            thispen.SetStyle(wxPENSTYLE_SHORT_DASH);
        }
         
        if(b_wide_line)
            m_pdc->SetPen( wide_pen );
        else
            m_pdc->SetPen( thispen );
        
    }

#ifdef ocpnUSE_GL
    else // OpenGL mode
    {
#ifndef __OCPN__ANDROID__
        glColor3ub( c->R, c->G, c->B );
#endif
        glDisable( GL_LINE_SMOOTH );
        
        //    Set drawing width
        if( w > 1 ) {
            GLint parms[2];
            glGetIntegerv( GL_ALIASED_LINE_WIDTH_RANGE, &parms[0] );
            if( w > parms[1] )
                glLineWidth( wxMax(g_GLMinCartographicLineWidth, parms[1]) );
            else
                glLineWidth( wxMax(g_GLMinCartographicLineWidth, w) );
        } else
            glLineWidth( wxMax(g_GLMinCartographicLineWidth, 1) );

#ifndef ocpnUSE_GLES // linestipple is emulated poorly
        if( !strncmp( str, "DASH", 4 ) ) {
            glLineStipple( 1, 0x3F3F );
            glEnable( GL_LINE_STIPPLE );
        }
        else if( !strncmp( str, "DOTT", 4 ) ) {
            glLineStipple( 1, 0x3333 );
            glEnable( GL_LINE_STIPPLE );
        }
        else
            glDisable( GL_LINE_STIPPLE );
#endif

#ifndef __OCPN__ANDROID__
        if(w >= 2 && m_GLLineSmoothing){
            glEnable( GL_LINE_SMOOTH );
            glEnable( GL_BLEND );
        }
#endif
    }
#endif

    //    Get a true pixel clipping/bounding box from the vp
    wxPoint pbb = vp->GetPixFromLL( vp->clat, vp->clon );
    int xmin_ = pbb.x - (vp->rv_rect.width / 2) - (4 * scaled_line_width);
    int xmax_ = xmin_ + vp->rv_rect.width + (8 * scaled_line_width);
    int ymin_ = pbb.y - (vp->rv_rect.height / 2) - (4 * scaled_line_width) ;
    int ymax_ = ymin_ + vp->rv_rect.height + (8 * scaled_line_width);

    int x0, y0, x1, y1;

    
    if( rzRules->obj->m_n_lsindex ) {
        VE_Hash *ve_hash; 
        VC_Hash *vc_hash; 
        ve_hash = (VE_Hash *)rzRules->obj->m_chart_context->m_pve_hash;             // This is cm93 
        vc_hash = (VC_Hash *)rzRules->obj->m_chart_context->m_pvc_hash; 


        //  Get the current display priority
        //  Default comes from the LUP, unless overridden
        int priority_current = rzRules->LUP->DPRI - '0';
        if(rzRules->obj->m_DPRI >= 0)
            priority_current = rzRules->obj->m_DPRI;
        
        int *index_run;
        float *ppt;

        VC_Element *pnode;

#ifdef ocpnUSE_GL
#ifndef USE_ANDROID_GLES2
        if(!b_wide_line)
            glBegin( GL_LINES );
#endif

#ifdef USE_ANDROID_GLES2
            glUseProgram(S52color_tri_shader_program);

            float fBuf[4];
            GLint pos = glGetAttribLocation(S52color_tri_shader_program, "position");
            glVertexAttribPointer(pos, 2, GL_FLOAT, GL_FALSE, 2*sizeof(float), fBuf);
            glEnableVertexAttribArray(pos);

            float colorv[4];
            colorv[0] = c->R / float(256);
            colorv[1] = c->G / float(256);
            colorv[2] = c->B / float(256);
            colorv[3] = 1.0;

            GLint colloc = glGetUniformLocation(S52color_tri_shader_program,"color");
            glUniform4fv(colloc, 1, colorv);
#endif

#endif
        for( int iseg = 0; iseg < rzRules->obj->m_n_lsindex; iseg++ ) {
            int seg_index = iseg * 3;
            index_run = &rzRules->obj->m_lsindex_array[seg_index];

            //  Get first connected node
            unsigned int inode = *index_run++;

            //  Get the edge
            unsigned int enode = *index_run++;
            VE_Element *pedge = 0;
            if(enode)
                pedge = (*ve_hash)[enode];

            //  Get last connected node
            unsigned int jnode = *index_run++;

            int nls;
            if(pedge) {
                //  Here we decide to draw or not based on the highest priority seen for this segment
                //  That is, if this segment is going to be drawn at a higher priority later, then "continue", and don't draw it here.
            
                // This logic is not perfectly right for one case:
                // If the segment has only two end connected nodes, and no intermediate edge,
                // then we have no good way to evaluate the priority.
                // This is due to the fact that priority is only precalculated for edge segments, not connector nodes.
                // Only thing to do is take the conservative approach and draw the segment, in this case.
                if( pedge->nCount && pedge->max_priority != priority_current )
                    continue;
                nls = pedge->nCount + 1;
            } else
                nls = 1;

            wxPoint l;
            bool lastvalid = false;
            for( int ipc = 0; ipc < nls + 1; ipc++ ) {
                ppt = 0;
                if( ipc == 0 ) {
                    if( inode ) {
                        pnode = (*vc_hash)[inode];
                        if( pnode )
                            ppt = pnode->pPoint;
                    }
                } else if(ipc == nls) {
                    if( ( jnode ) ) {
                        pnode = (*vc_hash)[jnode];
                        if( pnode )
                            ppt = pnode->pPoint;
                    }
                } else if(pedge)
                    ppt = pedge->pPoints + 2*(ipc-1);
                
                if(ppt) {
                    wxPoint r;
                    GetPointPixSingle( rzRules, ppt[1], ppt[0], &r, vp );

                    if(r.x != INVALID_COORD) {
                        if(lastvalid) {
                            //        Draw the edge as point-to-point
                            x0 = l.x, y0 = l.y;
                            x1 = r.x, y1 = r.y;

                            // Do not draw null segments
                            if( ( x0 == x1 ) && ( y0 == y1 ) ) continue;

                            if( m_pdc ) {
                                if( cohen_sutherland_line_clip_i( &x0, &y0, &x1, &y1, xmin_, xmax_,
                                                                  ymin_, ymax_ ) != Invisible )
                                    m_pdc->DrawLine( x0, y0, x1, y1 );
                            }
#ifdef ocpnUSE_GL
                            else {

#ifdef USE_ANDROID_GLES2

                                fBuf[0] = x0;
                                fBuf[1] = y0;
                                fBuf[2] = x1;
                                fBuf[3] = y1;

                                glDrawArrays(GL_LINES, 0, 2);

#else
                                // simplified faster test, let opengl do the rest
                                if((x0 > xmin_ || x1 > xmin_) && (x0 < xmax_ || x1 < xmax_) &&
                                   (y0 > ymin_ || y1 > ymin_) && (y0 < ymax_ || y1 < ymax_)) {
                                    if(!b_wide_line) {
                                        glVertex2i( x0, y0 );
                                        glVertex2i( x1, y1 );
                                    } else
                                        PLIBDrawGLThickLine( x0, y0, x1, y1, wide_pen, true );
                                }
#endif
                            }
#endif      
                        }

                        l = r;
                        lastvalid = true;
                    } else
                        lastvalid = false;
                } else
                    lastvalid = false;
            }
        }
#ifdef ocpnUSE_GL
#ifndef USE_ANDROID_GLES2
        if(!b_wide_line)
            glEnd();
#endif              
#endif
    }
#ifdef ocpnUSE_GL
    if( !m_pdc ){
        glDisable( GL_LINE_STIPPLE );
        glDisable( GL_LINE_SMOOTH );
        glDisable( GL_BLEND );
    }
#endif                
    return 1;
}

class PI_connector_segment              // This was extracted verbatim from S63_pi private definition
{
public:
    void *start;
    void *end;
    SegmentType type;
    int vbo_offset;
    int max_priority;
};

int s52plib::RenderLSPlugIn( ObjRazRules *rzRules, Rules *rules, ViewPort *vp )
{
#ifndef USE_ANDROID_GLES2
    S52color *c;
    int w;
    
    char *str = (char*) rules->INSTstr;
    c = getColor( str + 7 ); // Colour
    wxColour color( c->R, c->G, c->B );
    w = atoi( str + 5 ); // Width
    
    double scale_factor = vp->ref_scale/vp->chart_scale;
    double scaled_line_width = wxMax((scale_factor - g_overzoom_emphasis_base), 1);
    bool b_wide_line = g_oz_vector_scale && vp->b_quilt && (scale_factor > g_overzoom_emphasis_base);
    
    wxPen wide_pen(*wxBLACK_PEN);
    wxDash dashw[2];
    dashw[0] = 3;
    dashw[1] = 1; 
    
    if( b_wide_line)
    {
        int w = wxMax(scaled_line_width, 2);            // looks better
        w = wxMin(w, 50);                               // upper bound
        wide_pen.SetWidth( w );
        wide_pen.SetColour(color);
        
        if( !strncmp( str, "DOTT", 4 ) ) {
            dashw[0] = 1;
            wide_pen.SetStyle(wxPENSTYLE_USER_DASH);
            wide_pen.SetDashes( 2, dashw );
        }        
        else if( !strncmp( str, "DASH", 4 ) ){
            wide_pen.SetStyle(wxPENSTYLE_USER_DASH);
            if( m_pdc){ //DC mode
                dashw[0] = 1;
                dashw[1] = 2;
            }
            
            wide_pen.SetDashes( 2, dashw );
        }
    }
    
    wxPen thispen(color, w, wxPENSTYLE_SOLID);
    wxDash dash1[2];
    
    if( m_pdc) //DC mode
    {
        if( !strncmp( str, "DOTT", 4 ) ) {
            thispen.SetStyle(wxPENSTYLE_USER_DASH);
            dash1[0] = 1;
            dash1[1] = 2; 
            thispen.SetDashes( 2, dash1 );
        }        
        else if( !strncmp( str, "DASH", 4 ) ){
            thispen.SetStyle(wxPENSTYLE_SHORT_DASH);
        }
        
        if(b_wide_line)
            m_pdc->SetPen( wide_pen );
        else
            m_pdc->SetPen( thispen );
        
    }
    
    #ifdef ocpnUSE_GL
    else // OpenGL mode
    {
        glColor3ub( c->R, c->G, c->B );
        
        //    Set drawing width
        if( w > 1 ) {
            GLint parms[2];
            glGetIntegerv( GL_ALIASED_LINE_WIDTH_RANGE, &parms[0] );
            if( w > parms[1] )
                glLineWidth( wxMax(g_GLMinCartographicLineWidth, parms[1]) );
            else
                glLineWidth( wxMax(g_GLMinCartographicLineWidth, w) );
        } else
            glLineWidth( wxMax(g_GLMinCartographicLineWidth, 1) );
        
        #ifndef ocpnUSE_GLES // linestipple is emulated poorly
            if( !strncmp( str, "DASH", 4 ) ) {
                glLineStipple( 1, 0x3F3F );
                glEnable( GL_LINE_STIPPLE );
            }
            else if( !strncmp( str, "DOTT", 4 ) ) {
                glLineStipple( 1, 0x3333 );
                glEnable( GL_LINE_STIPPLE );
            }
            else
                glDisable( GL_LINE_STIPPLE );
            #endif
                
    }
    #endif
    
    
    //    Get a true pixel clipping/bounding box from the vp
    wxPoint pbb = vp->GetPixFromLL( vp->clat, vp->clon );
    int xmin_ = pbb.x - (vp->rv_rect.width / 2) - (4 * scaled_line_width);
    int xmax_ = xmin_ + vp->rv_rect.width + (8 * scaled_line_width);
    int ymin_ = pbb.y - (vp->rv_rect.height / 2) - (4 * scaled_line_width) ;
    int ymax_ = ymin_ + vp->rv_rect.height + (8 * scaled_line_width);
    
    int x0, y0, x1, y1;
    
    //  Get the current display priority
    //  Default comes from the LUP, unless overridden
    int priority_current = rzRules->LUP->DPRI - '0';
    if(rzRules->obj->m_DPRI >= 0)
        priority_current = rzRules->obj->m_DPRI;
    
    if( rzRules->obj->m_ls_list_legacy )
    {
                 float *ppt;
                
                VE_Element *pedge;
                
                
                PI_connector_segment *pcs;
               
                unsigned char *vbo_point = (unsigned char *)rzRules->obj->m_chart_context->vertex_buffer;
                PI_line_segment_element *ls = rzRules->obj->m_ls_list_legacy;
                
                #ifdef ocpnUSE_GL
                if(!b_wide_line && !m_pdc)
                    glBegin( GL_LINES );
                #endif
                    
                    while(ls){
                        if( ls->priority == priority_current  ) {  
                            
                            int nPoints;
                            // fetch the first point
                            if(ls->type == TYPE_EE){
                                pedge = (VE_Element *)ls->private0;
                                ppt = (float *)(vbo_point + pedge->vbo_offset);
                                nPoints = pedge->nCount;
                            }
                            else{
                                pcs = (PI_connector_segment *)ls->private0;
                                ppt = (float *)(vbo_point + pcs->vbo_offset);
                                nPoints = 2;
                            }
                            
                            wxPoint l;
                            GetPointPixSingle( rzRules, ppt[1], ppt[0], &l, vp );
                            ppt += 2;
                            
                            for(int ip=0 ; ip < nPoints - 1 ; ip++){
                                wxPoint r;
                                GetPointPixSingle( rzRules, ppt[1], ppt[0], &r, vp );
                                //        Draw the edge as point-to-point
                                x0 = l.x, y0 = l.y;
                                x1 = r.x, y1 = r.y;
                                
                                // Do not draw null segments
                                if( ( x0 != x1 ) || ( y0 != y1 ) ){
                                    
                                    if(m_pdc){
                                        
                                        if( cohen_sutherland_line_clip_i( &x0, &y0, &x1, &y1, xmin_, xmax_,
                                            ymin_, ymax_ ) != Invisible )
                                            m_pdc->DrawLine( x0, y0, x1, y1 );
                                    }
                                    #ifdef ocpnUSE_GL
                                    else {
                                        // simplified faster test, let opengl do the rest
                                        if((x0 > xmin_ || x1 > xmin_) && (x0 < xmax_ || x1 < xmax_) &&
                                            (y0 > ymin_ || y1 > ymin_) && (y0 < ymax_ || y1 < ymax_)) {
                                            if(!b_wide_line) {
                                                glVertex2i( x0, y0 );
                                                glVertex2i( x1, y1 );
                                            } else
                                                PLIBDrawGLThickLine( x0, y0, x1, y1, wide_pen, true );
                                            }
                                    }
                                    #endif      
                                    
                                }
                                
                                l = r;
                                ppt += 2;
                            }            
                        }
                        
                        ls = ls->next;
                    }
                    #ifdef ocpnUSE_GL
                    if(!b_wide_line && !m_pdc)
                        glEnd();
                    #endif              
    }
    
    #ifdef ocpnUSE_GL
    if( !m_pdc )
        glDisable( GL_LINE_STIPPLE );
    #endif                

#endif
        return 1;
}

// Line Simple Style, Dashed, using GLSL
int s52plib::RenderLS_Dash_GLSL( ObjRazRules *rzRules, Rules *rules, ViewPort *vp )
{
#ifdef USE_ANDROID_GLES2
#if 0
        GLuint format = GL_RGBA;
        GLuint internalformat = format;
        int stride = 4;

        int tex_w = 32;
        int dash = 16;
        unsigned char bufDot[ 2 * tex_w * stride];
        for(int i=0 ; i < tex_w ; i++){
            bufDot[i * stride] = 255;
            bufDot[i * stride +1] = 0;
            bufDot[i * stride +2] = 0;
            if(i < dash)
                bufDot[i * stride + 3] = 255;
            else
                bufDot[i * stride + 3] = 0;

 //           bufDot[i * stride + 3] = 255;

        }

//         for(int i=0 ; i < sizeof(bufDot) ; i++){
//             bufDot[i] = 255;
//         }

 /*       for(int i=0 ; i < tex_w ; i++){
            bufDot[i * stride] = 255;
            bufDot[i * stride +1] = 0;
            bufDot[i * stride +2] = 0;
            if(i < dash)
                bufDot[i * stride + 3] = 255;
            else
                bufDot[i * stride + 3] = 0;
        }
 */
        GLuint textureDot = -1;

        glGenTextures( 1, &textureDot );
        glBindTexture( GL_TEXTURE_2D, textureDot );

        glTexParameteri( GL_TEXTURE_2D, GL_TEXTURE_WRAP_S, GL_REPEAT );
        glTexParameteri( GL_TEXTURE_2D, GL_TEXTURE_WRAP_T, GL_REPEAT );
        glTexParameteri( GL_TEXTURE_2D, GL_TEXTURE_MAG_FILTER, GL_NEAREST/*GL_LINEAR*/ );
        glTexParameteri( GL_TEXTURE_2D, GL_TEXTURE_MIN_FILTER, GL_NEAREST );

        glTexImage2D( GL_TEXTURE_2D, 0, internalformat, tex_w, 1, 0,  format, GL_UNSIGNED_BYTE, bufDot );

        glEnable( GL_TEXTURE_2D );

        glEnable( GL_BLEND );
        glTexEnvi( GL_TEXTURE_ENV, GL_TEXTURE_ENV_MODE, GL_REPLACE );

#endif

//    ocpnDC *odc = new ocpnDC(*cc1->GetglCanvas());

    S52color *c;

    char *str = (char*) rules->INSTstr;
    c = getColor( str + 7 ); // Colour
    wxColour color( c->R, c->G, c->B );
    int w = atoi( str + 5 ); // Width

    double scale_factor = vp->ref_scale/vp->chart_scale;
    double scaled_line_width = wxMax((scale_factor - g_overzoom_emphasis_base), 1);

    wxPen thispen(color, w, wxPENSTYLE_SOLID);

    wxDash dash1[2];

    if( !strncmp( str, "DOTT", 4 ) ) {
        thispen.SetStyle(wxPENSTYLE_USER_DASH);
        dash1[0] = 1;
        dash1[1] = 2;
        thispen.SetDashes( 2, dash1 );
    }
    else if( !strncmp( str, "DASH", 4 ) ){
        thispen.SetStyle(wxPENSTYLE_USER_DASH);
        dash1[0] = 2;
        dash1[1] = 4;
        thispen.SetDashes( 2, dash1 );
    }

//    odc->SetPen( thispen );

        //    Set GL drawing width
/*
        if( w > 1 ) {
            GLint parms[2];
            glGetIntegerv( GL_ALIASED_LINE_WIDTH_RANGE, &parms[0] );
            if( w > parms[1] )
                glLineWidth( wxMax(g_GLMinCartographicLineWidth, parms[1]) );
            else
                glLineWidth( wxMax(g_GLMinCartographicLineWidth, w) );
        } else
            glLineWidth( wxMax(g_GLMinCartographicLineWidth, 1) );

        if(w >= 2){
            glEnable( GL_LINE_SMOOTH );
            glEnable( GL_BLEND );
        }
*/

   //    Set drawing width

   float lineWidth = w;
   GLint parms[2];
   glGetIntegerv( GL_ALIASED_LINE_WIDTH_RANGE, &parms[0] );
   GLint parmsa[2];
   glGetIntegerv( GL_SMOOTH_LINE_WIDTH_RANGE, &parmsa[0] );
   GLint parmsb[2];
   glGetIntegerv( GL_SMOOTH_LINE_WIDTH_GRANULARITY, &parmsb[0] );

   if( w > 1 ) {
       if( w > parms[1] )
           lineWidth = wxMax(g_GLMinCartographicLineWidth, parms[1]);
       else
           lineWidth = wxMax(g_GLMinCartographicLineWidth, w);
   } else
       lineWidth = wxMax(g_GLMinCartographicLineWidth, 1);

   // Manage super high density displays
       float target_w_mm = 0.5 * w;;
       if(GetPPMM() > 7){               // arbitrary, leaves average desktop/laptop display untweaked...
            target_w_mm = ((float)w) / 6.0;  // Target width in mm
        //  The value "w" comes from S52 library CNSY procedures, in "nominal" pixels
        // the value "6" comes from semi-standard LCD display densities
        // or something like 0.18 mm pitch, or 6 pix per mm.
            lineWidth =  wxMax(g_GLMinCartographicLineWidth, target_w_mm * GetPPMM() );
       }

       glDisable( GL_LINE_SMOOTH );
       glEnable( GL_BLEND );                    // for shader

#ifdef __OCPN__ANDROID__
       lineWidth = wxMin(lineWidth, parms[1]);
       glLineWidth(lineWidth);

#else
       glLineWidth(lineWidth);
       if(lineWidth > 4.0){
           glEnable( GL_LINE_SMOOTH );
       }
#endif

    //    Get a true pixel clipping/bounding box from the vp
    wxPoint pbb = vp->GetPixFromLL( vp->clat, vp->clon );
    int xmin_ = pbb.x - (vp->rv_rect.width / 2) - (4 * scaled_line_width);
    int xmax_ = xmin_ + vp->rv_rect.width + (8 * scaled_line_width);
    int ymin_ = pbb.y - (vp->rv_rect.height / 2) - (4 * scaled_line_width) ;
    int ymax_ = ymin_ + vp->rv_rect.height + (8 * scaled_line_width);

    int x0, y0, x1, y1;

    //  Get the current display priority
    //  Default comes from the LUP, unless overridden
    int priority_current = rzRules->LUP->DPRI - '0';
    if(rzRules->obj->m_DPRI >= 0)
        priority_current = rzRules->obj->m_DPRI;

    glUseProgram( S52Dash_shader_program );

    // Get pointers to the attributes in the program.
    GLint mPosAttrib = glGetAttribLocation( S52Dash_shader_program, "position" );

    GLint startPos  = glGetUniformLocation( S52Dash_shader_program, "startPos" );
    GLint texWidth  = glGetUniformLocation( S52Dash_shader_program, "texWidth" );

    float colorv[4];
    colorv[0] = color.Red() / float(256);
    colorv[1] = color.Green() / float(256);
    colorv[2] = color.Blue() / float(256);
    colorv[3] = 1.0; //transparency;

    GLint colloc = glGetUniformLocation(S52Dash_shader_program,"color");
    glUniform4fv(colloc, 1, colorv);

    // Select the active texture unit.
    glActiveTexture( GL_TEXTURE0 );

    // Bind our texture to the texturing target.
    //                            glBindTexture( GL_TEXTURE_2D, textureDot );

    // Set up the texture sampler to texture unit 0
    GLint texUni = glGetUniformLocation( S52Dash_shader_program, "uTex" );
    glUniform1i( texUni, 0 );

    float width = 32; //tex_w;
    glUniform1f(texWidth, width);

    // Disable VBO's (vertex buffer objects) for attributes.
    glBindBuffer( GL_ARRAY_BUFFER, 0 );
    glBindBuffer( GL_ELEMENT_ARRAY_BUFFER, 0 );


    // Rotate
    mat4x4 I, Q;
    mat4x4_identity(I);

    //mat4x4_rotate_Z(Q, I, vp->rotation);

    // Translate
    //             Q[3][0] = r.x-pivot_x;
    //             Q[3][1] = r.y-pivot_y;


    //mat4x4 X;
    //mat4x4_mul(X, (float (*)[4])vp->vp_transform, Q);

    GLint matloc = glGetUniformLocation(S52Dash_shader_program,"TransformMatrix");
    glUniformMatrix4fv( matloc, 1, GL_FALSE, (const GLfloat*)I);

    if( rzRules->obj->m_ls_list )
    {
        float *ppt;

        unsigned char *vbo_point = (unsigned char *)rzRules->obj->m_chart_context->chart->GetLineVertexBuffer();;
        line_segment_element *ls = rzRules->obj->m_ls_list;

            while(ls){
                if( ls->priority == priority_current  ) {

                    int nPoints;
                    // fetch the first point
                    if( (ls->ls_type == TYPE_EE) || (ls->ls_type == TYPE_EE_REV) ){
                        ppt = (float *)(vbo_point + ls->pedge->vbo_offset);
                        nPoints = ls->pedge->nCount;
                    }
                    else{
                        ppt = (float *)(vbo_point + ls->pcs->vbo_offset);
                        nPoints = 2;
                    }

                    wxPoint l;
                    GetPointPixSingle( rzRules, ppt[1], ppt[0], &l, vp );
                    ppt += 2;

                    for(int ip=0 ; ip < nPoints - 1 ; ip++){
                        wxPoint r;
                        GetPointPixSingle( rzRules, ppt[1], ppt[0], &r, vp );
                        //        Draw the edge as point-to-point
                        x0 = l.x, y0 = l.y;
                        x1 = r.x, y1 = r.y;

                        // Do not draw null segments
                        if( ( x0 != x1 ) || ( y0 != y1 ) ){

#if 0
                                if( cohen_sutherland_line_clip_i( &x0, &y0, &x1, &y1, xmin_, xmax_,
                                    ymin_, ymax_ ) != Invisible )
                                    odc->DrawLine( x0, y0, x1, y1, true );
#else



                            // segment must be at least on-screen....
                            if((x0 > xmin_ || x1 > xmin_) && (x0 < xmax_ || x1 < xmax_) &&
                                (y0 > ymin_ || y1 > ymin_) && (y0 < ymax_ || y1 < ymax_)) {

                                //  And intersecting the current clip rectangle
                                int xa = x0;
                                int xw = x1-x0;
                                if(xw < 0){
                                    xa = x1;
                                    xw = -xw;
                                }
                                int ya = y0;
                                int yh = y1-y0;
                                if(yh < 0){
                                    ya = y1;
                                    yh = -yh;
                                }

                                wxRect rseg(xa, ya, xw, yh);
                                rseg.Inflate(1);        // avoid zero width/height
                                if(rseg.Intersects(m_last_clip_rect))
                                {
                                    float coords[4];

                                    coords[0] = x0; coords[1] = y0; coords[2] = x1; coords[3] = y1;

                                    float start[2];
                                    start[0] = x0; start[1] = GetOCPNCanvasWindow()->GetSize().y - y0;
                                    glUniform2fv(startPos, 1, start);


                                    // Set the attribute mPosAttrib with the vertices in the screen coordinates...
                                    glVertexAttribPointer( mPosAttrib, 2, GL_FLOAT, GL_FALSE, 0, coords );
                                    glEnableVertexAttribArray( mPosAttrib );

                                    // Perform the actual drawing.
                                    glDrawArrays(GL_LINES, 0, 2);
                                }
                            }

#endif

                        }

                        l = r;
                        ppt += 2;
                    }
                }

                ls = ls->next;
            }
    }

//    delete odc;
#endif

        return 1;
}

// Line Complex
int s52plib::RenderLC( ObjRazRules *rzRules, Rules *rules, ViewPort *vp )
{
    return 0;
    //     if(rzRules->obj->Index != 7574)
    //         return 0;
    
    // catch cm93 and legacy PlugIns (e.g.s63_pi)
    if( rzRules->obj->m_n_lsindex  && !rzRules->obj->m_ls_list) 
        return RenderLCLegacy(rzRules, rules, vp);
    
    wxPoint r;
    
    
    int isym_len = rules->razRule->pos.line.bnbox_w.SYHL + (rules->razRule->pos.line.bnbox_x.LBXC - rules->razRule->pos.line.pivot_x.LICL);
    float sym_len = isym_len * canvas_pix_per_mm / 100;
    float sym_factor = 1.0; ///1.50;                        // gives nicer effect
    
    //      Create a color for drawing adjustments outside of HPGL renderer
    char *tcolptr = rules->razRule->colRef.LCRF;
    S52color *c = getColor( tcolptr + 1 ); // +1 skips "n" in HPGL SPn format
    int w = 1; // arbitrary width
    wxColour color( c->R, c->G, c->B );
    double LOD = 2.0 / vp->view_scale_ppm;              // empirical value, by experiment
    LOD = 0; //wxMin(LOD, 10.0);
    
    //  Get the current display priority
    //  Default comes from the LUP, unless overridden
    int priority_current = rzRules->LUP->DPRI - '0';
    if(rzRules->obj->m_DPRI >= 0)
        priority_current = rzRules->obj->m_DPRI;
    
    if( rzRules->obj->m_n_lsindex ) {
        
        
        // Calculate the size of a work buffer
        int max_points = 0;
        if( rzRules->obj->m_n_edge_max_points > 0 ) 
            max_points = rzRules->obj->m_n_edge_max_points;
        else{
            line_segment_element *lsa = rzRules->obj->m_ls_list;
            
            while(lsa){
                
                if( (lsa->ls_type == TYPE_EE) || (lsa->ls_type == TYPE_EE_REV) )
                    max_points += lsa->pedge->nCount;
                else
                    max_points += 2;
                
                lsa = lsa->next;
            }
        }
        
        
        //  Allocate some storage for converted points
        wxPoint *ptp = (wxPoint *) malloc( ( max_points ) * sizeof(wxPoint) ); 
        double *pdp = (double *)malloc( 2 * ( max_points ) * sizeof(double) ); 
        
        unsigned char *vbo_point = (unsigned char *)rzRules->obj->m_chart_context->vertex_buffer; //chart->GetLineVertexBuffer();
        line_segment_element *ls = rzRules->obj->m_ls_list;
        
        unsigned int index = 0;
        unsigned int idouble = 0;
        int nls = 0;
        wxPoint lp;
        float *ppt;
        
        int direction = 1;
        int ndraw = 0;
        while(ls){
            if( ls->priority == priority_current  ) {  
 
                
                //transcribe the segment in the proper order into the output buffer
                int nPoints;
                int idir = 1;
                // fetch the first point
                if( (ls->ls_type == TYPE_EE) || (ls->ls_type == TYPE_EE_REV) ){
                    ppt = (float *)(vbo_point + ls->pedge->vbo_offset);
                    nPoints = ls->pedge->nCount;
                    if(ls->ls_type == TYPE_EE_REV)
                        idir = -1;
                    
                }
                else{
                    ppt = (float *)(vbo_point + ls->pcs->vbo_offset);
                    nPoints = 2;
                }
                
                
                int vbo_index = 0;
                int vbo_inc = 2;
                if(idir == -1){
                    vbo_index = (nPoints-1) * 2;
                    vbo_inc = -2;
                }
                for(int ip=0 ; ip < nPoints ; ip++){
                    wxPoint r;
                    GetPointPixSingle( rzRules, ppt[vbo_index + 1], ppt[vbo_index], &r, vp );
                    if( (r.x != lp.x) || (r.y != lp.y) ){
                        ptp[index++] = r;
                        pdp[idouble++] = ppt[vbo_index];
                        pdp[idouble++] = ppt[vbo_index + 1];
                        
                        nls++;
                    }
                    else{               // sKipping point
                    }
                    
                    lp = r;
                    vbo_index += vbo_inc;
                }            
                
            }  // priority
            
            // inspect the next segment to see if it can be connected, or if the chain breaks
            int idir = 1;
            if(ls->next){
                
                int nPoints_next;
                line_segment_element *lsn = ls->next;
                // fetch the first point
                if( (lsn->ls_type == TYPE_EE) || (lsn->ls_type == TYPE_EE_REV) ){
                    ppt = (float *)(vbo_point + lsn->pedge->vbo_offset);
                    nPoints_next = lsn->pedge->nCount;
                    if(lsn->ls_type == TYPE_EE_REV)
                        idir = -1;
                    
                }
                else{
                    ppt = (float *)(vbo_point + lsn->pcs->vbo_offset);
                    nPoints_next = 2;
                }
                
                wxPoint ptest;
                if(idir == 1)
                    GetPointPixSingle( rzRules, ppt[1], ppt[0], &ptest, vp );

                else{
                // fetch the last point
                    int index_last_next = (nPoints_next-1) * 2;
                    GetPointPixSingle( rzRules, ppt[index_last_next +1], ppt[index_last_next], &ptest, vp );
                }
                
                // try to match the correct point in this segment with the last point in the previous segment

                if(lp != ptest)         // not connectable?
                {
                    
                    if(nls){
                        wxPoint2DDouble *pReduced = 0;
                        int nPointReduced = reduceLOD( LOD, nls, pdp, &pReduced);
                    
                        wxPoint *ptestp = (wxPoint *) malloc( ( max_points ) * sizeof(wxPoint) ); 
                        GetPointPixArray( rzRules, pReduced, ptestp, nPointReduced, vp );
                        free(pReduced);
                    
                        draw_lc_poly( m_pdc, color, w, ptestp, nPointReduced, sym_len, sym_factor, rules->razRule, vp );
                        free(ptestp);
                    
                        ndraw++;
                    }
                    
                    nls = 0;
                    index = 0;
                    idouble = 0;
                    lp = wxPoint(0,0);
                    direction = 1;
                }
                
                
            }
            else{
                // no more segments, so render what is available
                if(nls){
                    wxPoint2DDouble *pReduced = 0;
                    int nPointReduced = reduceLOD( LOD, nls, pdp, &pReduced);
                    
                    wxPoint *ptestp = (wxPoint *) malloc( ( max_points ) * sizeof(wxPoint) ); 
                    GetPointPixArray( rzRules, pReduced, ptestp, nPointReduced, vp );
                    free(pReduced);
                    
                    draw_lc_poly( m_pdc, color, w, ptestp, nPointReduced, sym_len, sym_factor, rules->razRule, vp );
                    free( ptestp );
                }
            }
            
            ls = ls->next;
        }
        
        
        free( ptp );
        free(pdp);
    }
    
    return 1;
}


int s52plib::reduceLOD( double LOD_meters, int nPoints, double *source, wxPoint2DDouble **dest)
{
    //      Reduce the LOD of this linestring
    std::vector<int> index_keep;
    if(nPoints > 5 && (LOD_meters > .01)){
	index_keep.push_back(0);
	index_keep.push_back(nPoints-1);
	index_keep.push_back(nPoints-2);
        
        DouglasPeucker(source, 1, nPoints-2, LOD_meters, &index_keep);
        
    }
    else {
	index_keep.resize(nPoints);
	// Consider using std::iota here when there is C++11 support.
        for(int i = 0 ; i < nPoints ; i++)
            index_keep[i] = i;
    }
    
    wxPoint2DDouble *pReduced = (wxPoint2DDouble *)malloc( ( index_keep.size() ) * sizeof(wxPoint2DDouble) ); 
    *dest = pReduced;
    
    double *ppr = source;  
    int ir = 0;
    for(int ip = 0 ; ip < nPoints ; ip++)
    {
        double x = *ppr++;
        double y = *ppr++;
        
        for(unsigned int j=0 ; j < index_keep.size() ; j++){
            if(index_keep[j] == ip){
                pReduced[ir++] = wxPoint2DDouble(x, y);
                break;
            }
        }
    }
    
    return index_keep.size();
}
    

// Line Complex
int s52plib::RenderLCLegacy( ObjRazRules *rzRules, Rules *rules, ViewPort *vp )
{
    if( !rzRules->obj->m_chart_context->chart )
        return RenderLCPlugIn( rzRules, rules, vp );
    
    //  Must be cm93
        
    wxPoint r;

    int isym_len = rules->razRule->pos.line.bnbox_w.SYHL;
    float sym_len = isym_len * canvas_pix_per_mm / 100;
    float sym_factor = 1.0; ///1.50;                        // gives nicer effect

//      Create a color for drawing adjustments outside of HPGL renderer
    char *tcolptr = rules->razRule->colRef.LCRF;
    S52color *c = getColor( tcolptr + 1 ); // +1 skips "n" in HPGL SPn format
    int w = 1; // arbitrary width
    wxColour color( c->R, c->G, c->B );

    //  Get the current display priority
    //  Default comes from the LUP, unless overridden
    int priority_current = rzRules->LUP->DPRI - '0';
    if(rzRules->obj->m_DPRI >= 0)
        priority_current = rzRules->obj->m_DPRI;

    if( rzRules->obj->m_n_lsindex ) {
        
        VE_Hash *ve_hash = (VE_Hash *)rzRules->obj->m_chart_context->m_pve_hash; 
        VC_Hash *vc_hash = (VC_Hash *)rzRules->obj->m_chart_context->m_pvc_hash; 
        
        VE_Element *ptedge = (*ve_hash)[0];
        
        unsigned int nls_max;
        if( rzRules->obj->m_n_edge_max_points > 0 ) // size has been precalculated on SENC load
            nls_max = rzRules->obj->m_n_edge_max_points;
        else {
            //  Calculate max malloc size required
            nls_max = 0;
            int *index_run_x = rzRules->obj->m_lsindex_array;
            for( int imseg = 0; imseg < rzRules->obj->m_n_lsindex; imseg++ ) {
                index_run_x++; //Skip cNode
                //  Get the edge
                unsigned int enode = *index_run_x;
                if( enode ){
                    VE_Element *pedge = (*ve_hash)[enode];
                    if(pedge){
                        if( pedge->nCount > nls_max )
                            nls_max = pedge->nCount;
                    }
                }
                index_run_x += 2;
            }
            rzRules->obj->m_n_edge_max_points = nls_max; // Got it, cache for next time
        }

        //  Allocate some storage for converted points
        wxPoint *ptp = (wxPoint *) malloc( ( nls_max + 2 ) * sizeof(wxPoint) ); // + 2 allows for end nodes

        int *index_run;
        float *ppt;
        double easting, northing;
        wxPoint pra( 0, 0 );
        VC_Element *pnode;

        for( int iseg = 0; iseg < rzRules->obj->m_n_lsindex; iseg++ ) {
            int seg_index = iseg * 3;
            index_run = &rzRules->obj->m_lsindex_array[seg_index];

            //  Get first connected node
            unsigned int inode = *index_run++;
            if( inode ) {
                pnode = (*vc_hash)[inode];
                if( pnode ) {
                    ppt = pnode->pPoint;
                    easting = *ppt++;
                    northing = *ppt;
                    GetPointPixSingle( rzRules, (float) northing, (float) easting, &pra, vp );
                }
                ptp[0] = pra; // insert beginning node
            }

            //  Get the edge
            unsigned int enode = *index_run++;
            VE_Element *pedge = 0;
            if(enode)
                pedge = (*ve_hash)[enode];

            int nls = 0;
            if(pedge){
            //  Here we decide to draw or not based on the highest priority seen for this segment
            //  That is, if this segment is going to be drawn at a higher priority later, then don't draw it here.
            
            // This logic is not perfectly right for one case:
            // If the segment has only two end connected nodes, and no intermediate edge,
            // then we have no good way to evaluate the priority.
            // This is due to the fact that priority is only precalculated for edge segments, not connector nodes.
            // Only thing to do is take the conservative approach and draw the segment, in this case.
            if( pedge->nCount ){
                if( pedge->max_priority != priority_current ) continue;
            }
            
                if( pedge->max_priority != priority_current ) continue;

                nls = pedge->nCount;

                ppt = pedge->pPoints;
                for( int ip = 0; ip < nls; ip++ ) {
                    easting = *ppt++;
                    northing = *ppt++;
                    GetPointPixSingle( rzRules, (float) northing, (float) easting, &ptp[ip + 1], vp );
                }
            }

            //  Get last connected node
            unsigned int jnode = *index_run++;
            if( jnode ) {
                pnode = (*vc_hash)[jnode];
                if( pnode ) {
                    ppt = pnode->pPoint;
                    easting = *ppt++;
                    northing = *ppt;
                    GetPointPixSingle( rzRules, (float) northing, (float) easting, &pra, vp );
                }
                ptp[nls + 1] = pra; // insert ending node
            }

            if( ( inode ) && ( jnode ) ){
                draw_lc_poly( m_pdc, color, w, ptp, nls + 2, sym_len, sym_factor, rules->razRule, vp );
            }
            else if(nls){
                draw_lc_poly( m_pdc, color, w, &ptp[1], nls, sym_len, sym_factor, rules->razRule, vp );
            }

        }
        free( ptp );
    }

    else
        if( rzRules->obj->pPolyTessGeo ) {
            if( !rzRules->obj->pPolyTessGeo->IsOk() ){ // perform deferred tesselation
                rzRules->obj->pPolyTessGeo->BuildDeferredTess();
            }

            PolyTriGroup *pptg = rzRules->obj->pPolyTessGeo->Get_PolyTriGroup_head();
            float *ppolygeo = pptg->pgroup_geom;
            if(ppolygeo){
                int ctr_offset = 0;
                for( int ic = 0; ic < pptg->nContours; ic++ ) {

                    int npt = pptg->pn_vertex[ic];
                    wxPoint *ptp = (wxPoint *) malloc( ( npt + 1 ) * sizeof(wxPoint) );
                    wxPoint *pr = ptp;
                    for( int ip = 0; ip < npt; ip++ ) {
                        float plon = ppolygeo[( 2 * ip ) + ctr_offset];
                        float plat = ppolygeo[( 2 * ip ) + ctr_offset + 1];

                        GetPointPixSingle( rzRules, plat, plon, pr, vp );
                        pr++;
                    }
                    float plon = ppolygeo[ctr_offset]; // close the polyline
                    float plat = ppolygeo[ctr_offset + 1];
                    GetPointPixSingle( rzRules, plat, plon, pr, vp );

                    draw_lc_poly( m_pdc, color, w, ptp, npt + 1, sym_len, sym_factor, rules->razRule,
                            vp );

                    free( ptp );

                    ctr_offset += npt * 2;
                }
            }
        }

    return 1;
}

int s52plib::RenderLCPlugIn( ObjRazRules *rzRules, Rules *rules, ViewPort *vp )
{
    wxPoint r;
    
    int isym_len = rules->razRule->pos.line.bnbox_w.SYHL;
    float sym_len = isym_len * canvas_pix_per_mm / 100;
    float sym_factor = 1.0; ///1.50;                        // gives nicer effect
    
    //      Create a color for drawing adjustments outside of HPGL renderer
    char *tcolptr = rules->razRule->colRef.LCRF;
    S52color *c = getColor( tcolptr + 1 ); // +1 skips "n" in HPGL SPn format
    int w = 1; // arbitrary width
    wxColour color( c->R, c->G, c->B );
    
    //  Get the current display priority
    //  Default comes from the LUP, unless overridden
    int priority_current = rzRules->LUP->DPRI - '0';
    if(rzRules->obj->m_DPRI >= 0)
        priority_current = rzRules->obj->m_DPRI;
    
 
    //  Calculate max malloc size required
    unsigned int nls_max = 0;
        
    if( rzRules->obj->m_ls_list_legacy )
    {
        float *ppt;
        
        VE_Element *pedge;
        PI_line_segment_element *ls = rzRules->obj->m_ls_list_legacy;
        
            
        while(ls){
            int nPoints;
                    // fetch the first point
            if(ls->type == TYPE_EE){
                pedge = (VE_Element *)ls->private0;
                nPoints = pedge->nCount;
             }
             else{
                nPoints = 2;
             }
                
             nls_max = wxMax(nls_max, nPoints);
                
            ls = ls->next;
        }
    }


    //  Allocate some storage for converted points
//    wxPoint *ptp = (wxPoint *) malloc( ( nls_max + 2 ) * sizeof(wxPoint) ); // + 2 allows for end nodes


    if( rzRules->obj->m_ls_list_legacy )
    {
        float *ppt;

        VE_Element *pedge;



        //  Allocate some storage for converted points
        wxPoint *ptp = (wxPoint *) malloc( ( nls_max + 2 ) * sizeof(wxPoint) ); // + 2 allows for end nodes
    
        PI_connector_segment *pcs;
        
        unsigned char *vbo_point = (unsigned char *)rzRules->obj->m_chart_context->vertex_buffer;
        PI_line_segment_element *ls = rzRules->obj->m_ls_list_legacy;
        
        while(ls){
                if( ls->priority == priority_current  ) {  
                    
                    int nPoints;
                    // fetch the first point
                    if(ls->type == TYPE_EE){
                        pedge = (VE_Element *)ls->private0;
                        ppt = (float *)(vbo_point + pedge->vbo_offset);
                        nPoints = pedge->nCount;
                    }
                    else{
                        pcs = (PI_connector_segment *)ls->private0;
                        ppt = (float *)(vbo_point + pcs->vbo_offset);
                        nPoints = 2;
                    }
                    
                    for(int ip=0 ; ip < nPoints ; ip++){
                        wxPoint r;
                        GetPointPixSingle( rzRules, ppt[1], ppt[0], &ptp[ip], vp );
                        
                        ppt += 2;
                    }
                    
                    if(nPoints)
                        draw_lc_poly( m_pdc, color, w, &ptp[0], nPoints, sym_len, sym_factor, rules->razRule, vp );
                }
                
                ls = ls->next;
        }
        
        free(ptp);
    }
    
    return 1;
}

//      Render Line Complex Polyline

void s52plib::draw_lc_poly( wxDC *pdc, wxColor &color, int width, wxPoint *ptp, int npt,
        float sym_len, float sym_factor, Rule *draw_rule, ViewPort *vp )
{
    if(npt < 2)
        return;
    
    wxPoint r;

    //  We calculate the winding direction of the poly
    //  in order to know which side to draw symbol on
    double dfSum = 0.0;
    
    for( int iseg = 0; iseg < npt - 1; iseg++ ) {
        dfSum += ptp[iseg].x * ptp[iseg+1].y - ptp[iseg].y * ptp[iseg+1].x;
    }
    dfSum += ptp[npt-1].x * ptp[0].y - ptp[npt-1].y * ptp[0].x;
    
    bool cw = dfSum < 0.;
    
    //    Get a true pixel clipping/bounding box from the vp
    wxPoint pbb = vp->GetPixFromLL( vp->clat, vp->clon );
    int xmin_ = pbb.x - vp->rv_rect.width / 2;
    int xmax_ = xmin_ + vp->rv_rect.width;
    int ymin_ = pbb.y - vp->rv_rect.height / 2;
    int ymax_ = ymin_ + vp->rv_rect.height;

    int x0, y0, x1, y1;

    if( pdc ) {
        wxPen *pthispen = wxThePenList->FindOrCreatePen( color, width, wxPENSTYLE_SOLID );
        m_pdc->SetPen( *pthispen );

        int start_seg = 0;
        int end_seg = npt - 1;
        int inc = 1;
        
        if( cw ){
            start_seg = npt - 1;
            end_seg = 0;
            inc = -1;
        }
        
        float dx, dy, seg_len, theta;
        
        bool done = false;
        int iseg = start_seg;
        while( !done ){
            
            // Do not bother with segments that are invisible

            x0 = ptp[iseg].x;
            y0 = ptp[iseg].y;
            x1 = ptp[iseg + inc].x;
            y1 = ptp[iseg + inc].y;

            ClipResult res = cohen_sutherland_line_clip_i( &x0, &y0, &x1, &y1, xmin_, xmax_, ymin_,
                    ymax_ );

            if( res == Invisible )
                goto next_seg_dc;

            dx = ptp[iseg + inc].x - ptp[iseg].x;
            dy = ptp[iseg + inc].y - ptp[iseg].y;
            seg_len = sqrt( dx * dx + dy * dy );
            
            if( seg_len >= 1.0 ) {
                if( seg_len <= sym_len * sym_factor ) {
                    int xst1 = ptp[iseg].x;
                    int yst1 = ptp[iseg].y;
                    float xst2, yst2;
                    if( seg_len >= sym_len ) {
                        xst2 = xst1 + ( sym_len * dx / seg_len );
                        yst2 = yst1 + ( sym_len * dy / seg_len );
                    } else {
                        xst2 = ptp[iseg + inc].x;
                        yst2 = ptp[iseg + inc].y;
                    }
                    
                    pdc->DrawLine( xst1, yst1, (wxCoord) floor( xst2 ), (wxCoord) floor( yst2 ) );
                }

                else {
                    float s = 0;
                    float xs = ptp[iseg].x;
                    float ys = ptp[iseg].y;

                    while( s + ( sym_len * sym_factor ) < seg_len ) {
                        r.x = (int) xs;
                        r.y = (int) ys;
                        char *str = draw_rule->vector.LVCT;
                        char *col = draw_rule->colRef.LCRF;
                        wxPoint pivot( draw_rule->pos.line.pivot_x.LICL,
                                draw_rule->pos.line.pivot_y.LIRW );

                        HPGL->SetTargetDC( pdc );
                        theta = atan2f( dy, dx );
                        HPGL->SetVP(vp);
                        HPGL->Render( str, col, r, pivot, pivot, 1.0, theta * 180. / PI, false );

                        xs += sym_len * dx / seg_len * sym_factor;
                        ys += sym_len * dy / seg_len * sym_factor;
                        s += sym_len * sym_factor;
                    }

                    pdc->DrawLine( (int) xs, (int) ys, ptp[iseg + inc].x, ptp[iseg + inc].y );
                }
            }
next_seg_dc:            
            iseg += inc;
            if(iseg == end_seg)
                done = true;
            
        } // while
    } // if pdc
    
#ifdef ocpnUSE_GL
    else // opengl
    {
        //    Set up the color
#ifndef USE_ANDROID_GLES2
        glColor4ub( color.Red(), color.Green(), color.Blue(), color.Alpha() );
#endif
        
        // Adjust line width up a bit, to improve render quality for GL_BLEND/GL_LINE_SMOOTH
        float awidth = wxMax(g_GLMinCartographicLineWidth, (float)width * 0.7);
        awidth = wxMax(awidth, 1.5);
        glLineWidth( awidth );
        
        int start_seg = 0;
        int end_seg = npt - 1;
        int inc = 1;
        
        if( cw ){
            start_seg = npt - 1;
            end_seg = 0;
            inc = -1;
        }
        
        float dx, dy, seg_len, theta;
        
        bool done = false;
        int iseg = start_seg;
        while( !done ){
           // Do not bother with segments that are invisible

            x0 = ptp[iseg].x;
            y0 = ptp[iseg].y;
            x1 = ptp[iseg + inc].x;
            y1 = ptp[iseg + inc].y;

            ClipResult res = cohen_sutherland_line_clip_i( &x0, &y0, &x1, &y1, xmin_, xmax_, ymin_,
                    ymax_ );

            if( res == Invisible )
                goto next_seg;

            dx = ptp[iseg + inc].x - ptp[iseg].x;
            dy = ptp[iseg + inc].y - ptp[iseg].y;
            seg_len = sqrt( dx * dx + dy * dy );
            
            if( seg_len >= 1.0 ) {
                if( seg_len <= sym_len * sym_factor ) {
                    int xst1 = ptp[iseg].x;
                    int yst1 = ptp[iseg].y;
                    float xst2, yst2;

                    if( seg_len >= sym_len ) {
                        xst2 = xst1 + ( sym_len * dx / seg_len );
                        yst2 = yst1 + ( sym_len * dy / seg_len );
                    } else {
                        xst2 = ptp[iseg + inc].x;
                        yst2 = ptp[iseg + inc].y;
                    }

                    //      Enable anti-aliased lines, at best quality
#ifndef __OCPN__ANDROID__
                    glBlendFunc (GL_SRC_ALPHA, GL_ONE_MINUS_SRC_ALPHA);
                    glEnable (GL_BLEND);
                    
                    if( m_GLLineSmoothing )
                    {
                        glEnable (GL_LINE_SMOOTH);
                        glHint (GL_LINE_SMOOTH_HINT, GL_NICEST);
                    }
#endif

#ifdef USE_ANDROID_GLES2

                    glUseProgram(S52color_tri_shader_program);

                    glBindBuffer( GL_ARRAY_BUFFER, 0 );
                    glBindBuffer( GL_ELEMENT_ARRAY_BUFFER, 0 );

                    //GLint matloc = glGetUniformLocation(S52color_tri_shader_program,"MVMatrix");
                    //glUniformMatrix4fv( matloc, 1, GL_FALSE, (const GLfloat*)vp->vp_transform);

                    float colorv[4];
                    colorv[0] = color.Red() / float(256);
                    colorv[1] = color.Green() / float(256);
                    colorv[2] = color.Blue() / float(256);
                    colorv[3] = 1.0; //transparency;

                    GLint colloc = glGetUniformLocation(S52color_tri_shader_program,"color");
                    glUniform4fv(colloc, 1, colorv);

                    float pts[4];
                    pts[0] = xst1; pts[1] = yst1; pts[2] = xst2; pts[3] = yst2;

                    GLint pos = glGetAttribLocation(S52color_tri_shader_program, "position");
                    glVertexAttribPointer(pos, 2, GL_FLOAT, GL_FALSE, 2*sizeof(float), pts);
                    glEnableVertexAttribArray(pos);

                    glDrawArrays(GL_LINES, 0, 2);

#else
                    {
                        glBegin( GL_LINES );
                        glVertex2i( xst1, yst1 );
                        glVertex2i( (wxCoord) floor( xst2 ), (wxCoord) floor( yst2 ) );
                        glEnd();
                    }
#endif
                    
                    glDisable( GL_LINE_SMOOTH );
                    glDisable( GL_BLEND );
                } else {
                    float s = 0;
                    float xs = ptp[iseg].x;
                    float ys = ptp[iseg].y;

                    while( s + ( sym_len * sym_factor ) < seg_len ) {
                        r.x = (int) xs;
                        r.y = (int) ys;
                        char *str = draw_rule->vector.LVCT;
                        char *col = draw_rule->colRef.LCRF;
                        wxPoint pivot( draw_rule->pos.line.pivot_x.LICL,
                                draw_rule->pos.line.pivot_y.LIRW );

                        HPGL->SetTargetOpenGl();
                        HPGL->SetVP(vp);
                        theta = atan2f( dy, dx );
                        HPGL->Render( str, col, r, pivot, pivot, 1.0, theta * 180. / PI, false );

                        xs += sym_len * dx / seg_len * sym_factor;
                        ys += sym_len * dy / seg_len * sym_factor;
                        s += sym_len * sym_factor;
                    }
#ifndef __OCPN__ANDROID__
                    glBlendFunc (GL_SRC_ALPHA, GL_ONE_MINUS_SRC_ALPHA);
                    glEnable (GL_BLEND);

                    if( m_GLLineSmoothing ) {
                        glEnable (GL_LINE_SMOOTH);
                        glHint (GL_LINE_SMOOTH_HINT, GL_NICEST);
                    }

#endif
#ifdef USE_ANDROID_GLES2
                    glUseProgram(S52color_tri_shader_program);

                    glBindBuffer( GL_ARRAY_BUFFER, 0 );
                    glBindBuffer( GL_ELEMENT_ARRAY_BUFFER, 0 );

                    //GLint matloc = glGetUniformLocation(S52color_tri_shader_program,"MVMatrix");
                    //glUniformMatrix4fv( matloc, 1, GL_FALSE, (const GLfloat*)vp->vp_transform);

                    float colorv[4];
                    colorv[0] = color.Red() / float(256);
                    colorv[1] = color.Green() / float(256);
                    colorv[2] = color.Blue() / float(256);
                    colorv[3] = 1.0; //transparency;

                    GLint colloc = glGetUniformLocation(S52color_tri_shader_program,"color");
                    glUniform4fv(colloc, 1, colorv);

                    float pts[4];
                    pts[0] = xs; pts[1] = ys; pts[2] = ptp[iseg + inc].x; pts[3] =  ptp[iseg + inc].y;

                    GLint pos = glGetAttribLocation(S52color_tri_shader_program, "position");
                    glVertexAttribPointer(pos, 2, GL_FLOAT, GL_FALSE, 2*sizeof(float), pts);
                    glEnableVertexAttribArray(pos);

                    glDrawArrays(GL_LINES, 0, 2);

#else

                    {
                        glBegin( GL_LINES );
                        glVertex2i( xs, ys );
                        glVertex2i( ptp[iseg + inc].x, ptp[iseg + inc].y );
                        glEnd();
                    }
#endif
                    glDisable( GL_LINE_SMOOTH );
                    glDisable( GL_BLEND );
                }
            }
next_seg:            
            iseg += inc;
            if(iseg == end_seg)
                done = true;
        } // while

    } //opengl
#endif    
}

// Multipoint Sounding
int s52plib::RenderMPS( ObjRazRules *rzRules, Rules *rules, ViewPort *vp )
{
    if( !m_bShowSoundg )
        return 0;

    if( m_bUseSCAMIN ) {
        if( vp->chart_scale > rzRules->obj->Scamin )
            return 0;
    }
    
    
    int npt = rzRules->obj->npt;

    // this should never happen
    // But it seems that some PlugIns clear the mps rules without resetting the CS state machine
    // So fix it
    if( rzRules->obj->bCS_Added  && !rzRules->mps)
        rzRules->obj->bCS_Added = false;
        
    //  Build the cached rules list if necessary
    if( !rzRules->obj->bCS_Added ) {

        ObjRazRules point_rzRules;
        point_rzRules = *rzRules; // take a copy of attributes, etc
        
        S57Obj point_obj;
        point_obj = *( rzRules->obj );
        point_obj.bIsClone = true;
        point_rzRules.obj = &point_obj;
        
        Rules *ru_cs = StringToRules( _T ( "CS(SOUNDG03;" ) );

        wxPoint p;
        double *pd = rzRules->obj->geoPtz; // the SM points
        double *pdl = rzRules->obj->geoPtMulti; // and corresponding lat/lon
        

        mps_container *pmps = (mps_container *)calloc( sizeof(mps_container), 1);
        pmps->cs_rules = new ArrayOfRules;
        rzRules->mps = pmps;
        
        for( int ip = 0; ip < npt; ip++ ) {
            double east = *pd++;
            double nort = *pd++;
            double depth = *pd++;
            
            point_obj.x = east;
            point_obj.y = nort;
            point_obj.z = depth;
            
            double lon = *pdl++;
            double lat = *pdl++;
            point_obj.BBObj.Set( lat, lon, lat, lon );
            point_obj.BBObj.Invalidate();
            
            char *rule_str1 = RenderCS( &point_rzRules, ru_cs );
            wxString cs_string( rule_str1, wxConvUTF8 );
            free( rule_str1 ); 
    
            Rules *rule_chain = StringToRules( cs_string );
            
            rzRules->mps->cs_rules->Add( rule_chain );
            
        }

        DestroyRulesChain( ru_cs );
        rzRules->obj->bCS_Added = 1; // mark the object
    }
   
    

    double *pdl = rzRules->obj->geoPtMulti; // and corresponding lat/lon

    //  We need a private unrotated copy of the Viewport
    ViewPort vp_local = *vp;
    vp_local.SetRotationAngle( 0. );

    //  We may be rendering the soundings symbols scaled up, so
    //  adjust the inclusion test bounding box
    
    double scale_factor = vp->ref_scale/vp->chart_scale;
    double box_mult = wxMax((scale_factor - g_overzoom_emphasis_base), 1);
    int box_dim = 32 * box_mult;
    
    // We need a pixel bounding rectangle of the passed ViewPort.
    // Very important for partial screen renders, as with dc mode pans or OpenGL FBO operation.
   
    wxPoint cr0 = vp_local.GetPixFromLL( vp_local.GetBBox().GetMaxLat(), vp_local.GetBBox().GetMinLon());
    wxPoint cr1 = vp_local.GetPixFromLL( vp_local.GetBBox().GetMinLat(), vp_local.GetBBox().GetMaxLon());
    wxRect clip_rect(cr0, cr1);
    
    for( int ip = 0; ip < npt; ip++ ) {
        
        double lon = *pdl++;
        double lat = *pdl++;

        wxPoint r = vp_local.GetPixFromLL( lat, lon );
        //      Use estimated symbol size
        wxRect rr(r.x-(box_dim/2), r.y-(box_dim/2), box_dim, box_dim);
        
        //      After all the setup, the render inclusion test is trivial....
        if(!clip_rect.Intersects(rr))
            continue;
        
        double angle = 0;
        
        Rules *rules =  rzRules->mps->cs_rules->Item(ip);
        while( rules ){
            
            //  Render a raster or vector symbol, as specified by LUP rules
            if( rules->razRule->definition.SYDF == 'V' ){
                // On OpenGL, arrange to render the drying height "underline" symbol as un-rotated.
                double dryAngle = 0;
                if( !m_pdc && !strncmp(rules->razRule->name.SYNM, "SOUNDSA1", 8))
                    dryAngle = -vp->rotation * 180./PI;
                RenderHPGL( rzRules, rules->razRule, r, vp, dryAngle );
            }
            else if( rules->razRule->definition.SYDF == 'R' )
                RenderRasterSymbol( rzRules, rules->razRule, r, vp, angle );
            
            rules = rules->next;
        }
    }
    
    return 1;
}

int s52plib::RenderCARC( ObjRazRules *rzRules, Rules *rules, ViewPort *vp )
{
#ifdef USE_ANDROID_GLES2
    return RenderCARC_GLSL(rzRules, rules, vp);
#endif

    return RenderCARC_VBO(rzRules, rules, vp);
}
    
int s52plib::RenderCARC_GLSL( ObjRazRules *rzRules, Rules *rules, ViewPort *vp )
{
#ifdef USE_ANDROID_GLES2

//    glDisable( GL_SCISSOR_TEST );

    char *str = (char*) rules->INSTstr;
    //    extract the parameters from the string
    //    And creating a unique string hash as we go
    wxString inst( str, wxConvUTF8 );
    wxString carc_hash;

    wxStringTokenizer tkz( inst, _T ( ",;" ) );

    //    outline color
    wxString outline_color = tkz.GetNextToken();
    carc_hash += outline_color;
    carc_hash += _T(".");

    //    outline width
    wxString slong = tkz.GetNextToken();
    long outline_width;
    slong.ToLong( &outline_width );
    carc_hash += slong;
    carc_hash += _T(".");

    //    arc color
    wxString arc_color = tkz.GetNextToken();
    carc_hash += arc_color;
    carc_hash += _T(".");

    //    arc width
    slong = tkz.GetNextToken();
    long arc_width;
    slong.ToLong( &arc_width );
    carc_hash += slong;
    carc_hash += _T(".");

    //    sectr1
    slong = tkz.GetNextToken();
    double sectr1;
    slong.ToDouble( &sectr1 );
    carc_hash += slong;
    carc_hash += _T(".");

    //    sectr2
    slong = tkz.GetNextToken();
    double sectr2;
    slong.ToDouble( &sectr2 );
    carc_hash += slong;
    carc_hash += _T(".");

    //    arc radius
    slong = tkz.GetNextToken();
    long radius;
    slong.ToLong( &radius );
    carc_hash += slong;
    carc_hash += _T(".");

    //    sector radius
    slong = tkz.GetNextToken();
    long sector_radius;
    slong.ToLong( &sector_radius );
    carc_hash += slong;
    carc_hash += _T(".");

    slong.Printf( _T("%d"), m_colortable_index );
    carc_hash += slong;

    // Center point
    wxPoint r;
    GetPointPixSingle( rzRules, rzRules->obj->y, rzRules->obj->x, &r, vp );

    //  radius scaled to display
    float rad =  radius * canvas_pix_per_mm ;
    float arcw = arc_width * canvas_pix_per_mm;
    float sec_rad = sector_radius * canvas_pix_per_mm;
    
    // Adjust size
    //  Some plain lights have no SCAMIN attribute.
    //  This causes display congestion at small viewing scales, since the objects are rendered at fixed pixel dimensions from the LUP rules.
    //  As a correction, the idea is to not allow the rendered symbol to be larger than "X" meters on the chart.
    //   and scale it down when rendered if necessary.
    
    float xscale = 1.0;
    if(1/*rzRules->obj->Scamin > 10000000*/){                        // huge (unset) SCAMIN)
        float radius_meters_target = 200;
        
        float radius_meters = ( radius * canvas_pix_per_mm ) / vp->view_scale_ppm;
        
        xscale = radius_meters_target / radius_meters;
        xscale = wxMin(xscale, 1.0);
        xscale = wxMax(.4, xscale);
        
        rad *= xscale;
        arcw *= xscale;
        arcw =wxMin(arcw, rad/10);
        sec_rad *= xscale;
    }
    //      Enable anti-aliased lines, at best quality
    glEnable( GL_BLEND );

    // Rotate the center point about vp center
    wxPoint point = r;
    double sin_rot = sin( vp->rotation );
    double cos_rot = cos( vp->rotation );

    double xp = ( (point.x - vp->pix_width/2) * cos_rot ) - ( (point.y - vp->pix_height/2) * sin_rot );
    double yp = ( (point.x - vp->pix_width/2) * sin_rot ) + ( (point.y - vp->pix_height/2) * cos_rot );

    point.x = (int) xp + vp->pix_width/2;
    point.y = (int) yp + vp->pix_height/2;

    float coords[8];
    coords[0] = -rad;  coords[1] =  rad;
    coords[2] =  rad;  coords[3] =  rad;
    coords[4] = -rad;  coords[5] = -rad;
    coords[6] =  rad;  coords[7] = -rad;

    glUseProgram( S52ring_shader_program );

    // Get pointers to the attributes in the program.
    GLint mPosAttrib = glGetAttribLocation( S52ring_shader_program, "aPos" );

    // Disable VBO's (vertex buffer objects) for attributes.
    glBindBuffer( GL_ARRAY_BUFFER, 0 );
    glBindBuffer( GL_ELEMENT_ARRAY_BUFFER, 0 );

    glVertexAttribPointer( mPosAttrib, 2, GL_FLOAT, GL_FALSE, 0, coords );
    glEnableVertexAttribArray( mPosAttrib );

    //  Circle radius
    GLint radiusloc = glGetUniformLocation(S52ring_shader_program,"circle_radius");
    glUniform1f(radiusloc, rad);

    //  Circle center point, physical
    GLint centerloc = glGetUniformLocation(S52ring_shader_program,"circle_center");
    float ctrv[2];
    ctrv[0] = point.x; ctrv[1] = GetOCPNCanvasWindow()->GetSize().y - point.y;
    glUniform2fv(centerloc, 1, ctrv);

    //  Circle color
    wxColour colorb = getwxColour( arc_color );
    float colorv[4];
    colorv[0] = colorb.Red() / float(256);
    colorv[1] = colorb.Green() / float(256);
    colorv[2] = colorb.Blue() / float(256);
    colorv[3] = 1.0;

    GLint colloc = glGetUniformLocation(S52ring_shader_program,"circle_color");
    glUniform4fv(colloc, 1, colorv);

    //  Border color
    float bcolorv[4];
    bcolorv[0] = 0;
    bcolorv[1] = 0;
    bcolorv[2] = 0;
    bcolorv[3] = 1.0;

    GLint bcolloc = glGetUniformLocation(S52ring_shader_program,"border_color");
    glUniform4fv(bcolloc, 1, bcolorv);

    //  Border Width
    GLint borderWidthloc = glGetUniformLocation(S52ring_shader_program,"border_width");
    glUniform1f(borderWidthloc, 2);

    //  Ring width
    GLint ringWidthloc = glGetUniformLocation(S52ring_shader_program,"ring_width");
    glUniform1f(ringWidthloc, arcw);

    //  Visible sectors, rotated to vp orientation
    float sr1 = sectr1 + (vp->rotation * 180 / PI);
    if(sr1 > 360.) sr1 -= 360.;
    float sr2 = sectr2 + (vp->rotation * 180 / PI);
    if(sr2 > 360.) sr2 -= 360.;

    float sb, se;
    if ( sr2 > sr1 ){
        sb = sr1;
        se = sr2;
    }
    else{
        sb = sr1;
        se = sr2 + 360;
    }

    //  Shader can handle angles > 360.
    if( (sb < 0) || (se < 0)){
        sb += 360.;
        se += 360.;
    }
    
    GLint sector1loc = glGetUniformLocation(S52ring_shader_program,"sector_1");
    glUniform1f(sector1loc, (sb * PI / 180.));
    GLint sector2loc = glGetUniformLocation(S52ring_shader_program,"sector_2");
    glUniform1f(sector2loc, (se * PI / 180.));


    // Rotate and translate
    mat4x4 I, Q;
    mat4x4_identity(I);

    mat4x4_translate_in_place(I, r.x, r.y, 0);

    GLint matloc = glGetUniformLocation(S52ring_shader_program,"TransformMatrix");
    glUniformMatrix4fv( matloc, 1, GL_FALSE, (const GLfloat*)I);

    // Perform the actual drawing.
    glDrawArrays(GL_TRIANGLE_STRIP, 0, 4);

    // Restore the per-object transform to Identity Matrix
    mat4x4 IM;
    mat4x4_identity(IM);
    GLint matlocf = glGetUniformLocation(S52ring_shader_program,"TransformMatrix");
    glUniformMatrix4fv( matlocf, 1, GL_FALSE, (const GLfloat*)IM);

    //    Draw the sector legs directly on the target DC
    if( sector_radius > 0 ) {
        int leg_len = (int) ( sec_rad );

        wxDash dash1[2];
        dash1[0] = (int) ( 3.6 * canvas_pix_per_mm / 3 ); //8// Long dash  <---------+
        dash1[1] = (int) ( 1.8 * canvas_pix_per_mm / 3); //2// Short gap            |

        wxPen thispen = *wxBLACK_PEN;
        thispen.SetDashes( 2, dash1 );
        thispen.SetWidth(3);
        thispen.SetStyle(wxPENSTYLE_USER_DASH);
        
        float a = ( sectr1 - 90 ) * PI / 180;
        a += vp->rotation;
        int x = point.x + (int) ( leg_len * cosf( a ) );
        int y = point.y + (int) ( leg_len * sinf( a ) );
        DrawDashLine(thispen, point.x, point.y, x, y, vp);
        
        a = ( sectr2 - 90 ) * PI / 180.;
        a += vp->rotation;
        x = point.x + (int) ( leg_len * cosf( a ) );
        y = point.y + (int) ( leg_len * sinf( a ) );
        DrawDashLine(thispen, point.x, point.y, x, y, vp);
    }
    glDisable( GL_BLEND );

    //  Update the object Bounding box,
    //  so that subsequent drawing operations will redraw the item fully

    double latmin, lonmin, latmax, lonmax;

    GetPixPointSingleNoRotate( r.x - rad, r.y + rad, &latmin, &lonmin, vp );
    GetPixPointSingleNoRotate( r.x + rad, r.y - rad, &latmax, &lonmax, vp );
    LLBBox symbox;
    symbox.Set( latmin, lonmin, latmax, lonmax );
    rzRules->obj->BBObj.Expand( symbox );

//    glEnable( GL_SCISSOR_TEST );
    
#endif

    return 1;
}


int s52plib::RenderCARC_VBO( ObjRazRules *rzRules, Rules *rules, ViewPort *vp )
{
#ifndef USE_ANDROID_GLES2
    char *str = (char*) rules->INSTstr;
    //    extract the parameters from the string
    //    And creating a unique string hash as we go
    wxString inst( str, wxConvUTF8 );
    wxString carc_hash;

    wxStringTokenizer tkz( inst, _T ( ",;" ) );

    //    outline color
    wxString outline_color = tkz.GetNextToken();
    carc_hash += outline_color;
    carc_hash += _T(".");

    //    outline width
    wxString slong = tkz.GetNextToken();
    long outline_width;
    slong.ToLong( &outline_width );
    carc_hash += slong;
    carc_hash += _T(".");

    //    arc color
    wxString arc_color = tkz.GetNextToken();
    carc_hash += arc_color;
    carc_hash += _T(".");

    //    arc width
    slong = tkz.GetNextToken();
    long arc_width;
    slong.ToLong( &arc_width );
    carc_hash += slong;
    carc_hash += _T(".");

    //    sectr1
    slong = tkz.GetNextToken();
    double sectr1;
    slong.ToDouble( &sectr1 );
    carc_hash += slong;
    carc_hash += _T(".");

    //    sectr2
    slong = tkz.GetNextToken();
    double sectr2;
    slong.ToDouble( &sectr2 );
    carc_hash += slong;
    carc_hash += _T(".");

    //    arc radius
    slong = tkz.GetNextToken();
    long radius;
    slong.ToLong( &radius );
    carc_hash += slong;
    carc_hash += _T(".");

    //    sector radius
    slong = tkz.GetNextToken();
    long sector_radius;
    slong.ToLong( &sector_radius );
    carc_hash += slong;
    carc_hash += _T(".");

    slong.Printf( _T("%d"), m_colortable_index );
    carc_hash += slong;

    int width;
    int height;
    int rad;
    int bm_width;
    int bm_height;
    int bm_orgx;
    int bm_orgy;

    Rule *prule = rules->razRule;

    float scale_factor = 1.0;
    
    // The dimensions of the light are presented here as pixels on-screen.
    // We must scale the rendered size based on the device pixel density
    // Let us declare that the width of the arc should be no less than X mm
    float wx = 1.0;
    
    float pd_scale = 1.0;
    float nominal_arc_width_pix = wxMax(1.0, floor(GetPPMM() * wx));             // { wx } mm nominal, but not less than 1 pixel
    pd_scale = nominal_arc_width_pix / arc_width;
    
    //scale_factor *= pd_scale;
    //qDebug() << GetPPMM() << arc_width << nominal_arc_width_pix << pd_scale;
    
    
    // Adjust size
    //  Some plain lights have no SCAMIN attribute.
    //  This causes display congestion at small viewing scales, since the objects are rendered at fixed pixel dimensions from the LUP rules.
    //  As a correction, the idea is to not allow the rendered symbol to be larger than "X" meters on the chart.
    //   and scale it down when rendered if necessary.

    float xscale = 1.0;
    if(rzRules->obj->Scamin > 10000000){                        // huge (unset) SCAMIN)
        float radius_meters_target = 200;

         float radius_meters = ( radius * canvas_pix_per_mm ) / vp->view_scale_ppm;

        xscale = radius_meters_target / radius_meters;
        xscale = wxMin(xscale, 1.0);
        xscale = wxMax(.4, xscale);

        radius *= xscale;
        sector_radius *= xscale;
    }

    ///scale_factor *= xscale;
    
    carc_hash += _T(".");
    wxString xs;
    xs.Printf( _T("%5g"), xscale );
    carc_hash += xs;

    if(m_pdc){          // DC rendering
        if(fabs(prule->parm7 - xscale) > .00001){
            ClearRulesCache( prule );
        }

    //Instantiate the symbol if necessary
    if( ( rules->razRule->pixelPtr == NULL ) || ( rules->razRule->parm1 != m_colortable_index ) ) {
        //  Render the sector light to a bitmap

        rad = (int) ( radius * canvas_pix_per_mm );

        width = ( rad * 2 ) + 28;
        height = ( rad * 2 ) + 28;
        wxBitmap bm( width, height, -1 );
        wxMemoryDC mdc;
        mdc.SelectObject( bm );
        mdc.SetBackground( wxBrush( m_unused_wxColor ) );
        mdc.Clear();

        //    Adjust sector math for wxWidgets API
        float sb;
        float se;

        //      For some reason, the __WXMSW__ build flips the sense of
        //      start and end angles on DrawEllipticArc()
#ifndef __WXMSW__
        if ( sectr2 > sectr1 )
        {
            sb = 90 - sectr1;
            se = 90 - sectr2;
        }
        else
        {
            sb = 360 + ( 90 - sectr1 );
            se = 90 - sectr2;
        }
#else
        if( sectr2 > sectr1 ) {
            se = 90 - sectr1;
            sb = 90 - sectr2;
        } else {
            se = 360 + ( 90 - sectr1 );
            sb = 90 - sectr2;
        }
#endif

        //      Here is a goofy way of computing the dc drawing extents exactly
        //      Draw a series of fat line segments approximating the arc using dc.DrawLine()
        //      This will properly establish the drawing box in the dc

        int border_fluff = 4; // by how much should the blit bitmap be "fluffed"
        
        //  wxDC min/max calculations are currently broken in wxQT, so we use the entire circle instead of arcs...
#ifndef __WXQT__        
        if( fabs( sectr2 - sectr1 ) != 360 ) // not necessary for all-round lights
                {
            mdc.ResetBoundingBox();

            wxPen *pblockpen = wxThePenList->FindOrCreatePen( *wxBLACK, 10, wxPENSTYLE_SOLID );
            mdc.SetPen( *pblockpen );

            float start_angle, end_angle;
            if( se < sb ) {
                start_angle = se;
                end_angle = sb;
            } else {
                start_angle = sb;
                end_angle = se;
            }

            int x0 = ( width / 2 ) + (int) ( rad * cos( start_angle * PI / 180. ) );
            int y0 = ( height / 2 ) - (int) ( rad * sin( start_angle * PI / 180. ) );
            for( float a = start_angle + .1; a <= end_angle; a += 2.0 ) {
                int x = ( width / 2 ) + (int) ( rad * cosf( a * PI / 180. ) );
                int y = ( height / 2 ) - (int) ( rad * sinf( a * PI / 180. ) );
                mdc.DrawLine( x0, y0, x, y );
                x0 = x;
                y0 = y;
            }

            bm_width = ( mdc.MaxX() - mdc.MinX() ) + ( border_fluff * 2 );
            bm_height = ( mdc.MaxY() - mdc.MinY() ) + ( border_fluff * 2 );
            bm_orgx = mdc.MinX()-border_fluff - width/2; //wxMax ( 0, mdc.MinX()-border_fluff );
            bm_orgy = mdc.MinY()-border_fluff - height/2; //wxMax ( 0, mdc.MinY()-border_fluff );

            mdc.Clear();
        }

        else {
            bm_width = rad * 2 + ( border_fluff * 2 );
            bm_height = rad * 2 + ( border_fluff * 2 );
            bm_orgx = -bm_width / 2;
            bm_orgy = -bm_height / 2;

        }

#else
        bm_width = rad * 2 + ( border_fluff * 2 );
        bm_height = rad * 2 + ( border_fluff * 2 );
        bm_orgx = -bm_width / 2;
        bm_orgy = -bm_height / 2; 
#endif        

        wxBitmap *sbm = NULL;

            //    Draw the outer border
            wxColour color = getwxColour( outline_color );

                wxPen *pthispen = wxThePenList->FindOrCreatePen( color, outline_width * scale_factor, wxPENSTYLE_SOLID );
            mdc.SetPen( *pthispen );
            wxBrush *pthisbrush = wxTheBrushList->FindOrCreateBrush( color, wxBRUSHSTYLE_TRANSPARENT );
            mdc.SetBrush( *pthisbrush );

            mdc.DrawEllipticArc( width / 2 - rad, height / 2 - rad, rad * 2, rad * 2, sb, se );

            if( arc_width ) {
                wxColour colorb = getwxColour( arc_color );

                if( !colorb.IsOk() ) colorb = getwxColour( _T("CHMGD") );

                    pthispen = wxThePenList->FindOrCreatePen( colorb, arc_width * scale_factor, wxPENSTYLE_SOLID );
                mdc.SetPen( *pthispen );

                mdc.DrawEllipticArc( width / 2 - rad, height / 2 - rad, rad * 2, rad * 2, sb, se );

            }

            mdc.SelectObject( wxNullBitmap );

            //          Get smallest containing bitmap
            sbm = new wxBitmap(
                bm.GetSubBitmap( wxRect( width/2 + bm_orgx, height/2 + bm_orgy, bm_width, bm_height ) ) );

            //      Make the mask
            wxMask *pmask = new wxMask( *sbm, m_unused_wxColor );

            //      Associate the mask with the bitmap
            sbm->SetMask( pmask );

            // delete any old private data
            ClearRulesCache( rules->razRule );
            
        //      Save the bitmap ptr and aux parms in the rule
        prule->pixelPtr = sbm;
        prule->parm0 = ID_wxBitmap;
        prule->parm1 = m_colortable_index;
        prule->parm2 = bm_orgx;
        prule->parm3 = bm_orgy;
        prule->parm5 = bm_width;
        prule->parm6 = bm_height;
            prule->parm7 = xscale;
    } // instantiation
    }

#ifdef ocpnUSE_GL
    CARC_Buffer buffer;

    
    if( !m_pdc ) // opengl
    {
        //    Is there not already an generated vbo the CARC_hashmap for this object?
        rad = (int) ( radius * canvas_pix_per_mm );
        if( m_CARC_hashmap.find( carc_hash ) == m_CARC_hashmap.end() ) {
            
            if( sectr1 > sectr2 ) sectr2 += 360;
    
            /* to ensure that the final segment lands exactly on sectr2 */

            //    Draw wide outline arc
            wxColour colorb = getwxColour( outline_color );
            buffer.color[0][0] = colorb.Red();
            buffer.color[0][1] = colorb.Green();
            buffer.color[0][2] = colorb.Blue();
            buffer.color[0][3] = 150;
            buffer.line_width[0] = wxMax(g_GLMinSymbolLineWidth, outline_width * scale_factor);

            int steps = ceil((sectr2 - sectr1) / 12) + 1; // max of 12 degree step
            float step = (sectr2 - sectr1) / (steps - 1);

            buffer.steps = steps;
            buffer.size = 2*(steps + 4);
            buffer.data = new float[buffer.size];

            int s = 0;
            for(int i = 0; i < steps; i++) {
                float a = (sectr1 + i * step) * M_PI / 180.0;
                buffer.data[s++] = rad * sinf( a );
                buffer.data[s++] = -rad * cosf( a );
            }
    
            //    Draw narrower color arc, overlaying the drawn outline.
            colorb = getwxColour( arc_color );
            buffer.color[1][0] = colorb.Red();
            buffer.color[1][1] = colorb.Green();
            buffer.color[1][2] = colorb.Blue();
            buffer.color[1][3] = 150;
            buffer.line_width[1] = wxMax(g_GLMinSymbolLineWidth, (arc_width  * scale_factor) + .8);
        
            //    Draw the sector legs
            if( sector_radius > 0 ) {
                int leg_len = (int) ( sector_radius * canvas_pix_per_mm );
        
                //wxColour c = GetGlobalColor( _T ( "CHBLK" ) );
                wxColour c; GetGlobalColor( _T ( "CHBLK" ), &c);

                buffer.color[2][0] = c.Red();
                buffer.color[2][1] = c.Green();
                buffer.color[2][2] = c.Blue();
                buffer.color[2][3] = c.Alpha();
                //buffer.line_width[2] = wxMax(g_GLMinSymbolLineWidth, (float)0.5) * scale_factor;
                buffer.line_width[2] = wxMax(1.0, floor(GetPPMM() * 0.2));             //0.4 mm nominal, but not less than 1 pixel
        
                float a = ( sectr1 - 90 ) * PI / 180.;
                buffer.data[s++] = 0;
                buffer.data[s++] = 0;
                buffer.data[s++] = leg_len * cosf( a );
                buffer.data[s++] = leg_len * sinf( a );

                a = ( sectr2 - 90 ) * PI / 180.;
                buffer.data[s++] = 0;
                buffer.data[s++] = 0;
                buffer.data[s++] = leg_len * cosf( a );
                buffer.data[s++] = leg_len * sinf( a );
            } else
                buffer.line_width[2] = 0;

            m_CARC_hashmap[carc_hash] = buffer;

        } else
            buffer = m_CARC_hashmap[carc_hash];
        
        int border_fluff = 4; // by how much should the blit bitmap be "fluffed"
        bm_width = rad * 2 + ( border_fluff * 2 );
        bm_height = rad * 2 + ( border_fluff * 2 );
        bm_orgx = -bm_width / 2;
        bm_orgy = -bm_height / 2;
        
        prule->parm2 = bm_orgx;
        prule->parm3 = bm_orgy;
        prule->parm5 = bm_width;
        prule->parm6 = bm_height;
        prule->parm7 = xscale;
        
    } // instantiation
#endif


    //  Render arcs at object's x/y
    wxPoint r;
    GetPointPixSingle( rzRules, rzRules->obj->y, rzRules->obj->x, &r, vp );

    //      Now render the symbol
    if( !m_pdc ) // opengl
    {
#ifdef ocpnUSE_GL
        glPushMatrix();
        glTranslatef( r.x, r.y, 0 );
         
//        glScalef(scale_factor, scale_factor, 1);
        glVertexPointer(2, GL_FLOAT, 2 * sizeof(float), buffer.data);

#ifndef __OCPN__ANDROID__
        glEnable( GL_BLEND );
        if( m_GLLineSmoothing )
            glEnable( GL_LINE_SMOOTH );
#endif        
        glEnableClientState(GL_VERTEX_ARRAY);             // activate vertex coords array

        glColor3ubv(buffer.color[0]);
        glLineWidth(buffer.line_width[0]);
        glDrawArrays(GL_LINE_STRIP, 0, buffer.steps);


        glColor3ubv(buffer.color[1]);
        glLineWidth(buffer.line_width[1]);
        glDrawArrays(GL_LINE_STRIP, 0, buffer.steps);

        //qDebug() << buffer.line_width[0] << buffer.line_width[1] << buffer.line_width[2];
        
        if(buffer.line_width[2]) {
#ifndef ocpnUSE_GLES // linestipple is emulated poorly
            glLineStipple( 1, 0x3F3F );
            glEnable( GL_LINE_STIPPLE );
#endif
            glColor3ubv(buffer.color[2]);
            glLineWidth(buffer.line_width[2]);
            glDrawArrays(GL_LINES, buffer.steps, 4);
#ifndef ocpnUSE_GLES
            glDisable( GL_LINE_STIPPLE );
#endif
        }

        glDisableClientState(GL_VERTEX_ARRAY);
        glDisable( GL_LINE_SMOOTH );
        glDisable( GL_BLEND );
    
        // Debug the symbol bounding box.....
/*        
        {
            int x0 = rules->razRule->parm2;
            int y0 = rules->razRule->parm3;

            glLineWidth( 2 );
            glColor4f( 0,0,0,0 );
            
            glBegin( GL_LINE_STRIP );
            glVertex2i( x0, y0 );
            glVertex2i( x0 + b_width, y0 );
            glVertex2i( x0 + b_width, y0 + b_height );
            glVertex2i( x0, y0 + b_height);
            glVertex2i( x0, y0 );
            glEnd();
        }
        */ 

//        glTranslatef( -r.x, -r.y, 0 );
        glPopMatrix();
#endif        
    } else {
        int b_width = prule->parm5;
        int b_height = prule->parm6;
        
        //      Get the bitmap into a memory dc
        wxMemoryDC mdc;
        mdc.SelectObject( (wxBitmap &) ( *( (wxBitmap *) ( rules->razRule->pixelPtr ) ) ) );

        //      Blit it into the target dc, using mask
        m_pdc->Blit( r.x + rules->razRule->parm2, r.y + rules->razRule->parm3, b_width, b_height,
                &mdc, 0, 0, wxCOPY, true );

        mdc.SelectObject( wxNullBitmap );

        //    Draw the sector legs directly on the target DC
        //    so that anti-aliasing works against the drawn image (cannot be cached...)
        if( sector_radius > 0 ) {
            int leg_len = (int) ( sector_radius * canvas_pix_per_mm );

            wxDash dash1[2];
            dash1[0] = (int) ( 3.6 * canvas_pix_per_mm ); //8// Long dash  <---------+
            dash1[1] = (int) ( 1.8 * canvas_pix_per_mm ); //2// Short gap            |

            /*
             wxPen *pthispen = new wxPen(*wxBLACK_PEN);
             pthispen->SetStyle(wxPENSTYLE_USER_DASH);
             pthispen->SetDashes( 2, dash1 );
             //      Undocumented "feature":  Pen must be fully specified <<<BEFORE>>> setting into DC
             pdc->SetPen ( *pthispen );
             */
            //wxColour c = GetGlobalColor( _T ( "CHBLK" ) );
            wxColour c; GetGlobalColor( _T ( "CHBLK" ), &c);

            float a = ( sectr1 - 90 ) * PI / 180;
            int x = r.x + (int) ( leg_len * cosf( a ) );
            int y = r.y + (int) ( leg_len * sinf( a ) );
            DrawAALine( m_pdc, r.x, r.y, x, y, c, dash1[0], dash1[1] );

            a = ( sectr2 - 90 ) * PI / 180.;
            x = r.x + (int) ( leg_len * cosf( a ) );
            y = r.y + (int) ( leg_len * sinf( a ) );
            DrawAALine( m_pdc, r.x, r.y, x, y, c, dash1[0], dash1[1] );
        }
        
        // Debug the symbol bounding box.....
/*        
        if(m_pdc){
            m_pdc->SetPen(wxPen(*wxGREEN, 1));
            m_pdc->SetBrush(wxBrush(*wxGREEN, wxTRANSPARENT));
            m_pdc->DrawRectangle( r.x + rules->razRule->parm2, r.y + rules->razRule->parm3, b_width, b_height);
        }
        */
    }

    //  Update the object Bounding box,
    //  so that subsequent drawing operations will redraw the item fully

    double latmin, lonmin, latmax, lonmax;

    GetPixPointSingleNoRotate( r.x + prule->parm2,                r.y + prule->parm3 + prule->parm6, &latmin, &lonmin, vp );
    GetPixPointSingleNoRotate( r.x + prule->parm2 + prule->parm5, r.y + prule->parm3,                &latmax, &lonmax, vp );
    LLBBox symbox;
    symbox.Set( latmin, lonmin, latmax, lonmax );
    rzRules->obj->BBObj.Expand( symbox );
#endif
    return 1;
}
    
// Conditional Symbology
char *s52plib::RenderCS( ObjRazRules *rzRules, Rules *rules )
{
    void *ret;
    void* (*f)( void* );

    static int f05;

    if( rules->razRule == NULL ) {
        if( !f05 )
        //                  CPLError ( ( CPLErr ) 0, 0,"S52plib:_renderCS(): ERROR no conditional symbology for: %s\n", rules->INSTstr );
        f05++;
        return 0;
    }

    void *g = (void *) rules->razRule;

#ifdef FIX_FOR_MSVC  //__WXMSW__
//#warning Fix this cast, somehow...
//      dsr             sigh... can't get the cast right
    _asm
    {
        mov eax,[dword ptr g]
        mov [dword ptr f],eax
    }
    ret = f ( ( void * ) rzRules ); // call cond symb
#else

    f = (void * (*)( void * ) ) g;ret
    = f( (void *) rzRules );

#endif

    return (char *) ret;
}

int s52plib::RenderObjectToDC( wxDC *pdcin, ObjRazRules *rzRules, ViewPort *vp )
{
    return DoRenderObject( pdcin, rzRules, vp );
}


int s52plib::RenderObjectToGL( const wxGLContext &glcc, ObjRazRules *rzRules, ViewPort *vp )
{
    m_glcc = (wxGLContext *) &glcc;
    return DoRenderObject( NULL, rzRules, vp );
}

int s52plib::RenderObjectToDCText( wxDC *pdcin, ObjRazRules *rzRules, ViewPort *vp )
{
    return DoRenderObjectTextOnly( pdcin, rzRules, vp );
}

int s52plib::RenderObjectToGLText( const wxGLContext &glcc, ObjRazRules *rzRules, ViewPort *vp )
{
    m_glcc = (wxGLContext *) &glcc;
    return DoRenderObjectTextOnly( NULL, rzRules, vp );
}



int s52plib::DoRenderObject( wxDC *pdcin, ObjRazRules *rzRules, ViewPort *vp )
{
    //TODO  Debugging
//      if(rzRules->obj->Index != 1103)
//          return 0; //int yyp = 0;

//        if(!strncmp(rzRules->obj->FeatureName, "berths", 6))
//            int yyp = 0;

    if( !ObjectRenderCheckRules( rzRules, vp, true ) )
        return 0;

    m_pdc = pdcin; // use this DC
    Rules *rules = rzRules->LUP->ruleList;

    while( rules != NULL ) {
        switch( rules->ruleType ){
            case RUL_TXT_TX:
                RenderTX( rzRules, rules, vp );
                break; // TX
            case RUL_TXT_TE:
                RenderTE( rzRules, rules, vp );
                break; // TE
            case RUL_SYM_PT:
                RenderSY( rzRules, rules, vp );
                break; // SY
            case RUL_SIM_LN:
                if(m_pdc)
                    RenderLS( rzRules, rules, vp );
                else
                    RenderGLLS( rzRules, rules, vp );
                break; // LS
            case RUL_COM_LN:
                RenderLC( rzRules, rules, vp );
                break; // LC
            case RUL_MUL_SG:
                RenderMPS( rzRules, rules, vp );
                break; // MultiPoint Sounding
            case RUL_ARC_2C:
                RenderCARC( rzRules, rules, vp );
                break; // Circular Arc, 2 colors

            case RUL_CND_SY: {
                if( !rzRules->obj->bCS_Added ) {
                    rzRules->obj->CSrules = NULL;
                    GetAndAddCSRules( rzRules, rules );
                    if(strncmp(rzRules->obj->FeatureName, "SOUNDG", 6))
                        rzRules->obj->bCS_Added = 1; // mark the object
                }

                Rules *rules_last = rules;
                rules = rzRules->obj->CSrules;

                while( NULL != rules ) {
                        switch( rules->ruleType ){
                            case RUL_TXT_TX:
                                RenderTX( rzRules, rules, vp );
                                break;
                            case RUL_TXT_TE:
                                RenderTE( rzRules, rules, vp );
                                break;
                            case RUL_SYM_PT:
                                RenderSY( rzRules, rules, vp );
                                break;
                            case RUL_SIM_LN:
                                if(m_pdc)
                                    RenderLS( rzRules, rules, vp );
                                else
                                    RenderGLLS( rzRules, rules, vp );
                                break; // LS
                            case RUL_COM_LN:
                                RenderLC( rzRules, rules, vp );
                                break;
                            case RUL_MUL_SG:
                                RenderMPS( rzRules, rules, vp );
                                break; // MultiPoint Sounding
                            case RUL_ARC_2C:
                                RenderCARC( rzRules, rules, vp );
                                break; // Circular Arc, 2 colors
                            case RUL_NONE:
                            default:
                                break; // no rule type (init)
                        }
                        rules_last = rules;
                        rules = rules->next;
                }

                rules = rules_last;
                break;
            }

            case RUL_NONE:
            default:
                break; // no rule type (init)
        } // switch

        rules = rules->next;
    }

    return 1;
}

int s52plib::DoRenderObjectTextOnly( wxDC *pdcin, ObjRazRules *rzRules, ViewPort *vp )
{
//    if(strncmp(rzRules->obj->FeatureName, "RDOCAL", 6))
//        return 0;

//    if(rzRules->obj->Index == 2766)
//        int yyp = 4;
    
    if( !ObjectRenderCheckRules( rzRules, vp, true ) )
        return 0;

    m_pdc = pdcin; // use this DC
    Rules *rules = rzRules->LUP->ruleList;
    
    while( rules != NULL ) {
        switch( rules->ruleType ){
            case RUL_TXT_TX:
                RenderTX( rzRules, rules, vp );
                break; // TX
            case RUL_TXT_TE:
                RenderTE( rzRules, rules, vp );
                break; // TE
            case RUL_CND_SY: {
                if( !rzRules->obj->bCS_Added ) {
                    rzRules->obj->CSrules = NULL;
                    GetAndAddCSRules( rzRules, rules );
                    if(strncmp(rzRules->obj->FeatureName, "SOUNDG", 6))
                        rzRules->obj->bCS_Added = 1; // mark the object
                }
                
                Rules *rules_last = rules;
                rules = rzRules->obj->CSrules;
                
                while( NULL != rules ) {
                    switch( rules->ruleType ){
                        case RUL_TXT_TX:
                            RenderTX( rzRules, rules, vp );
                            break;
                        case RUL_TXT_TE:
                            RenderTE( rzRules, rules, vp );
                            break;
                        default:
                            break; // no rule type (init)
                    }
                    rules_last = rules;
                    rules = rules->next;
                }
                
                rules = rules_last;
                break;
            }
            
            case RUL_NONE:
            default:
                 break; // no rule type (init)
        } // switch
        
        rules = rules->next;
    }
    
    return 1;
}

bool s52plib::PreloadOBJLFromCSV(const wxString &csv_file)
{
    wxTextFile file( csv_file );
    if( !file.Exists() ) return false;

    file.Open();

    wxString str;
    str = file.GetFirstLine();
    wxChar quote[] = { '\"', 0 };
    wxString description;
    wxString token;

    while( !file.Eof() ) {
        str = file.GetNextLine();

        wxStringTokenizer tkz( str, _T(",") );
        token = tkz.GetNextToken(); // code

        description = tkz.GetNextToken(); // May contain comma
        if( !description.EndsWith( quote ) ) description << tkz.GetNextToken();
        description.Replace( _T("\""), _T(""), true );

        token = tkz.GetNextToken(); // Acronym

        if( token.Len() ) {
            //    Filter out any duplicates, in a case insensitive way
            //    i.e. only the first of "DEPARE" and "depare" is added
            bool bdup = false;
            for( unsigned int iPtr = 0; iPtr < pOBJLArray->GetCount(); iPtr++ ) {
                OBJLElement *pOLEt = (OBJLElement *) ( pOBJLArray->Item( iPtr ) );
                if( !token.CmpNoCase( wxString( pOLEt->OBJLName, wxConvUTF8 ) ) ) {
                    bdup = true;
                    break;
                }
            }

            if( !bdup ) {
                wxCharBuffer buffer=token.ToUTF8();
                if(buffer.data()) {
                    OBJLElement *pOLE = (OBJLElement *) calloc( sizeof(OBJLElement), 1 );
                    memcpy( pOLE->OBJLName, buffer.data(), 6 );
                    pOLE->nViz = 0;

                    pOBJLArray->Add( (void *) pOLE );

                    OBJLDescriptions.push_back( description );
                }
            }
        }
    }
    return true;
}

void s52plib::UpdateOBJLArray( S57Obj *obj )
{
    //    Search the array for this object class

    bool bNeedNew = true;
    OBJLElement *pOLE;

    for( unsigned int iPtr = 0; iPtr < pOBJLArray->GetCount(); iPtr++ ) {
        pOLE = (OBJLElement *) ( pOBJLArray->Item( iPtr ) );
        if( !strncmp( pOLE->OBJLName, obj->FeatureName, 6 ) ) {
            obj->iOBJL = iPtr;
            bNeedNew = false;
            break;
        }
    }

    //    Not found yet, so add an element
    if( bNeedNew ) {
        pOLE = (OBJLElement *) calloc( sizeof(OBJLElement), 1 );
        memcpy( pOLE->OBJLName, obj->FeatureName, OBJL_NAME_LEN );
        pOLE->nViz = 1;

        pOBJLArray->Add( (void *) pOLE );
        obj->iOBJL = pOBJLArray->GetCount() - 1;
    }

}

int s52plib::SetLineFeaturePriority( ObjRazRules *rzRules, int npriority )
{

    int priority_set = npriority; // may be adjusted

    Rules *rules = rzRules->LUP->ruleList;

    //      Do Object Type Filtering
    //    If the object s not currently visible (i.e. classed as a not-currently visible category),
    //    then do not set the line segment priorities at all
    //    

    bool b_catfilter = true;

   // DEPCNT is mutable
    if( m_nDisplayCategory == STANDARD ) {
        if( ( DISPLAYBASE != rzRules->LUP->DISC ) && ( STANDARD != rzRules->LUP->DISC ) ) {
            b_catfilter = rzRules->obj->m_bcategory_mutable;
        }
    } else if( m_nDisplayCategory == DISPLAYBASE ) {
        if( DISPLAYBASE != rzRules->LUP->DISC ) {
            b_catfilter = rzRules->obj->m_bcategory_mutable;
        }
    }

    if( IsObjNoshow( rzRules->LUP->OBCL) )
        b_catfilter = false;
    
    if(!b_catfilter)            // No chance this object is visible
        return 0;


    while( rules != NULL ) {
        switch( rules->ruleType ){

            case RUL_SIM_LN:
            case RUL_COM_LN:
                PrioritizeLineFeature( rzRules, priority_set );
                break; // LC

            case RUL_CND_SY: {
                if( !rzRules->obj->bCS_Added ) {
                    rzRules->obj->CSrules = NULL;
                    GetAndAddCSRules( rzRules, rules );
                    rzRules->obj->bCS_Added = 1; // mark the object
                }
                Rules *rules_last = rules;
                rules = rzRules->obj->CSrules;

                while( NULL != rules ) {
                    switch( rules->ruleType ){
                        case RUL_SIM_LN:
                        case RUL_COM_LN:
                            PrioritizeLineFeature( rzRules, priority_set );
                            break;
                        case RUL_NONE:
                        default:
                            break; // no rule type (init)
                    }
                    rules_last = rules;
                    rules = rules->next;
                }

                rules = rules_last;
                break;
            }

            case RUL_NONE:
            default:
                break; // no rule type (init)
        } // switch

        rules = rules->next;
    }

    return 1;
}

int s52plib::PrioritizeLineFeature( ObjRazRules *rzRules, int npriority )
{
    if(rzRules->obj->m_ls_list){
        
        VE_Element *pedge;
        connector_segment *pcs;
        line_segment_element *ls = rzRules->obj->m_ls_list;
        while( ls ){
            switch (ls->ls_type){
                case TYPE_EE:
                case TYPE_EE_REV:
                    
                    pedge = ls->pedge; //(VE_Element *)ls->private0;
                    if(pedge)
                        pedge->max_priority = npriority;// wxMax(pedge->max_priority, npriority);
                    break;
                    
                default:
                    pcs = ls->pcs; //(connector_segment *)ls->private0;
                    if(pcs)
                        pcs->max_priority_cs = npriority; //wxMax(pcs->max_priority, npriority);
                    break;
            }
            
            ls = ls->next;
        }
    }

    else if(rzRules->obj->m_ls_list_legacy){            // PlugIn (S63)
        
        PI_connector_segment *pcs;
        VE_Element *pedge;
        
        PI_line_segment_element *ls = rzRules->obj->m_ls_list_legacy;
        while( ls ){
            switch (ls->type){
                case TYPE_EE:
                    
                    pedge = (VE_Element *)ls->private0;
                    if(pedge)
                        pedge->max_priority = npriority;// wxMax(pedge->max_priority, npriority);
                    break;
                    
                default:
                    pcs = (PI_connector_segment *)ls->private0;
                    if(pcs)
                        pcs->max_priority = npriority; //wxMax(pcs->max_priority, npriority);
                    break;
            }
            
            ls = ls->next;
        }
    }
#if 0    
    else if( rzRules->obj->m_n_lsindex && rzRules->obj->m_lsindex_array) {
        VE_Hash *edge_hash; 
        
        if( rzRules->obj->m_chart_context->chart ){
            edge_hash = &rzRules->obj->m_chart_context->chart->Get_ve_hash(); 
        }
        else {
            edge_hash = (VE_Hash *)rzRules->obj->m_chart_context->m_pve_hash; 
        }
        
        int *index_run = rzRules->obj->m_lsindex_array;

        for( int iseg = 0; iseg < rzRules->obj->m_n_lsindex; iseg++ ) {
            //  Get first connected node
            int inode = *index_run++;

            VE_Element *pedge = 0;
            //  Get the edge
            int enode = *index_run++;
            if(enode)
                pedge = (*edge_hash)[enode];

            //    Set priority
            if(pedge){
                pedge->max_priority = npriority;
            }

            //  Get last connected node
            inode = *index_run++;

        }
    }
#endif
        
    return 1;
}

class XPOINT {
public:
    float x, y;
};

class XLINE {
public:
    XPOINT o, p;
    float m;
    float c;
};

bool TestLinesIntersection( XLINE &a, XLINE &b )
{
    XPOINT i;

    if( ( a.p.x == a.o.x ) && ( b.p.x == b.o.x ) ) // both vertical
            {
        return ( a.p.x == b.p.x );
    }

    if( a.p.x == a.o.x ) // a line a is vertical
            {
        // calculate b gradient
        b.m = ( b.p.y - b.o.y ) / ( b.p.x - b.o.x );
        // calculate axis intersect values
        b.c = b.o.y - ( b.m * b.o.x );
        // calculate y point of intercept
        i.y = b.o.y + ( ( a.o.x - b.o.x ) * b.m );
        if( i.y < wxMin(a.o.y, a.p.y) || i.y > wxMax(a.o.y, a.p.y) ) return false;
        return true;
    }

    if( b.p.x == b.o.x ) // line b is vertical
            {
        // calculate b gradient
        a.m = ( a.p.y - a.o.y ) / ( a.p.x - a.o.x );
        // calculate axis intersect values
        a.c = a.o.y - ( a.m * a.o.x );
        // calculate y point of intercept
        i.y = a.o.y + ( ( b.o.x - a.o.x ) * a.m );
        if( i.y < wxMin(b.o.y, b.p.y) || i.y > wxMax(b.o.y, b.p.y) ) return false;
        return true;
    }

// calculate gradients
    a.m = ( a.p.y - a.o.y ) / ( a.p.x - a.o.x );
    b.m = ( b.p.y - b.o.y ) / ( b.p.x - b.o.x );
// parallel lines can't intercept
    if( a.m == b.m ) {
        return false;
    }
    // calculate axis intersect values
    a.c = a.o.y - ( a.m * a.o.x );
    b.c = b.o.y - ( b.m * b.o.x );
// calculate x point of intercept
    i.x = ( b.c - a.c ) / ( a.m - b.m );
// is intersection point in segment
    if( i.x < wxMin(a.o.x, a.p.x) || i.x > wxMax(a.o.x, a.p.x) ) {
        return false;
    }
    if( i.x < wxMin(b.o.x, b.p.x) || i.x > wxMax(b.o.x, b.p.x) ) {
        return false;
    }
// points intercept
    return true;
}

//-----------------------------------------------------------------------
//    Check a triangle described by point array, and rectangle described by render_canvas_parms
//    for intersection
//    Return false if no intersection
//-----------------------------------------------------------------------
bool s52plib::inter_tri_rect( wxPoint *ptp, render_canvas_parms *pb_spec )
{
    //    First stage
    //    Check all three points of triangle to see it any are within the render rectangle

    wxBoundingBox rect( pb_spec->lclip, pb_spec->y, pb_spec->rclip, pb_spec->y + pb_spec->height );

    for( int i = 0; i < 3; i++ ) {
        if( rect.PointInBox( ptp[i].x, ptp[i].y ) ) return true;
    }

    //    Next stage
    //    Check all four points of rectangle to see it any are within the render triangle

    double p[6];
    MyPoint *pmp = (MyPoint *) p;

    for( int i = 0; i < 3; i++ ) {
        pmp[i].x = ptp[i].x;
        pmp[i].y = ptp[i].y;
    }

    if( G_PtInPolygon( pmp, 3, pb_spec->lclip, pb_spec->y ) ) return true;

    if( G_PtInPolygon( pmp, 3, pb_spec->lclip, pb_spec->y + pb_spec->height ) ) return true;

    if( G_PtInPolygon( pmp, 3, pb_spec->rclip, pb_spec->y ) ) return true;

    if( G_PtInPolygon( pmp, 3, pb_spec->rclip, pb_spec->y + pb_spec->height ) ) return true;

    //    last step
    //    Check triangle lines against rect lines for line intersect

    for( int i = 0; i < 3; i++ ) {
        XLINE a;
        a.o.x = ptp[i].x;
        a.o.y = ptp[i].y;
        if( i == 2 ) {
            a.p.x = ptp[0].x;
            a.p.y = ptp[0].y;
        } else {
            a.p.x = ptp[i + 1].x;
            a.p.y = ptp[i + 1].y;
        }

        XLINE b;

        //    top line
        b.o.x = pb_spec->lclip;
        b.o.y = pb_spec->y;
        b.p.x = pb_spec->rclip;
        b.p.y = pb_spec->y;

        if( TestLinesIntersection( a, b ) ) return true;

        //    right line
        b.o.x = pb_spec->rclip;
        b.o.y = pb_spec->y;
        b.p.x = pb_spec->rclip;
        b.p.y = pb_spec->y + pb_spec->height;

        if( TestLinesIntersection( a, b ) ) return true;

        //    bottom line
        b.o.x = pb_spec->rclip;
        b.o.y = pb_spec->y + pb_spec->height;
        b.p.x = pb_spec->lclip;
        b.p.y = pb_spec->y + pb_spec->height;

        if( TestLinesIntersection( a, b ) ) return true;

        //    left line
        b.o.x = pb_spec->lclip;
        b.o.y = pb_spec->y + pb_spec->height;
        b.p.x = pb_spec->lclip;
        b.p.y = pb_spec->y;

        if( TestLinesIntersection( a, b ) ) return true;
    }

    return false; // no Intersection

}

//----------------------------------------------------------------------------------
//
//              Fast Basic Canvas Rendering
//              Render triangle
//
//----------------------------------------------------------------------------------
int s52plib::dda_tri( wxPoint *ptp, S52color *c, render_canvas_parms *pb_spec,
        render_canvas_parms *pPatt_spec )
{
    unsigned char r = 0;
    unsigned char g = 0;
    unsigned char b = 0;

    if( !inter_tri_rect( ptp, pb_spec ) ) return 0;

    if( NULL != c ) {
        if(pb_spec->b_revrgb) {
            r = c->R;
            g = c->G;
            b = c->B;
        }
        else {
            b = c->R;
            g = c->G;
            r = c->B;
        }
    }

    //      Color Debug
    /*    int fc = rand();
     b = fc & 0xff;
     g = fc & 0xff;
     r = fc & 0xff;
     */

    int color_int = 0;
    if( NULL != c ) color_int = ( ( r ) << 16 ) + ( ( g ) << 8 ) + ( b );

    //      Determine ymin and ymax indices

    int ymax = ptp[0].y;
    int ymin = ymax;
    int xmin, xmax, xmid, ymid;
    int imin = 0;
    int imax = 0;
    int imid;

    for( int ip = 1; ip < 3; ip++ ) {
        if( ptp[ip].y > ymax ) {
            imax = ip;
            ymax = ptp[ip].y;
        }
        if( ptp[ip].y <= ymin ) {
            imin = ip;
            ymin = ptp[ip].y;
        }
    }

    imid = 3 - ( imin + imax ); // do the math...

    xmax = ptp[imax].x;
    xmin = ptp[imin].x;
    xmid = ptp[imid].x;
    ymid = ptp[imid].y;

    //      Create edge arrays using fast integer DDA
    int m, x, dy, count;
    bool dda8 = false;
    bool cw;

    if( ( abs( xmax - xmin ) > 32768 ) || ( abs( xmid - xmin ) > 32768 )
            || ( abs( xmax - xmid ) > 32768 ) || ( abs( ymax - ymin ) > 32768 )
            || ( abs( ymid - ymin ) > 32768 ) || ( abs( ymax - ymid ) > 32768 ) || ( xmin > 32768 )
            || ( xmid > 32768 ) ) {
        dda8 = true;

        dy = ( ymax - ymin );
        if( dy ) {
            m = ( xmax - xmin ) << 8;
            m /= dy;

            x = xmin << 8;

            for( count = ymin; count <= ymax; count++ ) {
                if( ( count >= 0 ) && ( count < 1500 ) ) ledge[count] = x >> 8;
                x += m;
            }
        }

        dy = ( ymid - ymin );
        if( dy ) {
            m = ( xmid - xmin ) << 8;
            m /= dy;

            x = xmin << 8;

            for( count = ymin; count <= ymid; count++ ) {
                if( ( count >= 0 ) && ( count < 1500 ) ) redge[count] = x >> 8;
                x += m;
            }
        }

        dy = ( ymax - ymid );
        if( dy ) {
            m = ( xmax - xmid ) << 8;
            m /= dy;

            x = xmid << 8;

            for( count = ymid; count <= ymax; count++ ) {
                if( ( count >= 0 ) && ( count < 1500 ) ) redge[count] = x >> 8;
                x += m;
            }
        }

        double ddfSum = 0;
        //      Check the triangle edge winding direction
        ddfSum += ( xmin / 1 ) * ( ymax / 1 ) - ( ymin / 1 ) * ( xmax / 1 );
        ddfSum += ( xmax / 1 ) * ( ymid / 1 ) - ( ymax / 1 ) * ( xmid / 1 );
        ddfSum += ( xmid / 1 ) * ( ymin / 1 ) - ( ymid / 1 ) * ( xmin / 1 );
        cw = ddfSum < 0;

    } else {

        dy = ( ymax - ymin );
        if( dy ) {
            m = ( xmax - xmin ) << 16;
            m /= dy;

            x = xmin << 16;

            for( count = ymin; count <= ymax; count++ ) {
                if( ( count >= 0 ) && ( count < 1500 ) ) ledge[count] = x >> 16;
                x += m;
            }
        }

        dy = ( ymid - ymin );
        if( dy ) {
            m = ( xmid - xmin ) << 16;
            m /= dy;

            x = xmin << 16;

            for( count = ymin; count <= ymid; count++ ) {
                if( ( count >= 0 ) && ( count < 1500 ) ) redge[count] = x >> 16;
                x += m;
            }
        }

        dy = ( ymax - ymid );
        if( dy ) {
            m = ( xmax - xmid ) << 16;
            m /= dy;

            x = xmid << 16;

            for( count = ymid; count <= ymax; count++ ) {
                if( ( count >= 0 ) && ( count < 1500 ) ) redge[count] = x >> 16;
                x += m;
            }
        }

        //      Check the triangle edge winding direction
        long dfSum = 0;
        dfSum += xmin * ymax - ymin * xmax;
        dfSum += xmax * ymid - ymax * xmid;
        dfSum += xmid * ymin - ymid * xmin;

        cw = dfSum < 0;

    } // else

    //      if cw is true, redge is actually on the right

    int y1 = ymax;
    int y2 = ymin;

    int ybt = pb_spec->y;
    int yt = pb_spec->y + pb_spec->height;

    if( y1 > yt ) y1 = yt;
    if( y1 < ybt ) y1 = ybt;

    if( y2 > yt ) y2 = yt;
    if( y2 < ybt ) y2 = ybt;

    int lclip = pb_spec->lclip;
    int rclip = pb_spec->rclip;
    if (y1 == y2 )
        return 0;

    //              Clip the triangle
    if( cw ) {
        for( int iy = y2; iy <= y1; iy++ ) {
            if( ledge[iy] < lclip ) {
                if( redge[iy] < lclip ) ledge[iy] = -1;
                else
                    ledge[iy] = lclip;
            }

            if( redge[iy] > rclip ) {
                if( ledge[iy] > rclip ) ledge[iy] = -1;
                else
                    redge[iy] = rclip;
            }
        }
    } else {
        for( int iy = y2; iy <= y1; iy++ ) {
            if( redge[iy] < lclip ) {
                if( ledge[iy] < lclip ) ledge[iy] = -1;
                else
                    redge[iy] = lclip;
            }

            if( ledge[iy] > rclip ) {
                if( redge[iy] > rclip ) ledge[iy] = -1;
                else
                    ledge[iy] = rclip;
            }
        }
    }

    //              Fill the triangle

    int ya = y2;
    int yb = y1;

    unsigned char *pix_buff = pb_spec->pix_buff;

    int patt_size_x = 0, patt_size_y = 0, patt_pitch = 0;
    unsigned char *patt_s0 = NULL;
    if( pPatt_spec ) {
        patt_size_y = pPatt_spec->height;
        patt_size_x = pPatt_spec->width;
        patt_pitch = pPatt_spec->pb_pitch;
        patt_s0 = pPatt_spec->pix_buff;

        if(patt_size_y == 0) /* integer division by this value below */
            return false;
    }

    if( pb_spec->depth == 24 ) {
        for( int iyp = ya; iyp < yb; iyp++ ) {
            if( ( iyp >= ybt ) && ( iyp < yt ) ) {
                int yoff = ( iyp - pb_spec->y ) * pb_spec->pb_pitch;

                unsigned char *py = pix_buff + yoff;

                int ix, ixm;
                if( cw ) {
                    ix = ledge[iyp];
                    ixm = redge[iyp];
                } else {
                    ixm = ledge[iyp];
                    ix = redge[iyp];
                }

                if( ledge[iyp] != -1 ) {

                    //    This would be considered a failure of the dda algorithm
                    //    Happens on very high zoom, with very large triangles.
                    //    The integers of the dda algorithm don't have enough bits...
                    //    Anyway, just ignore this triangle if it happens
                    if( ix > ixm ) continue;

                    int xoff = ( ix - pb_spec->x ) * 3;

                    unsigned char *px = py + xoff;

                    if( pPatt_spec  ) // Pattern
                    {
                        int y_stagger = ( iyp - pPatt_spec->y ) / patt_size_y;
                        int x_stagger_off = 0;
                        if( ( y_stagger & 1 ) && pPatt_spec->b_stagger ) x_stagger_off =
                                pPatt_spec->width / 2;

                        int patt_y = abs( ( iyp - pPatt_spec->y ) ) % patt_size_y;

                        unsigned char *pp0 = patt_s0 + ( patt_y * patt_pitch );

                        while( ix <= ixm ) {
                            int patt_x = abs( ( ( ix - pPatt_spec->x ) + x_stagger_off ) % patt_size_x );

                            unsigned char *pp = pp0 + ( patt_x * 4 );
                            unsigned char alpha = pp[3];
                            double da = (double) alpha / 256.;

                            unsigned char r = (unsigned char) ( *px*(1.0-da) + pp[0] * da );
                            unsigned char g = (unsigned char) ( *(px+1)*(1.0-da) + pp[1] * da );
                            unsigned char b = (unsigned char) ( *(px+2)*(1.0-da) + pp[2] * da );

                            *px++ = r;
                            *px++ = g;
                            *px++ = b;
                            ix++;
                        }
                    }

                    else // No Pattern
                    {
#if defined( __WXGTK__) && defined(__INTEL__)
#define memset3(dest, value, count) \
__asm__ __volatile__ ( \
"cmp $0,%2\n\t" \
"jg 2f\n\t" \
"je 3f\n\t" \
"jmp 4f\n\t" \
"2:\n\t" \
"movl  %0,(%1)\n\t" \
"add $3,%1\n\t" \
"dec %2\n\t" \
"jnz 2b\n\t" \
"3:\n\t" \
"movb %b0,(%1)\n\t" \
"inc %1\n\t" \
"movb %h0,(%1)\n\t" \
"inc %1\n\t" \
"shr $16,%0\n\t" \
"movb %b0,(%1)\n\t" \
"4:\n\t" \
: : "a"(value), "D"(dest), "r"(count) :  );

                        int count = ixm-ix;
                        memset3 ( px, color_int, count )
#else

                        while( ix <= ixm ) {
                            *px++ = b;
                            *px++ = g;
                            *px++ = r;

                            ix++;
                        }
#endif
                    }
                }
            }
        }
    }

    if( pb_spec->depth == 32 ) {

        assert( ya <= yb );

        for( int iyp = ya; iyp < yb; iyp++ ) {
            if( ( iyp >= ybt ) && ( iyp < yt ) ) {
                int yoff = ( iyp - pb_spec->y ) * pb_spec->pb_pitch;

                unsigned char *py = pix_buff + yoff;

                int ix, ixm;
                if( cw ) {
                    ix = ledge[iyp];
                    ixm = redge[iyp];
                } else {
                    ixm = ledge[iyp];
                    ix = redge[iyp];
                }

                if( ledge[iyp] != -1 ) {
                    //    This would be considered a failure of the dda algorithm
                    //    Happens on very high zoom, with very large triangles.
                    //    The integers of the dda algorithm don't have enough bits...
                    //    Anyway, just ignore this triangle if it happens
                    if( ix > ixm ) continue;

                    int xoff = ( ix - pb_spec->x ) * pb_spec->depth / 8;

                    unsigned char *px = py + xoff;

                    if( pPatt_spec ) // Pattern
                    {
                        int y_stagger = ( iyp - pPatt_spec->y ) / patt_size_y;

                        int x_stagger_off = 0;
                        if( ( y_stagger & 1 ) && pPatt_spec->b_stagger ) x_stagger_off =
                                pPatt_spec->width / 2;

                        int patt_y = abs( ( iyp - pPatt_spec->y ) ) % patt_size_y;

                        unsigned char *pp0 = patt_s0 + ( patt_y * patt_pitch );

                        while( ix <= ixm ) {
                            int patt_x = abs(
                                    ( ( ix - pPatt_spec->x ) + x_stagger_off ) % patt_size_x );
                            /*
                             if(pPatt_spec->depth == 24)
                             {
                             unsigned char *pp = pp0 + (patt_x * 3);

                             //  Todo    This line assumes unused_color is always 0,0,0
                             if( pp[0] && pp[1] && pp[2] ) {
                             *px++ = *pp++;
                             *px++ = *pp++;
                             *px++ = *pp++;
                             px++;
                             } else {
                             px += 4;
                             //                                                      pp += 4;
                             }
                             }
                             else
                             */
                            {
                                unsigned char *pp = pp0 + ( patt_x * 4 );
                                unsigned char alpha = pp[3];
                                if( alpha > 128 ) {
                                    double da = (double) alpha / 256.;

                                    unsigned char r = (unsigned char) ( pp[0] * da );
                                    unsigned char g = (unsigned char) ( pp[1] * da );
                                    unsigned char b = (unsigned char) ( pp[2] * da );

                                    *px++ = r;
                                    *px++ = g;
                                    *px++ = b;
                                    px++;
                                } else
                                    px += 4;
                            }
                            ix++;
                        }
                    }

                    else // No Pattern
                    {
                        int *pxi = (int *) px;
                        while( ix <= ixm ) {
                            *pxi++ = color_int;
                            ix++;
                        }
                    }
                }
            }
        }
    }

    return true;
}

//----------------------------------------------------------------------------------
//
//              Render Trapezoid
//
//----------------------------------------------------------------------------------
inline int s52plib::dda_trap( wxPoint *segs, int lseg, int rseg, int ytop, int ybot, S52color *c,
        render_canvas_parms *pb_spec, render_canvas_parms *pPatt_spec )
{
    unsigned char r = 0, g = 0, b = 0;

    if( NULL != c ) {
        if(pb_spec->b_revrgb) {
            r = c->R;
            g = c->G;
            b = c->B;
        }
        else {
            b = c->R;
            g = c->G;
            r = c->B;
        }
    }

    //      Color Debug
    /*    int fc = rand();
     b = fc & 0xff;
     g = fc & 0xff;
     r = fc & 0xff;
     */

//      int debug = 0;
    int ret_val = 0;

    int color_int = 0;
    if( NULL != c ) color_int = ( ( r ) << 16 ) + ( ( g ) << 8 ) + ( b );

    //      Create edge arrays using fast integer DDA

    int lclip = pb_spec->lclip;
    int rclip = pb_spec->rclip;

    int m, x, dy, count;

    //    Left edge
    int xmax = segs[lseg].x;
    int xmin = segs[lseg + 1].x;
    int ymax = segs[lseg].y;
    int ymin = segs[lseg + 1].y;

    if( ymax < ymin ) {
        int a = ymax;
        ymax = ymin;
        ymin = a;

        a = xmax;
        xmax = xmin;
        xmin = a;
    }

    int y_dda_limit = wxMin ( ybot, ymax );
    y_dda_limit = wxMin ( y_dda_limit, 1499 ); // don't overrun edge array

    //    Some peephole optimization:
    //    if xmax and xmin are both < 0, arrange to simply fill the ledge array with 0
    if( ( xmax < 0 ) && ( xmin < 0 ) ) {
        xmax = -2;
        xmin = -2;
    }
    //    if xmax and xmin are both > rclip, arrange to simply fill the ledge array with rclip + 1
    //    This may induce special clip case below, and cause trap not to be rendered
    else
        if( ( xmax > rclip ) && ( xmin > rclip ) ) {
            xmax = rclip + 1;
            xmin = rclip + 1;
        }

    dy = ( ymax - ymin );
    if( dy ) {
        m = ( xmax - xmin ) << 16;
        m /= dy;

        x = xmin << 16;

        //TODO implement this logic in dda_tri also
        count = ymin;
        while( count < 0 ) {
            x += m;
            count++;
        }

        while( count < y_dda_limit ) {
            ledge[count] = x >> 16;
            x += m;
            count++;
        }
    }

    if( ( ytop < ymin ) || ( ybot > ymax ) ) {
//            printf ( "### ledge out of range\n" );
        ret_val = 1;
//            r=255;
//            g=0;
//            b=0;
    }

    //    Right edge
    xmax = segs[rseg].x;
    xmin = segs[rseg + 1].x;
    ymax = segs[rseg].y;
    ymin = segs[rseg + 1].y;

//Note this never gets hit???
    if( ymax < ymin ) {
        int a = ymax;
        ymax = ymin;
        ymin = a;

        a = xmax;
        xmax = xmin;
        xmin = a;
    }

    //    Some peephole optimization:
    //    if xmax and xmin are both < 0, arrange to simply fill the redge array with -1
    //    This may induce special clip case below, and cause trap not to be rendered
    if( ( xmax < 0 ) && ( xmin < 0 ) ) {
        xmax = -1;
        xmin = -1;
    }

    //    if xmax and xmin are both > rclip, arrange to simply fill the redge array with rclip + 1
    //    This may induce special clip case below, and cause trap not to be rendered
    else
        if( ( xmax > rclip ) && ( xmin > rclip ) ) {
            xmax = rclip + 1;
            xmin = rclip + 1;
        }

    y_dda_limit = wxMin ( ybot, ymax );
    y_dda_limit = wxMin ( y_dda_limit, 1499 ); // don't overrun edge array

    dy = ( ymax - ymin );
    if( dy ) {
        m = ( xmax - xmin ) << 16;
        m /= dy;

        x = xmin << 16;

        count = ymin;
        while( count < 0 ) {
            x += m;
            count++;
        }

        while( count < y_dda_limit ) {
            redge[count] = x >> 16;
            x += m;
            count++;
        }
    }

    if( ( ytop < ymin ) || ( ybot > ymax ) ) {
//            printf ( "### redge out of range\n" );
        ret_val = 1;
//            r=255;
//            g=0;
//            b=0;
    }

    //    Clip trapezoid to height spec
    int y1 = ybot;
    int y2 = ytop;

    int ybt = pb_spec->y;
    int yt = pb_spec->y + pb_spec->height;

    if( y1 > yt ) y1 = yt;
    if( y1 < ybt ) y1 = ybt;

    if( y2 > yt ) y2 = yt;
    if( y2 < ybt ) y2 = ybt;

    //   Clip the trapezoid to width
    for( int iy = y2; iy <= y1; iy++ ) {
        if( ledge[iy] < lclip ) {
            if( redge[iy] < lclip ) ledge[iy] = -1;
            else
                ledge[iy] = lclip;
        }

        if( redge[iy] > rclip ) {
            if( ledge[iy] > rclip ) ledge[iy] = -1;
            else
                redge[iy] = rclip;
        }
    }

    //    Fill the trapezoid

    int ya = y2;
    int yb = y1;

    unsigned char *pix_buff = pb_spec->pix_buff;

    int patt_size_x = 0;
    int patt_size_y = 0;
    int patt_pitch = 0;
    unsigned char *patt_s0 = NULL;
    if( pPatt_spec ) {
        patt_size_y = pPatt_spec->height;
        patt_size_x = pPatt_spec->width;
        patt_pitch = pPatt_spec->pb_pitch;
        patt_s0 = pPatt_spec->pix_buff;
    }

    if( pb_spec->depth == 24 ) {
        for( int iyp = ya; iyp < yb; iyp++ ) {
            if( ( iyp >= ybt ) && ( iyp < yt ) ) {
                int yoff = ( iyp - pb_spec->y ) * pb_spec->pb_pitch;

                unsigned char *py = pix_buff + yoff;

                int ix, ixm;
                ix = ledge[iyp];
                ixm = redge[iyp];

//                        if(debug) printf("iyp %d, ix %d, ixm %d\n", iyp, ix, ixm);
//                           int ix = ledge[iyp];
//                            if(ix != -1)                    // special clip case
                if( ledge[iyp] != -1 ) {
                    int xoff = ( ix - pb_spec->x ) * 3;

                    unsigned char *px = py + xoff;

                    if( pPatt_spec ) // Pattern
                    {
                        int y_stagger = ( iyp - pPatt_spec->y ) / patt_size_y;
                        int x_stagger_off = 0;
                        if( ( y_stagger & 1 ) && pPatt_spec->b_stagger ) x_stagger_off =
                                pPatt_spec->width / 2;

                        int patt_y = abs( ( iyp - pPatt_spec->y ) ) % patt_size_y;
                        unsigned char *pp0 = patt_s0 + ( patt_y * patt_pitch );

                        while( ix <= ixm ) {
                            int patt_x = abs(
                                    ( ( ix - pPatt_spec->x ) + x_stagger_off ) % patt_size_x );
                            /*
                             if(pPatt_spec->depth == 24)
                             {
                             unsigned char *pp = pp0 + (patt_x * 3);

                             //  Todo    This line assumes unused_color is always 0,0,0
                             if( pp[0] && pp[1] && pp[2] ) {
                             *px++ = *pp++;
                             *px++ = *pp++;
                             *px++ = *pp++;
                             } else {
                             px += 3;
                             pp += 3;
                             }
                             }
                             else
                             */
                            {
                                unsigned char *pp = pp0 + ( patt_x * 4 );
                                unsigned char alpha = pp[3];
                                if( alpha > 128 ) {
                                    double da = (double) alpha / 256.;

                                    unsigned char r = (unsigned char) ( pp[0] * da );
                                    unsigned char g = (unsigned char) ( pp[1] * da );
                                    unsigned char b = (unsigned char) ( pp[2] * da );

                                    *px++ = r;
                                    *px++ = g;
                                    *px++ = b;
                                } else
                                    px += 3;
                            }

                            ix++;
                        }
                    }

                    else // No Pattern
                    {
#if defined(__WXGTK__WITH_OPTIMIZE_0) && defined(__INTEL__)
#define memset3d(dest, value, count) \
                                    __asm__ __volatile__ ( \
                                    "cmp $0,%2\n\t" \
                                    "jg ld0\n\t" \
                                    "je ld1\n\t" \
                                    "jmp ld2\n\t" \
                                    "ld0:\n\t" \
                                    "movl  %0,(%1)\n\t" \
                                    "add $3,%1\n\t" \
                                    "dec %2\n\t" \
                                    "jnz ld0\n\t" \
                                    "ld1:\n\t" \
                                    "movb %b0,(%1)\n\t" \
                                    "inc %1\n\t" \
                                    "movb %h0,(%1)\n\t" \
                                    "inc %1\n\t" \
                                    "shr $16,%0\n\t" \
                                    "movb %b0,(%1)\n\t" \
                                    "ld2:\n\t" \
                                          : : "a"(value), "D"(dest), "r"(count) :  );
                        int count = ixm-ix;
                        memset3d ( px, color_int, count )
#else

                        while( ix <= ixm ) {
                            *px++ = b;
                            *px++ = g;
                            *px++ = r;

                            ix++;
                        }
#endif
                    }
                }
            }
        }
    }

    if( pb_spec->depth == 32 ) {

        assert( ya <= yb );

        for( int iyp = ya; iyp < yb; iyp++ ) {
            if( ( iyp >= ybt ) && ( iyp < yt ) ) {
                int yoff = ( iyp - pb_spec->y ) * pb_spec->pb_pitch;

                unsigned char *py = pix_buff + yoff;

                int ix, ixm;
                ix = ledge[iyp];
                ixm = redge[iyp];

                if( ledge[iyp] != -1 ) {
                    int xoff = ( ix - pb_spec->x ) * pb_spec->depth / 8;

                    unsigned char *px = py + xoff;

                    if( pPatt_spec ) // Pattern
                    {
                        int y_stagger = ( iyp - pPatt_spec->y ) / patt_size_y;
                        int x_stagger_off = 0;
                        if( ( y_stagger & 1 ) && pPatt_spec->b_stagger ) x_stagger_off =
                                pPatt_spec->width / 2;

                        int patt_y = abs( ( iyp - pPatt_spec->y ) ) % patt_size_y;
                        unsigned char *pp0 = patt_s0 + ( patt_y * patt_pitch );

                        while( ix <= ixm ) {
                            int patt_x = abs(
                                    ( ( ix - pPatt_spec->x ) + x_stagger_off ) % patt_size_x );
                            /*
                             if(pPatt_spec->depth == 24)
                             {
                             unsigned char *pp = pp0 + (patt_x * 3);

                             //  Todo    This line assumes unused_color is always 0,0,0
                             if( pp[0] && pp[1] && pp[2] ) {
                             *px++ = *pp++;
                             *px++ = *pp++;
                             *px++ = *pp++;
                             px++;
                             } else {
                             px += 4;
                             //                                                      pp += 3;
                             }
                             }
                             else
                             */
                            {
                                unsigned char *pp = pp0 + ( patt_x * 4 );
                                unsigned char alpha = pp[3];
                                if( alpha > 128 ) {
                                    double da = (double) alpha / 256.;

                                    unsigned char r = (unsigned char) ( pp[0] * da );
                                    unsigned char g = (unsigned char) ( pp[1] * da );
                                    unsigned char b = (unsigned char) ( pp[2] * da );

                                    *px++ = r;
                                    *px++ = g;
                                    *px++ = b;
                                    px++;
                                } else
                                    px += 4;
                            }
                            ix++;
                        }
                    }

                    else // No Pattern
                    {
                        int *pxi = (int *) px;
                        while( ix <= ixm ) {
                            *pxi++ = color_int;
                            ix++;
                        }
                    }

                }
            }
        }
    }

    return ret_val;
}

void s52plib::RenderToBufferFilledPolygon( ObjRazRules *rzRules, S57Obj *obj, S52color *c,
                                           render_canvas_parms *pb_spec, render_canvas_parms *pPatt_spec, ViewPort *vp )
{
//    LLBBox BBView = vp->GetBBox();
        LLBBox BBView = vp->GetBBox();
    // please untangle this logic with the logic below
    if(BBView.GetMaxLon()+180 < vp->clon)
        BBView.Set(BBView.GetMinLat(), BBView.GetMinLon() + 360,
                   BBView.GetMaxLat(), BBView.GetMaxLon() + 360);
    else if(BBView.GetMinLon()-180 > vp->clon)
        BBView.Set(BBView.GetMinLat(), BBView.GetMinLon() - 360,
                   BBView.GetMaxLat(), BBView.GetMaxLon() - 360);


    S52color cp;
    if( NULL != c ) {
        cp.R = c->R;
        cp.G = c->G;
        cp.B = c->B;
    }

    if( obj->pPolyTessGeo ) {
        if( !rzRules->obj->pPolyTessGeo->IsOk() ){ // perform deferred tesselation
            rzRules->obj->pPolyTessGeo->BuildDeferredTess();
        }

        wxPoint *pp3 = (wxPoint *) malloc( 3 * sizeof(wxPoint) );
        wxPoint *ptp = (wxPoint *) malloc(
                ( obj->pPolyTessGeo->GetnVertexMax() + 1 ) * sizeof(wxPoint) );

        //  Allow a little slop in calculating whether a triangle
        //  is within the requested Viewport
        double margin = BBView.GetLonRange() * .05;

        PolyTriGroup *ppg = obj->pPolyTessGeo->Get_PolyTriGroup_head();

        TriPrim *p_tp = ppg->tri_prim_head;
        while( p_tp ) {
            LLBBox box;
            if(!rzRules->obj->m_chart_context->chart) {          // This is a PlugIn Chart
                LegacyTriPrim *p_ltp = (LegacyTriPrim *)p_tp;
                box.Set(p_ltp->miny, p_ltp->minx, p_ltp->maxy, p_ltp->maxx);
            }                
            else
                box = p_tp->tri_box;

            if(!BBView.IntersectOut(box)) {
                //      Get and convert the points
                wxPoint *pr = ptp;

                if(ppg->data_type == DATA_TYPE_DOUBLE){
                    double *pvert_list = p_tp->p_vertex;

                    for( int iv = 0; iv < p_tp->nVert; iv++ ) {
                        double lon = *pvert_list++;
                        double lat = *pvert_list++;
                        GetPointPixSingle( rzRules, lat, lon, pr, vp );

                        pr++;
                    }
                }
                else {
                    float *pvert_list = (float *)p_tp->p_vertex;
                    
                    for( int iv = 0; iv < p_tp->nVert; iv++ ) {
                        double lon = *pvert_list++;
                        double lat = *pvert_list++;
                        GetPointPixSingle( rzRules, lat, lon, pr, vp );
                        
                        pr++;
                    }
                }
                
                switch( p_tp->type ){
                    case PTG_TRIANGLE_FAN: {
                        for( int it = 0; it < p_tp->nVert - 2; it++ ) {
                            pp3[0].x = ptp[0].x;
                            pp3[0].y = ptp[0].y;

                            pp3[1].x = ptp[it + 1].x;
                            pp3[1].y = ptp[it + 1].y;

                            pp3[2].x = ptp[it + 2].x;
                            pp3[2].y = ptp[it + 2].y;

                            dda_tri( pp3, &cp, pb_spec, pPatt_spec );
                        }
                        break;
                    }
                    case PTG_TRIANGLE_STRIP: {
                        for( int it = 0; it < p_tp->nVert - 2; it++ ) {
                            pp3[0].x = ptp[it].x;
                            pp3[0].y = ptp[it].y;

                            pp3[1].x = ptp[it + 1].x;
                            pp3[1].y = ptp[it + 1].y;

                            pp3[2].x = ptp[it + 2].x;
                            pp3[2].y = ptp[it + 2].y;

                            dda_tri( pp3, &cp, pb_spec, pPatt_spec );
                        }
                        break;
                    }
                    case PTG_TRIANGLES: {

                        for( int it = 0; it < p_tp->nVert; it += 3 ) {
                            pp3[0].x = ptp[it].x;
                            pp3[0].y = ptp[it].y;

                            pp3[1].x = ptp[it + 1].x;
                            pp3[1].y = ptp[it + 1].y;

                            pp3[2].x = ptp[it + 2].x;
                            pp3[2].y = ptp[it + 2].y;

                            dda_tri( pp3, &cp, pb_spec, pPatt_spec );
                        }
                        break;

                    }
                }
            } // if bbox
            
            // pick up the next in chain
            if(!rzRules->obj->m_chart_context->chart) {          // This is a PlugIn Chart
                LegacyTriPrim *p_ltp = (LegacyTriPrim *)p_tp;
                p_tp = (TriPrim *)p_ltp->p_next;
            }
            else
                p_tp = p_tp->p_next; 
                
        } // while
        
        free( ptp );
        free( pp3 );
    } // if pPolyTessGeo
}

int s52plib::RenderToGLAC( ObjRazRules *rzRules, Rules *rules, ViewPort *vp )
{
#ifdef ocpnUSE_GL    
    GLenum reset_err = glGetError();
    
    S52color *c;
    char *str = (char*) rules->INSTstr;

    c = getColor( str );

#ifndef ocpnUSE_GLES // linestipple is emulated poorly
    glColor3ub( c->R, c->G, c->B );
#endif

    LLBBox BBView = vp->GetBBox();
    // please untangle this logic with the logic below
    if(BBView.GetMaxLon()+180 < vp->clon)
        BBView.Set(BBView.GetMinLat(), BBView.GetMinLon() + 360,
                   BBView.GetMaxLat(), BBView.GetMaxLon() + 360);
    else if(BBView.GetMinLon()-180 > vp->clon)
        BBView.Set(BBView.GetMinLat(), BBView.GetMinLon() - 360,
                   BBView.GetMaxLat(), BBView.GetMaxLon() - 360);

    //  Allow a little slop in calculating whether a triangle
    //  is within the requested Viewport
    double margin = BBView.GetLonRange() * .05;
    BBView.EnLarge( margin );

    bool b_useVBO = m_useVBO && !rzRules->obj->auxParm1 && vp->m_projection_type == PROJECTION_MERCATOR;
    
    if( rzRules->obj->pPolyTessGeo ) {
        
        bool b_temp_vbo = false;
        bool b_transform = false;
        
        // Set up the OpenGL transform matrix for this object
        // We transform from SENC SM vertex data to screen.

#ifndef USE_ANDROID_GLES2

        glColor3ub( c->R, c->G, c->B );

        //  First, the VP transform
        if(b_useVBO || vp->m_projection_type == PROJECTION_MERCATOR) {
            b_transform = true;
            glPushMatrix();

            glTranslatef( vp->pix_width / 2, vp->pix_height/2, 0 );
            glScalef( vp->view_scale_ppm, -vp->view_scale_ppm, 0 );
            glTranslatef( -rzRules->sm_transform_parms->easting_vp_center, -rzRules->sm_transform_parms->northing_vp_center, 0 );
            //  Next, the per-object transform

            float x_origin = rzRules->obj->x_origin;
            
            if(rzRules->obj->m_chart_context->chart) {          // not a PlugIn Chart
                if( ( (int)rzRules->obj->auxParm3 == (int)PI_CHART_TYPE_CM93 )
                    || ( (int)rzRules->obj->auxParm3 == (int)PI_CHART_TYPE_CM93COMP ) )
                {
                    //      We may need to translate object coordinates by 360 degrees to conform.
                    if( BBView.GetMaxLon() >= 180. ) {
                        if(rzRules->obj->BBObj.GetMinLon() < BBView.GetMaxLon() - 360.)
                            x_origin += (float)(mercator_k0 * WGS84_semimajor_axis_meters * 2.0 * PI);
                    }
                    else
                    if( (BBView.GetMinLon() <= -180. && rzRules->obj->BBObj.GetMaxLon() > BBView.GetMinLon() + 360.)
                    || (rzRules->obj->BBObj.GetMaxLon() > 180 && BBView.GetMinLon() + 360 < rzRules->obj->BBObj.GetMaxLon() )
                    )
                    x_origin -= (float)(mercator_k0 * WGS84_semimajor_axis_meters * 2.0 * PI);
                }
            }
            
            glTranslatef( x_origin, rzRules->obj->y_origin, 0);
            glScalef( rzRules->obj->x_rate, rzRules->obj->y_rate, 0 );
        }
#endif
        
        // perform deferred tesselation
        if( !rzRules->obj->pPolyTessGeo->IsOk() ){
            rzRules->obj->pPolyTessGeo->BuildDeferredTess();
        }

        //  Get the vertex data
        PolyTriGroup *ppg_vbo = rzRules->obj->pPolyTessGeo->Get_PolyTriGroup_head();
            
            //  Has the input vertex buffer been converted to "single_alloc float" model?
            //  and is it allowed?
        if(!ppg_vbo->bsingle_alloc && (rzRules->obj->auxParm1 >= 0) ){
                
                int data_size = sizeof(float);
                
                //  First calculate the required total byte size
                    int total_byte_size = 0;
                    TriPrim *p_tp = ppg_vbo->tri_prim_head;
                    while( p_tp ) {
                        total_byte_size += p_tp->nVert * 2 * data_size;
                        p_tp = p_tp->p_next; // pick up the next in chain
                    }
                    
                    float *vbuf = (float *)malloc(total_byte_size);
                    p_tp = ppg_vbo->tri_prim_head;
                    
                    if( ppg_vbo->data_type == DATA_TYPE_DOUBLE){  //DOUBLE to FLOAT
                            float *p_run = vbuf;
                            while( p_tp ) {
                                float *pfbuf = p_run;
                                for( int i=0 ; i < p_tp->nVert * 2 ; ++i){
                                    float x = (float)(p_tp->p_vertex[i]);
                                    *p_run++ = x;
                                }
                                
                                free(p_tp->p_vertex);
                                p_tp->p_vertex = (double *)pfbuf;
                                
                                p_tp = p_tp->p_next; // pick up the next in chain
                            }
                    }
                    else {          // FLOAT to FLOAT
                            float *p_run = vbuf;
                            while( p_tp ) {
                                memcpy( p_run, p_tp->p_vertex, p_tp->nVert * 2 * sizeof(float) );
                                
                                free(p_tp->p_vertex);
                                p_tp->p_vertex = (double *)p_run;
                                
                                p_run += p_tp->nVert * 2;
                                
                                p_tp = p_tp->p_next; // pick up the next in chain
                            }
                    }
                    
                    
                    ppg_vbo->bsingle_alloc = true;
                    ppg_vbo->single_buffer = (unsigned char *)vbuf;
                    ppg_vbo->single_buffer_size = total_byte_size;
                    ppg_vbo->data_type = DATA_TYPE_FLOAT;
                    
        }
            

        if( b_useVBO ){        
        //  Has a VBO been built for this object?
            if( 1 ) {
                glGetError(); // clear it
                 
                 if(rzRules->obj->auxParm0 <= 0) {
#ifdef xUSE_ANDROID_GLES2
                  if(ppg_vbo->data_type != DATA_TYPE_SHORT){
                    // We convert the vertex data from FLOAT to GL_SHORT to make the VBO smaller, but still keeping enough precision
                    //  This requires a scale factor to reduce the range from existing  data to +/- 32K

                    size_t np =  ppg_vbo->single_buffer_size / (2 * sizeof(float));
                    np --;

                    PolyTriGroup *ppg = rzRules->obj->pPolyTessGeo->Get_PolyTriGroup_head();
                    TriPrim *p_tp = ppg->tri_prim_head;

                    size_t npp = 0;
                    while( p_tp ) {
                        npp += p_tp->nVert;
                        p_tp = (TriPrim *)p_tp->p_next;
                    }

                    //  Get the data range
                    float * pRun = (float *)ppg_vbo->single_buffer;
                    float north_max = -1e8;
                    float north_min = 1e8;
                    float east_max = -1e8;
                    float east_min = 1e8;

                    for( size_t i = 0 ; i < np ; i++){
                        float east = *pRun++;
                        float north = *pRun++;
                        north_max = wxMax(north, north_max);
                        north_min = wxMin(north, north_min);
                        east_max = wxMax(east, east_max);
                        east_min = wxMin(east, east_min);
                    }

                    float cfactx = wxMax(fabs(east_max), fabs(east_min));
                    float cfacty = wxMax(fabs(north_max), fabs(north_min));
                    float cfact = wxMax(cfactx, cfacty);

                    float sfact = cfact / 32700.0;

                    sfact = wxMax(sfact, 1.0);

                    //  Copy/convert the data
                    unsigned char *new_buf = (unsigned char *)malloc(np * 2 * sizeof(short));
                    pRun = (float *)ppg_vbo->single_buffer;
                    short *pd = (short *)new_buf;
                    for( size_t i = 0 ; i < np ; i++){
                        float east = *pRun++;
                        float north = *pRun++;
 //                       short a = (east / sfact);
 //                       short b = (north / sfact);
                        *pd++ = (east / sfact);
                        *pd++ = (north / sfact);

                    }

                    // replace the buffer
                    free(ppg_vbo->single_buffer);
                    ppg_vbo->single_buffer = new_buf;
                    ppg_vbo->single_buffer_size /= 2;

                    // Record the scale/offset factors
                    ppg_vbo->sfactor = sfact;
                    ppg_vbo->soffset = 0.;

                    ppg_vbo->data_type = DATA_TYPE_SHORT;

                  }



#endif
                    b_temp_vbo = (rzRules->obj->auxParm0 == -5);   // Must we use a temporary VBO?  Probably slower than simple glDrawArrays
                   
                    GLuint vboId = 0;
                    // generate a new VBO and get the associated ID
                    glGenBuffers(1, &vboId);
                    
                    rzRules->obj->auxParm0 = vboId;
                    
                    // bind VBO in order to use
                    glBindBuffer(GL_ARRAY_BUFFER, vboId);
                    GLenum err = glGetError();
                    if(err){
                        wxString msg;
                        msg.Printf(_T("VBO Error A: %d"), err);
                        wxLogMessage(msg);
                        return 0;
                    }
                    
                    // upload data to VBO
#ifndef USE_ANDROID_GLES2
                    glEnableClientState(GL_VERTEX_ARRAY);             // activate vertex coords array
#endif
                    glBufferData(GL_ARRAY_BUFFER,
                                    ppg_vbo->single_buffer_size, ppg_vbo->single_buffer, GL_STATIC_DRAW);
                    err = glGetError();
                    if(err){
                        wxString msg;
                        msg.Printf(_T("VBO Error B: %d"), err);
                        wxLogMessage(msg);
                        return 0;
                    }
                    
                }
                else {
                    glBindBuffer(GL_ARRAY_BUFFER, rzRules->obj->auxParm0);
                    GLenum err = glGetError();
                    if(err){
                        wxString msg;
                        msg.Printf(_T("VBO Error C: %d"), err);
                        wxLogMessage(msg);
                        return 0;
                    }
                    
#ifndef USE_ANDROID_GLES2
                    glEnableClientState(GL_VERTEX_ARRAY);             // activate vertex coords array
#endif
                }                    
             }
        }

        

        PolyTriGroup *ppg = rzRules->obj->pPolyTessGeo->Get_PolyTriGroup_head();

        TriPrim *p_tp = ppg->tri_prim_head;
        GLintptr vbo_offset = 0;
        
#ifndef USE_ANDROID_GLES2
        glEnableClientState(GL_VERTEX_ARRAY);             // activate vertex coords array
#endif
        //      Set up the stride sizes for the array
        int array_data_size = sizeof(float);
        GLint array_gl_type = GL_FLOAT;
        
        if(ppg->data_type == DATA_TYPE_DOUBLE){
            array_data_size = sizeof(double);
            array_gl_type = GL_DOUBLE;
        }
            
<<<<<<< HEAD
        int nBufferSize = 0;
        bool vbo_OK = true;
        s_glGetBufferParameteriv(GL_ARRAY_BUFFER, GL_BUFFER_SIZE, &nBufferSize);
        if(nBufferSize != ppg_vbo->single_buffer_size)
        {
            //wxString msg;
            //msg.Printf(_T("VBO Size Mismatch:  %d  %d  %d"), rzRules->obj->auxParm0, ppg_vbo->single_buffer_size, nBufferSize);
            //wxLogMessage(msg);
            vbo_OK = false;
        }
 
        while( vbo_OK && p_tp ) {
=======
        if(ppg->data_type == DATA_TYPE_SHORT){
            array_data_size = sizeof(short);
            array_gl_type = GL_SHORT;
        }

#ifdef USE_ANDROID_GLES2
        glUseProgram(S52color_tri_shader_program);

                // Disable VBO's (vertex buffer objects) for attributes.
        if(!b_useVBO)
            glBindBuffer( GL_ARRAY_BUFFER, 0 );
        glBindBuffer( GL_ELEMENT_ARRAY_BUFFER, 0 );

        GLint pos = glGetAttribLocation(S52color_tri_shader_program, "position");
        glEnableVertexAttribArray(pos);

        float angle = 0;

        // Build Transform matrix
        mat4x4 I, Q;
        mat4x4_identity(I);


        // Scale
        I[0][0] *= rzRules->obj->x_rate;
        I[1][1] *= rzRules->obj->y_rate;

        // Translate
        float x_origin = rzRules->obj->x_origin;
        
        if(rzRules->obj->m_chart_context->chart) {          // not a PlugIn Chart
                if( ( (int)rzRules->obj->m_chart_context->chart->GetChartType() == (int)PI_CHART_TYPE_CM93 )
                    || ( (int)rzRules->obj->m_chart_context->chart->GetChartType() == (int)PI_CHART_TYPE_CM93COMP ) )
                {
                    //      We may need to translate object coordinates by 360 degrees to conform.
                    if( BBView.GetMaxLon() >= 180. ) {
                        if(rzRules->obj->BBObj.GetMinLon() < BBView.GetMaxLon() - 360.)
                            x_origin += mercator_k0 * WGS84_semimajor_axis_meters * 2.0 * PI;
                    }
                    else
                        if( (BBView.GetMinLon() <= -180. && rzRules->obj->BBObj.GetMaxLon() > BBView.GetMinLon() + 360.)
                            || (rzRules->obj->BBObj.GetMaxLon() > 180 && BBView.GetMinLon() + 360 < rzRules->obj->BBObj.GetMaxLon() )
                        )
                            x_origin -= mercator_k0 * WGS84_semimajor_axis_meters * 2.0 * PI;
                }
        }
        
        I[3][0] = -(rzRules->sm_transform_parms->easting_vp_center - x_origin) * vp->view_scale_ppm ;
        I[3][1] = -(rzRules->sm_transform_parms->northing_vp_center - rzRules->obj->y_origin) * -vp->view_scale_ppm ;

        // Scale
        I[0][0] *= vp->view_scale_ppm * ppg->sfactor;
        I[1][1] *= -vp->view_scale_ppm * ppg->sfactor;

        //Rotate
        mat4x4_rotate_Z(Q, I, angle);

        // Translate
        Q[3][0] += vp->pix_width / 2;
        Q[3][1] += vp->pix_height / 2;

        GLint matloc = glGetUniformLocation(S52color_tri_shader_program,"TransformMatrix");
        glUniformMatrix4fv( matloc, 1, GL_FALSE, (const GLfloat*)Q);


        float colorv[4];
        colorv[0] = c->R / float(256);
        colorv[1] = c->G / float(256);
        colorv[2] = c->B / float(256);
        colorv[3] = 1.0;

        GLint colloc = glGetUniformLocation(S52color_tri_shader_program,"color");
        glUniform4fv(colloc, 1, colorv);


#endif
        while( p_tp ) {
>>>>>>> d1550122
            LLBBox box;
            if(!rzRules->obj->m_chart_context->chart) {          // This is a PlugIn Chart
                LegacyTriPrim *p_ltp = (LegacyTriPrim *)p_tp;
                box.Set(p_ltp->miny, p_ltp->minx, p_ltp->maxy, p_ltp->maxx);
            }                
            else
                box = p_tp->tri_box;
            
            if(!BBView.IntersectOut(box)) {
#ifdef USE_ANDROID_GLES2

                if(b_useVBO) {
                    glVertexAttribPointer(pos, 2, array_gl_type, GL_FALSE, 0, (GLvoid *)(vbo_offset));
                    glDrawArrays(p_tp->type, 0, p_tp->nVert);
                }
                else {
                    float *bufOffset = (float *)(&ppg->single_buffer[vbo_offset]);
                    glVertexAttribPointer(pos, 2, GL_FLOAT, GL_FALSE, 0, bufOffset);
                    glDrawArrays(p_tp->type, 0, p_tp->nVert);
                }


#else
                if(b_useVBO) {
                    glVertexPointer(2, array_gl_type, 2 * array_data_size, (GLvoid *)(vbo_offset));
                    if(vbo_offset + p_tp->nVert * 2 * array_data_size <= ppg_vbo->single_buffer_size) 
                        glDrawArrays(p_tp->type, 0, p_tp->nVert);
                }
                else {
                    if(vp->m_projection_type == PROJECTION_MERCATOR) {
                        glVertexPointer(2, array_gl_type, 2 * array_data_size, p_tp->p_vertex);
                        glDrawArrays(p_tp->type, 0, p_tp->nVert);
                    } else {
                        // temporary slow hack
                        glDisableClientState(GL_VERTEX_ARRAY);

                        glBegin(p_tp->type);
                        float *pvert_list = (float *)p_tp->p_vertex;
                        for(int i=0; i<p_tp->nVert; i++) {
                            float lon = *pvert_list++;
                            float lat = *pvert_list++;
                            wxPoint r;
                            GetPointPixSingle(rzRules, lat, lon, &r, vp);

                            if(r.x != INVALID_COORD)
                                glVertex2i(r.x, r.y);
                            else if(p_tp->type != GL_TRIANGLE_FAN) {
                                glEnd();
                                glBegin(p_tp->type);
                                if(p_tp->type == GL_TRIANGLES)
                                    while(i%3 < 2) i++;
                            }
                        }
                        glEnd();

                    }
                }
#endif
            }
            
            vbo_offset += p_tp->nVert * 2 * array_data_size;
            
            // pick up the next in chain
            if(!rzRules->obj->m_chart_context->chart) {          // This is a PlugIn Chart
                LegacyTriPrim *p_ltp = (LegacyTriPrim *)p_tp;
                p_tp = (TriPrim *)p_ltp->p_next;
            }
            else
                p_tp = p_tp->p_next; 
            
        } // while
        
        if(b_useVBO)
            glBindBuffer(GL_ARRAY_BUFFER_ARB, 0);

        
#ifndef USE_ANDROID_GLES2
        glDisableClientState(GL_VERTEX_ARRAY);            // deactivate vertex array
        
        if(b_transform)
            glPopMatrix();
#else
        mat4x4 IM;
        mat4x4_identity(IM);
        GLint matlocf = glGetUniformLocation(S52color_tri_shader_program,"TransformMatrix");
        glUniformMatrix4fv( matlocf, 1, GL_FALSE, (const GLfloat*)IM);
#endif

        
        if( b_useVBO && b_temp_vbo){
            glBufferData(GL_ARRAY_BUFFER, 0, NULL, GL_STATIC_DRAW);
            glDeleteBuffers(1, (unsigned int *)&rzRules->obj->auxParm0);
            rzRules->obj->auxParm0 = 0;
        }
    } // if pPolyTessGeo


#endif          //#ifdef ocpnUSE_GL

    return 1;
}

void s52plib::SetGLClipRect(const ViewPort &vp, const wxRect &rect)
{
#ifndef USE_ANDROID_GLES2    
    bool b_clear = false;
    bool s_b_useStencil = m_useStencil;
    
    #if 0
    /* for some reason this causes an occasional bug in depth mode, I cannot
     *       seem to solve it yet, so for now: */
    if(s_b_useStencil && s_b_useScissorTest) {
        wxRect vp_rect(0, 0, vp.pix_width, vp.pix_height);
        if(rect != vp_rect) {
            glEnable(GL_SCISSOR_TEST);
            glScissor(rect.x, cc1->m_canvas_height-rect.height-rect.y, rect.width, rect.height);
}

if(b_clear) {
    glBegin(GL_QUADS);
    glVertex2i( rect.x, rect.y );
    glVertex2i( rect.x + rect.width, rect.y );
    glVertex2i( rect.x + rect.width, rect.y + rect.height );
    glVertex2i( rect.x, rect.y + rect.height );
    glEnd();
}

/* the code in s52plib depends on the depth buffer being
 *           initialized to this value, this code should go there instead and
 *           only a flag set here. */
if(!s_b_useStencil) {
    glClearDepth( 0.25 );
    glDepthMask( GL_TRUE );    // to allow writes to the depth buffer
    glClear( GL_DEPTH_BUFFER_BIT );
    glDepthMask( GL_FALSE );
    glClearDepth( 1 ); // set back to default of 1
    glDepthFunc( GL_GREATER );                          // Set the test value
}
return;
}
#endif
// slower way if there is no scissor support
    if(!b_clear)
        glColorMask( GL_FALSE, GL_FALSE, GL_FALSE, GL_FALSE );   // disable color buffer
    
    if( s_b_useStencil ) {
        //    Create a stencil buffer for clipping to the region
        glEnable( GL_STENCIL_TEST );
        glStencilMask( 0x1 );                 // write only into bit 0 of the stencil buffer
        glClear( GL_STENCIL_BUFFER_BIT );
        
        //    We are going to write "1" into the stencil buffer wherever the region is valid
        glStencilFunc( GL_ALWAYS, 1, 1 );
        glStencilOp( GL_KEEP, GL_KEEP, GL_REPLACE );
    } else              //  Use depth buffer for clipping
    {
        glEnable( GL_DEPTH_TEST ); // to enable writing to the depth buffer
        glDepthFunc( GL_ALWAYS );  // to ensure everything you draw passes
        glDepthMask( GL_TRUE );    // to allow writes to the depth buffer
        
        glClear( GL_DEPTH_BUFFER_BIT ); // for a fresh start
        
        //    Decompose the region into rectangles, and draw as quads
        //    With z = 1
        // dep buffer clear = 1
        // 1 makes 0 in dep buffer, works
        // 0 make .5 in depth buffer
        // -1 makes 1 in dep buffer
        
        //    Depth buffer runs from 0 at z = 1 to 1 at z = -1
        //    Draw the clip geometry at z = 0.5, giving a depth buffer value of 0.25
        //    Subsequent drawing at z=0 (depth = 0.5) will pass if using glDepthFunc(GL_GREATER);
        glTranslatef( 0, 0, .5 );
    }
    
    glBegin(GL_QUADS);
    glVertex2i( rect.x, rect.y );
    glVertex2i( rect.x + rect.width, rect.y );
    glVertex2i( rect.x + rect.width, rect.y + rect.height );
    glVertex2i( rect.x, rect.y + rect.height );
    glEnd();
    
    if( s_b_useStencil ) {
        //    Now set the stencil ops to subsequently render only where the stencil bit is "1"
        glStencilFunc( GL_EQUAL, 1, 1 );
        glStencilOp( GL_KEEP, GL_KEEP, GL_KEEP );
    } else {
        glDepthFunc( GL_GREATER );                          // Set the test value
        glDepthMask( GL_FALSE );                            // disable depth buffer
        glTranslatef( 0, 0, -.5 ); // reset translation
    }
    
    if(!b_clear)
        glColorMask( GL_TRUE, GL_TRUE, GL_TRUE, GL_TRUE );  // re-enable color buffer
#endif        
}

void RotateToViewPort(const ViewPort &vp)
{
#ifndef USE_ANDROID_GLES2
    bool g_bskew_comp = true;
    
    float angle = vp.rotation;
    if(g_bskew_comp)
        angle -= vp.skew;
    
    if( fabs( angle ) > 0.0001 )
    {
        //    Rotations occur around 0,0, so translate to rotate around screen center
        float xt = vp.pix_width / 2.0, yt = vp.pix_height / 2.0;
        
        glTranslatef( xt, yt, 0 );
        glRotatef( angle * 180. / PI, 0, 0, 1 );
        glTranslatef( -xt, -yt, 0 );
    }
#endif

}



int s52plib::RenderToGLAP( ObjRazRules *rzRules, Rules *rules, ViewPort *vp )
{
#ifdef USE_ANDROID_GLES2
    return RenderToGLAP_GLSL( rzRules, rules, vp);
#endif

#ifdef ocpnUSE_GL
    if( rules->razRule == NULL )
        return 0;

    int obj_xmin = 10000;
    int obj_xmax = -10000;
    int obj_ymin = 10000;
    int obj_ymax = -10000;

    double z_clip_geom = 1.0;
    double z_tex_geom = 0.;

    GLuint clip_list = 0;

    LLBBox BBView = vp->GetBBox();

    wxPoint *ptp;
    if( rzRules->obj->pPolyTessGeo ) {
        if( !rzRules->obj->pPolyTessGeo->IsOk() ){ // perform deferred tesselation
            rzRules->obj->pPolyTessGeo->BuildDeferredTess();
        }

        ptp = (wxPoint *) malloc(
                ( rzRules->obj->pPolyTessGeo->GetnVertexMax() + 1 ) * sizeof(wxPoint) );
    } else
        return 0;

    if( m_useStencilAP ) {
        glPushAttrib( GL_STENCIL_BUFFER_BIT );          // See comment below
        //    Use masked bit "1" of the stencil buffer to create a stencil for the area of interest

        glEnable( GL_STENCIL_TEST );
        glStencilMask( 0x2 ); // write only into bit 1 of the stencil buffer
        glColorMask( false, false, false, false ); // Disable writing to the color buffer
        glClear( GL_STENCIL_BUFFER_BIT );

        //    We are going to write "2" into the stencil buffer wherever the object is valid
        glStencilFunc( GL_ALWAYS, 2, 2 );
        glStencilOp( GL_KEEP, GL_KEEP, GL_REPLACE );

    } else {
        glEnable( GL_DEPTH_TEST ); // to use the depth test
        glDepthFunc( GL_GREATER ); // Respect global render mask in depth buffer
        glDepthMask( GL_TRUE ); // to allow writes to the depth buffer
        glColorMask( GL_FALSE, GL_FALSE, GL_FALSE, GL_FALSE ); // disable color buffer

        glColor3f( 1, 1, 0 );

        //  If we are using stencil for overall clipping, then we are only
        //  using depth buffer for AreaPattern rendering
        //  So, each AP render can start with a clear depth buffer
        
        if(m_useStencil){
             glClearDepth(.26);
             glClear( GL_DEPTH_BUFFER_BIT ); // for a fresh start
        }
            //    Overall chart clip buffer was set at z=0.5
        //    Draw this clip geometry at z = .25, so still respecting the previously established clip region
        //    Subsequent drawing to this area at z=.25  will pass only this area if using glDepthFunc(GL_EQUAL);

        z_clip_geom = .25;
        z_tex_geom = .25;
    }

        PolyTriGroup *ppg = rzRules->obj->pPolyTessGeo->Get_PolyTriGroup_head();

        TriPrim *p_tp = ppg->tri_prim_head;
        while( p_tp ) {
            LLBBox box;
            if(!rzRules->obj->m_chart_context->chart) {          // This is a PlugIn Chart
                LegacyTriPrim *p_ltp = (LegacyTriPrim *)p_tp;
                box.Set(p_ltp->miny, p_ltp->minx, p_ltp->maxy, p_ltp->maxx);
            }                
            else
                box = p_tp->tri_box;
            
            if(!BBView.IntersectOut(box)) {
                //      Get and convert the points

                wxPoint *pr = ptp;
                if( ppg->data_type == DATA_TYPE_FLOAT ){
                    float *pvert_list = (float *)p_tp->p_vertex;

                    for( int iv = 0; iv < p_tp->nVert; iv++ ) {
                        float lon = *pvert_list++;
                        float lat = *pvert_list++;
                        GetPointPixSingle(rzRules, lat, lon, pr, vp );
                        
                        obj_xmin = wxMin(obj_xmin, pr->x);
                        obj_xmax = wxMax(obj_xmax, pr->x);
                        obj_ymin = wxMin(obj_ymin, pr->y);
                        obj_ymax = wxMax(obj_ymax, pr->y);

                        pr++;
                    }
                }
                else {
                    double *pvert_list = p_tp->p_vertex;
                    
                    for( int iv = 0; iv < p_tp->nVert; iv++ ) {
                        double lon = *pvert_list++;
                        double lat = *pvert_list++;
                        GetPointPixSingle(rzRules, lat, lon, pr, vp );
                        
                        obj_xmin = wxMin(obj_xmin, pr->x);
                        obj_xmax = wxMax(obj_xmax, pr->x);
                        obj_ymin = wxMin(obj_ymin, pr->y);
                        obj_ymax = wxMax(obj_ymax, pr->y);
                        
                        pr++;
                    }
                }
                

                switch( p_tp->type ){
                    case PTG_TRIANGLE_FAN: {
                        glBegin( GL_TRIANGLE_FAN );
                        for( int it = 0; it < p_tp->nVert; it++ )
                            glVertex3f( ptp[it].x, ptp[it].y, z_clip_geom );
                        glEnd();
                        break;
                    }

                    case PTG_TRIANGLE_STRIP: {
                        glBegin( GL_TRIANGLE_STRIP );
                        for( int it = 0; it < p_tp->nVert; it++ )
                            glVertex3f( ptp[it].x, ptp[it].y, z_clip_geom );
                        glEnd();
                        break;
                    }
                    case PTG_TRIANGLES: {
                        glBegin( GL_TRIANGLES );
                        for( int it = 0; it < p_tp->nVert; it += 3 ) {
                            int xmin = wxMin(ptp[it].x, wxMin(ptp[it+1].x, ptp[it+2].x));
                            int xmax = wxMax(ptp[it].x, wxMax(ptp[it+1].x, ptp[it+2].x));
                            int ymin = wxMin(ptp[it].y, wxMin(ptp[it+1].y, ptp[it+2].y));
                            int ymax = wxMax(ptp[it].y, wxMax(ptp[it+1].y, ptp[it+2].y));

                            wxRect rect( xmin, ymin, xmax - xmin, ymax - ymin );
                            //if( rect.Intersects( m_render_rect ) )
                            {
                                glVertex3f( ptp[it].x, ptp[it].y, z_clip_geom );
                                glVertex3f( ptp[it + 1].x, ptp[it + 1].y, z_clip_geom );
                                glVertex3f( ptp[it + 2].x, ptp[it + 2].y, z_clip_geom );
                            }
                        }
                        glEnd();
                        break;
                    }
                }
            } // if bbox
            
            // pick up the next in chain
            if(!rzRules->obj->m_chart_context->chart) {          // This is a PlugIn Chart
                LegacyTriPrim *p_ltp = (LegacyTriPrim *)p_tp;
                p_tp = (TriPrim *)p_ltp->p_next;
            }
            else
                p_tp = p_tp->p_next; 
            
        } // while

//        obj_xmin = 0;
//        obj_xmax = 2000;

        glColorMask( GL_TRUE, GL_TRUE, GL_TRUE, GL_TRUE ); // re-enable color buffer

        if( m_useStencilAP ) {
            //    Now set the stencil ops to subsequently render only where the stencil bit is "2"
            glStencilFunc( GL_EQUAL, 2, 2 );
            glStencilOp( GL_KEEP, GL_KEEP, GL_KEEP );
        } else {
            glDepthFunc( GL_EQUAL ); // Set the test value
            glDepthMask( GL_FALSE ); // disable depth buffer
        }
        //    Get the pattern definition
        if( ( rules->razRule->pixelPtr == NULL ) || ( rules->razRule->parm1 != m_colortable_index )
                || ( rules->razRule->parm0 != ID_GL_PATT_SPEC ) ) {
            render_canvas_parms *patt_spec = CreatePatternBufferSpec( rzRules, rules, vp, false,
                    true );

            ClearRulesCache( rules->razRule ); //  Clear out any existing cached symbology

            rules->razRule->pixelPtr = patt_spec;
            rules->razRule->parm1 = m_colortable_index;
            rules->razRule->parm0 = ID_GL_PATT_SPEC;
        }

        //  Render the Area using the pattern spec stored in the rules
        render_canvas_parms *ppatt_spec = (render_canvas_parms *) rules->razRule->pixelPtr;

        //    Has the pattern been uploaded as a texture?
        if( !ppatt_spec->OGL_tex_name ) {
            GLuint tex_name;
            glGenTextures( 1, &tex_name );
            ppatt_spec->OGL_tex_name = tex_name;

            glBindTexture( GL_TEXTURE_2D, tex_name );

            glTexParameteri( GL_TEXTURE_2D, GL_TEXTURE_MAG_FILTER, GL_NEAREST );
            glTexParameteri( GL_TEXTURE_2D, GL_TEXTURE_MIN_FILTER, GL_NEAREST );

            glTexParameteri( GL_TEXTURE_2D, GL_TEXTURE_WRAP_S, GL_REPEAT );
            glTexParameteri( GL_TEXTURE_2D, GL_TEXTURE_WRAP_T, GL_REPEAT );
            
            glTexImage2D( GL_TEXTURE_2D, 0, GL_RGBA, ppatt_spec->w_pot, ppatt_spec->h_pot, 0,
                          GL_RGBA, GL_UNSIGNED_BYTE, ppatt_spec->pix_buff );
        }

        glEnable( GL_TEXTURE_2D );
        glBindTexture( GL_TEXTURE_2D, ppatt_spec->OGL_tex_name );

        glEnable( GL_BLEND );
        glTexEnvi( GL_TEXTURE_ENV, GL_TEXTURE_ENV_MODE, GL_REPLACE );

        int h = ppatt_spec->height;
        int w = ppatt_spec->width;
        int xr = obj_xmin;
        int yr = obj_ymin;
        
        float ww = (float) ppatt_spec->width / (float) ppatt_spec->w_pot;
        float hh = (float) ppatt_spec->height / (float) ppatt_spec->h_pot;
        float x_stagger_off = 0;
        if( ppatt_spec->b_stagger ) x_stagger_off = (float) ppatt_spec->width / 2;
        int yc = 0;

        
        if(w>0 && h>0) {
            while( yr < vp->pix_height ) {
                if( ( (yr + h) >= 0 ) && ( yr <= obj_ymax ) )  {
                    xr = obj_xmin;   //reset
                    while( xr < vp->pix_width ) {
                    
                        int xp = xr;
                        if( yc & 1 ) xp += x_stagger_off;
                    
                    //    Render a quad.
                        if( ( (xr + w) >= 0 ) && ( xr <= obj_xmax ) ){
                            glBegin( GL_QUADS );
                            glTexCoord2f( 0, 0 );
                            glVertex3f( xp, yr, z_tex_geom );
                            glTexCoord2f( ww, 0 );
                            glVertex3f( xp + w, yr, z_tex_geom );
                            glTexCoord2f( ww, hh );
                            glVertex3f( xp + w, yr + h, z_tex_geom );
                            glTexCoord2f( 0, hh );
                            glVertex3f( xp, yr + h, z_tex_geom );
                            glEnd();
                        }
                        xr += ppatt_spec->width;
                    }
                }
                yr += ppatt_spec->height;
                yc++;
            }
        }

        glDisable( GL_TEXTURE_2D );
        glDisable( GL_BLEND );

        //    Restore the previous state
        
         if( m_useStencilAP ){
             //  Theoretically, it should be sufficient to simply reset the StencilFunc()...
             //  But I found one platform where this does not work, and we need to save and restore
             //  the entire STENCIL state.  I suspect bad GL drivers here, but we do what must needs...
             //glStencilFunc( GL_EQUAL, 1, 1 );
             
             glPopAttrib();
         }
         else {
             // restore clipping region
             glPopMatrix();
             SetGLClipRect( *vp, m_last_clip_rect);
             
             glPushMatrix();
             RotateToViewPort(*vp);
             glDisable( GL_DEPTH_TEST );
             
         }


    free( ptp );
#endif                  //#ifdef ocpnUSE_GL
    
    return 1;
}

int s52plib::RenderToGLAP_GLSL( ObjRazRules *rzRules, Rules *rules, ViewPort *vp )
{

#ifdef USE_ANDROID_GLES2

    //    Get the pattern definition
    if( ( rules->razRule->pixelPtr == NULL ) || ( rules->razRule->parm1 != m_colortable_index )
        || ( rules->razRule->parm0 != ID_GL_PATT_SPEC ) ) {

        render_canvas_parms *patt_spec = CreatePatternBufferSpec( rzRules, rules, vp, false, true );

        ClearRulesCache( rules->razRule ); //  Clear out any existing cached symbology

        rules->razRule->pixelPtr = patt_spec;
        rules->razRule->parm1 = m_colortable_index;
        rules->razRule->parm0 = ID_GL_PATT_SPEC;
    }

    //  Render the Area using the pattern spec stored in the rules
    render_canvas_parms *ppatt_spec = (render_canvas_parms *) rules->razRule->pixelPtr;

    //    Has the pattern been uploaded as a texture?
    if( !ppatt_spec->OGL_tex_name ) {
        GLuint tex_name;
        glGenTextures( 1, &tex_name );
        ppatt_spec->OGL_tex_name = tex_name;

        glBindTexture( GL_TEXTURE_2D, tex_name );

        glTexParameteri( GL_TEXTURE_2D, GL_TEXTURE_MAG_FILTER, GL_NEAREST );
        glTexParameteri( GL_TEXTURE_2D, GL_TEXTURE_MIN_FILTER, GL_NEAREST );

        glTexParameteri( GL_TEXTURE_2D, GL_TEXTURE_WRAP_S, GL_REPEAT );
        glTexParameteri( GL_TEXTURE_2D, GL_TEXTURE_WRAP_T, GL_REPEAT );
        
        glTexImage2D( GL_TEXTURE_2D, 0, GL_RGBA, ppatt_spec->w_pot, ppatt_spec->h_pot, 0,
                      GL_RGBA, GL_UNSIGNED_BYTE, ppatt_spec->pix_buff );
    }

    glEnable( GL_TEXTURE_2D );
    glBindTexture( GL_TEXTURE_2D, ppatt_spec->OGL_tex_name );

    glEnable( GL_BLEND );
    //glBlendFunc(GL_SRC_COLOR, GL_ZERO);

    int textureWidth = ppatt_spec->width;    //ppatt_spec->w_pot;
    int textureHeight = ppatt_spec->height;  //ppatt_spec->h_pot;

    wxPoint pr;
    GetPointPixSingle(rzRules, rzRules->obj->m_lat, rzRules->obj->m_lat, &pr, vp );
    float xOff = pr.x;
    float yOff = pr.y;


    LLBBox BBView = vp->GetBBox();
    // please untangle this logic with the logic below
    if(BBView.GetMaxLon()+180 < vp->clon)
        BBView.Set(BBView.GetMinLat(), BBView.GetMinLon() + 360,
                   BBView.GetMaxLat(), BBView.GetMaxLon() + 360);
        else if(BBView.GetMinLon()-180 > vp->clon)
            BBView.Set(BBView.GetMinLat(), BBView.GetMinLon() - 360,
                       BBView.GetMaxLat(), BBView.GetMaxLon() - 360);

            //  Allow a little slop in calculating whether a triangle
            //  is within the requested Viewport
            double margin = BBView.GetLonRange() * .05;
        BBView.EnLarge( margin );

    bool b_useVBO = m_useVBO  && !rzRules->obj->auxParm1 && vp->m_projection_type == PROJECTION_MERCATOR;

    if( rzRules->obj->pPolyTessGeo ) {

        bool b_temp_vbo = false;
        bool b_transform = false;


        // perform deferred tesselation
        if( !rzRules->obj->pPolyTessGeo->IsOk() )
            rzRules->obj->pPolyTessGeo->BuildDeferredTess();

        //  Get the vertex data
        PolyTriGroup *ppg_vbo = rzRules->obj->pPolyTessGeo->Get_PolyTriGroup_head();

            //  Has the input vertex buffer been converted to "single_alloc float" model?
            //  and is it allowed?
        if(!ppg_vbo->bsingle_alloc && (rzRules->obj->auxParm1 >= 0) ){

                int data_size = sizeof(float);

                //  First calculate the required total byte size
                int total_byte_size = 0;
                TriPrim *p_tp = ppg_vbo->tri_prim_head;
                while( p_tp ) {
                    total_byte_size += p_tp->nVert * 2 * data_size;
                    p_tp = p_tp->p_next; // pick up the next in chain
                }

                float *vbuf = (float *)malloc(total_byte_size);
                p_tp = ppg_vbo->tri_prim_head;

                if( ppg_vbo->data_type == DATA_TYPE_DOUBLE){  //DOUBLE to FLOAT
                            float *p_run = vbuf;
                            while( p_tp ) {
                                float *pfbuf = p_run;
                                for( int i=0 ; i < p_tp->nVert * 2 ; ++i){
                                    float x = (float)(p_tp->p_vertex[i]);
                                    *p_run++ = x;
                                }

                                free(p_tp->p_vertex);
                                p_tp->p_vertex = (double *)pfbuf;

                                p_tp = p_tp->p_next; // pick up the next in chain
                            }
                }
                else {          // FLOAT to FLOAT
                            float *p_run = vbuf;
                            while( p_tp ) {
                                memcpy( p_run, p_tp->p_vertex, p_tp->nVert * 2 * sizeof(float) );

                                free(p_tp->p_vertex);
                                p_tp->p_vertex = (double *)p_run;

                                p_run += p_tp->nVert * 2 * sizeof(float);

                                p_tp = p_tp->p_next; // pick up the next in chain
                            }
                }


                ppg_vbo->bsingle_alloc = true;
                ppg_vbo->single_buffer = (unsigned char *)vbuf;
                ppg_vbo->single_buffer_size = total_byte_size;
                ppg_vbo->data_type = DATA_TYPE_FLOAT;

        }


        if( b_useVBO ){
               //  Has a VBO been built for this object?
                if( 1 ) {

                    if(rzRules->obj->auxParm0 <= 0) {
#if 0                        
                        if(ppg_vbo->data_type != DATA_TYPE_SHORT){
                            // We convert the vertex data from FLOAT to GL_SHORT to make the VBO smaller, but still keeping enough precision
                            //  This requires a scale factor to reduce the range from existing  data to +/- 32K

                            size_t np =  ppg_vbo->single_buffer_size / (2 * sizeof(float));
                            np --;

                            PolyTriGroup *ppg = rzRules->obj->pPolyTessGeo->Get_PolyTriGroup_head();
                            TriPrim *p_tp = ppg->tri_prim_head;

                            size_t npp = 0;
                            while( p_tp ) {
                                npp += p_tp->nVert;
                                p_tp = (TriPrim *)p_tp->p_next;
                            }

                            //  Get the data range
                            float * pRun = (float *)ppg_vbo->single_buffer;
                            float north_max = -1e8;
                            float north_min = 1e8;
                            float east_max = -1e8;
                            float east_min = 1e8;

                            for( size_t i = 0 ; i < np ; i++){
                                float east = *pRun++;
                                float north = *pRun++;
                                north_max = wxMax(north, north_max);
                                north_min = wxMin(north, north_min);
                                east_max = wxMax(east, east_max);
                                east_min = wxMin(east, east_min);
                            }

                            float cfactx = wxMax(fabs(east_max), fabs(east_min));
                            float cfacty = wxMax(fabs(north_max), fabs(north_min));
                            float cfact = wxMax(cfactx, cfacty);

                            float sfact = cfact / 32700.0;

                            sfact = wxMax(sfact, 1.0);

                            //  Copy/convert the data
                            unsigned char *new_buf = (unsigned char *)malloc(np * 2 * sizeof(short));
                            pRun = (float *)ppg_vbo->single_buffer;
                            short *pd = (short *)new_buf;
                            for( size_t i = 0 ; i < np ; i++){
                                float east = *pRun++;
                                float north = *pRun++;
                                //                       short a = (east / sfact);
                                //                       short b = (north / sfact);
                                *pd++ = (east / sfact);
                                *pd++ = (north / sfact);

                            }

                            // replace the buffer
                            free(ppg_vbo->single_buffer);
                            ppg_vbo->single_buffer = new_buf;
                            ppg_vbo->single_buffer_size /= 2;

                            // Record the scale/offset factors
                            ppg_vbo->sfactor = sfact;
                            ppg_vbo->soffset = 0.;

                            ppg_vbo->data_type = DATA_TYPE_SHORT;

                        }
#endif


                        GLuint vboId;
                        // generate a new VBO and get the associated ID
                        glGenBuffers(1, &vboId);

                        rzRules->obj->auxParm0 = vboId;

                        // bind VBO in order to use
                        glBindBuffer(GL_ARRAY_BUFFER, vboId);

                        // upload data to VBO
#ifndef USE_ANDROID_GLES2
                        glEnableClientState(GL_VERTEX_ARRAY);             // activate vertex coords array
#endif
                        glBufferData(GL_ARRAY_BUFFER, ppg_vbo->single_buffer_size, ppg_vbo->single_buffer, GL_STATIC_DRAW);

                    }
                    else {
                        glBindBuffer(GL_ARRAY_BUFFER, rzRules->obj->auxParm0);
#ifndef USE_ANDROID_GLES2
                        glEnableClientState(GL_VERTEX_ARRAY);             // activate vertex coords array
#endif
                    }
                }
        }



        PolyTriGroup *ppg = rzRules->obj->pPolyTessGeo->Get_PolyTriGroup_head();

            TriPrim *p_tp = ppg->tri_prim_head;
            GLintptr vbo_offset = 0;

#ifndef USE_ANDROID_GLES2
            glEnableClientState(GL_VERTEX_ARRAY);             // activate vertex coords array
#endif
            //      Set up the stride sizes for the array
            int array_data_size = sizeof(float);
            GLint array_gl_type = GL_FLOAT;

            if(ppg->data_type == DATA_TYPE_DOUBLE){
                array_data_size = sizeof(double);
                array_gl_type = GL_DOUBLE;
            }

            if(ppg->data_type == DATA_TYPE_SHORT){
                array_data_size = sizeof(short);
                array_gl_type = GL_SHORT;
            }

            GLint program = S52AP_shader_program;
            glUseProgram(program);

            // Disable VBO's (vertex buffer objects) for attributes.
            if(!b_useVBO)
                glBindBuffer( GL_ARRAY_BUFFER, 0 );
            glBindBuffer( GL_ELEMENT_ARRAY_BUFFER, 0 );

            GLint pos = glGetAttribLocation(program, "position");
            glEnableVertexAttribArray(pos);

            // Select the active texture unit.
            glActiveTexture( GL_TEXTURE0 );

            // Bind our texture to the texturing target.
            glBindTexture( GL_TEXTURE_2D, ppatt_spec->OGL_tex_name );

            // Set up the texture sampler to texture unit 0
            GLint texUni = glGetUniformLocation( program, "uTex" );
            glUniform1i( texUni, 0 );

            GLint texWidth  = glGetUniformLocation( program, "texWidth" );
            GLint texHeight  = glGetUniformLocation( program, "texHeight" );
            glUniform1f(texWidth, textureWidth);
            glUniform1f(texHeight, textureHeight);

            GLint texPOTWidth  = glGetUniformLocation( program, "texPOTWidth" );
            GLint texPOTHeight  = glGetUniformLocation( program, "texPOTHeight" );
            glUniform1f(texPOTWidth, ppatt_spec->w_pot);
            glUniform1f(texPOTHeight, ppatt_spec->h_pot);
            
            GLint xo  = glGetUniformLocation( program, "xOff" );
            GLint yo  = glGetUniformLocation( program, "yOff" );

            glUniform1f(xo, fmod(xOff, ppatt_spec->w_pot));
            glUniform1f(yo, fmod(yOff, ppatt_spec->h_pot));

            GLint yom  = glGetUniformLocation( program, "yOffM" );
            glUniform1f(yom, yOff);
            

            if(ppatt_spec->b_stagger){
                GLint staggerFact  = glGetUniformLocation( program, "staggerFactor" );
                glUniform1f(staggerFact, 0.5);
            }

            float angle = 0;

            // Build Transform matrix
            mat4x4 I, Q;
            mat4x4_identity(I);


       // Scale
            I[0][0] *= rzRules->obj->x_rate;
            I[1][1] *= rzRules->obj->y_rate;

        // Translate
            I[3][0] = -(rzRules->sm_transform_parms->easting_vp_center - rzRules->obj->x_origin) * vp->view_scale_ppm ;
            I[3][1] = -(rzRules->sm_transform_parms->northing_vp_center - rzRules->obj->y_origin) * -vp->view_scale_ppm ;

        // Scale
            I[0][0] *= vp->view_scale_ppm * ppg->sfactor;
            I[1][1] *= -vp->view_scale_ppm * ppg->sfactor;

        //Rotate
            mat4x4_rotate_Z(Q, I, angle);

        // Translate
            Q[3][0] += vp->pix_width / 2;
            Q[3][1] += vp->pix_height / 2;

            GLint matloc = glGetUniformLocation(program,"TransformMatrix");
            glUniformMatrix4fv( matloc, 1, GL_FALSE, (const GLfloat*)Q);


            if(!b_useVBO){
                float *bufBase = (float *)(&ppg->single_buffer[vbo_offset]);
                glVertexAttribPointer(pos, 2, GL_FLOAT, GL_FALSE, 2*sizeof(float), bufBase);
            }

            while( p_tp ) {
                LLBBox box;
                if(!rzRules->obj->m_chart_context->chart) {          // This is a PlugIn Chart
                LegacyTriPrim *p_ltp = (LegacyTriPrim *)p_tp;
                box.Set(p_ltp->miny, p_ltp->minx, p_ltp->maxy, p_ltp->maxx);
                }
                else
                    box = p_tp->tri_box;

                if(!BBView.IntersectOut(box)) {



                    if(b_useVBO) {
                        glVertexAttribPointer(pos, 2, array_gl_type, GL_FALSE, 0/*2*sizeof(array_gl_type)*/, (GLvoid *)(vbo_offset));
                        glDrawArrays(p_tp->type, 0, p_tp->nVert);
                    }
                    else {
                        glDrawArrays(p_tp->type, vbo_offset/(2 * array_data_size), p_tp->nVert);
                    }



                }

                vbo_offset += p_tp->nVert * 2 * array_data_size;

                // pick up the next in chain
                if(!rzRules->obj->m_chart_context->chart) {          // This is a PlugIn Chart
                    LegacyTriPrim *p_ltp = (LegacyTriPrim *)p_tp;
                    p_tp = (TriPrim *)p_ltp->p_next;
                }
                else
                    p_tp = p_tp->p_next;

            } // while

            if(b_useVBO)
                glBindBuffer(GL_ARRAY_BUFFER_ARB, 0);

#ifndef USE_ANDROID_GLES2
            glDisableClientState(GL_VERTEX_ARRAY);            // deactivate vertex array
#endif
            //  Restore the transform matrix to identity
            mat4x4 IM;
            mat4x4_identity(IM);
            GLint matlocf = glGetUniformLocation(S52color_tri_shader_program,"TransformMatrix");
            glUniformMatrix4fv( matlocf, 1, GL_FALSE, (const GLfloat*)IM);


        } // if pPolyTessGeo


#endif
        glDisable( GL_TEXTURE_2D );

        return 1;
}


void s52plib::RenderPolytessGL(ObjRazRules *rzRules, ViewPort *vp, double z_clip_geom, wxPoint *ptp)
{
#ifdef ocpnUSE_GL
#ifndef USE_ANDROID_GLES2

    LLBBox BBView = vp->GetBBox();

    //  Allow a little slop in calculating whether a triangle
    //  is within the requested Viewport
    double margin = BBView.GetLonRange() * .05;

    int obj_xmin = 10000;
    int obj_xmax = -10000;
    int obj_ymin = 10000;
    int obj_ymax = -10000;
    
    PolyTriGroup *ppg = rzRules->obj->pPolyTessGeo->Get_PolyTriGroup_head();
    
    TriPrim *p_tp = ppg->tri_prim_head;
    while( p_tp ) {
        if(!BBView.IntersectOut( p_tp->tri_box)) {
            //      Get and convert the points
            
            wxPoint *pr = ptp;
            if( ppg->data_type == DATA_TYPE_FLOAT ){
                float *pvert_list = (float *)p_tp->p_vertex;
                
                for( int iv = 0; iv < p_tp->nVert; iv++ ) {
                    float lon = *pvert_list++;
                    float lat = *pvert_list++;
                    GetPointPixSingle(rzRules, lat, lon, pr, vp );
                    
                    obj_xmin = wxMin(obj_xmin, pr->x);
                    obj_xmax = wxMax(obj_xmax, pr->x);
                    obj_ymin = wxMin(obj_ymin, pr->y);
                    obj_ymax = wxMax(obj_ymax, pr->y);
                    
                    pr++;
                }
            }
            else {
                double *pvert_list = p_tp->p_vertex;
                
                for( int iv = 0; iv < p_tp->nVert; iv++ ) {
                    double lon = *pvert_list++;
                    double lat = *pvert_list++;
                    GetPointPixSingle(rzRules, lat, lon, pr, vp );
                    
                    obj_xmin = wxMin(obj_xmin, pr->x);
                    obj_xmax = wxMax(obj_xmax, pr->x);
                    obj_ymin = wxMin(obj_ymin, pr->y);
                    obj_ymax = wxMax(obj_ymax, pr->y);
                    
                    pr++;
                }
            }
            
            
            
            switch( p_tp->type ){
                case PTG_TRIANGLE_FAN: {
                    glBegin( GL_TRIANGLE_FAN );
                    for( int it = 0; it < p_tp->nVert; it++ )
                        glVertex3f( ptp[it].x, ptp[it].y, z_clip_geom );
                    glEnd();
                    break;
                }
                
                case PTG_TRIANGLE_STRIP: {
                    glBegin( GL_TRIANGLE_STRIP );
                    for( int it = 0; it < p_tp->nVert; it++ )
                        glVertex3f( ptp[it].x, ptp[it].y, z_clip_geom );
                    glEnd();
                    break;
                }
                case PTG_TRIANGLES: {
                    glBegin( GL_TRIANGLES );
                    for( int it = 0; it < p_tp->nVert; it += 3 ) {
                        int xmin = wxMin(ptp[it].x, wxMin(ptp[it+1].x, ptp[it+2].x));
                        int xmax = wxMax(ptp[it].x, wxMax(ptp[it+1].x, ptp[it+2].x));
                        int ymin = wxMin(ptp[it].y, wxMin(ptp[it+1].y, ptp[it+2].y));
                        int ymax = wxMax(ptp[it].y, wxMax(ptp[it+1].y, ptp[it+2].y));
                        
                        wxRect rect( xmin, ymin, xmax - xmin, ymax - ymin );
//                        if( rect.Intersects( m_render_rect ) )
                        {
                            glVertex3f( ptp[it].x, ptp[it].y, z_clip_geom );
                            glVertex3f( ptp[it + 1].x, ptp[it + 1].y, z_clip_geom );
                            glVertex3f( ptp[it + 2].x, ptp[it + 2].y, z_clip_geom );
                        }
                    }
                    glEnd();
                    break;
                }
            }
        } // if bbox
        p_tp = p_tp->p_next; // pick up the next in chain
    } // while
    
#endif    
#endif
}

#ifdef ocpnUSE_GL

int s52plib::RenderAreaToGL( const wxGLContext &glcc, ObjRazRules *rzRules, ViewPort *vp )
{
    if( !ObjectRenderCheckRules( rzRules, vp, true ) )
        return 0;

    Rules *rules = rzRules->LUP->ruleList;

    while( rules != NULL ) {
        switch( rules->ruleType ){
            case RUL_ARE_CO:
                RenderToGLAC( rzRules, rules, vp );
                break; // AC

            case RUL_ARE_PA:
                RenderToGLAP( rzRules, rules, vp );
                break; // AP

            case RUL_CND_SY: {
                if( !rzRules->obj->bCS_Added ) {
                    rzRules->obj->CSrules = NULL;
                    GetAndAddCSRules( rzRules, rules );
                    rzRules->obj->bCS_Added = 1; // mark the object
                }
                Rules *rules_last = rules;
                rules = rzRules->obj->CSrules;

                while( NULL != rules ) {
                        switch( rules->ruleType ){
                            case RUL_ARE_CO:
                                RenderToGLAC( rzRules, rules, vp );
                                break;
                            case RUL_ARE_PA:
                                RenderToGLAP( rzRules, rules, vp );
                                break;
                            case RUL_NONE:
                            default:
                                break; // no rule type (init)
                        }
                        rules_last = rules;
                        rules = rules->next;
                }

                rules = rules_last;
                break;
            }

            case RUL_NONE:
            default:
                break; // no rule type (init)
        } // switch

        rules = rules->next;
    }

    return 1;

}
#endif

render_canvas_parms* s52plib::CreatePatternBufferSpec( ObjRazRules *rzRules, Rules *rules,
                                                       ViewPort *vp, bool b_revrgb, bool b_pot )
{
    wxImage Image;
    
    Rule *prule = rules->razRule;
    
    bool bstagger_pattern = ( prule->fillType.PATP == 'S' );
    
    wxColour local_unused_wxColor = m_unused_wxColor;
    
    //      Create a wxImage of the pattern drawn on an "unused_color" field
    if( prule->definition.SYDF == 'R' ) {
        Image = useLegacyRaster ?
        RuleXBMToImage( prule ) : ChartSymbols::GetImage( prule->name.PANM );
    }
    
    else          // Vector
    {
        float fsf = 100 / canvas_pix_per_mm;
        
        // Base bounding box
        wxBoundingBox box( prule->pos.patt.bnbox_x.PBXC, prule->pos.patt.bnbox_y.PBXR,
                           prule->pos.patt.bnbox_x.PBXC + prule->pos.patt.bnbox_w.PAHL,
                           prule->pos.patt.bnbox_y.PBXR + prule->pos.patt.bnbox_h.PAVL );
        
        // Expand to include pivot
        box.Expand( prule->pos.patt.pivot_x.PACL, prule->pos.patt.pivot_y.PARW );
        
        //    Pattern bounding boxes may be offset from origin, to preset the spacing
        //    So, the bitmap must be delta based.
        double dwidth = box.GetWidth();
        double dheight = box.GetHeight();
        
        //  Add in the pattern spacing parameters
        dwidth += prule->pos.patt.minDist.PAMI;
        dheight += prule->pos.patt.minDist.PAMI;
        
        //  Prescale
        dwidth /= fsf;
        dheight /= fsf;
        
        int width = (int) dwidth + 1;
        int height = (int) dheight + 1;
        
         
        float render_scale = 1.0;
#ifdef sUSE_ANDROID_GLES2
        int width_pot = width;
        int height_pot = height;
        if( b_pot ) {
            int xp = width;
            if(((xp != 0) && !(xp & (xp - 1))))     // detect POT
                width_pot = xp;
            else{
                int a = 0;
                while( xp ) {
                    xp = xp >> 1;
                    a++;
                }
                width_pot = 1 << a;
            }
            
            xp = height;
            if(((xp != 0) && !(xp & (xp - 1))))
                height_pot = xp;
            else{
                int a = 0;
                while( xp ) {
                    xp = xp >> 1;
                    a++;
                }
                height_pot = 1 << a;
            }
        }

        // adjust scaler
        render_scale = (float) height_pot / (float) height;
        qDebug() << "first" << width << width_pot << height << height_pot << render_scale;
        
        width = width_pot;
        height = height_pot;
#endif        
        
        
        //      Instantiate the vector pattern to a wxBitmap
        wxMemoryDC mdc;
        
        //  TODO
        // This ought to work for wxOSX, but DOES NOT.
        // We we do not want anti-aliased lines drawn in the pattern spec, since we used the solid primary color
        // as a mask for manual blitting from the dc to memory buffer.
        
        // Best we can do is set the background color very dark, and hope for the best
        #ifdef __WXOSX__
        #if wxUSE_GRAPHICS_CONTEXT
        wxGraphicsContext* pgc = mdc.GetGraphicsContext();
        if(pgc)
            pgc->SetAntialiasMode(wxANTIALIAS_NONE); 
        #endif
            local_unused_wxColor.Set(2,2,2);
            #endif
            
            wxBitmap *pbm = NULL;
            
            if( ( 0 != width ) && ( 0 != height ) ) {
                pbm = new wxBitmap( width, height );
                
                mdc.SelectObject( *pbm );
                mdc.SetBackground( wxBrush( local_unused_wxColor ) );
                mdc.Clear();
                
                int pivot_x = prule->pos.patt.pivot_x.PACL;
                int pivot_y = prule->pos.patt.pivot_y.PARW;
                
                char *str = prule->vector.LVCT;
                char *col = prule->colRef.LCRF;
                wxPoint pivot( pivot_x, pivot_y );
                
                int origin_x = prule->pos.patt.bnbox_x.PBXC;
                int origin_y = prule->pos.patt.bnbox_y.PBXR;
                wxPoint origin(origin_x, origin_y);
                
                wxPoint r0( (int) ( ( pivot_x - box.GetMinX() ) / fsf ) + 1,
                            (int) ( ( pivot_y - box.GetMinY() ) / fsf ) + 1 );
                
                HPGL->SetTargetDC( &mdc );
                HPGL->SetVP(vp);
                HPGL->Render( str, col, r0, pivot, origin, 1.0 /*render_scale*/, 0, false);

//                 mdc.SetPen( wxPen( wxColor(0, 0, 250), 1, wxPENSTYLE_SOLID ) );
//                 mdc.SetBrush(*wxTRANSPARENT_BRUSH);
//                 mdc.DrawRectangle(0,0, width-1, height-1);
                
            } else {
                pbm = new wxBitmap( 2, 2 );       // substitute small, blank pattern
                mdc.SelectObject( *pbm );
                mdc.SetBackground( wxBrush( local_unused_wxColor ) );
                mdc.Clear();
            }
            
            mdc.SelectObject( wxNullBitmap );
            
            //    Build a wxImage from the wxBitmap
            Image = pbm->ConvertToImage();
            
            delete pbm;
    }
    
    //  Convert the wxImage to a populated render_canvas_parms struct
    
    int sizey = Image.GetHeight();
    int sizex = Image.GetWidth();
    
    render_canvas_parms *patt_spec = new render_canvas_parms;
    patt_spec->OGL_tex_name = 0;
    
    if( b_pot ) {
        int xp = sizex;
        if(((xp != 0) && !(xp & (xp - 1))))     // detect POT
            patt_spec->w_pot = sizex;
        else{
        int a = 0;
        while( xp ) {
            xp = xp >> 1;
            a++;
        }
        patt_spec->w_pot = 1 << a;
        }
        
        xp = sizey;
        if(((xp != 0) && !(xp & (xp - 1))))
            patt_spec->h_pot = sizey;
        else{
            int a = 0;
        while( xp ) {
            xp = xp >> 1;
            a++;
        }
        patt_spec->h_pot = 1 << a;
        }
        
    } else {
        patt_spec->w_pot = sizex;
        patt_spec->h_pot = sizey;
    }
    
    patt_spec->depth = 32;             // set the depth, always 32 bit
    
    patt_spec->pb_pitch = ( ( patt_spec->w_pot * patt_spec->depth / 8 ) );
    patt_spec->lclip = 0;
    patt_spec->rclip = patt_spec->w_pot - 1;
    patt_spec->pix_buff = (unsigned char *) malloc( patt_spec->h_pot * patt_spec->pb_pitch );
    
    // Preset background
    memset( patt_spec->pix_buff, 0, patt_spec->h_pot * patt_spec->pb_pitch );
    patt_spec->width = sizex;
    patt_spec->height = sizey;
    patt_spec->x = 0;
    patt_spec->y = 0;
    patt_spec->b_stagger = bstagger_pattern;
    
    unsigned char *pd0 = patt_spec->pix_buff;
    unsigned char *pd;
    unsigned char *ps0 = Image.GetData();
    unsigned char *imgAlpha = NULL;
    bool b_use_alpha = false;
    if( Image.HasAlpha() ) {
        imgAlpha = Image.GetAlpha();
        b_use_alpha = true;
    }
    
    #if defined(__WXMAC__) || defined(__WXQT__)
    
    if( prule->definition.SYDF == 'V' ) {
        b_use_alpha = true;
        imgAlpha = NULL;
    }
    #endif
    
    unsigned char primary_r = 0;
    unsigned char primary_g = 0;
    unsigned char primary_b = 0;
    double reference_value = 0.5;
    
    bool b_filter = false;
    #if defined(__WXMAC__)
    S52color *primary_color = 0;
    if( prule->definition.SYDF == 'V' ){
        b_filter = true;
        char *col = prule->colRef.LCRF;
        primary_color = getColor( col+1);
        if(primary_color){
            primary_r = primary_color->R;
            primary_g = primary_color->G;
            primary_b = primary_color->B;
            wxImage::RGBValue rgb(primary_r,primary_g,primary_b);
            wxImage::HSVValue hsv = wxImage::RGBtoHSV( rgb );
            reference_value = hsv.value;
        }
    }
    #endif
    
    unsigned char *ps;
    
    {
        unsigned char mr = local_unused_wxColor.Red();
        unsigned char mg = local_unused_wxColor.Green();
        unsigned char mb = local_unused_wxColor.Blue();
        
        if( pd0 && ps0 ){
            for( int iy = 0; iy < sizey; iy++ ) {
#ifdef __OCPN__ANDROID__
                pd = pd0 + ( (sizey - iy - 1) * patt_spec->pb_pitch );
#else
                pd = pd0 + ( iy * patt_spec->pb_pitch );
#endif                
                ps = ps0 + ( iy * sizex * 3 );
                for( int ix = 0; ix < sizex; ix++ ) {
                    if( ix < sizex ) {
                        unsigned char r = *ps++;
                        unsigned char g = *ps++;
                        unsigned char b = *ps++;
                        
                        if(b_filter){
                            wxImage::RGBValue rgb(r,g,b);
                            wxImage::HSVValue hsv = wxImage::RGBtoHSV( rgb );
                            double ratio = hsv.value/reference_value;
                            
                            if(ratio > 0.5){
                                *pd++ = primary_r;
                                *pd++ = primary_g;
                                *pd++ = primary_b;
                                *pd++ = 255;
                            }
                            else{
                                *pd++ = 0;
                                *pd++ = 0;
                                *pd++ = 0;
                                *pd++ = 0;
                            }
                        }
                        else{
                            #ifdef ocpnUSE_ocpnBitmap
                            if( b_revrgb ) {
                                *pd++ = b;
                                *pd++ = g;
                                *pd++ = r;
                            } else {
                                *pd++ = r;
                                *pd++ = g;
                                *pd++ = b;
                            }
                            
                            #else
                            *pd++ = r;
                            *pd++ = g;
                            *pd++ = b;
                            #endif
                            if( b_use_alpha && imgAlpha ) {
                                *pd++ = *imgAlpha++;
                            } else {
                                *pd++ = ( ( r == mr ) && ( g == mg ) && ( b == mb ) ? 0 : 255 );
                            }
                        }
                    }
                }
            }
        }
    }
    
    return patt_spec;
    
}


int s52plib::RenderToBufferAP( ObjRazRules *rzRules, Rules *rules, ViewPort *vp,
        render_canvas_parms *pb_spec )
{
    if(vp->m_projection_type != PROJECTION_MERCATOR)
        return 1;

    wxImage Image;

    if( rules->razRule == NULL )
        return 0;
    
    if( ( rules->razRule->pixelPtr == NULL ) || ( rules->razRule->parm1 != m_colortable_index )
            || ( rules->razRule->parm0 != ID_RGB_PATT_SPEC ) ) {
        render_canvas_parms *patt_spec = CreatePatternBufferSpec( rzRules, rules, vp, true );

        ClearRulesCache( rules->razRule ); //  Clear out any existing cached symbology

        rules->razRule->pixelPtr = patt_spec;
        rules->razRule->parm1 = m_colortable_index;
        rules->razRule->parm0 = ID_RGB_PATT_SPEC;

    } // Instantiation done

    //  Render the Area using the pattern spec stored in the rules
    render_canvas_parms *ppatt_spec = (render_canvas_parms *) rules->razRule->pixelPtr;

    //  Set the pattern reference point

    wxPoint r;
    GetPointPixSingle( rzRules, rzRules->obj->y, rzRules->obj->x, &r, vp );

    ppatt_spec->x = r.x - 2000000; // bias way down to avoid zero-crossing logic in dda
    ppatt_spec->y = r.y - 2000000;

    RenderToBufferFilledPolygon( rzRules, rzRules->obj, NULL, pb_spec, ppatt_spec, vp );

    return 1;
}

int s52plib::RenderToBufferAC( ObjRazRules *rzRules, Rules *rules, ViewPort *vp,
        render_canvas_parms *pb_spec )
{
    if(vp->m_projection_type != PROJECTION_MERCATOR)
        return 1;

    S52color *c;
    char *str = (char*) rules->INSTstr;

    c = getColor( str );

    RenderToBufferFilledPolygon( rzRules, rzRules->obj, c, pb_spec, NULL, vp );

    //    At very small scales, the object could be visible on both the left and right sides of the screen.
    //    Identify this case......
    if( vp->chart_scale > 5e7 ) {
        //    Does the object hang out over the left side of the VP?
        if( ( rzRules->obj->BBObj.GetMaxLon() > vp->GetBBox().GetMinLon() )
                && ( rzRules->obj->BBObj.GetMinLon() < vp->GetBBox().GetMinLon() ) ) {
            //    If we add 360 to the objects lons, does it intersect the the right side of the VP?
            if( ( ( rzRules->obj->BBObj.GetMaxLon() + 360. ) > vp->GetBBox().GetMaxLon() )
                    && ( ( rzRules->obj->BBObj.GetMinLon() + 360. ) < vp->GetBBox().GetMaxLon() ) ) {
                //  If so, this area oject should be drawn again, this time for the left side
                //    Do this by temporarily adjusting the objects rendering offset
                rzRules->obj->x_origin -= mercator_k0 * WGS84_semimajor_axis_meters * 2.0 * PI;
                RenderToBufferFilledPolygon( rzRules, rzRules->obj, c, pb_spec,
                        NULL, vp );
                rzRules->obj->x_origin += mercator_k0 * WGS84_semimajor_axis_meters * 2.0 * PI;

            }
        }
    }

    return 1;
}

int s52plib::RenderAreaToDC( wxDC *pdcin, ObjRazRules *rzRules, ViewPort *vp,
        render_canvas_parms *pb_spec )
{

    if( !ObjectRenderCheckRules( rzRules, vp, true ) )
        return 0;

    m_pdc = pdcin; // use this DC
    Rules *rules = rzRules->LUP->ruleList;

    while( rules != NULL ) {
        switch( rules->ruleType ){
            case RUL_ARE_CO:
                RenderToBufferAC( rzRules, rules, vp, pb_spec );
                break; // AC
            case RUL_ARE_PA:
                RenderToBufferAP( rzRules, rules, vp, pb_spec );
                break; // AP

            case RUL_CND_SY: {
                if( !rzRules->obj->bCS_Added ) {
                    rzRules->obj->CSrules = NULL;
                    GetAndAddCSRules( rzRules, rules );
                    rzRules->obj->bCS_Added = 1; // mark the object
                }
                Rules *rules_last = rules;
                rules = rzRules->obj->CSrules;

                //    The CS procedure may have changed the Display Category of the Object, need to check again for visibility
                if( ObjectRenderCheckCat( rzRules, vp ) ) {
                    while( NULL != rules ) {
                        //Hve seen drgare fault here, need to code area query to debug
                        //possible that RENDERtoBUFFERAP/AC is blowing obj->CSRules
                        //    When it faults here, look at new debug field obj->CSLUP
                        switch( rules->ruleType ){
                            case RUL_ARE_CO:
                                RenderToBufferAC( rzRules, rules, vp, pb_spec );
                                break;
                            case RUL_ARE_PA:
                                RenderToBufferAP( rzRules, rules, vp, pb_spec );
                                break;
                            case RUL_NONE:
                            default:
                                break; // no rule type (init)
                        }
                        rules_last = rules;
                        rules = rules->next;
                    }
                }

                rules = rules_last;
                break;
            }

            case RUL_NONE:
            default:
                break; // no rule type (init)
        } // switch

        rules = rules->next;
    }

    return 1;

}

void s52plib::GetAndAddCSRules( ObjRazRules *rzRules, Rules *rules )
{

    LUPrec *NewLUP;
    LUPrec *LUP;
    LUPrec *LUPCandidate;

    char *rule_str1 = RenderCS( rzRules, rules );
    wxString cs_string( rule_str1, wxConvUTF8 );
    free( rule_str1 ); //delete rule_str1;

//  Try to find a match for this object/attribute set in dynamic CS LUP Table

//  Do this by checking each LUP in the CS LUPARRAY and checking....
//  a) is Object Name the same? and
//  b) was LUP created earlier by exactly the same INSTruction string?
//  c) does LUP have same Display Category and Priority?

    wxArrayOfLUPrec *la = condSymbolLUPArray;
    int index = 0;
    int index_max = la->GetCount();
    LUP = NULL;

    while( ( index < index_max ) ) {
        LUPCandidate = la->Item( index );
        if( !strcmp( rzRules->LUP->OBCL, LUPCandidate->OBCL ) ) {
            if( LUPCandidate->INST->IsSameAs( cs_string ) ) {
                if( LUPCandidate->DISC == rzRules->LUP->DISC ) {
                    LUP = LUPCandidate;
                    break;
                }
            }
        }
        index++;
    }

//  If not found, need to create a dynamic LUP and add to CS LUP Table

    if( NULL == LUP ) // Not found
            {

        NewLUP = (LUPrec*) calloc( 1, sizeof(LUPrec) );
        pAlloc->Add( NewLUP );

        NewLUP->DISC = rzRules->LUP->DISC; // as a default

        //sscanf(pBuf+11, "%d", &LUP->RCID);

        memcpy( NewLUP->OBCL, rzRules->LUP->OBCL, 6 ); // the object class name

//      Add the complete CS string to the LUP
        wxString *pINST = new wxString( cs_string );
        NewLUP->INST = pINST;

        _LUP2rules( NewLUP, rzRules->obj );

// Add LUP to array
        wxArrayOfLUPrec *pLUPARRAYtyped = condSymbolLUPArray;

        pLUPARRAYtyped->Add( NewLUP );

        LUP = NewLUP;

    } // if (LUP = NULL)

    Rules *top = LUP->ruleList;

    rzRules->obj->CSrules = top; // patch in a new rule set

}

bool s52plib::ObjectRenderCheck( ObjRazRules *rzRules, ViewPort *vp )
{
    if( !ObjectRenderCheckPos( rzRules, vp ) ) return false;

    if( !ObjectRenderCheckCat( rzRules, vp ) ) return false;

    return true;
}

bool s52plib::ObjectRenderCheckCS( ObjRazRules *rzRules, ViewPort *vp )
{
//  We need to do this test since some CS procedures change the display category
//  So we need to tentatively process all objects with CS LUPs
    Rules *rules = rzRules->LUP->ruleList;
    while( rules != NULL ) {
        if( RUL_CND_SY == rules->ruleType ) return true;

        rules = rules->next;
    }

    return false;
}

bool s52plib::ObjectRenderCheckPos( ObjRazRules *rzRules, ViewPort *vp )
{
    if( rzRules->obj == NULL ) 
        return false;

    // Of course, the object must be at least partly visible in the viewport
    const LLBBox &vpBox = vp->GetBBox(), &testBox = rzRules->obj->BBObj;

    if(vpBox.GetMaxLat() < testBox.GetMinLat() || vpBox.GetMinLat() > testBox.GetMaxLat())
        return false;

    if(vpBox.GetMaxLon() >= testBox.GetMinLon() && vpBox.GetMinLon() <= testBox.GetMaxLon())
        return true;

    if(vpBox.GetMaxLon() >= testBox.GetMinLon()+360 && vpBox.GetMinLon() <= testBox.GetMaxLon()+360)
        return true;

    if(vpBox.GetMaxLon() >= testBox.GetMinLon()-360 && vpBox.GetMinLon() <= testBox.GetMaxLon()-360)
        return true;

    return false;
}

bool s52plib::ObjectRenderCheckCat( ObjRazRules *rzRules, ViewPort *vp )
{
    g_scaminScale = 1.0;
    
    if( rzRules->obj == NULL ) return false;

    bool b_catfilter = true;
    bool b_visible = false;

    //      Do Object Type Filtering
    DisCat obj_cat = rzRules->obj->m_DisplayCat;
    
    //  Meta object filter. 
    // Applied when showing display category OTHER, and
    // only for objects whose decoded S52 display category (by LUP) is also OTHER
    if( m_nDisplayCategory == OTHER ){
        if(OTHER == obj_cat){
            if( !strncmp( rzRules->LUP->OBCL, "M_", 2 ) )
                if( !m_bShowMeta &&  strncmp( rzRules->LUP->OBCL, "M_QUAL", 6 ))
                    return false;
        }
    }
    else{
    // We want to filter out M_NSYS objects everywhere except "OTHER" category
        if( !strncmp( rzRules->LUP->OBCL, "M_", 2 ) )
            if( !m_bShowMeta )
                return false;
    }

#ifdef __OCPN__ANDROID__    
    // We want to filter out M_NSYS objects on Android, as they are of limited use on a phone/tablet
    if( !strncmp( rzRules->LUP->OBCL, "M_", 2 ) )
        if( !m_bShowMeta ) return false;
#endif        

    if( m_nDisplayCategory == MARINERS_STANDARD ) {
        if( -1 == rzRules->obj->iOBJL ) UpdateOBJLArray( rzRules->obj );

        if( DISPLAYBASE == obj_cat ){        // always display individual objects that were moved to DISPLAYBASE by CS Procedures
            b_visible = true;
            b_catfilter = false;
        }
        else if( !( (OBJLElement *) ( pOBJLArray->Item( rzRules->obj->iOBJL ) ) )->nViz ){
                b_catfilter = false;
        }
    }

    else
        if( m_nDisplayCategory == OTHER ) {
            if( ( DISPLAYBASE != obj_cat ) && ( STANDARD != obj_cat ) && ( OTHER != obj_cat ) ) {
                b_catfilter = false;
            }
        }

        else
            if( m_nDisplayCategory == STANDARD ) {
                if( ( DISPLAYBASE != obj_cat ) && ( STANDARD != obj_cat ) ) {
                    b_catfilter = false;
                }
            } else
                if( m_nDisplayCategory == DISPLAYBASE ) {
                    if( DISPLAYBASE != obj_cat ) {
                        b_catfilter = false;
                    }
                }

//  Soundings override
    if( !strncmp( rzRules->LUP->OBCL, "SOUNDG", 6 ) )
        b_catfilter = m_bShowSoundg;
    
    if( b_catfilter ) {
        b_visible = true;

//      SCAMIN Filtering
        //      Implementation note:
        //      According to S52 specs, SCAMIN must not apply to GROUP1 objects, Meta Objects
        //      or DisplayCategoryBase objects.
        //      Occasionally, an ENC will encode a spurious SCAMIN value for one of these objects.
        //      see, for example, US5VA18M, in OpenCPN SENC as Feature 350(DEPARE), LNAM = 022608187ED20ACC.
        //      We shall explicitly ignore SCAMIN filtering for these types of objects.

        if( m_bUseSCAMIN ) {

               
            if( ( DISPLAYBASE == rzRules->LUP->DISC ) || ( PRIO_GROUP1 == rzRules->LUP->DPRI ) )
                b_visible = true;
            else{
//                if( vp->chart_scale > rzRules->obj->Scamin ) b_visible = false;


                double zoom_mod = (double)g_chart_zoom_modifier_vector;

                double modf = zoom_mod/5.;  // -1->1
                double mod = pow(8., modf);
                mod = wxMax(mod, .2);
                mod = wxMin(mod, 8.0);

                if(mod > 1){
                    if( vp->chart_scale  > rzRules->obj->Scamin * mod )
                        b_visible = false;                              // definitely invisible
                    else{
                        //  Theoretically invisible, however...
                        //  In the "zoom modified" scale region,
                        //  we render the symbol at reduced size, scaling down to no less than half normal size.
                        
                        if(vp->chart_scale  > rzRules->obj->Scamin){
                            double xs = vp->chart_scale - rzRules->obj->Scamin;
                            double xl = (rzRules->obj->Scamin * mod) - rzRules->obj->Scamin;
                            g_scaminScale = 1.0 - (0.5 * xs / xl);
                            
                        }
                    }
                }
                else{
                    if(vp->chart_scale  > rzRules->obj->Scamin)
                        b_visible = false;
                }
            }

            //      On the other hand, $TEXTS features need not really be displayed at all scales, always
            //      To do so makes a very cluttered display
            if( ( !strncmp( rzRules->LUP->OBCL, "$TEXTS", 6 ) )
                    && ( vp->chart_scale > rzRules->obj->Scamin ) ) b_visible = false;
        }

        return b_visible;
    }

    return b_visible;
}

bool s52plib::ObjectRenderCheckRules( ObjRazRules *rzRules, ViewPort *vp, bool check_noshow )
{
    if( !ObjectRenderCheckPos( rzRules, vp ) ) 
        return false;

    if( check_noshow && IsObjNoshow( rzRules->LUP->OBCL) )
        return false;

    if( ObjectRenderCheckCat( rzRules, vp ) ) 
        return true;

    //  If this object cannot be moved to a higher category by CS procedures,
    //  then we are done here
    if(!rzRules->obj->m_bcategory_mutable)
        return false;

    // already added, nothing below can change its display category        
    if(rzRules->obj->bCS_Added ) 
        return false;

    //  Otherwise, make sure the CS, if present, has been evaluated,
    //  and then check the category again    
    //  no rules 
    if( !ObjectRenderCheckCS( rzRules, vp ) )
        return false;

    rzRules->obj->CSrules = NULL;
    Rules *rules = rzRules->LUP->ruleList;
    while( rules != NULL ) {
        if( RUL_CND_SY ==  rules->ruleType ){
            GetAndAddCSRules( rzRules, rules );
            rzRules->obj->bCS_Added = 1; // mark the object
            break;
        }
        rules = rules->next;
    }
    
    // still not displayable    
    if( !ObjectRenderCheckCat( rzRules, vp ) ) 
        return false;

    return true;
}


void s52plib::SetDisplayCategory(enum _DisCat cat)
{
    enum _DisCat old = m_nDisplayCategory;
    m_nDisplayCategory = cat;
    
    if(old != cat){
        ClearNoshow();
    }
    GenerateStateHash();
}


bool s52plib::IsObjNoshow( const char *objcl )
{
    for(unsigned int i=0 ; i < m_noshow_array.GetCount() ; i++){
        if(!strncmp(m_noshow_array[i].obj, objcl, 6) )
            return true;
    }
    return false;
}

void s52plib::AddObjNoshow( const char *objcl )
{
    if( !IsObjNoshow( objcl ) ){
        noshow_element element;
        memcpy(element.obj, objcl, 6);
        m_noshow_array.Add( element );
    }
}

void s52plib::RemoveObjNoshow( const char *objcl )
{
    for(unsigned int i=0 ; i < m_noshow_array.GetCount() ; i++){
        if(!strncmp(m_noshow_array[i].obj, objcl, 6) ){
            m_noshow_array.RemoveAt(i);
            return;
        }
    }
}

void s52plib::ClearNoshow(void)
{
    m_noshow_array.Clear();
}

void s52plib::PLIB_LoadS57Config()
{
    //    Get a pointer to the opencpn configuration object
    wxFileConfig *pconfig = GetOCPNConfigObject();
    
    int read_int;
    double dval;
    
    pconfig->SetPath( _T ( "/Settings" ) );
    //pconfig->Read( _T ( "DebugS57" ), &g_PIbDebugS57, 0 );         // Show LUP and Feature info in object query
    
    pconfig->SetPath( _T ( "/Settings/GlobalState" ) );
    
    pconfig->Read( _T ( "bShowS57Text" ), &read_int, 0 );
    SetShowS57Text( !( read_int == 0 ) );
    
    pconfig->Read( _T ( "bShowS57ImportantTextOnly" ), &read_int, 0 );
    SetShowS57ImportantTextOnly( !( read_int == 0 ) );
    
    pconfig->Read( _T ( "bShowLightDescription" ), &read_int, 0 );
    SetShowLdisText( !( read_int == 0 ) );
    
    pconfig->Read( _T ( "bExtendLightSectors" ), &read_int, 0 );
    SetExtendLightSectors( !( read_int == 0 ) );
    
    pconfig->Read( _T ( "nDisplayCategory" ), &read_int, (enum _DisCat) STANDARD );
    SetDisplayCategory((enum _DisCat) read_int );
    
    pconfig->Read( _T ( "nSymbolStyle" ), &read_int, (enum _LUPname) PAPER_CHART );
    m_nSymbolStyle = (LUPname) read_int;
    
    pconfig->Read( _T ( "nBoundaryStyle" ), &read_int, PLAIN_BOUNDARIES );
    m_nBoundaryStyle = (LUPname) read_int;
    
    pconfig->Read( _T ( "bShowSoundg" ), &read_int, 1 );
    m_bShowSoundg = !( read_int == 0 );
    
    pconfig->Read( _T ( "bShowMeta" ), &read_int, 0 );
    m_bShowMeta = !( read_int == 0 );
    
    pconfig->Read( _T ( "bUseSCAMIN" ), &read_int, 1 );
    m_bUseSCAMIN = !( read_int == 0 );
    
    pconfig->Read( _T ( "bShowAtonText" ), &read_int, 1 );
    m_bShowAtonText = !( read_int == 0 );
    
    pconfig->Read( _T ( "bDeClutterText" ), &read_int, 0 );
    m_bDeClutterText = !( read_int == 0 );
    
    pconfig->Read( _T ( "bShowNationalText" ), &read_int, 0 );
    m_bShowNationalTexts = !( read_int == 0 );
    
    if( pconfig->Read( _T ( "S52_MAR_SAFETY_CONTOUR" ), &dval, 5.0 ) ) {
        S52_setMarinerParam( S52_MAR_SAFETY_CONTOUR, dval );
        S52_setMarinerParam( S52_MAR_SAFETY_DEPTH, dval ); // Set safety_contour and safety_depth the same
    }
    
    if( pconfig->Read( _T ( "S52_MAR_SHALLOW_CONTOUR" ), &dval, 3.0 ) ) S52_setMarinerParam(
        S52_MAR_SHALLOW_CONTOUR, dval );
    
    if( pconfig->Read( _T ( "S52_MAR_DEEP_CONTOUR" ), &dval, 10.0 ) ) S52_setMarinerParam(
        S52_MAR_DEEP_CONTOUR, dval );
    
    if( pconfig->Read( _T ( "S52_MAR_TWO_SHADES" ), &dval, 0.0 ) ) S52_setMarinerParam(
        S52_MAR_TWO_SHADES, dval );
    
    UpdateMarinerParams();
    
    pconfig->SetPath( _T ( "/Settings/GlobalState" ) );
    pconfig->Read( _T ( "S52_DEPTH_UNIT_SHOW" ), &read_int, 1 );   // default is metres
    read_int = wxMax(read_int, 0);                      // qualify value
    read_int = wxMin(read_int, 2);
    m_nDepthUnitDisplay = read_int;
    
    //    S57 Object Class Visibility
    
    OBJLElement *pOLE;
    
    pconfig->SetPath( _T ( "/Settings/ObjectFilter" ) );
    
    int iOBJMax = pconfig->GetNumberOfEntries();
    if( iOBJMax ) {
        
        wxString str;
        long val;
        long dummy;
        
        wxString sObj;
        
        bool bCont = pconfig->GetFirstEntry( str, dummy );
        while( bCont ) {
            pconfig->Read( str, &val );              // Get an Object Viz
            
            bool bNeedNew = true;
            
            if( str.StartsWith( _T ( "viz" ), &sObj ) ) {
                for( unsigned int iPtr = 0; iPtr < pOBJLArray->GetCount(); iPtr++ ) {
                    pOLE = (OBJLElement *) ( pOBJLArray->Item( iPtr ) );
                    if( !strncmp( pOLE->OBJLName, sObj.mb_str(), 6 ) ) {
                        pOLE->nViz = val;
                        bNeedNew = false;
                        break;
                    }
                }
                
                if( bNeedNew ) {
                    pOLE = (OBJLElement *) calloc( sizeof(OBJLElement), 1 );
                    memcpy( pOLE->OBJLName, sObj.mb_str(), OBJL_NAME_LEN );
                    pOLE->nViz = 1;
                    
                    pOBJLArray->Add( (void *) pOLE );
                }
            }
            bCont = pconfig->GetNextEntry( str, dummy );
        }
    }
}

//    Do all those things necessary to prepare for a new rendering
void s52plib::PrepareForRender( void )
{
    PrepareForRender(NULL);
}

void s52plib::PrepareForRender(ViewPort *vp)
{
    m_benableGLLS = true;               // default is to always use RenderToGLLS (VBO support)

#ifdef USE_ANDROID_GLES2
void PrepareS52ShaderUniforms(ViewPort *vp);
    if(vp)
        PrepareS52ShaderUniforms( vp );
#endif

#ifdef BUILDING_PLUGIN    
    // Has the core S52PLIB configuration changed?
    //  If it has, reload from global preferences file, and other dynamic status information.
    //  This additional step is only necessary for Plugin chart rendering, as core directly sets
    //  options and updates State Hash as needed.

    int core_config = PI_GetPLIBStateHash();
    if(core_config != m_myConfig){
        
        g_ChartScaleFactorExp = GetOCPNChartScaleFactor_Plugin();
        
        //  If a modern (> OCPN 4.4) version of the core is active,
        //  we may rely upon having been updated on S52PLIB state by means of PlugIn messaging scheme.
        if( ((m_coreVersionMajor == 4) && (m_coreVersionMinor >= 5)) || m_coreVersionMajor > 4 ){
            
            // Retain compatibility with O4.8.x
            if( (m_coreVersionMajor == 4) && (m_coreVersionMinor < 9)){
             // First, we capture some temporary values that were set by messaging, but would be overwritten by config read
             bool bTextOn = m_bShowS57Text;
             bool bSoundingsOn = m_bShowSoundg;
             enum _DisCat old = m_nDisplayCategory;
             
             PLIB_LoadS57Config();
             
             //  And then reset the temp values that were overwritten by config load
             m_bShowS57Text = bTextOn;
             m_bShowSoundg = bSoundingsOn;
             m_nDisplayCategory = old;
            }
            else
                PLIB_LoadS57GlobalConfig();
            
            
            // Pick up any changes in Mariner's Standard object list
            PLIB_LoadS57ObjectConfig();

            // Detect and manage "LIGHTS" toggle
             bool bshow_lights = !m_lightsOff;
             if(!bshow_lights)                     // On, going off
                 AddObjNoshow("LIGHTS");
             else{                                   // Off, going on
                 RemoveObjNoshow("LIGHTS");
             }

            const char * categories[] = { "ACHBRT", "ACHARE", "CBLSUB", "PIPARE", "PIPSOL", "TUNNEL", "SBDARE" };
            unsigned int num = sizeof(categories) / sizeof(categories[0]);
            
            // Handle Anchor area toggle
            if( (m_nDisplayCategory == OTHER) || (m_nDisplayCategory == MARINERS_STANDARD) ){
                bool bAnchor = m_anchorOn;
                
                
                if(!bAnchor){
                    for( unsigned int c = 0; c < num; c++ )
                        AddObjNoshow(categories[c]);
                    }
                else{
                    for( unsigned int c = 0; c < num; c++ )
                    RemoveObjNoshow(categories[c]);

                    //  Force the USER STANDARD object list anchor detail items ON
                    unsigned int cnt = 0;
                for( unsigned int iPtr = 0; iPtr < pOBJLArray->GetCount(); iPtr++ ) {
                    OBJLElement *pOLE = (OBJLElement *) ( pOBJLArray->Item( iPtr ) );
                        for( unsigned int c = 0; c < num; c++ ) {
                            if( !strncmp( pOLE->OBJLName, categories[c], 6 ) ) {
                                pOLE->nViz = 1;         // force on
                                cnt++;
                                break;
                            }
                        }
                        if( cnt == num ) break;
                    }
                }
            }
        }
        m_myConfig = PI_GetPLIBStateHash();
    }

#endif          //BUILDING_PLUGIN

    // Reset the LIGHTS declutter machine
    lastLightLat = 0;
    lastLightLon = 0;
    
}

void s52plib::SetAnchorOn(bool val)
{
    OBJLElement *pOLE = NULL;
            
    const char * categories[] = { "ACHBRT", "ACHARE", "CBLSUB", "PIPARE", "PIPSOL", "TUNNEL", "SBDARE" };
    unsigned int num = sizeof(categories) / sizeof(categories[0]);
            
    if( (m_nDisplayCategory == OTHER) || (m_nDisplayCategory == MARINERS_STANDARD) ){
        bool bAnchor = val;
                
        if(!bAnchor){
            for( unsigned int c = 0; c < num; c++ ) {
                AddObjNoshow(categories[c]);
            }
        }
        else{
            for( unsigned int c = 0; c < num; c++ ) {
                RemoveObjNoshow(categories[c]);
            }
        }
    }
    else{                               // if not category OTHER, then anchor-related features are always shown.
        for( unsigned int c = 0; c < num; c++ ) {
            RemoveObjNoshow(categories[c]);
        }
    }
    
    m_anchorOn = val;
}

void s52plib::SetQualityOfData(bool val)
{
    int old_vis = GetQualityOfData();
    if(old_vis == val)
        return;
    
    if(old_vis && !val){                            // On, going off
        AddObjNoshow("M_QUAL");
    }
    else if(!old_vis && val){                                   // Off, going on
        RemoveObjNoshow("M_QUAL");

        for( unsigned int iPtr = 0; iPtr < pOBJLArray->GetCount(); iPtr++ ) {
            OBJLElement *pOLE = (OBJLElement *) ( pOBJLArray->Item( iPtr ) );
            if( !strncmp( pOLE->OBJLName, "M_QUAL", 6 ) ) {
                pOLE->nViz = 1;         // force on
                break;
            }
        }
    }

    m_qualityOfDataOn = val;
    
}

void s52plib::ClearTextList( void )
{
    //      Clear the current text rectangle list
    m_textObjList.Clear();

}

bool s52plib::EnableGLLS(bool b_enable)
{
    bool return_val = m_benableGLLS;
    m_benableGLLS = b_enable;
    return return_val;
}
    
void s52plib::AdjustTextList( int dx, int dy, int screenw, int screenh )
{
    return;
    wxRect rScreen( 0, 0, screenw, screenh );
    //    Iterate over the text rectangle list
    //        1.  Apply the specified offset to the list elements
    //        2.. Remove any list elements that are off screen after applied offset

    TextObjList::Node *node = m_textObjList.GetFirst();
    TextObjList::Node *next;
    while( node ) {
        next = node->GetNext();
        wxRect *pcurrent = &( node->GetData()->rText );
        pcurrent->Offset( dx, dy );
        if( !pcurrent->Intersects( rScreen ) ) {
            m_textObjList.DeleteNode( node );
        }
        node = next;
    }
}

bool s52plib::GetPointPixArray( ObjRazRules *rzRules, wxPoint2DDouble* pd, wxPoint *pp, int nv, ViewPort *vp )
{
        for( int i = 0; i < nv; i++ ) {
            GetPointPixSingle(rzRules, pd[i].m_y, pd[i].m_x, pp + i, vp);
        }
    
    return true;
}

bool s52plib::GetPointPixSingle( ObjRazRules *rzRules, float north, float east, wxPoint *r, ViewPort *vp )
{
        if(vp->m_projection_type == PROJECTION_MERCATOR) {
            
            double xr =  rzRules->obj->x_rate;
            double xo =  rzRules->obj->x_origin;
            double yr =  rzRules->obj->y_rate;
            double yo =  rzRules->obj->y_origin;
            
            if(fabs(xo) > 1){                           // cm93 hits this
                if ( vp->GetBBox().GetMaxLon() >= 180. && rzRules->obj->BBObj.GetMaxLon() < vp->GetBBox().GetMinLon() )
                    xo += mercator_k0 * WGS84_semimajor_axis_meters * 2.0 * PI;
                else if( (vp->GetBBox().GetMinLon() <= -180. &&
                    rzRules->obj->BBObj.GetMinLon() > vp->GetBBox().GetMaxLon()) ||
                (rzRules->obj->BBObj.GetMaxLon() >= 180 && vp->GetBBox().GetMinLon() <= 0.))
                    xo -= mercator_k0 * WGS84_semimajor_axis_meters * 2.0 * PI;
            }

            double valx = ( east * xr ) + xo;
            double valy = ( north * yr ) + yo;

            r->x = roundint(((valx - rzRules->sm_transform_parms->easting_vp_center) * vp->view_scale_ppm) + (vp->pix_width / 2) );
            r->y = roundint((vp->pix_height/2) - ((valy - rzRules->sm_transform_parms->northing_vp_center) * vp->view_scale_ppm));
        } else {
              double lat, lon;
              fromSM_Plugin(east - rzRules->sm_transform_parms->easting_vp_center,
                     north - rzRules->sm_transform_parms->northing_vp_center,
                     vp->clat, vp->clon, &lat, &lon);

              *r = vp->GetPixFromLL(north, east);
        }
    
    return true;
}

void s52plib::GetPixPointSingle( int pixx, int pixy, double *plat, double *plon, ViewPort *vpt )
{
#if 1
    vpt->GetLLFromPix(wxPoint(pixx, pixy), plat, plon);
//    if(*plon < 0 && vpt->clon > 180)
    //      *plon += 360;
#else
    //    Use Mercator estimator
    int dx = pixx - ( vpt->pix_width / 2 );
    int dy = ( vpt->pix_height / 2 ) - pixy;
    
    double xp = ( dx * cos( vpt->skew ) ) - ( dy * sin( vpt->skew ) );
    double yp = ( dy * cos( vpt->skew ) ) + ( dx * sin( vpt->skew ) );
    
    double d_east = xp / vpt->view_scale_ppm;
    double d_north = yp / vpt->view_scale_ppm;
    
    double slat, slon;
    fromSM( d_east, d_north, vpt->clat, vpt->clon, &slat, &slon );
    
    *plat = slat;
    *plon = slon;
#endif    
}

void s52plib::GetPixPointSingleNoRotate( int pixx, int pixy, double *plat, double *plon, ViewPort *vpt )
{
    if(vpt){
        double rotation = vpt->rotation;
        vpt->SetRotationAngle(0);
        vpt->GetLLFromPix(wxPoint(pixx, pixy), plat, plon);
        vpt->SetRotationAngle(rotation);
    }
}    


void DrawAALine( wxDC *pDC, int x0, int y0, int x1, int y1, wxColour clrLine, int dash, int space )
{

    int width = 1 + abs( x0 - x1 );
    int height = 1 + abs( y0 - y1 );
    wxPoint upperLeft( wxMin ( x0, x1 ), wxMin ( y0, y1 ) );

    wxBitmap bm( width, height );
    wxMemoryDC mdc( bm );

    mdc.Blit( 0, 0, width, height, pDC, upperLeft.x, upperLeft.y );

#if wxUSE_GRAPHICS_CONTEXT
    wxGCDC gdc( mdc );
#else
    wxMemoryDC &gdc( mdc );
#endif

    wxPen pen( clrLine, 1, wxPENSTYLE_USER_DASH );
    wxDash dashes[2];
    dashes[0] = dash;
    dashes[1] = space;
    pen.SetDashes( 2, dashes );
    gdc.SetPen( pen );

    gdc.DrawLine( x0 - upperLeft.x, y0 - upperLeft.y, x1 - upperLeft.x, y1 - upperLeft.y );

    pDC->Blit( upperLeft.x, upperLeft.y, width, height, &mdc, 0, 0 );

    mdc.SelectObject( wxNullBitmap );

    return;
}

void s52plib::DrawDashLine( wxPen &pen, wxCoord x1, wxCoord y1, wxCoord x2, wxCoord y2, ViewPort *vp)
{
#ifdef USE_ANDROID_GLES2    
    glLineWidth( pen.GetWidth() );

    glUseProgram(S52color_tri_shader_program);
    
    float fBuf[4];
    GLint pos = glGetAttribLocation(S52color_tri_shader_program, "position");
    glVertexAttribPointer(pos, 2, GL_FLOAT, GL_FALSE, 2*sizeof(float), fBuf);
    glEnableVertexAttribArray(pos);
    
 /*   GLint matloc = glGetUniformLocation(S52color_tri_shader_program,"MVMatrix");
    glUniformMatrix4fv( matloc, 1, GL_FALSE, (const GLfloat*)cc1->GetpVP()->vp_transform); 
 */   
    float colorv[4];
    colorv[0] = pen.GetColour().Red() / float(256);
    colorv[1] = pen.GetColour().Green() / float(256);
    colorv[2] = pen.GetColour().Blue() / float(256);
    colorv[3] = 1.0;
    
    GLint colloc = glGetUniformLocation(S52color_tri_shader_program,"color");
    glUniform4fv(colloc, 1, colorv);
   
   
    if(fabs(vp->rotation) > 0.01){
        float cx = vp->pix_width/2.;
        float cy = vp->pix_height/2.;
        float c = cosf(-vp->rotation );
        float s = sinf(-vp->rotation );
        
        float xn = x1 - cx;
        float yn = y1 - cy;
        x1 =  xn*c - yn*s + cx;
        y1 =  xn*s + yn*c + cy;

        xn = x2 - cx;
        yn = y2 - cy;
        x2 =  xn*c - yn*s + cx;
        y2 =  xn*s + yn*c + cy;
    }    
        
    wxDash *dashes;
    int n_dashes = pen.GetDashes( &dashes );
    if( n_dashes ) {
        float angle = atan2f( (float) ( y2 - y1 ), (float) ( x2 - x1 ) );
        float cosa = cosf( angle );
        float sina = sinf( angle );
        float t1 = pen.GetWidth();
        
        float lpix = sqrtf( powf(x1 - x2, 2) + powf(y1 - y2, 2) );
        float lrun = 0.;
        float xa = x1;
        float ya = y1;
        float ldraw = t1 * dashes[0];
        float lspace = t1 * dashes[1];
        
        ldraw = wxMax(ldraw, 4.0);
        lspace = wxMax(lspace, 4.0);
        lpix = wxMin(lpix, 2000.0);
        
        while( lrun < lpix ) {
            //    Dash
            float xb = xa + ldraw * cosa;
            float yb = ya + ldraw * sina;
            
            if( ( lrun + ldraw ) >= lpix )         // last segment is partial draw
            {
                xb = x2;
                yb = y2;
            }
                    
            fBuf[0] = xa;
            fBuf[1] = ya;
            fBuf[2] = xb;
            fBuf[3] = yb;
            
            glDrawArrays(GL_LINES, 0, 2);
            
            xa = xa + ( lspace + ldraw ) * cosa;
            ya = ya + ( lspace + ldraw ) * sina;
            lrun += lspace + ldraw;
            
        }
    } else {                    // not dashed
        fBuf[0] = x1;
        fBuf[1] = y1;
        fBuf[2] = x2;
        fBuf[3] = y2;
                
        glDrawArrays(GL_LINES, 0, 2);
    }
#endif    
}



RenderFromHPGL::RenderFromHPGL( s52plib* plibarg )
{
    plib = plibarg;
    renderToDC = false;
    renderToOpenGl = false;
    renderToGCDC = false;

    if(plib)
        scaleFactor = 100.0 / plib->GetPPMM();
    else
        scaleFactor = 10.0;  //Nominal


    workBufSize = 0;
    workBufIndex = 0;
    workBuf = NULL;
    
    s_odc_tess_work_buf = NULL;
    s_odc_tess_vertex_idx = 0;
    s_odc_tess_vertex_idx_this = 0;
    s_odc_tess_buf_len = 0;
    
    transparency = 255;
}

RenderFromHPGL::~RenderFromHPGL( )
{
#ifdef ocpnUSE_GL
    if( renderToOpenGl ) {
        glDisable (GL_BLEND );
    }
    
    free(workBuf);
    free(s_odc_tess_work_buf);
    
#endif    
}
    
void RenderFromHPGL::SetTargetDC( wxDC* pdc )
{
    targetDC = pdc;
    renderToDC = true;
    renderToOpenGl = false;
    renderToGCDC = false;
}

void RenderFromHPGL::SetTargetOpenGl()
{
    renderToOpenGl = true;
    renderToDC = false;
    renderToGCDC = false;
}

#if wxUSE_GRAPHICS_CONTEXT
void RenderFromHPGL::SetTargetGCDC( wxGCDC* gdc )
{
    targetGCDC = gdc;
    renderToGCDC = true;
    renderToDC = false;
    renderToOpenGl = false;
}
#endif

const char* RenderFromHPGL::findColorNameInRef( char colorCode, char* col )
{
    int noColors = strlen( col ) / 6;
    for( int i = 0, j=0; i < noColors; i++, j += 6 ) {
        if( *(col + j) == colorCode ) return col + j + 1;
    }
    return col + 1; // Default to first color if not found.
}

wxPoint RenderFromHPGL::ParsePoint( wxString& argument )
{
    long x, y;
    int colon = argument.Index( ',' );
    argument.Left( colon ).ToLong( &x );
    argument.Mid( colon + 1 ).ToLong( &y );
    return wxPoint( x, y );
}

void RenderFromHPGL::SetPen()
{
    float nominal_line_width_pix = wxMax(1.0, floor(plib->GetPPMM() / 5.0));             //0.2 mm nominal, but not less than 1 pixel
    int pen_width_mod =  floor( penWidth * nominal_line_width_pix);
    
    pen = wxThePenList->FindOrCreatePen( penColor, pen_width_mod, wxPENSTYLE_SOLID );
    brush = wxTheBrushList->FindOrCreateBrush( penColor, wxBRUSHSTYLE_SOLID );

    if( renderToDC ) {
        targetDC->SetPen( *pen );
        targetDC->SetBrush( *brush );
    }
#ifdef ocpnUSE_GL
    if( renderToOpenGl ) {
        if( plib->GetGLPolygonSmoothing() )
            glEnable( GL_POLYGON_SMOOTH );
        
#ifndef USE_ANDROID_GLES2
        glColor4ub( penColor.Red(), penColor.Green(), penColor.Blue(), transparency );
#endif        
        int line_width = wxMax(g_GLMinSymbolLineWidth, (float) penWidth * 0.7);
        glLineWidth( line_width );
        
#ifdef __OCPN__ANDROID__
        //  Scale the pen width dependent on the platform display resolution
        float nominal_line_width_pix = wxMax(1.0, floor(plib->GetPPMM() / 5.0));             //0.2 mm nominal, but not less than 1 pixel
        //qDebug() << nominal_line_width_pix;
        line_width =  wxMax(g_GLMinSymbolLineWidth, (float) penWidth * nominal_line_width_pix);
        glLineWidth( line_width );
#endif
        
#ifndef __OCPN__ANDROID__
        if( line_width >= 2 && plib->GetGLLineSmoothing() )
            glEnable( GL_LINE_SMOOTH );
        else
            glDisable( GL_LINE_SMOOTH );
        glEnable( GL_BLEND );
#endif        
    }
#endif    
#if wxUSE_GRAPHICS_CONTEXT
    if( renderToGCDC ) {
        pen = wxThePenList->FindOrCreatePen( penColor, penWidth, wxPENSTYLE_SOLID );
        brush = wxTheBrushList->FindOrCreateBrush( penColor, wxBRUSHSTYLE_SOLID );
        targetGCDC->SetPen( *pen );
        targetGCDC->SetBrush( *brush );
    }
#endif
}

void RenderFromHPGL::Line( wxPoint from, wxPoint to )
{
    if( renderToDC ) {
        targetDC->DrawLine( from, to );
    }
#ifdef ocpnUSE_GL
    if( renderToOpenGl ) {

#ifdef USE_ANDROID_GLES2
        glUseProgram(S52color_tri_shader_program);

        glBindBuffer( GL_ARRAY_BUFFER, 0 );
        glBindBuffer( GL_ELEMENT_ARRAY_BUFFER, 0 );

//         mat4x4 Q;
//         mat4x4 X;
//         mat4x4_identity(Q);
//         mat4x4_mul(X, (float (*)[4])m_vp->vp_transform, Q);
//
        //GLint matloc = glGetUniformLocation(S52color_tri_shader_program,"MVMatrix");
        //glUniformMatrix4fv( matloc, 1, GL_FALSE, (const GLfloat*)cc1->GetpVP()->vp_transform);

        float colorv[4];
        colorv[0] = penColor.Red() / float(256);
        colorv[1] = penColor.Green() / float(256);
        colorv[2] = penColor.Blue() / float(256);
        colorv[3] = transparency / float(256);

        GLint colloc = glGetUniformLocation(S52color_tri_shader_program,"color");
        glUniform4fv(colloc, 1, colorv);

        float pts[4];
        pts[0] = from.x; pts[1] = from.y; pts[2] = to.x; pts[3] = to.y;

        GLint pos = glGetAttribLocation(S52color_tri_shader_program, "position");
        glVertexAttribPointer(pos, 2, GL_FLOAT, GL_FALSE, 2*sizeof(float), pts);
        glEnableVertexAttribArray(pos);

        glDrawArrays(GL_LINES, 0, 2);
#else
        glBegin( GL_LINES );
        glVertex2i( from.x, from.y );
        glVertex2i( to.x, to.y );
        glEnd();
#endif
    }
#endif
#if wxUSE_GRAPHICS_CONTEXT
    if( renderToGCDC ) {
        targetGCDC->DrawLine( from, to );
    }
#endif
}

void RenderFromHPGL::Circle( wxPoint center, int radius, bool filled )
{
    if( renderToDC ) {
        if( filled )
            targetDC->SetBrush( *brush );
        else
            targetDC->SetBrush( *wxTRANSPARENT_BRUSH );
        targetDC->DrawCircle( center, radius );
    }
#ifdef ocpnUSE_GL
    if( renderToOpenGl ) {
#ifdef USE_ANDROID_GLES2
        if(!m_vp)               // oops, forgot to set the VP parameters
            return;
        
    //      Enable anti-aliased lines, at best quality
        glEnable( GL_BLEND );
        
        float coords[8];
        coords[0] = center.x - radius;  coords[1] = center.y + radius;
        coords[2] = center.x + radius;  coords[3] = center.y + radius;
        coords[4] = center.x - radius;  coords[5] = center.y - radius;
        coords[6] = center.x + radius;  coords[7] = center.y - radius;
        
        glUseProgram( S52circle_filled_shader_program );
            
        // Get pointers to the attributes in the program.
        GLint mPosAttrib = glGetAttribLocation( S52circle_filled_shader_program, "aPos" );
        
            // Disable VBO's (vertex buffer objects) for attributes.
        glBindBuffer( GL_ARRAY_BUFFER, 0 );
        glBindBuffer( GL_ELEMENT_ARRAY_BUFFER, 0 );
            
        glVertexAttribPointer( mPosAttrib, 2, GL_FLOAT, GL_FALSE, 0, coords );
        glEnableVertexAttribArray( mPosAttrib );

        //  Circle radius
        GLint radiusloc = glGetUniformLocation(S52circle_filled_shader_program,"circle_radius");
        glUniform1f(radiusloc, radius);

        //  Circle center point
        GLint centerloc = glGetUniformLocation(S52circle_filled_shader_program,"circle_center");
        float ctrv[2];
        ctrv[0] = center.x; ctrv[1] = m_vp->pix_height - center.y;
        glUniform2fv(centerloc, 1, ctrv);
        
        //  Circle fill color
        float colorv[4];
        colorv[3] = 0.0;        // transparent default
        
        if(brush){
            colorv[0] = brush->GetColour().Red() / float(256);
            colorv[1] = brush->GetColour().Green() / float(256);
            colorv[2] = brush->GetColour().Blue() / float(256);
            if(filled)
                colorv[3] = 1.0; 
        }

        GLint colloc = glGetUniformLocation(S52circle_filled_shader_program,"circle_color");
        glUniform4fv(colloc, 1, colorv);
        
        //  Border color
        float bcolorv[4];
        bcolorv[0] = penColor.Red() / float(256);
        bcolorv[1] = penColor.Green() / float(256);
        bcolorv[2] = penColor.Blue() / float(256);
        bcolorv[3] = penColor.Alpha() / float(256);
        
        GLint bcolloc = glGetUniformLocation(S52circle_filled_shader_program,"border_color");
        glUniform4fv(bcolloc, 1, bcolorv);
        
        //  Border Width
        float nominal_line_width_pix = wxMax(1.0, floor(plib->GetPPMM() / 5.0));             //0.2 mm nominal, but not less than 1 pixel
        float line_width =  wxMax(g_GLMinSymbolLineWidth, (float) penWidth * nominal_line_width_pix);
        
        GLint borderWidthloc = glGetUniformLocation(S52circle_filled_shader_program,"border_width");
        glUniform1f(borderWidthloc, line_width);
        
            // Perform the actual drawing.
        glDrawArrays(GL_TRIANGLE_STRIP, 0, 4);

        //      Enable anti-aliased lines, at best quality
        glDisable( GL_BLEND );

#else        
        int noSegments = 2 + ( radius * 4 );
        if( noSegments > 200 ) noSegments = 200;
        glBegin( GL_LINE_STRIP );
        for( float a = 0; a <= 2 * M_PI; a += 2 * M_PI / noSegments )
            glVertex2f( center.x + radius * sinf( a ),
                        center.y + radius * cosf( a ) );
        glEnd();
#endif        
    }
#endif    
#if wxUSE_GRAPHICS_CONTEXT
    if( renderToGCDC ) {
        if( filled ) targetGCDC->SetBrush( *brush );
        else
            targetGCDC->SetBrush( *wxTRANSPARENT_BRUSH );

        targetGCDC->DrawCircle( center, radius );

        // wxGCDC doesn't update min/max X/Y properly for DrawCircle.
        targetGCDC->SetPen( *wxTRANSPARENT_PEN );
        targetGCDC->DrawPoint( center.x - radius, center.y );
        targetGCDC->DrawPoint( center.x + radius, center.y );
        targetGCDC->DrawPoint( center.x, center.y - radius );
        targetGCDC->DrawPoint( center.x, center.y + radius );
        targetGCDC->SetPen( *pen );
    }
#endif
}

void RenderFromHPGL::Polygon()
{
    if( renderToDC ) {
        targetDC->DrawPolygon( noPoints, polygon );
    }
#ifdef ocpnUSE_GL
    if( renderToOpenGl ) {
#ifdef USE_ANDROID_GLES2

        penColor.Set(penColor.Red(), penColor.Green(), penColor.Blue(), transparency);
        pen = wxThePenList->FindOrCreatePen( penColor, penWidth, wxPENSTYLE_SOLID );
        brush = wxTheBrushList->FindOrCreateBrush( penColor, wxBRUSHSTYLE_SOLID );
        DrawPolygon( noPoints, polygon, 0, 0, 1.0, 0 );

#else
        glColor4ub( penColor.Red(), penColor.Green(), penColor.Blue(), transparency );
        
        glBegin( GL_POLYGON );
        for( int ip = 1; ip < noPoints; ip++ )
            glVertex2i( polygon[ip].x, polygon[ip].y );
        glEnd();
#endif
    }
#endif  // OpenGL

#if wxUSE_GRAPHICS_CONTEXT
    if( renderToGCDC ) {
        targetGCDC->DrawPolygon( noPoints, polygon );
    }
#endif
}

void RenderFromHPGL::RotatePoint( wxPoint& point, wxPoint origin, double angle )
{
    if( angle == 0. ) return;
    double sin_rot = sin( angle * PI / 180. );
    double cos_rot = cos( angle * PI / 180. );

    double xp = ( (point.x - origin.x) * cos_rot ) - ( (point.y - origin.y) * sin_rot );
    double yp = ( (point.x - origin.x) * sin_rot ) + ( (point.y - origin.y) * cos_rot );

    point.x = (int) xp + origin.x;
    point.y = (int) yp + origin.y;
}

bool RenderFromHPGL::Render( char *str, char *col, wxPoint &r, wxPoint &pivot, wxPoint origin, float scale, double rot_angle, bool bSymbol )
{
#ifdef ocpnUSE_GL
#ifndef USE_ANDROID_GLES2
    if( renderToOpenGl )
        glGetFloatv(GL_CURRENT_COLOR,m_currentColor);
#endif    
#endif        
    
    wxPoint lineStart;
    wxPoint lineEnd;

    scaleFactor = 100.0 / plib->GetPPMM();
    scaleFactor /= scale;
    scaleFactor /= g_scaminScale;
    
    if(bSymbol)
        scaleFactor /= plib->GetRVScaleFactor();
    
    // SW is not always defined, cf. US/US4CA17M/US4CA17M.000
    penWidth = 1;

    wxStringTokenizer commands( wxString( str, wxConvUTF8 ), _T(";") );
    while( commands.HasMoreTokens() ) {
        wxString command = commands.GetNextToken();
        wxString arguments = command.Mid( 2 );
        command = command.Left( 2 );

        if( command == _T("SP") ) {
            S52color* color = plib->getColor( findColorNameInRef( arguments.GetChar( 0 ), col ) );
            penColor = wxColor( color->R, color->G, color->B );
            brushColor = penColor;
            continue;
        }
        if( command == _T("SW") ) {
            arguments.ToLong( &penWidth );
            continue;
        }
        if( command == _T("ST") ) {
            long transIndex;
            arguments.ToLong( &transIndex );
            transparency = (4 - transIndex) * 64;
            transparency = wxMin(transparency, 255);
            transparency = wxMax(0, transparency);
            continue;
        }
        if( command == _T("PU") ) {
            SetPen();
            lineStart = ParsePoint( arguments );
            RotatePoint( lineStart, origin, rot_angle );
            lineStart -= pivot;
            lineStart.x /= scaleFactor;
            lineStart.y /= scaleFactor;
            lineStart += r;
            continue;
        }
        if( command == _T("PD") ) {
            if( arguments.Length() == 0 ) {
                lineEnd = lineStart;
                lineEnd.x++;
            } else {
                lineEnd = ParsePoint( arguments );
                RotatePoint( lineEnd, origin, rot_angle );
                lineEnd -= pivot;
                lineEnd.x /= scaleFactor;
                lineEnd.y /= scaleFactor;
                lineEnd += r;
            }
            Line( lineStart, lineEnd );
            lineStart = lineEnd; // For next line.
            continue;
        }
        if( command == _T("CI") ) {
            long radius;
            arguments.ToLong( &radius );
            radius = (int) radius / scaleFactor;
            Circle( lineStart, radius );
            continue;
        }
        if( command == _T("PM") ) {
            noPoints = 1;
            polygon[0] = lineStart;

            if( arguments == _T("0") ) {
                do {
                    command = commands.GetNextToken();
                    arguments = command.Mid( 2 );
                    command = command.Left( 2 );

                    if( command == _T("AA") ) {
                        wxLogWarning( _T("RenderHPGL: AA instruction not implemented.") );
                    }
                    if( command == _T("CI") ) {
                        long radius;
                        arguments.ToLong( &radius );
                        radius = (int) radius / scaleFactor;
                        Circle( lineStart, radius, HPGL_FILLED );
                    }
                    if( command == _T("PD") ) {
                        wxStringTokenizer points( arguments, _T(",") );
                        while( points.HasMoreTokens() ) {
                            long x, y;
                            points.GetNextToken().ToLong( &x );
                            points.GetNextToken().ToLong( &y );
                            lineEnd = wxPoint( x, y );
                            RotatePoint( lineEnd, origin, rot_angle );
                            lineEnd -= pivot;
                            lineEnd.x /= scaleFactor;
                            lineEnd.y /= scaleFactor;
                            lineEnd += r;
                            polygon[noPoints++] = lineEnd;
                        }
                    }
                } while( command != _T("PM") );
            }
            continue;
        }
        if( command == _T("FP") ) {
            SetPen();
            Polygon();
            continue;
        }

        // Only get here if non of the other cases did a continue.
//        wxString msg( _T("RenderHPGL: The '%s' instruction is not implemented.") );
//        msg += wxString( command );
//        wxLogWarning( msg );
    }
    
    transparency = 255;
    
#ifdef ocpnUSE_GL
    if( renderToOpenGl ) {
        glDisable (GL_BLEND );
#ifndef USE_ANDROID_GLES2
        glColor4fv( m_currentColor );
#endif
    }
#endif    

    return true;
}



wxArrayPtrVoid s52gTesselatorVertices;

void RenderFromHPGL::DrawPolygon( int n, wxPoint points[], wxCoord xoffset, wxCoord yoffset, float scale, float angle )
{
//    if( 0 )
        //dc->DrawPolygon( n, points, xoffset, yoffset );
    #ifdef ocpnUSE_GL
 //       else
        {
            
 #ifdef __WXQT__        
            glDisable( GL_LINE_SMOOTH );
            glDisable( GL_POLYGON_SMOOTH );
            glDisable( GL_BLEND );
            
 #else
            glEnable( GL_LINE_SMOOTH );
            glEnable( GL_POLYGON_SMOOTH );
            glEnable( GL_BLEND );
            
  #endif        
            
 #ifdef USE_ANDROID_GLES2
            
            //ConfigurePen();
            glLineWidth( pen->GetWidth() );
            
            glEnable( GL_BLEND );
            
             if(n > 4)
                 DrawPolygonTessellated( n, points, xoffset, yoffset);
             else
            {           // n = 3 or 4, most common case for pre-tesselated shapes
        
        
            //  Grow the work buffer as necessary
            if( workBufSize < (size_t)n*2 ){
                workBuf = (float *)realloc(workBuf, (n*4) * sizeof(float));
                workBufSize = n*4;
            }
            
            for( int i = 0; i < n; i++ ){
                workBuf[i*2] = (points[i].x * scale); // + xoffset;
                workBuf[i*2 + 1] = (points[i].y * scale); // + yoffset;
            }
            
            glUseProgram( S52color_tri_shader_program );
            
            // Get pointers to the attributes in the program.
            GLint mPosAttrib = glGetAttribLocation( S52color_tri_shader_program, "position" );
            
            // Disable VBO's (vertex buffer objects) for attributes.
            glBindBuffer( GL_ARRAY_BUFFER, 0 );
            glBindBuffer( GL_ELEMENT_ARRAY_BUFFER, 0 );
            
            glVertexAttribPointer( mPosAttrib, 2, GL_FLOAT, GL_FALSE, 0, workBuf );
            glEnableVertexAttribArray( mPosAttrib );
            
            
            //  Border color
            float bcolorv[4];
            bcolorv[0] = pen->GetColour().Red() / float(256);
            bcolorv[1] = pen->GetColour().Green() / float(256);
            bcolorv[2] = pen->GetColour().Blue() / float(256);
            bcolorv[3] = pen->GetColour().Alpha() / float(256);
            
            GLint bcolloc = glGetUniformLocation(S52color_tri_shader_program,"color");
            glUniform4fv(bcolloc, 1, bcolorv);

/// 
#if 0            
            wxWindow *win = GetOCPNCanvasWindow();
            ChartCanvas *canvas = wxDynamicCast( win, ChartCanvas); //classname * wxDynamicCast(ptr, classname)
            
            //ViewPort *pvp = (ViewPort *)&vp;
            ViewPort *pvp = canvas->GetpVP();
            
            // Rotate 
            mat4x4 I, Q;
            mat4x4_identity(I);
            mat4x4_rotate_Z(Q, I, angle);
            
            // Translate
            Q[3][0] = xoffset;
            Q[3][1] = yoffset;
            
            mat4x4 X;
            mat4x4_mul(X, (float (*)[4])pvp->vp_transform, Q);
            
            GLint matloc = glGetUniformLocation(S52color_tri_shader_program,"MVMatrix");
            glUniformMatrix4fv( matloc, 1, GL_FALSE, (const GLfloat*)X ); 
///  
#endif 
            // Perform the actual drawing.
            glDrawArrays(GL_LINE_LOOP, 0, n);
            
            //  Fill color
            bcolorv[0] = brush->GetColour().Red() / float(256);
            bcolorv[1] = brush->GetColour().Green() / float(256);
            bcolorv[2] = brush->GetColour().Blue() / float(256);
            bcolorv[3] = brush->GetColour().Alpha() / float(256);
            
            glUniform4fv(bcolloc, 1, bcolorv);
            
            // For the simple common case of a convex rectangle...
            //  swizzle the array points to enable GL_TRIANGLE_STRIP
            if(n == 4){
                float x1 = workBuf[4];
                float y1 = workBuf[5];
                workBuf[4] = workBuf[6];
                workBuf[5] = workBuf[7];
                workBuf[6] = x1;
                workBuf[7] = y1;
                
                glDrawArrays(GL_TRIANGLE_STRIP, 0, 4);
            }
            else if(n == 3){
                glDrawArrays(GL_TRIANGLES, 0, 3);
            }
            }    
            
            
#else        
            
            wxColour c = brush->GetColour();
            glColor4ub( c.Red(), c.Green(), c.Blue(), c.Alpha() );
            
            glEnable( GL_POLYGON_SMOOTH );
            glBegin( GL_POLYGON );
            for( int i = 0; i < n; i++ )
                glVertex2f( (points[i].x * scale) + xoffset, (points[i].y * scale) + yoffset );
            glEnd();
            glDisable( GL_POLYGON_SMOOTH );

            int width = pen->GetWidth();
            glLineWidth( width );
            
            glEnable( GL_LINE_SMOOTH );
            glBegin( GL_LINE_LOOP );
            for( int i = 0; i < n; i++ )
                glVertex2f( (points[i].x * scale) + xoffset, (points[i].y * scale) + yoffset );
            glEnd();
            glDisable( GL_LINE_SMOOTH );
#endif
            
            glDisable( GL_LINE_SMOOTH );
            glDisable( GL_POLYGON_SMOOTH );
            glDisable( GL_BLEND );
            
        }
        #endif    
}

#ifdef ocpnUSE_GL

// GL callbacks

typedef union {
    GLdouble data[6];
    struct sGLvertex {
        GLdouble x;
        GLdouble y;
        GLdouble z;
        GLdouble r;
        GLdouble g;
        GLdouble b;
    } info;
} GLvertex;

#ifndef USE_ANDROID_GLES2
void APIENTRY s52DCcombineCallback( GLdouble coords[3], GLdouble *vertex_data[4], GLfloat weight[4],
                                     GLdouble **dataOut )
{
    GLvertex *vertex;
    
    vertex = new GLvertex();
    s52gTesselatorVertices.Add(vertex );
    
    vertex->info.x = coords[0];
    vertex->info.y = coords[1];
    vertex->info.z = coords[2];
    
    for( int i = 3; i < 6; i++ ) {
        vertex->data[i] = weight[0] * vertex_data[0][i] + weight[1] * vertex_data[1][i];
    }
    
    *dataOut = &(vertex->data[0]);
}

void APIENTRY s52DCvertexCallback( GLvoid* arg )
{
    GLvertex* vertex;
    vertex = (GLvertex*) arg;
    glVertex2f( (float)vertex->info.x, (float)vertex->info.y );
}

void APIENTRY s52DCerrorCallback( GLenum errorCode )
{
    const GLubyte *estring;
    estring = gluErrorString(errorCode);
    //wxLogMessage( _T("OpenGL Tessellation Error: %s"), (char *)estring );
}

void APIENTRY s52DCbeginCallback( GLenum type )
{
    glBegin( type );
}

void APIENTRY s52DCendCallback()
{
    glEnd();
}
#endif


// GLSL callbacks


#ifdef USE_ANDROID_GLES2

static std::list<double*> odc_combine_work_data;
static void s52_combineCallbackD(GLdouble coords[3],
                                 GLdouble *vertex_data[4],
                                 GLfloat weight[4], GLdouble **dataOut, void *data )
{
    //     double *vertex = new double[3];
    //     odc_combine_work_data.push_back(vertex);
    //     memcpy(vertex, coords, 3*(sizeof *coords)); 
    //     *dataOut = vertex;
}

void s52_vertexCallbackD_GLSL(GLvoid *vertex, void *data)
{
    RenderFromHPGL* plib = (RenderFromHPGL*)data;
    
    // Grow the work buffer if necessary
    if(plib->s_odc_tess_vertex_idx > plib->s_odc_tess_buf_len - 8)
    {
        int new_buf_len = plib->s_odc_tess_buf_len + 100;
        GLfloat * tmp = plib->s_odc_tess_work_buf;
        
        plib->s_odc_tess_work_buf = (GLfloat *)realloc(plib->s_odc_tess_work_buf, new_buf_len * sizeof(GLfloat));
        if (NULL == plib->s_odc_tess_work_buf)
        {
            free(tmp);
            tmp = NULL;
        }
        else
            plib->s_odc_tess_buf_len = new_buf_len;
    }
    
    GLdouble *pointer = (GLdouble *) vertex;
    
    plib->s_odc_tess_work_buf[plib->s_odc_tess_vertex_idx++] = (float)pointer[0];
    plib->s_odc_tess_work_buf[plib->s_odc_tess_vertex_idx++] = (float)pointer[1];
    
    plib->s_odc_nvertex++;
}

void s52_beginCallbackD_GLSL( GLenum mode, void *data)
{
    RenderFromHPGL* plib = (RenderFromHPGL*)data;
    plib->s_odc_tess_vertex_idx_this =  plib->s_odc_tess_vertex_idx;
    plib->s_odc_tess_mode = mode;
    plib->s_odc_nvertex = 0;
}

void s52_endCallbackD_GLSL(void *data)
{
    //qDebug() << "End" << s_odc_nvertex << s_odc_tess_buf_len << s_odc_tess_vertex_idx << s_odc_tess_vertex_idx_this;
    //End 5 100 10 0
    #if 1    
    RenderFromHPGL* plib = (RenderFromHPGL*)data;
    
    glUseProgram(S52color_tri_shader_program);
    
    // Disable VBO's (vertex buffer objects) for attributes.
    glBindBuffer( GL_ARRAY_BUFFER, 0 );
    glBindBuffer( GL_ELEMENT_ARRAY_BUFFER, 0 );
    
    float *bufPt = &(plib->s_odc_tess_work_buf[plib->s_odc_tess_vertex_idx_this]);
    GLint pos = glGetAttribLocation(S52color_tri_shader_program, "position");
    glVertexAttribPointer(pos, 2, GL_FLOAT, GL_FALSE, 2*sizeof(float), bufPt);
    glEnableVertexAttribArray(pos);
    
    ///GLint matloc = glGetUniformLocation(color_tri_shader_program,"MVMatrix");
    ///glUniformMatrix4fv( matloc, 1, GL_FALSE, (const GLfloat*)s_tessVP.vp_transform); 
    
    float colorv[4];
    wxColour c = plib->getBrush()->GetColour();
    
    colorv[0] = c.Red() / float(256);
    colorv[1] = c.Green() / float(256);
    colorv[2] = c.Blue() / float(256);
    colorv[3] = c.Alpha() / float(256);
    
    GLint colloc = glGetUniformLocation(S52color_tri_shader_program,"color");
    glUniform4fv(colloc, 1, colorv);
    
    glDrawArrays(plib->s_odc_tess_mode, 0, plib->s_odc_nvertex);
    #endif    
}
#endif


#endif          //#ifdef ocpnUSE_GL

void RenderFromHPGL::DrawPolygonTessellated( int n, wxPoint points[], wxCoord xoffset, wxCoord yoffset )
{
//    if( 0 )
        //dc->DrawPolygon( n, points, xoffset, yoffset );
    #ifdef ocpnUSE_GL
        //else
        {
             #if !defined(ocpnUSE_GLES) || defined(USE_ANDROID_GLES2) // tessalator in glues is broken
             if( n < 5 )
             # endif
             {
                 DrawPolygon( n, points, xoffset, yoffset, 1.0, 0 );
                 return;
             }
            
            
            
 #ifdef USE_ANDROID_GLES2
            m_tobj = gluNewTess();
            s_odc_tess_vertex_idx = 0;
            
            gluTessCallback( m_tobj, GLU_TESS_VERTEX_DATA, (_GLUfuncptr) &s52_vertexCallbackD_GLSL  );
            gluTessCallback( m_tobj, GLU_TESS_BEGIN_DATA, (_GLUfuncptr) &s52_beginCallbackD_GLSL  );
            gluTessCallback( m_tobj, GLU_TESS_END_DATA, (_GLUfuncptr) &s52_endCallbackD_GLSL  );
            gluTessCallback( m_tobj, GLU_TESS_COMBINE_DATA, (_GLUfuncptr) &s52_combineCallbackD );
            
            gluTessNormal( m_tobj, 0, 0, 1);
            gluTessProperty( m_tobj, GLU_TESS_WINDING_RULE, GLU_TESS_WINDING_NONZERO );
            
                gluTessBeginPolygon( m_tobj, this );
                gluTessBeginContour( m_tobj );
                
 //               ViewPort *pvp = cc1->GetpVP();
                
                for( int i = 0; i < n; i++ ) {
                    double *p = new double[6];
                    
//                     if(fabs(pvp->rotation) > 0.01){
//                         float cx = pvp->pix_width/2.;
//                         float cy = pvp->pix_height/2.;
//                         float c = cosf(pvp->rotation );
//                         float s = sinf(pvp->rotation );
//                         float xn = points[i].x - cx;
//                         float yn = points[i].y - cy;
//                         p[0] =  xn*c - yn*s + cx;
//                         p[1] =  xn*s + yn*c + cy;
//                         p[2] = 0;
//                     }
//                     else
                        p[0] = points[i].x, p[1] = points[i].y, p[2] = 0;
                    
                    gluTessVertex(m_tobj, p, p);
                }
                
                gluTessEndContour( m_tobj );
                gluTessEndPolygon( m_tobj );
            //}
            
            gluDeleteTess(m_tobj);
            
            
            //         for(std::list<double*>::iterator i = odc_combine_work_data.begin(); i!=odc_combine_work_data.end(); i++)
            //             delete [] *i;
            //         odc_combine_work_data.clear();
            
        }  
 #else    
        static GLUtesselator *tobj = NULL;
        if( ! tobj ) tobj = gluNewTess();
        
                        gluTessCallback( tobj, GLU_TESS_VERTEX, (_GLUfuncptr) &s52DCvertexCallback );
        gluTessCallback( tobj, GLU_TESS_BEGIN, (_GLUfuncptr) &s52DCbeginCallback );
        gluTessCallback( tobj, GLU_TESS_END, (_GLUfuncptr) &s52DCendCallback );
        gluTessCallback( tobj, GLU_TESS_COMBINE, (_GLUfuncptr) &s52DCcombineCallback );
        gluTessCallback( tobj, GLU_TESS_ERROR, (_GLUfuncptr) &s52DCerrorCallback );
        
        gluTessNormal( tobj, 0, 0, 1);
        gluTessProperty( tobj, GLU_TESS_WINDING_RULE, GLU_TESS_WINDING_NONZERO );
        
            wxColour c = brush->GetColour();
            glColor4ub( c.Red(), c.Green(), c.Blue(), c.Alpha() );
            
            gluTessBeginPolygon( tobj, NULL );
            gluTessBeginContour( tobj );
            
            for( int i = 0; i < n; i++ ) {
                GLvertex* vertex = new GLvertex();
                s52gTesselatorVertices.Add( vertex );
                vertex->info.x = (GLdouble) points[i].x;
                vertex->info.y = (GLdouble) points[i].y;
                vertex->info.z = (GLdouble) 0.0;
                vertex->info.r = (GLdouble) 0.0;
                vertex->info.g = (GLdouble) 0.0;
                vertex->info.b = (GLdouble) 0.0;
                gluTessVertex( tobj, (GLdouble*)vertex, (GLdouble*)vertex );
            }
            gluTessEndContour( tobj );
            gluTessEndPolygon( tobj );
        
            for( unsigned int i=0; i<s52gTesselatorVertices.Count(); i++ )
                delete (GLvertex*)s52gTesselatorVertices.Item(i);
            s52gTesselatorVertices.Clear();
        
        gluDeleteTess(tobj);
        
}
#endif    
#endif    
}




#ifdef ocpnUSE_GL
/* draw a half circle using triangles */
void PLIBDrawEndCap(float x1, float y1, float t1, float angle)
{
#ifndef USE_ANDROID_GLES2
    const int steps = 16;
    float xa, ya;
    bool first = true;
    for(int i = 0; i <= steps; i++) {
        float a = angle + M_PI/2 + M_PI/steps*i;
        
        float xb = x1 + t1 / 2 * cos( a );
        float yb = y1 + t1 / 2 * sin( a );
        if(first)
            first = false;
        else {
            glVertex2f( x1, y1 );
            glVertex2f( xa, ya );
            glVertex2f( xb, yb );
        }
        xa = xb, ya = yb;
    }
#endif    
}
#endif

// Draws a line between (x1,y1) - (x2,y2) with a start thickness of t1
void PLIBDrawGLThickLine( float x1, float y1, float x2, float y2, wxPen pen, bool b_hiqual )
{
#ifdef ocpnUSE_GL
#ifndef USE_ANDROID_GLES2
    float angle = atan2f( y2 - y1, x2 - x1 );
    float t1 = pen.GetWidth();
    float t2sina1 = t1 / 2 * sinf( angle );
    float t2cosa1 = t1 / 2 * cosf( angle );
    
    glBegin( GL_TRIANGLES );
    
    //    n.b.  The dwxDash interpretation for GL only allows for 2 elements in the dash table.
    //    The first is assumed drawn, second is assumed space
    wxDash *dashes;
    int n_dashes = pen.GetDashes( &dashes );
    if( n_dashes ) {
        float lpix = sqrtf( powf( (float) (x1 - x2), 2) + powf( (float) (y1 - y2), 2) );
        float lrun = 0.;
        float xa = x1;
        float ya = y1;
        float ldraw = t1 * (unsigned char)dashes[0];
        float lspace = t1 * (unsigned char)dashes[1];
        
        if((ldraw < 0) || (lspace < 0)){
            glEnd();
            return;
        }
        
        while( lrun < lpix ) {
            //    Dash
            float xb = xa + ldraw * cosf( angle );
            float yb = ya + ldraw * sinf( angle );
            
            if( ( lrun + ldraw ) >= lpix )         // last segment is partial draw
            {
                xb = x2;
                yb = y2;
            }
            
            glVertex2f( xa + t2sina1, ya - t2cosa1 );
            glVertex2f( xb + t2sina1, yb - t2cosa1 );
            glVertex2f( xb - t2sina1, yb + t2cosa1 );
            
            glVertex2f( xb - t2sina1, yb + t2cosa1 );
            glVertex2f( xa - t2sina1, ya + t2cosa1 );
            glVertex2f( xa + t2sina1, ya - t2cosa1 );
            
            xa = xb;
            ya = yb;
            lrun += ldraw;
            
            //    Space
            xb = xa + lspace * cos( angle );
            yb = ya + lspace * sin( angle );
            
            xa = xb;
            ya = yb;
            lrun += lspace;
        }
    } else {
        glVertex2f( x1 + t2sina1, y1 - t2cosa1 );
        glVertex2f( x2 + t2sina1, y2 - t2cosa1 );
        glVertex2f( x2 - t2sina1, y2 + t2cosa1 );
        
        glVertex2f( x2 - t2sina1, y2 + t2cosa1 );
        glVertex2f( x1 - t2sina1, y1 + t2cosa1 );
        glVertex2f( x1 + t2sina1, y1 - t2cosa1 );
        
        /* wx draws a nice rounded end in dc mode, so replicate
         *           this for opengl mode, should this be done for the dashed mode case? */
        if(pen.GetCap() == wxCAP_ROUND) {
            PLIBDrawEndCap( x1, y1, t1, angle);
            PLIBDrawEndCap( x2, y2, t1, angle + M_PI);
        }
        
    }
    
    glEnd();
#endif    
#endif    
}

#ifdef USE_ANDROID_GLES2

#include <gl2.h>

// Simple colored triangle shader

static const GLchar* S52color_tri_vertex_shader_source =
    "attribute vec2 position;\n"
    "uniform mat4 MVMatrix;\n"
    "uniform mat4 TransformMatrix;\n"
    "uniform vec4 color;\n"
    "varying vec4 fragColor;\n"
    "void main() {\n"
    "   fragColor = color;\n"
    "   gl_Position = MVMatrix * TransformMatrix  * vec4(position, 0.0, 1.0);\n"
    "}\n";

    static const GLchar* S52color_tri_fragment_shader_source =
    "precision highp float;\n"
    "varying vec4 fragColor;\n"
    "void main() {\n"
    "   gl_FragColor = fragColor;\n"
    "}\n";

    // Simple 2D texture shader
static const GLchar* S52texture_2D_vertex_shader_source =
    "attribute vec2 position;\n"
    "attribute vec2 aUV;\n"
    "uniform mat4 MVMatrix;\n"
    "uniform mat4 TransformMatrix;\n"
    "varying vec2 varCoord;\n"
    "void main() {\n"
    "   gl_Position = MVMatrix * TransformMatrix * vec4(position, 0.0, 1.0);\n"
    "   //varCoord = aUV.st;\n"
    "   varCoord = aUV;\n"
    "}\n";

static const GLchar* S52texture_2D_fragment_shader_source =
    "precision highp float;\n"
    "uniform sampler2D uTex;\n"
    "varying vec2 varCoord;\n"
    "void main() {\n"
    "   gl_FragColor = texture2D(uTex, varCoord);\n"
    "}\n";


    //  Circle shader

static const GLchar* S52circle_filled_vertex_shader_source =
    "precision highp float;\n"
    "attribute vec2 aPos;\n"
    "uniform mat4 MVMatrix;\n"
    "uniform mat4 TransformMatrix;\n"
    "void main() {\n"
    "   gl_Position = MVMatrix * TransformMatrix * vec4(aPos, 0.0, 1.0);\n"
    "}\n";

static const GLchar* S52circle_filled_fragment_shader_source =
    "precision highp float;\n"
    "uniform float border_width;\n"
    "uniform float circle_radius;\n"
    "uniform vec4 circle_color;\n"
    "uniform vec4 border_color;\n"
    "uniform vec2 circle_center;\n"
    "void main(){\n"
    "float d = distance(gl_FragCoord.xy, circle_center);\n"
    "if (d < (circle_radius - border_width)) { gl_FragColor = circle_color; }\n"
    "else if (d < circle_radius) { gl_FragColor = border_color; }\n"
    "else { gl_FragColor = vec4(0.0, 0.0, 0.0, 0.0); }\n"
    "}\n";

    //  Ring shader

static const GLchar* S52ring_vertex_shader_source =
    "precision highp float;\n"
    "attribute vec2 aPos;\n"
    "uniform mat4 MVMatrix;\n"
    "uniform mat4 TransformMatrix;\n"
    "void main() {\n"
    "   gl_Position = MVMatrix * TransformMatrix * vec4(aPos, 0.0, 1.0);\n"
    "}\n";

static const GLchar* S52ring_fragment_shader_source =
    "precision highp float;\n"
    "uniform float border_width;\n"
    "uniform float circle_radius;\n"
    "uniform float ring_width;\n"
    "uniform vec4 circle_color;\n"
    "uniform vec4 border_color;\n"
    "uniform vec2 circle_center;\n"
    "uniform float sector_1;\n"
    "uniform float sector_2;\n"

    "void main(){\n"
    "const float PI = 3.14159265358979323846264;\n"
    "bool bdraw = false;\n"

    "float angle = atan(gl_FragCoord.y-circle_center.y, gl_FragCoord.x-circle_center.x);\n"
    "angle = PI/2.0 - angle;\n"
    "if(angle < 0.0) angle += PI * 2.0;\n"

    "if(sector_2 > PI * 2.0){\n"
    "    if((angle > sector_1) && (angle < (PI * 2.0) )){\n"
    "        bdraw = true;\n"
    "    }\n"
    "    if(angle < sector_2 - (PI * 2.0)){\n"
    "        bdraw = true;\n"
    "    }\n"
    "} else {\n"
    "    if((angle > sector_1) && (angle < sector_2)){\n"
    "        bdraw = true;\n"
    "    }\n"
    "}\n"

    "if(bdraw){\n"
    "   float d = distance(gl_FragCoord.xy, circle_center);\n"
    "   if (d > circle_radius) {\n"
    "       discard;\n"
    "   } else if( d > (circle_radius - border_width)) {\n"
    "       gl_FragColor = border_color;\n"
    "   } else if( d > (circle_radius - border_width - ring_width)) {\n"
    "       gl_FragColor = circle_color;\n"
    "   } else if( d > (circle_radius - border_width - ring_width - border_width)) {\n"
    "       gl_FragColor = border_color;\n"
    "   } else  {\n"
    "       discard;\n"
    "   }\n"
    "} else{\n"
    "   discard;\n"
    "}\n"
    "}\n";


    // Dash/Dot line shader
static const GLchar* S52Dash_vertex_shader_source =
    "attribute vec2 position;\n"
    "uniform mat4 MVMatrix;\n"
    "uniform mat4 TransformMatrix;\n"
    "void main() {\n"
    "   gl_Position = MVMatrix * TransformMatrix * vec4(position, 0.0, 1.0);\n"
    "}\n";

static const GLchar* S52Dash_fragment_shader_source =
    "precision highp float;\n"
    "uniform sampler2D uTex;\n"
    "uniform vec2 startPos;\n"
    "uniform float texWidth;\n"
    "uniform vec4 color;\n"
    "void main() {\n"
    "   float d = distance(gl_FragCoord.xy, startPos);\n"
    "   float x = mod(d,texWidth) / texWidth;\n"
    "   if(x < 0.5) gl_FragColor = color;\n"
    "   else gl_FragColor = vec4(0.0, 0.0, 0.0, 0.0);\n"
    "}\n";


    // Texture shader for Area Pattern
static const GLchar* S52AP_vertex_shader_source =
    "attribute vec2 position;\n"
    "attribute vec2 aUV;\n"
    "uniform mat4 MVMatrix;\n"
    "uniform mat4 TransformMatrix;\n"
    "void main() {\n"
    "   gl_Position = MVMatrix * TransformMatrix * vec4(position, 0.0, 1.0);\n"
    "}\n";

#if 0
static const GLchar* S52AP_fragment_shader_source =
    "precision highp float;\n"
    "uniform sampler2D uTex;\n"
    "uniform float texWidth;\n"
    "uniform float texHeight;\n"
    "uniform float texPOTWidth;\n"
    "uniform float texPOTHeight;\n"
    "uniform float staggerFactor;\n"
    "uniform vec4 color;\n"
    "uniform float xOff;\n"
    "uniform float yOff;\n"
    "void main() {\n"
    "   float yp = floor((gl_FragCoord.y + yOff) / texHeight);\n"
    "   float fstagger = 0.0;\n"
    "   //if(mod(yp, 2.0) < 0.1) fstagger = staggerFactor;\n"
    "   float xStag = xOff + (fstagger * texWidth);\n"
    "   float x = mod((gl_FragCoord.x - xStag),texWidth) / texPOTWidth;\n"
    "   float y = mod((gl_FragCoord.y + yOff),texHeight) / texPOTHeight;\n"
     "   gl_FragColor = texture2D(uTex, vec2(x, (texHeight / texPOTHeight) - y));\n"
    "}\n";
#else

static const GLchar* S52AP_fragment_shader_source =
    "precision highp float;\n"
    "uniform sampler2D uTex;\n"
    "uniform float texWidth;\n"
    "uniform float texHeight;\n"
    "uniform float texPOTWidth;\n"
    "uniform float texPOTHeight;\n"
    "uniform float staggerFactor;\n"
    "uniform vec4 color;\n"
    "uniform float xOff;\n"
    "uniform float yOff;\n"
    "uniform float yOffM;\n"
    "void main() {\n"
    "   float yp = floor((gl_FragCoord.y + yOffM ) / texPOTHeight);\n"
    "   float fstagger = 0.0;\n"
    "   if(mod(yp, 2.0) < 0.1) fstagger = 0.5;\n"
    "   float x = (gl_FragCoord.x - xOff) / texPOTWidth;\n"
    "   float y = (gl_FragCoord.y + yOff) / texPOTHeight;\n"
    "   gl_FragColor = texture2D(uTex, vec2(x + fstagger, y));\n"
    "}\n";
#endif

    GLint S52color_tri_fragment_shader;
    GLint S52color_tri_vertex_shader;

    GLint S52texture_2D_fragment_shader;
    GLint S52texture_2D_vertex_shader;

    GLint S52circle_filled_vertex_shader;
    GLint S52circle_filled_fragment_shader;

    GLint S52ring_vertex_shader;
    GLint S52ring_fragment_shader;

    GLint S52Dash_vertex_shader;
    GLint S52Dash_fragment_shader;

    GLint S52AP_vertex_shader;
    GLint S52AP_fragment_shader;

bool loadS52Shaders()
{

    bool ret_val = true;
    GLint success;

    enum Consts {INFOLOG_LEN = 512};
    GLchar infoLog[INFOLOG_LEN];

    // Are the shaders ready?

    // Simple colored triangle shader

    if(!S52color_tri_vertex_shader){
       /* Vertex shader */
       S52color_tri_vertex_shader = glCreateShader(GL_VERTEX_SHADER);
       glShaderSource(S52color_tri_vertex_shader, 1, &S52color_tri_vertex_shader_source, NULL);
       glCompileShader(S52color_tri_vertex_shader);
       glGetShaderiv(S52color_tri_vertex_shader, GL_COMPILE_STATUS, &success);
       if (!success) {
          glGetShaderInfoLog(S52color_tri_vertex_shader, INFOLOG_LEN, NULL, infoLog);
//        printf("ERROR::SHADER::VERTEX::COMPILATION_FAILED\n%s\n", infoLog);
        ret_val = false;
      }
    }

    if(!S52color_tri_fragment_shader){
        /* Fragment shader */
        S52color_tri_fragment_shader = glCreateShader(GL_FRAGMENT_SHADER);
        glShaderSource(S52color_tri_fragment_shader, 1, &S52color_tri_fragment_shader_source, NULL);
        glCompileShader(S52color_tri_fragment_shader);
        glGetShaderiv(S52color_tri_fragment_shader, GL_COMPILE_STATUS, &success);
      if (!success) {
          glGetShaderInfoLog(S52color_tri_fragment_shader, INFOLOG_LEN, NULL, infoLog);
//        printf("ERROR::SHADER::FRAGMENT::COMPILATION_FAILED\n%s\n", infoLog);
        ret_val = false;
     }
    }

    if(!S52color_tri_shader_program){
      /* Link shaders */
      S52color_tri_shader_program = glCreateProgram();
      glAttachShader(S52color_tri_shader_program, S52color_tri_fragment_shader);
      glAttachShader(S52color_tri_shader_program, S52color_tri_vertex_shader);
      glLinkProgram(S52color_tri_shader_program);
      glGetProgramiv(S52color_tri_shader_program, GL_LINK_STATUS, &success);
      if (!success) {
          glGetProgramInfoLog(S52color_tri_shader_program, INFOLOG_LEN, NULL, infoLog);
//        printf("ERROR::SHADER::PROGRAM::LINKING_FAILED\n%s\n", infoLog);
        ret_val = false;
      }
    }


        // Simple 2D texture shader

    if(!S52texture_2D_vertex_shader){
       /* Vertex shader */
       S52texture_2D_vertex_shader = glCreateShader(GL_VERTEX_SHADER);
       glShaderSource(S52texture_2D_vertex_shader, 1, &S52texture_2D_vertex_shader_source, NULL);
       glCompileShader(S52texture_2D_vertex_shader);
       glGetShaderiv(S52texture_2D_vertex_shader, GL_COMPILE_STATUS, &success);
      if (!success) {
          glGetShaderInfoLog(S52texture_2D_vertex_shader, INFOLOG_LEN, NULL, infoLog);
//        printf("ERROR::SHADER::VERTEX::COMPILATION_FAILED\n%s\n", infoLog);
        ret_val = false;
      }
    }

    if(!S52texture_2D_fragment_shader){
        /* Fragment shader */
        S52texture_2D_fragment_shader = glCreateShader(GL_FRAGMENT_SHADER);
        glShaderSource(S52texture_2D_fragment_shader, 1, &S52texture_2D_fragment_shader_source, NULL);
        glCompileShader(S52texture_2D_fragment_shader);
        glGetShaderiv(S52texture_2D_fragment_shader, GL_COMPILE_STATUS, &success);
      if (!success) {
          glGetShaderInfoLog(S52texture_2D_fragment_shader, INFOLOG_LEN, NULL, infoLog);
//        printf("ERROR::SHADER::FRAGMENT::COMPILATION_FAILED\n%s\n", infoLog);
        ret_val = false;
      }
}

    if(!S52texture_2D_shader_program){
      /* Link shaders */
      S52texture_2D_shader_program = glCreateProgram();
      glAttachShader(S52texture_2D_shader_program, S52texture_2D_vertex_shader);
      glAttachShader(S52texture_2D_shader_program, S52texture_2D_fragment_shader);
      glLinkProgram(S52texture_2D_shader_program);
      glGetProgramiv(S52texture_2D_shader_program, GL_LINK_STATUS, &success);
      if (!success) {
          glGetProgramInfoLog(S52texture_2D_shader_program, INFOLOG_LEN, NULL, infoLog);
//        printf("ERROR::SHADER::PROGRAM::LINKING_FAILED\n%s\n", infoLog);
        ret_val = false;
      }
    }



    // Circle shader
    if(!S52circle_filled_vertex_shader){
        /* Vertex shader */
        S52circle_filled_vertex_shader = glCreateShader(GL_VERTEX_SHADER);
        glShaderSource(S52circle_filled_vertex_shader, 1, &S52circle_filled_vertex_shader_source, NULL);
        glCompileShader(S52circle_filled_vertex_shader);
        glGetShaderiv(S52circle_filled_vertex_shader, GL_COMPILE_STATUS, &success);
        if (!success) {
            glGetShaderInfoLog(S52circle_filled_vertex_shader, INFOLOG_LEN, NULL, infoLog);
//            printf("ERROR::SHADER::VERTEX::COMPILATION_FAILED\n%s\n", infoLog);
            ret_val = false;
        }
    }

    if(!S52circle_filled_fragment_shader){
        /* Fragment shader */
        S52circle_filled_fragment_shader = glCreateShader(GL_FRAGMENT_SHADER);
        glShaderSource(S52circle_filled_fragment_shader, 1, &S52circle_filled_fragment_shader_source, NULL);
        glCompileShader(S52circle_filled_fragment_shader);
        glGetShaderiv(S52circle_filled_fragment_shader, GL_COMPILE_STATUS, &success);
        if (!success) {
            glGetShaderInfoLog(S52circle_filled_fragment_shader, INFOLOG_LEN, NULL, infoLog);
//            printf("ERROR::SHADER::FRAGMENT::COMPILATION_FAILED\n%s\n", infoLog);
            ret_val = false;
        }
    }

    if(!S52circle_filled_shader_program){
        /* Link shaders */
        S52circle_filled_shader_program = glCreateProgram();
        glAttachShader(S52circle_filled_shader_program, S52circle_filled_vertex_shader);
        glAttachShader(S52circle_filled_shader_program, S52circle_filled_fragment_shader);
        glLinkProgram(S52circle_filled_shader_program);
        glGetProgramiv(S52circle_filled_shader_program, GL_LINK_STATUS, &success);
        if (!success) {
            glGetProgramInfoLog(S52circle_filled_shader_program, INFOLOG_LEN, NULL, infoLog);
//            printf("ERROR::SHADER::PROGRAM::LINKING_FAILED\n%s\n", infoLog);
            ret_val = false;
        }
    }


    // Ring shader
    if(!S52ring_vertex_shader){
        /* Vertex shader */
        S52ring_vertex_shader = glCreateShader(GL_VERTEX_SHADER);
        glShaderSource(S52ring_vertex_shader, 1, &S52ring_vertex_shader_source, NULL);
        glCompileShader(S52ring_vertex_shader);
        glGetShaderiv(S52ring_vertex_shader, GL_COMPILE_STATUS, &success);
        if (!success) {
            glGetShaderInfoLog(S52ring_vertex_shader, INFOLOG_LEN, NULL, infoLog);
 //           printf("ERROR::SHADER::VERTEX::COMPILATION_FAILED\n%s\n", infoLog);
            ret_val = false;
        }
    }

    if(!S52ring_fragment_shader){
        /* Fragment shader */
        S52ring_fragment_shader = glCreateShader(GL_FRAGMENT_SHADER);
        glShaderSource(S52ring_fragment_shader, 1, &S52ring_fragment_shader_source, NULL);
        glCompileShader(S52ring_fragment_shader);
        glGetShaderiv(S52ring_fragment_shader, GL_COMPILE_STATUS, &success);
        if (!success) {
            glGetShaderInfoLog(S52ring_fragment_shader, INFOLOG_LEN, NULL, infoLog);
//            printf("ERROR::SHADER::FRAGMENT::COMPILATION_FAILED\n%s\n", infoLog);
            ret_val = false;
        }
    }

    if(!S52ring_shader_program){
        /* Link shaders */
        S52ring_shader_program = glCreateProgram();
        glAttachShader(S52ring_shader_program, S52ring_vertex_shader);
        glAttachShader(S52ring_shader_program, S52ring_fragment_shader);
        glLinkProgram(S52ring_shader_program);
        glGetProgramiv(S52ring_shader_program, GL_LINK_STATUS, &success);
        if (!success) {
            glGetProgramInfoLog(S52ring_shader_program, INFOLOG_LEN, NULL, infoLog);
//            printf("ERROR::SHADER::PROGRAM::LINKING_FAILED\n%s\n", infoLog);
            ret_val = false;
        }
    }

    // Dash shader
    if(!S52Dash_vertex_shader){
        /* Vertex shader */
        S52Dash_vertex_shader = glCreateShader(GL_VERTEX_SHADER);
        glShaderSource(S52Dash_vertex_shader, 1, &S52Dash_vertex_shader_source, NULL);
        glCompileShader(S52Dash_vertex_shader);
        glGetShaderiv(S52Dash_vertex_shader, GL_COMPILE_STATUS, &success);
        if (!success) {
            glGetShaderInfoLog(S52ring_vertex_shader, INFOLOG_LEN, NULL, infoLog);
//            printf("ERROR::SHADER::VERTEX::COMPILATION_FAILED\n%s\n", infoLog);
            ret_val = false;
        }
    }

    if(!S52Dash_fragment_shader){
        /* Fragment shader */
        S52Dash_fragment_shader = glCreateShader(GL_FRAGMENT_SHADER);
        glShaderSource(S52Dash_fragment_shader, 1, &S52Dash_fragment_shader_source, NULL);
        glCompileShader(S52Dash_fragment_shader);
        glGetShaderiv(S52Dash_fragment_shader, GL_COMPILE_STATUS, &success);
        if (!success) {
            glGetShaderInfoLog(S52Dash_fragment_shader, INFOLOG_LEN, NULL, infoLog);
//            printf("ERROR::SHADER::FRAGMENT::COMPILATION_FAILED\n%s\n", infoLog);
            ret_val = false;
        }
    }

    if(!S52Dash_shader_program){
        /* Link shaders */
        S52Dash_shader_program = glCreateProgram();
        glAttachShader(S52Dash_shader_program, S52Dash_vertex_shader);
        glAttachShader(S52Dash_shader_program, S52Dash_fragment_shader);
        glLinkProgram(S52Dash_shader_program);
        glGetProgramiv(S52Dash_shader_program, GL_LINK_STATUS, &success);
        if (!success) {
            glGetProgramInfoLog(S52Dash_shader_program, INFOLOG_LEN, NULL, infoLog);
//            printf("ERROR::SHADER::PROGRAM::LINKING_FAILED\n%s\n", infoLog);
            ret_val = false;
        }
    }


    // AP shader
    if(!S52AP_vertex_shader){
        /* Vertex shader */
        S52AP_vertex_shader = glCreateShader(GL_VERTEX_SHADER);
        glShaderSource(S52AP_vertex_shader, 1, &S52AP_vertex_shader_source, NULL);
        glCompileShader(S52AP_vertex_shader);
        glGetShaderiv(S52AP_vertex_shader, GL_COMPILE_STATUS, &success);
        if (!success) {
            glGetShaderInfoLog(S52ring_vertex_shader, INFOLOG_LEN, NULL, infoLog);
//            printf("ERROR::SHADER::VERTEX::COMPILATION_FAILED\n%s\n", infoLog);
            ret_val = false;
        }
    }

    if(!S52AP_fragment_shader){
        /* Fragment shader */
        S52AP_fragment_shader = glCreateShader(GL_FRAGMENT_SHADER);
        glShaderSource(S52AP_fragment_shader, 1, &S52AP_fragment_shader_source, NULL);
        glCompileShader(S52AP_fragment_shader);
        glGetShaderiv(S52AP_fragment_shader, GL_COMPILE_STATUS, &success);
        if (!success) {
            glGetShaderInfoLog(S52AP_fragment_shader, INFOLOG_LEN, NULL, infoLog);
  //          printf("ERROR::SHADER::FRAGMENT::COMPILATION_FAILED\n%s\n", infoLog);
            ret_val = false;
        }
    }

    if(!S52AP_shader_program){
        /* Link shaders */
        S52AP_shader_program = glCreateProgram();
        glAttachShader(S52AP_shader_program, S52AP_vertex_shader);
        glAttachShader(S52AP_shader_program, S52AP_fragment_shader);
        glLinkProgram(S52AP_shader_program);
        glGetProgramiv(S52AP_shader_program, GL_LINK_STATUS, &success);
        if (!success) {
            glGetProgramInfoLog(S52AP_shader_program, INFOLOG_LEN, NULL, infoLog);
//            printf("ERROR::SHADER::PROGRAM::LINKING_FAILED\n%s\n", infoLog);
            ret_val = false;
        }
    }

    return ret_val;
}


void PrepareS52ShaderUniforms(ViewPort *vp)
{
    mat4x4 m;
    float    vp_transform[16];
    mat4x4_identity(m);
    mat4x4_scale_aniso((float (*)[4])vp_transform, m, 2.0 / (float)vp->pix_width, -2.0 / (float)vp->pix_height, 1.0);
    //Rotate
    mat4x4 Q;
    mat4x4_rotate_Z(Q, (float (*)[4])vp_transform, vp->rotation);
    mat4x4_translate_in_place(Q, -vp->pix_width / 2.0, -vp->pix_height / 2.0, 0);
    

    mat4x4 I;
    mat4x4_identity(I);
    
    glUseProgram(S52color_tri_shader_program);
    GLint matloc = glGetUniformLocation(S52color_tri_shader_program,"MVMatrix");
    glUniformMatrix4fv( matloc, 1, GL_FALSE, (const GLfloat*)Q);
    GLint transloc = glGetUniformLocation(S52color_tri_shader_program,"TransformMatrix");
    glUniformMatrix4fv( transloc, 1, GL_FALSE, (const GLfloat*)I);

    glUseProgram(S52texture_2D_shader_program);
    matloc = glGetUniformLocation(S52texture_2D_shader_program,"MVMatrix");
    glUniformMatrix4fv( matloc, 1, GL_FALSE, (const GLfloat*)Q);
    transloc = glGetUniformLocation(S52texture_2D_shader_program,"TransformMatrix");
    glUniformMatrix4fv( transloc, 1, GL_FALSE, (const GLfloat*)I);

    glUseProgram(S52circle_filled_shader_program);
    matloc = glGetUniformLocation(S52circle_filled_shader_program,"MVMatrix");
    glUniformMatrix4fv( matloc, 1, GL_FALSE, (const GLfloat*)Q);
    transloc = glGetUniformLocation(S52circle_filled_shader_program,"TransformMatrix");
    glUniformMatrix4fv( transloc, 1, GL_FALSE, (const GLfloat*)I);

    glUseProgram(S52ring_shader_program);
    matloc = glGetUniformLocation(S52ring_shader_program,"MVMatrix");
    glUniformMatrix4fv( matloc, 1, GL_FALSE, (const GLfloat*)Q);
    transloc = glGetUniformLocation(S52ring_shader_program,"TransformMatrix");
    glUniformMatrix4fv( transloc, 1, GL_FALSE, (const GLfloat*)I);

    glUseProgram(S52Dash_shader_program);
    matloc = glGetUniformLocation(S52Dash_shader_program,"MVMatrix");
    glUniformMatrix4fv( matloc, 1, GL_FALSE, (const GLfloat*)Q);
    transloc = glGetUniformLocation(S52Dash_shader_program,"TransformMatrix");
    glUniformMatrix4fv( transloc, 1, GL_FALSE, (const GLfloat*)I);

    glUseProgram(S52AP_shader_program);
    matloc = glGetUniformLocation(S52AP_shader_program,"MVMatrix");
    glUniformMatrix4fv( matloc, 1, GL_FALSE, (const GLfloat*)Q);
    transloc = glGetUniformLocation(S52AP_shader_program,"TransformMatrix");
    glUniformMatrix4fv( transloc, 1, GL_FALSE, (const GLfloat*)I);
}

#endif<|MERGE_RESOLUTION|>--- conflicted
+++ resolved
@@ -8539,20 +8539,6 @@
             array_gl_type = GL_DOUBLE;
         }
             
-<<<<<<< HEAD
-        int nBufferSize = 0;
-        bool vbo_OK = true;
-        s_glGetBufferParameteriv(GL_ARRAY_BUFFER, GL_BUFFER_SIZE, &nBufferSize);
-        if(nBufferSize != ppg_vbo->single_buffer_size)
-        {
-            //wxString msg;
-            //msg.Printf(_T("VBO Size Mismatch:  %d  %d  %d"), rzRules->obj->auxParm0, ppg_vbo->single_buffer_size, nBufferSize);
-            //wxLogMessage(msg);
-            vbo_OK = false;
-        }
- 
-        while( vbo_OK && p_tp ) {
-=======
         if(ppg->data_type == DATA_TYPE_SHORT){
             array_data_size = sizeof(short);
             array_gl_type = GL_SHORT;
@@ -8630,7 +8616,6 @@
 
 #endif
         while( p_tp ) {
->>>>>>> d1550122
             LLBBox box;
             if(!rzRules->obj->m_chart_context->chart) {          // This is a PlugIn Chart
                 LegacyTriPrim *p_ltp = (LegacyTriPrim *)p_tp;
