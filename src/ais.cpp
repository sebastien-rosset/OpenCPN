/***************************************************************************
 *
 * Project:  OpenCPN
 * Purpose:  AIS Decoder Object
 * Author:   David Register
 *
 ***************************************************************************
 *   Copyright (C) 2010 by David S. Register                               *
 *                                                                         *
 *   This program is free software; you can redistribute it and/or modify  *
 *   it under the terms of the GNU General Public License as published by  *
 *   the Free Software Foundation; either version 2 of the License, or     *
 *   (at your option) any later version.                                   *
 *                                                                         *
 *   This program is distributed in the hope that it will be useful,       *
 *   but WITHOUT ANY WARRANTY; without even the implied warranty of        *
 *   MERCHANTABILITY or FITNESS FOR A PARTICULAR PURPOSE.  See the         *
 *   GNU General Public License for more details.                          *
 *                                                                         *
 *   You should have received a copy of the GNU General Public License     *
 *   along with this program; if not, write to the                         *
 *   Free Software Foundation, Inc.,                                       *
 *   51 Franklin Street, Fifth Floor, Boston, MA 02110-1301,  USA.         *
 ***************************************************************************
 */

#include "wx/wx.h"
#include "wx/tokenzr.h"
#include "wx/datetime.h"
#include "wx/sound.h"
#include <wx/wfstream.h>
#include <wx/imaglist.h>

#include <stdlib.h>
#include <math.h>
#include <time.h>

#include "cutil.h"
#include "FontMgr.h"
#include "dychart.h"
#include "ais.h"
#include "chart1.h"
#include "navutil.h"        // for Select
#include "georef.h"
#include "pluginmanager.h"  // for PlugInManager
#include "styles.h"
#include "datastream.h"
#include "Select.h"
#include "AIS_Decoder.h"
#include "AIS_Target_Data.h"
#include "AISTargetAlertDialog.h"
#include "AISTargetQueryDialog.h"
#include "wx28compat.h"

extern  int             s_dns_test_flag;
extern  Select          *pSelectAIS;
extern  double          gLat, gLon, gSog, gCog;
extern ChartCanvas      *cc1;
extern MyFrame          *gFrame;
extern MyConfig         *pConfig;

int                      g_ais_cog_predictor_width;
extern AIS_Decoder              *g_pAIS;
extern AISTargetAlertDialog      *g_pais_alert_dialog_active;
extern AISTargetQueryDialog      *g_pais_query_dialog_active;

//    AIS Global configuration
extern bool             g_bShowAIS;
extern bool             g_bCPAMax;
extern double           g_CPAMax_NM;
extern bool             g_bCPAWarn;
extern double           g_CPAWarn_NM;
extern bool             g_bTCPA_Max;
extern double           g_TCPA_Max;
extern bool             g_bMarkLost;
extern double           g_MarkLost_Mins;
extern bool             g_bRemoveLost;
extern double           g_RemoveLost_Mins;
extern bool             g_bShowCOG;
extern double           g_ShowCOG_Mins;
extern bool             g_bShowTracks;
extern double           g_ShowTracks_Mins;
extern bool             g_bShowMoored;
extern double           g_ShowMoored_Kts;
extern bool             g_bAISShowTracks;
extern bool             g_bShowAreaNotices;
extern bool             g_bDrawAISSize;
extern bool             g_bShowAISName;
extern int              g_Show_Target_Name_Scale;

extern bool             g_bGPSAISMux;
extern ColorScheme      global_color_scheme;

extern bool             g_bAIS_CPA_Alert;
extern bool             g_bAIS_CPA_Alert_Audio;
extern bool             g_bAIS_CPA_Alert_Suppress_Moored;

extern int              g_ais_alert_dialog_x, g_ais_alert_dialog_y;
extern int              g_ais_alert_dialog_sx, g_ais_alert_dialog_sy;
extern wxString         g_sAIS_Alert_Sound_File;

extern AISTargetListDialog    *g_pAISTargetList;
extern int              g_AisTargetList_range;
extern wxString         g_AisTargetList_perspective;
extern int              g_AisTargetList_sortColumn;
extern bool             g_bAisTargetList_sortReverse;
extern wxString         g_AisTargetList_column_spec;
extern int              g_AisTargetList_count;

extern bool             g_bAISRolloverShowClass;
extern bool             g_bAISRolloverShowCOG;
extern bool             g_bAISRolloverShowCPA;

extern bool             g_bAIS_ACK_Timeout;
extern double           g_AckTimeout_Mins;

extern bool             bGPSValid;
extern ArrayOfMMSIProperties   g_MMSI_Props_Array;

extern bool             g_bresponsive;
extern float            g_ChartScaleFactorExp;

extern PlugInManager    *g_pi_manager;
extern ocpnStyle::StyleManager* g_StyleManager;

#if !defined(NAN)
static const long long lNaN = 0xfff8000000000000;
#define NAN (*(double*)&lNaN)
#endif

#include <wx/listimpl.cpp>
WX_DEFINE_LIST(AISTargetTrackList);

wxString ais_get_status(int index)
{
    static const wxString ais_status[] = {
        _("Underway"),
        _("At Anchor"),
        _("Not Under Command"),
        _("Restricted Manoeuvrability"),
        _("Constrained by draught"),
        _("Moored"),
        _("Aground"),
        _("Engaged in Fishing"),
        _("Under way sailing"),
        _("High Speed Craft"),
        _("Wing In Ground Effect"),
        _("Power-driven vessel towing astern (regional use)"),
        _("Power-driven vessel pushing ahead or towing alongside (regional use)"),
        _("Reserved 13"),
        _("Reserved 14"),
        _("Undefined"),
        _("Virtual"),
        _("Virtual (On Position)"),
        _("Virtual (Off Position)"),
        _("Real"),
        _("Real (On Position)"),
        _("Real(Off Position)")
    };

    return ais_status[index];
}

wxString ais_get_type(int index)
{
	static const wxString ais_type[] = {
        _("Vessel Fishing"),             //30        0
        _("Vessel Towing"),              //31        1
        _("Vessel Towing, Long"),        //32        2
        _("Vessel Dredging"),            //33        3
        _("Vessel Diving"),              //34        4
        _("Military Vessel"),            //35        5
        _("Sailing Vessel"),             //36        6
        _("Pleasure craft"),             //37        7
        _("High Speed Craft"),           //4x        8
        _("Pilot Vessel"),               //50        9
        _("Search and Rescue Vessel"),   //51        10
        _("Tug"),                        //52        11
        _("Port Tender"),                //53        12
        _("Pollution Control Vessel"),   //54        13
        _("Law Enforcement Vessel"),     //55        14
        _("Medical Transport"),          //58        15
        _("Passenger Ship"),             //6x        16
        _("Cargo Ship"),                 //7x        17
        _("Tanker"),                     //8x        18
        _("Unknown"),                    //          19
        _("Unspecified"),                //00        20
        _("Reference Point"),            //01        21
        _("RACON"),                      //02        22
        _("Fixed Structure"),            //03        23
        _("Spare"),                      //04        24
        _("Light"),                      //05        25
        _("Light w/Sectors"),            //06        26
        _("Leading Light Front"),        //07        27
        _("Leading Light Rear"),         //08        28
        _("Cardinal N Beacon"),          //09        29
        _("Cardinal E Beacon"),          //10        30
        _("Cardinal S Beacon"),          //11        31
        _("Cardinal W Beacon"),          //12        32
        _("Beacon, Port Hand"),          //13        33
        _("Beacon, Starboard Hand"),     //14        34
        _("Beacon, Preferred Channel Port Hand"),         //15        35
        _("Beacon, Preferred Channel Starboard Hand"),    //16        36
        _("Beacon, Isolated Danger"),    //17        37
        _("Beacon, Safe Water"),         //18        38
        _("Beacon, Special Mark"),       //19        39
        _("Cardinal Mark N"),            //20        40
        _("Cardinal Mark E"),            //21        41
        _("Cardinal Mark S"),            //22        42
        _("Cardinal Mark W"),            //23        43
        _("Port Hand Mark"),             //24        44
        _("Starboard Hand Mark"),        //25        45
        _("Preferred Channel Port Hand"),      //26        46
        _("Preferred Channel Starboard Hand"), //27        47
        _("Isolated Danger"),            //28        48
        _("Safe Water"),                 //29        49
        _("Special Mark"),               //30        50
        _("Light Vessel/Rig"),           //31        51
        _("GpsGate Buddy"),              //xx        52
        _("Position Report"),            //xx        53
        _("Distress"),                   //xx        54
        _("ARPA radar target"),          //xx        55
        _("APRS Position Report")        //xx        56
	};

	return ais_type[index];
}

wxString ais_get_short_type(int index)
{
    static const wxString short_ais_type[] = {
        _("F/V"),                  //30        0
        _("Tow"),                  //31        1
        _("Long Tow"),             //32        2
        _("Dredge"),               //33        3
        _("D/V"),                  //34        4
        _("Mil/V"),                //35        5
        _("S/V"),                  //36        6
        _("Yat"),                  //37        7
        _("HSC"),                  //4x        8
        _("P/V"),                  //50        9
        _("SAR/V"),                //51        10
        _("Tug"),                  //52        11
        _("Tender"),               //53        12
        _("PC/V"),                 //54        13
        _("LE/V"),                 //55        14
        _("Med/V"),                //58        15
        _("Pass/V"),               //6x        16
        _("M/V"),                  //7x        17
        _("M/T"),                  //8x        18
        _("?"),                    //          19

        _("AtoN"),                 //00        20
        _("Ref. Pt"),              //01        21
        _("RACON"),                //02        22
        _("Fix.Struct."),          //03        23
        _("?"),                    //04        24
        _("Lt"),                   //05        25
        _("Lt sect."),             //06        26
        _("Ldg Lt Front"),         //07        27
        _("Ldg Lt Rear"),          //08        28
        _("Card. N"),              //09        29
        _("Card. E"),              //10        30
        _("Card. S"),              //11        31
        _("Card. W"),              //12        32
        _("Port"),                 //13        33
        _("Stbd"),                 //14        34
        _("Pref. Chnl"),           //15        35
        _("Pref. Chnl"),           //16        36
        _("Isol. Dngr"),           //17        37
        _("Safe Water"),           //18        38
        _("Special"),              //19        39
        _("Card. N"),              //20        40
        _("Card. E"),              //21        41
        _("Card. S"),              //22        42
        _("Card. W"),              //23        43
        _("Port Hand"),            //24        44
        _("Stbd Hand"),            //25        45
        _("Pref. Chnl"),           //26        46
        _("Pref. Chnl"),           //27        47
        _("Isol. Dngr"),           //28        48
        _("Safe Water"),           //29        49
        _("Special"),              //30        50
        _("LtV/Rig"),              //31        51
        _("Buddy"),                //xx        52
        _("DSC"),                  //xx        53
        _("Distress"),             //xx        54
        _("ARPA"),                 //xx        55
        _("APRS")                  //xx        56
	};

	return short_ais_type[index];
}

wxString ais8_001_22_notice_names[] = { // 128] = {
    _("Caution Area: Marine mammals habitat (implies whales NOT observed)"), // 0 - WARNING: extra text by Kurt
    _("Caution Area: Marine mammals in area - reduce speed"), // 1
    _("Caution Area: Marine mammals in area - stay clear"), // 2
    _("Caution Area: Marine mammals in area - report sightings"), // 3
    _("Caution Area: Protected habitat - reduce speed"), // 4
    _("Caution Area: Protected habitat - stay clear"), // 5
    _("Caution Area: Protected habitat - no fishing or anchoring"), // 6
    _("Caution Area: Derelicts (drifting objects)"), // 7
    _("Caution Area: Traffic congestion"), // 8
    _("Caution Area: Marine event"), // 9
    _("Caution Area: Divers down"), // 10
    _("Caution Area: Swim area"), // 11
    _("Caution Area: Dredge operations"), // 12
    _("Caution Area: Survey operations"), // 13
    _("Caution Area: Underwater operation"), // 14
    _("Caution Area: Seaplane operations"), // 15
    _("Caution Area: Fishery - nets in water"), // 16
    _("Caution Area: Cluster of fishing vessels"), // 17
    _("Caution Area: Fairway closed"), // 18
    _("Caution Area: Harbour closed"), // 19
    _("Caution Area: Risk (define in Associated text field)"), // 20
    _("Caution Area: Underwater vehicle operation"), // 21
    _("(reserved for future use)"), // 22
    _("Environmental Caution Area: Storm front (line squall)"), // 23
    _("Environmental Caution Area: Hazardous sea ice"), // 24
    _("Environmental Caution Area: Storm warning (storm cell or line of storms)"), // 25
    _("Environmental Caution Area: High wind"), // 26
    _("Environmental Caution Area: High waves"), // 27
    _("Environmental Caution Area: Restricted visibility (fog, rain, etc.)"), // 28
    _("Environmental Caution Area: Strong currents"), // 29
    _("Environmental Caution Area: Heavy icing"), // 30
    _("(reserved for future use)"), // 31
    _("Restricted Area: Fishing prohibited"), // 32
    _("Restricted Area: No anchoring."), // 33
    _("Restricted Area: Entry approval required prior to transit"), // 34
    _("Restricted Area: Entry prohibited"), // 35
    _("Restricted Area: Active military OPAREA"), // 36
    _("Restricted Area: Firing - danger area."), // 37
    _("Restricted Area: Drifting Mines"), // 38
    _("(reserved for future use)"), // 39
    _("Anchorage Area: Anchorage open"), // 40
    _("Anchorage Area: Anchorage closed"), // 41
    _("Anchorage Area: Anchoring prohibited"), // 42
    _("Anchorage Area: Deep draft anchorage"), // 43
    _("Anchorage Area: Shallow draft anchorage"), // 44
    _("Anchorage Area: Vessel transfer operations"), // 45
    _("(reserved for future use)"), // 46
    _("(reserved for future use)"), // 47
    _("(reserved for future use)"), // 48
    _("(reserved for future use)"), // 49
    _("(reserved for future use)"), // 50
    _("(reserved for future use)"), // 51
    _("(reserved for future use)"), // 52
    _("(reserved for future use)"), // 53
    _("(reserved for future use)"), // 54
    _("(reserved for future use)"), // 55
    _("Security Alert - Level 1"), // 56
    _("Security Alert - Level 2"), // 57
    _("Security Alert - Level 3"), // 58
    _("(reserved for future use)"), // 59
    _("(reserved for future use)"), // 60
    _("(reserved for future use)"), // 61
    _("(reserved for future use)"), // 62
    _("(reserved for future use)"), // 63
    _("Distress Area: Vessel disabled and adrift"), // 64
    _("Distress Area: Vessel sinking"), // 65
    _("Distress Area: Vessel abandoning ship"), // 66
    _("Distress Area: Vessel requests medical assistance"), // 67
    _("Distress Area: Vessel flooding"), // 68
    _("Distress Area: Vessel fire/explosion"), // 69
    _("Distress Area: Vessel grounding"), // 70
    _("Distress Area: Vessel collision"), // 71
    _("Distress Area: Vessel listing/capsizing"), // 72
    _("Distress Area: Vessel under assault"), // 73
    _("Distress Area: Person overboard"), // 74
    _("Distress Area: SAR area"), // 75
    _("Distress Area: Pollution response area"), // 76
    _("(reserved for future use)"), // 77
    _("(reserved for future use)"), // 78
    _("(reserved for future use)"), // 79
    _("Instruction: Contact VTS at this point/juncture"), // 80
    _("Instruction: Contact Port Administration at this point/juncture"), // 81
    _("Instruction: Do not proceed beyond this point/juncture"), // 82
    _("Instruction: Await instructions prior to proceeding beyond this point/juncture"), // 83
    _("Proceed to this location - await instructions"), // 84
    _("Clearance granted - proceed to berth"), // 85
    _("(reserved for future use)"), // 86
    _("(reserved for future use)"), // 87
    _("Information: Pilot boarding position"), // 88
    _("Information: Icebreaker waiting area"), // 89
    _("Information: Places of refuge"), // 90
    _("Information: Position of icebreakers"), // 91
    _("Information: Location of response units"), // 92
    _("VTS active target"), // 93
    _("Rogue or suspicious vessel"), // 94
    _("Vessel requesting non-distress assistance"), // 95
    _("Chart Feature: Sunken vessel"), // 96
    _("Chart Feature: Submerged object"), // 97
    _("Chart Feature: Semi-submerged object"), // 98
    _("Chart Feature: Shoal area"), // 99
    _("Chart Feature: Shoal area due north"), // 100
    _("Chart Feature: Shoal area due east"), // 101
    _("Chart Feature: Shoal area due south"), // 102
    _("Chart Feature: Shoal area due west"), // 103
    _("Chart Feature: Channel obstruction"), // 104
    _("Chart Feature: Reduced vertical clearance"), // 105
    _("Chart Feature: Bridge closed"), // 106
    _("Chart Feature: Bridge partially open"), // 107
    _("Chart Feature: Bridge fully open"), // 108
    _("(reserved for future use)"), // 109
    _("(reserved for future use)"), // 110
    _("(reserved for future use)"), // 111
    _("Report from ship: Icing info"), // 112
    _("(reserved for future use)"), // 113
    _("Report from ship: Miscellaneous information - define in Associated text field"), // 114
    _("(reserved for future use)"), // 115
    _("(reserved for future use)"), // 116
    _("(reserved for future use)"), // 117
    _("(reserved for future use)"), // 118
    _("(reserved for future use)"), // 119
    _("Route: Recommended route"), // 120
    _("Route: Alternative route"), // 121
    _("Route: Recommended route through ice"), // 122
    _("(reserved for future use)"), // 123
    _("(reserved for future use)"), // 124
    _("Other - Define in associated text field"), // 125
    _("Cancellation - cancel area as identified by Message Linkage ID"), // 126
    _("Undefined (default)") //, // 127
};

wxString trimAISField( char *data )
{
    //  Clip any unused characters (@) from data

    wxString field = wxString::From8BitData( data );
    while( field.Right( 1 ) == '@' || field.Right( 1 ) == ' ' )
        field.RemoveLast();
    
    //  And remove any leading spaces to properly sort and display
    field.Trim(false);
    
    return field;
}

static wxPoint transrot( wxPoint pt, float sin_theta, float cos_theta, wxPoint offset=wxPoint(0,0) )
{
    wxPoint ret;
    float px = (float) ( pt.x * sin_theta ) + (float) ( pt.y * cos_theta );
    float py = (float) ( pt.y * sin_theta ) - (float) ( pt.x * cos_theta );
    ret.x = (int) wxRound( px );
    ret.y = (int) wxRound( py );
    ret.x += offset.x;
    ret.y += offset.y;

    return ret;
}

static void transrot_pts( int n, wxPoint *pt, float sin_theta, float cos_theta, wxPoint offset=wxPoint(0,0) )
{
    for(int i=0; i<n; i++)
        pt[i] = transrot(pt[i], sin_theta, cos_theta, offset);
}

void AISDrawAreaNotices( ocpnDC& dc )
{
    if( !g_pAIS || !g_bShowAIS || !g_bShowAreaNotices ) return;

    wxDateTime now = wxDateTime::Now();
    now.MakeGMT();

    bool b_pens_set = false;
    wxPen pen_save;
    wxBrush brush_save;
    wxColour yellow;
    wxColour green;
    wxPen pen;
    wxBrush *yellow_brush = wxTheBrushList->FindOrCreateBrush( wxColour(0,0,0), wxBRUSHSTYLE_TRANSPARENT );
    wxBrush *green_brush  = wxTheBrushList->FindOrCreateBrush( wxColour(0,0,0), wxBRUSHSTYLE_TRANSPARENT );;
    wxBrush *brush;

    AIS_Target_Hash *current_targets = g_pAIS->GetAreaNoticeSourcesList();

    float vp_scale = cc1->GetVPScale();

    for( AIS_Target_Hash::iterator target = current_targets->begin();
            target != current_targets->end(); ++target ) {
        AIS_Target_Data *target_data = target->second;
        if( !target_data->area_notices.empty() ) {
            if( !b_pens_set ) {
                pen_save = dc.GetPen();
                brush_save = dc.GetBrush();

                yellow = GetGlobalColor( _T ( "YELO1" ) );
                yellow.Set( yellow.Red(), yellow.Green(), yellow.Blue(), 64 );

                green = GetGlobalColor( _T ( "GREEN4" ) );
                green.Set( green.Red(), green.Green(), green.Blue(), 64 );

                pen.SetColour( yellow );
                pen.SetWidth( 2 );

                yellow_brush = wxTheBrushList->FindOrCreateBrush( yellow, wxBRUSHSTYLE_CROSSDIAG_HATCH );
                green_brush = wxTheBrushList->FindOrCreateBrush( green, wxBRUSHSTYLE_TRANSPARENT );
                brush = yellow_brush;

                b_pens_set = true;
            }

            for( AIS_Area_Notice_Hash::iterator ani = target_data->area_notices.begin();
                    ani != target_data->area_notices.end(); ++ani ) {
                Ais8_001_22& area_notice = ani->second;

                if( area_notice.expiry_time > now ) {
                    std::vector<wxPoint> points;
                    bool draw_polygon = false;

                    switch( area_notice.notice_type ) {
                    case 0:
                        pen.SetColour( green );
                        brush = green_brush;
                        break;
                    case 1:
                        pen.SetColour( yellow );
                        brush = yellow_brush;
                        break;
                    default:
                        pen.SetColour( yellow );
                        brush = yellow_brush;
                    }
                    dc.SetPen( pen );
                    dc.SetBrush( *brush );

                    for( Ais8_001_22_SubAreaList::iterator sa = area_notice.sub_areas.begin();
                            sa != area_notice.sub_areas.end(); ++sa ) {
                        switch( sa->shape ) {
                        case AIS8_001_22_SHAPE_CIRCLE: {
                            wxPoint target_point;
                            cc1->GetCanvasPointPix( sa->latitude, sa->longitude, &target_point );
                            points.push_back( target_point );
                            if( sa->radius_m > 0.0 )
                                dc.DrawCircle( target_point, sa->radius_m * vp_scale );
                            break;
                        }
                        case AIS8_001_22_SHAPE_POLYGON:
                            draw_polygon = true;
                        case AIS8_001_22_SHAPE_POLYLINE: {
                            double lat = sa->latitude;
                            double lon = sa->longitude;
                            for( int i = 0; i < 4; ++i ) {
                                ll_gc_ll( lat, lon, sa->angles[i], sa->dists_m[i] / 1852.0,
                                          &lat, &lon );
                                wxPoint target_point;
                                cc1->GetCanvasPointPix( lat, lon, &target_point );
                                points.push_back( target_point );
                            }
                        }
                        }
                    }
                    if( draw_polygon )
                        dc.DrawPolygon( points.size(), &points.front() );
                }
            }
        }
    }

    if( b_pens_set ) {
        dc.SetPen( pen_save );
        dc.SetBrush( brush_save );
    }

}

static void TargetFrame( ocpnDC &dc, wxPen pen, int x, int y, int radius )
{
    //    Constants?
    int gap2 = 2 * radius / 6;

    wxPen pen_save = dc.GetPen();

    dc.SetPen( pen );

    dc.DrawLine( x - radius, y + gap2, x - radius, y + radius );
    dc.DrawLine( x - radius, y + radius, x - gap2, y + radius );
    dc.DrawLine( x + gap2, y + radius, x + radius, y + radius );
    dc.DrawLine( x + radius, y + radius, x + radius, y + gap2 );
    dc.DrawLine( x + radius, y - gap2, x + radius, y - radius );
    dc.DrawLine( x + radius, y - radius, x + gap2, y - radius );
    dc.DrawLine( x - gap2, y - radius, x - radius, y - radius );
    dc.DrawLine( x - radius, y - radius, x - radius, y - gap2 );

    dc.SetPen( pen_save );
}

static void Draw_Triangle_PointUp( ocpnDC &dc, int x, int y, int base)
	{
		dc.DrawLine( x - base, y , x + base, y  );
		dc.DrawLine( x + base, y , x , y - base );
		dc.DrawLine( x , y - base, x - base, y );
	}
static void Draw_Triangle_PointDown( ocpnDC &dc, int x, int y, int base)
	{
		dc.DrawLine( x , y , x + base, y - base );
		dc.DrawLine( x + base, y - base , x - base, y - base );
		dc.DrawLine( x - base, y - base, x , y );
	}

static void AtoN_Diamond( ocpnDC &dc, int x, int y, int radius, AIS_Target_Data* td )
{    
	//    Constants?
    wxPen pen_save = dc.GetPen();

    wxPen aton_DrawPen;
    wxPen aton_WhiteBorderPen;
    wxBrush aton_Brush;
    
    int rad1a = radius / 2; //size off topmarks of AtoN
    int rad2a = radius / 4;
    int rad3a = rad1a - 1;// slightly smaller size off topmarks to look better for the eye
    
    //Set the Pen for what is needed
    if( ( td->NavStatus == ATON_VIRTUAL_OFFPOSITION ) || ( td->NavStatus == ATON_REAL_OFFPOSITION ) )
        aton_DrawPen = wxPen( GetGlobalColor( _T ( "URED" ) ), 2 );
    else
        aton_DrawPen = wxPen( GetGlobalColor( _T ( "UBLCK" ) ), 2 );

    bool b_virt = ( td->NavStatus == ATON_VIRTUAL )
          | ( td->NavStatus == ATON_VIRTUAL_ONPOSITION )
          | ( td->NavStatus == ATON_VIRTUAL_OFFPOSITION );

    if( b_virt ) 
        aton_DrawPen.SetStyle(wxPENSTYLE_SHORT_DASH );
    
    aton_WhiteBorderPen = wxPen(GetGlobalColor( _T ( "UWHIT" ) ), aton_DrawPen.GetWidth()+2 );
   

    //Draw Base Diamond. First with Thick White pen then custom pen io to get a white border around the line.
    wxPoint diamond[5];
                diamond[0] = wxPoint(  radius, 0 );
                diamond[1] = wxPoint(  0, -radius );
                diamond[2] = wxPoint( -radius, 0 );
                diamond[3] = wxPoint(  0, radius );
                diamond[4] = wxPoint(  radius, 0 );
            dc.SetPen( aton_WhiteBorderPen );
            dc.DrawLines( 5, diamond, x, y );
            dc.SetPen( aton_DrawPen );
            dc.DrawLines( 5, diamond, x, y );

    aton_DrawPen = wxPen( GetGlobalColor( _T ( "UBLCK" ) ), 1 ); // Change drawing pen to Solid and width 1
    aton_WhiteBorderPen = wxPen(GetGlobalColor( _T ( "UWHIT" ) ), aton_DrawPen.GetWidth()+2 );

    // draw cross inside
    wxPoint cross[5];
                cross[0] = wxPoint(  -rad2a, 0 );
                cross[1] = wxPoint(  rad2a, 0 );
                cross[2] = wxPoint( 0, 0 );
                cross[3] = wxPoint(  0, rad2a );
                cross[4] = wxPoint(  0, -rad2a );
            dc.SetPen( aton_WhiteBorderPen );
            dc.DrawLines( 5, cross, x, y );
            dc.SetPen( aton_DrawPen );
            dc.DrawLines( 5, cross, x, y );
            
    wxPoint TriPointUp[4]; //Declare triangles here for multiple use
                TriPointUp[0] = wxPoint(  -rad1a, 0 );
                TriPointUp[1] = wxPoint(  rad1a, 0 );
                TriPointUp[2] = wxPoint(  0, -rad1a );
                TriPointUp[3] = wxPoint(  -rad1a, 0 );
            
    wxPoint TriPointDown[4]; //Declare triangles here for multiple use
    TriPointDown[0] = wxPoint(  -rad1a, -rad1a );
    TriPointDown[1] = wxPoint(  rad1a, -rad1a );
                TriPointDown[2] = wxPoint(  0, 0 );
                TriPointDown[3] = wxPoint(  -rad1a, -rad1a );

    switch (td->ShipType ) {
        case 9 :
        case 20://Card. N
            dc.SetPen( aton_WhiteBorderPen );
            dc.DrawLines( 4, TriPointUp, x, y - radius -1);
            dc.DrawLines( 4, TriPointUp, x, y - radius -rad1a-3);
            dc.SetPen( aton_DrawPen );
            dc.DrawLines( 4, TriPointUp, x, y - radius -1);
            dc.DrawLines( 4, TriPointUp, x, y - radius -rad1a-3);
            break; 
        case 10:
        case 21: //Card E
            dc.SetPen( aton_WhiteBorderPen );
            dc.DrawLines( 4, TriPointDown, x, y - radius -1);
            dc.DrawLines( 4, TriPointUp, x, y - radius -rad1a-3);
            dc.SetPen( aton_DrawPen );
            dc.DrawLines( 4, TriPointDown, x, y - radius -1);
            dc.DrawLines( 4, TriPointUp, x, y - radius -rad1a-3);
            break;
        case 11:
        case 22: //Card S
            dc.SetPen( aton_WhiteBorderPen );
            dc.DrawLines( 4, TriPointDown, x, y - radius -1);
            dc.DrawLines( 4, TriPointDown, x, y - radius -rad1a-3);
            dc.SetPen( aton_DrawPen );
            dc.DrawLines( 4, TriPointDown, x, y - radius -1);
            dc.DrawLines( 4, TriPointDown, x, y - radius -rad1a-3);
            break;
        case 12:
        case 23: //Card W
            dc.SetPen( aton_WhiteBorderPen );
            dc.DrawLines( 4, TriPointUp, x, y - radius -1 );
            dc.DrawLines( 4, TriPointDown, x, y - radius -rad1a-3);
            dc.SetPen( aton_DrawPen );
            dc.DrawLines( 4, TriPointUp, x, y - radius -1);
            dc.DrawLines( 4, TriPointDown, x, y - radius -rad1a-3);
            break;
        case 13: //PortHand Beacon IALA-A
        case 24: { //StarboardHand Beacon IALA-B
           wxPoint aRect[5]; //Square topmark
                aRect[0] = wxPoint(  -rad3a, 0 );
                aRect[1] = wxPoint(  -rad3a, -rad3a-rad3a );
                aRect[2] = wxPoint(  rad3a, -rad3a-rad3a );
                aRect[3] = wxPoint(  rad3a, 0 );
                aRect[4] = wxPoint(  -rad3a, 0 );
            dc.SetPen( aton_WhiteBorderPen );
            dc.DrawLines( 5, aRect, x, y - radius-1 );
            dc.SetPen( aton_DrawPen );
            dc.DrawLines( 5, aRect , x, y - radius-1 );
            }
            break;
        case 14: //StarboardHand Beacon IALA-A
        case 25: //PortHand Beacon IALA-B 
            dc.SetPen( aton_WhiteBorderPen );
            dc.DrawLines( 4, TriPointUp, x, y - radius );
            dc.SetPen( aton_DrawPen );
            dc.DrawLines( 4, TriPointUp, x, y - radius);
            break;
        case 17: 
        case 28: //Isolated danger
            //TODO Draw transparant circles
            dc.SetPen( aton_DrawPen );
            dc.DrawCircle(x, y-radius-rad3a, rad3a);
            dc.DrawCircle(x, y-radius-3*rad3a-1, rad3a);
            break;
        case 18: 
        case 29: //Safe water
            //TODO Draw transparant circle
            dc.SetPen( aton_DrawPen );
            dc.DrawCircle(x, y-radius-rad3a, rad3a);
            break;
        case 19: 
        case 30:{ //Special Mark
            cross[0] = wxPoint( -rad2a, -rad2a ); //reuse of cross array
            cross[1] = wxPoint( rad2a, rad2a);
            cross[2] = wxPoint( 0, 0 );
            cross[3] = wxPoint( -rad2a, rad2a );
            cross[4] = wxPoint( rad2a, -rad2a );
            dc.SetPen( aton_WhiteBorderPen );
            dc.DrawLines( 5, cross, x, y - radius-rad3a);
            dc.SetPen( aton_DrawPen );
            dc.DrawLines( 5, cross, x, y - radius-rad3a);
            }
            break;
        default:
        break;    
    }
    dc.SetPen( pen_save );
}


static void Base_Square( ocpnDC &dc, wxPen pen, int x, int y, int radius )
{
    //    Constants?
    int gap2 = 2 * radius / 6;
    int pen_width = pen.GetWidth();

    wxPen pen_save = dc.GetPen();

    dc.SetPen( pen );   // draw square

    dc.DrawLine( x - radius, y - radius, x - radius, y + radius );
    dc.DrawLine( x - radius, y + radius, x + radius, y + radius );
    dc.DrawLine( x + radius, y + radius, x + radius, y - radius );
    dc.DrawLine( x + radius, y - radius, x - radius, y - radius );

    if( pen_width > 1 ) {
        pen_width -= 1;
        pen.SetWidth( pen_width );
    }    // draw cross inside

    dc.DrawLine( x - gap2, y, x + gap2, y );
    dc.DrawLine( x, y - gap2, x, y + gap2 );

    dc.SetPen( pen_save );
}

static void SART_Render( ocpnDC &dc, wxPen pen, int x, int y, int radius )
{
    //    Constants
    int gap = ( radius * 12 ) / 10;
    int pen_width = pen.GetWidth();

    wxPen pen_save = dc.GetPen();

    dc.SetPen( pen );

    wxBrush brush_save = dc.GetBrush();
    wxBrush *ppBrush = wxTheBrushList->FindOrCreateBrush( wxColour( 0, 0, 0 ), wxBRUSHSTYLE_TRANSPARENT );
    dc.SetBrush( *ppBrush );

    dc.DrawCircle( x, y, radius );

    if( pen_width > 1 ) {
        pen_width -= 1;
        pen.SetWidth( pen_width );
    }    // draw cross inside

    dc.DrawLine( x - gap, y - gap, x + gap, y + gap );
    dc.DrawLine( x - gap, y + gap, x + gap, y - gap );

    dc.SetBrush( brush_save );
    dc.SetPen( pen_save );
}

// spherical coordinates is sufficient for visually plotting with relatively small
// distances and about 6x faster than ll_gc_ll
static void spherical_ll_gc_ll(float lat, float lon, float brg, float dist, float *dlat, float *dlon)
{
    float angr = brg/180*M_PI;
    float latr = lat*M_PI/180;
    float D = dist/3443; // earth radius in nm
    float sD = sinf(D), cD = cosf(D);
    float sy = sinf(latr), cy = cosf(latr);
    float sa = sinf(angr), ca = cosf(angr);

    *dlon = lon + asinf(sa*sD/cy) * 180/M_PI;
    *dlat = asinf(sy*cD + cy*sD*ca) * 180/M_PI;
}

static void AISDrawTarget( AIS_Target_Data *td, ocpnDC& dc )
{
    //      Target data must be valid
    if( NULL == td ) return;

    //    Target is lost due to position report time-out, but still in Target List
    if( td->b_lost ) return;
    
    float scale_factor = 1.0;
    if(g_bresponsive){
        scale_factor =  g_ChartScaleFactorExp;
    }
    
    //      Skip anchored/moored (interpreted as low speed) targets if requested
    //      unless the target is NUC or AtoN, in which case it is always displayed.
    if( ( !g_bShowMoored ) && ( td->SOG <= g_ShowMoored_Kts )
            && ( td->NavStatus != NOT_UNDER_COMMAND )
            && ( ( td->Class == AIS_CLASS_A ) || ( td->Class == AIS_CLASS_B ) ) ) return;

    //      Target data position must have been valid once
    if( !td->b_positionOnceValid ) return;

    // And we never draw ownship
    if( td->b_OwnShip ) return;

    //    If target's speed is unavailable, use zero for further calculations
    float target_sog = td->SOG;
    if( (td->SOG > 102.2) && !td->b_SarAircraftPosnReport )
        target_sog = 0.;

    int drawit = 0;
    wxPoint TargetPoint, PredPoint;

    //   Always draw alert targets, even if they are off the screen
    if( td->n_alert_state == AIS_ALERT_SET ) drawit++;
    else
    //    Is target in Vpoint?
    if( cc1->GetVP().GetBBox().PointInBox( td->Lon, td->Lat, 0 ) ) drawit++;                       // yep
    else
    //  If AIS tracks are shown, is the first point of the track on-screen?
    if( 1/*g_bAISShowTracks*/ && td->b_show_track ) {
        wxAISTargetTrackListNode *node = td->m_ptrack->GetFirst();
        if( node ) {
            AISTargetTrackPoint *ptrack_point = node->GetData();
            if( cc1->GetVP().GetBBox().PointInBox( ptrack_point->m_lon, ptrack_point->m_lat, 0 ) ) drawit++;
        }
    }

    //    Calculate AIS target Position Predictor, using global static variable for length of vector

    float pred_lat, pred_lon;
    spherical_ll_gc_ll( td->Lat, td->Lon, td->COG, target_sog * g_ShowCOG_Mins / 60., &pred_lat, &pred_lon );

    //    Is predicted point in the VPoint?
    if(drawit) ;
    else
    if( cc1->GetVP().GetBBox().PointInBox( pred_lon, pred_lat, 0 ) ) drawit++;                     // yep
    else
    // And one more test to catch the case where target COG line crosses the screen,
    // but the target itself and its pred point are both off-screen
    if( cc1->GetVP().GetBBox().LineIntersect( wxPoint2DDouble( td->Lon, td->Lat ),
                                         wxPoint2DDouble( pred_lon, pred_lat ) ) ) drawit++;

    //    Do the draw if conditions indicate
<<<<<<< HEAD
    if( !drawit )
        return;

    cc1->GetCanvasPointPix( td->Lat, td->Lon, &TargetPoint );
    cc1->GetCanvasPointPix( pred_lat, pred_lon, &PredPoint );

    float theta;
    //    If the target reported a valid HDG, then use it for icon
    if( (int) ( td->HDG ) != 511 ) {
        theta = ( ( td->HDG - 90 ) * PI / 180. ) + cc1->GetVP().rotation;
        if( !g_bskew_comp )
            theta += cc1->GetVP().skew;
    } else {
        // question: why can we not compute similar to above using COG instead of HDG?
        //  Calculate the relative angle for this chart orientation
        //    Use a 100 pixel vector to calculate angle
        float angle_distance_nm = ( 100. / cc1->GetVP().view_scale_ppm ) / 1852.;
        float angle_lat, angle_lon;
        spherical_ll_gc_ll( td->Lat, td->Lon, td->COG, angle_distance_nm, &angle_lat, &angle_lon );

        wxPoint AnglePoint;
        cc1->GetCanvasPointPix( angle_lat, angle_lon, &AnglePoint );

        if( abs( AnglePoint.x - TargetPoint.x ) > 0 ) {
            if( target_sog > g_ShowMoored_Kts )
                theta = atan2f(
                    (double) ( AnglePoint.y - TargetPoint.y ),
                    (double) ( AnglePoint.x - TargetPoint.x ) );
            else
                theta = (float)-PI / 2.;
=======
    if( drawit ) {
        cc1->GetCanvasPointPix( td->Lat, td->Lon, &TargetPoint );
        cc1->GetCanvasPointPix( pred_lat, pred_lon, &PredPoint );

        float theta;
        //    If the target reported a valid HDG, then use it for icon
        if( (int) ( td->HDG ) != 511 ) {
            theta = ( ( td->HDG - 90 ) * PI / 180. ) + cc1->GetVP().rotation;
>>>>>>> 9139a2eb
        } else {
            if( AnglePoint.y > TargetPoint.y )
                theta = (float)PI / 2.;             // valid COG 180
            else
                theta = (float)-PI / 2.;            //  valid COG 000 or speed is too low to resolve course
        }
    }

    // only need to compute this once;
    float sin_theta = sinf( theta ), cos_theta = cosf( theta );

    wxDash dash_long[2];
    dash_long[0] = (int) ( 1.0 * cc1->GetPixPerMM() );  // Long dash  <---------+
    dash_long[1] = (int) ( 0.5 * cc1->GetPixPerMM() );  // Short gap            |

    //  Draw the icon rotated to the COG
    wxPoint ais_real_size[6];
    bool bcan_draw_size = true;
    if (g_bDrawAISSize)
    {
        if (td->DimA + td->DimB == 0 || td->DimC + td->DimD == 0)
        {
            bcan_draw_size = false;
        }
        else
        {
            double ref_lat, ref_lon;
            ll_gc_ll( td->Lat, td->Lon, 0, 100. / 1852., &ref_lat, &ref_lon );
            wxPoint2DDouble b_point = cc1->GetVP().GetDoublePixFromLL( td->Lat, td->Lon );
            wxPoint2DDouble r_point = cc1->GetVP().GetDoublePixFromLL( ref_lat, ref_lon );
            double ppm = r_point.GetDistance(b_point) / 100.;
            double offwid = (td->DimC + td->DimD) * ppm * 0.25;
            double offlen = (td->DimA + td->DimB) * ppm * 0.15;
            ais_real_size[0].x = -td->DimD * ppm;
            ais_real_size[0].y = -td->DimB * ppm;
            ais_real_size[1].x = -td->DimD * ppm;
            ais_real_size[1].y = td->DimA * ppm - offlen;
            ais_real_size[2].x = -td->DimD * ppm + offwid;
            ais_real_size[2].y = td->DimA * ppm;
            ais_real_size[3].x = td->DimC * ppm - offwid;
            ais_real_size[3].y = td->DimA * ppm;
            ais_real_size[4].x = td->DimC * ppm;
            ais_real_size[4].y = td->DimA * ppm - offlen;
            ais_real_size[5].x = td->DimC * ppm;
            ais_real_size[5].y = -td->DimB * ppm;

            if (ais_real_size[4].x - ais_real_size[0].x < 16 || ais_real_size[2].y - ais_real_size[0].y < 30)
                bcan_draw_size = false; //drawing too small does not make sense
            else {
                bcan_draw_size = true;
                transrot_pts(6, ais_real_size, sin_theta, cos_theta);
            }
        }
    }

    wxPoint ais_quad_icon[4];
    ais_quad_icon[0] = wxPoint(-8, -6);
    ais_quad_icon[1] = wxPoint( 0, 24);
    ais_quad_icon[2] = wxPoint( 8, -6);
    ais_quad_icon[3] = wxPoint( 0, -6);

    //   If this is an AIS Class B target, so symbolize it differently
    if( td->Class == AIS_CLASS_B ) ais_quad_icon[3].y = 0;
    else if( td->Class == AIS_GPSG_BUDDY ) {
        ais_quad_icon[0] = wxPoint(-5, -12);
        ais_quad_icon[1] = wxPoint(-3,  12);
        ais_quad_icon[2] = wxPoint( 3,  12);
        ais_quad_icon[3] = wxPoint( 5, -12);
    }
    else if( td->Class == AIS_DSC ) {
        ais_quad_icon[0].y = 0;
        ais_quad_icon[1].y = 8;
        ais_quad_icon[2].y = 0;
        ais_quad_icon[3].y = -8;
    }
    else if( td->Class == AIS_APRS ) {
        ais_quad_icon[0] = wxPoint(-8, -8);
        ais_quad_icon[1] = wxPoint(-8,  8);
        ais_quad_icon[2] = wxPoint( 8,  8);
        ais_quad_icon[3] = wxPoint( 8, -8);
    }

    transrot_pts(4, ais_quad_icon, sin_theta, cos_theta);

    
    dc.SetPen( wxPen( GetGlobalColor( _T ( "UBLCK" ) ) ) );

    // Default color is green
    wxBrush target_brush = wxBrush( GetGlobalColor( _T ( "UINFG" ) ) );

    // Euro Inland targets render slightly differently
    if( td->b_isEuroInland )
        target_brush = wxBrush( GetGlobalColor( _T ( "TEAL1" ) ) );

    // Target name comes from cache
    if( td->b_nameFromCache )
        target_brush = wxBrush( GetGlobalColor( _T ( "GREEN5" ) ) );
            
    //and....
    if( !td->b_nameValid )
        target_brush = wxBrush( GetGlobalColor( _T ( "CHYLW" ) ) );
    if( ( td->Class == AIS_DSC ) && ( td->ShipType == 12 ) )                    // distress
        target_brush = wxBrush( GetGlobalColor( _T ( "URED" ) ) );
    if( td->b_SarAircraftPosnReport )
        target_brush = wxBrush( GetGlobalColor( _T ( "UINFG" ) ) );

    if( ( td->n_alert_state == AIS_ALERT_SET ) && ( td->bCPA_Valid ) )
        target_brush = wxBrush( GetGlobalColor( _T ( "URED" ) ) );

    if( td->b_positionDoubtful ) target_brush = wxBrush( GetGlobalColor( _T ( "UINFF" ) ) );

    //    Check for alarms here, maintained by AIS class timer tick
    if( ((td->n_alert_state == AIS_ALERT_SET) && (td->bCPA_Valid)) || (td->b_show_AIS_CPA && (td->bCPA_Valid))) {
        //  Calculate the point of CPA for target
        double tcpa_lat, tcpa_lon;
        ll_gc_ll( td->Lat, td->Lon, td->COG, target_sog * td->TCPA / 60., &tcpa_lat, &tcpa_lon );
        wxPoint tCPAPoint;
        wxPoint TPoint = TargetPoint;
        cc1->GetCanvasPointPix( tcpa_lat, tcpa_lon, &tCPAPoint );

        //  Draw the intercept line from target
        ClipResult res = cohen_sutherland_line_clip_i( &TPoint.x, &TPoint.y, &tCPAPoint.x,
                                                       &tCPAPoint.y, 0, cc1->GetVP().pix_width, 0, cc1->GetVP().pix_height );

        if( res != Invisible ) {
            wxPen ppPen2( GetGlobalColor( _T ( "URED" ) ), 2, wxPENSTYLE_USER_DASH );
            ppPen2.SetDashes( 2, dash_long );
            dc.SetPen( ppPen2 );

            dc.StrokeLine( TPoint.x, TPoint.y, tCPAPoint.x, tCPAPoint.y );
        }

        //  Calculate the point of CPA for ownship
        double ocpa_lat, ocpa_lon;

        //  Detect and handle the case where ownship COG is undefined....
        if( wxIsNaN(gCog) || wxIsNaN( gSog ) ) {
            ocpa_lat = gLat;
            ocpa_lon = gLon;
        }
        else {
            ll_gc_ll( gLat, gLon, gCog, gSog * td->TCPA / 60., &ocpa_lat, &ocpa_lon );
        }

        wxPoint oCPAPoint;

        cc1->GetCanvasPointPix( ocpa_lat, ocpa_lon, &oCPAPoint );
        cc1->GetCanvasPointPix( tcpa_lat, tcpa_lon, &tCPAPoint );

        //        Save a copy of these unclipped points
        wxPoint oCPAPoint_unclipped = oCPAPoint;
        wxPoint tCPAPoint_unclipped = tCPAPoint;

        //  Draw a line from target CPA point to ownship CPA point
        ClipResult ores = cohen_sutherland_line_clip_i( &tCPAPoint.x, &tCPAPoint.y,
                                                        &oCPAPoint.x, &oCPAPoint.y, 0, cc1->GetVP().pix_width, 0, cc1->GetVP().pix_height );

        if( ores != Invisible ) {
            wxColour yellow = GetGlobalColor( _T ( "YELO1" ) );
            dc.SetPen( wxPen( yellow, 4 ) );
            dc.StrokeLine( tCPAPoint.x, tCPAPoint.y, oCPAPoint.x, oCPAPoint.y );

            wxPen ppPen2( GetGlobalColor( _T ( "URED" ) ), 2, wxPENSTYLE_USER_DASH );
            ppPen2.SetDashes( 2, dash_long );
            dc.SetPen( ppPen2 );
            dc.StrokeLine( tCPAPoint.x, tCPAPoint.y, oCPAPoint.x, oCPAPoint.y );

            //        Draw little circles at the ends of the CPA alert line
            wxBrush br( GetGlobalColor( _T ( "BLUE3" ) ) );
            dc.SetBrush( br );
            dc.SetPen( wxPen( GetGlobalColor( _T ( "UBLK" ) ) ) );

            //  Using the true ends, not the clipped ends
            dc.StrokeCircle( tCPAPoint_unclipped.x, tCPAPoint_unclipped.y, 5 );
            dc.StrokeCircle( oCPAPoint_unclipped.x, oCPAPoint_unclipped.y, 5 );
        }

        // Draw the intercept line from ownship
        wxPoint oShipPoint;
        cc1->GetCanvasPointPix ( gLat, gLon, &oShipPoint );
        oCPAPoint = oCPAPoint_unclipped;    // recover the unclipped point

        ClipResult ownres = cohen_sutherland_line_clip_i ( &oShipPoint.x, &oShipPoint.y,
                                                           &oCPAPoint.x, &oCPAPoint.y,
                                                           0, cc1->GetVP().pix_width, 0, cc1->GetVP().pix_height );

        if ( ownres != Invisible ) {
            wxPen ppPen2 ( GetGlobalColor ( _T ( "URED" )), 2, wxPENSTYLE_USER_DASH );
            ppPen2.SetDashes( 2, dash_long );
            dc.SetPen(ppPen2);

            dc.StrokeLine ( oShipPoint.x, oShipPoint.y, oCPAPoint.x, oCPAPoint.y );
        } //TR : till here

        dc.SetPen( wxPen( GetGlobalColor( _T ( "UBLCK" ) ) ) );
        dc.SetBrush( wxBrush( GetGlobalColor( _T ( "URED" ) ) ) );
    }

    //  Highlight the AIS target symbol if an alert dialog is currently open for it
    if( g_pais_alert_dialog_active && g_pais_alert_dialog_active->IsShown() ) {
        if( g_pais_alert_dialog_active->Get_Dialog_MMSI() == td->MMSI )
            cc1->JaggyCircle( dc, wxPen( GetGlobalColor( _T ( "URED" ) ), 2 ),
                              TargetPoint.x, TargetPoint.y, 100 );
    }

    //  Highlight the AIS target symbol if a query dialog is currently open for it
    if( g_pais_query_dialog_active && g_pais_query_dialog_active->IsShown() ) {
        if( g_pais_query_dialog_active->GetMMSI() == td->MMSI )
            TargetFrame( dc, wxPen( GetGlobalColor( _T ( "UBLCK" ) ), 2 ),
                         TargetPoint.x, TargetPoint.y, 25 );
    }
    
    //       Render the COG line if the speed is greater than moored speed defined by ais options dialog
    if( ( g_bShowCOG ) && ( target_sog > g_ShowMoored_Kts ) && td->b_active ) {
        int pixx = TargetPoint.x;
        int pixy = TargetPoint.y;
        int pixx1 = PredPoint.x;
        int pixy1 = PredPoint.y;

        //  Don't draw the COG line  and predictor point if zoomed far out.... or if target lost/inactive
        float l = sqrtf( powf( (float) ( PredPoint.x - TargetPoint.x ), 2 )
                         + powf( (float) ( PredPoint.y - TargetPoint.y ), 2 ) );

        if( l > 24 ) {
            ClipResult res = cohen_sutherland_line_clip_i( &pixx, &pixy, &pixx1, &pixy1, 0,
                                                           cc1->GetVP().pix_width, 0, cc1->GetVP().pix_height );

            if( res != Invisible ) {
                if(dc.GetDC()) {
                    //    Draw a wider coloured line
                    wxPen wide_pen( target_brush.GetColour(), g_ais_cog_predictor_width );
                    dc.SetPen( wide_pen );
                    dc.StrokeLine( pixx, pixy, pixx1, pixy1 );

                    if( g_ais_cog_predictor_width > 1 ) {
                        //    Draw a 1 pixel wide black line
                        wxPen narrow_pen( GetGlobalColor( _T ( "UBLCK" ) ), 1 );
                        dc.SetPen( narrow_pen );
                        dc.StrokeLine( pixx, pixy, pixx1, pixy1 );
                    }

                    dc.SetBrush( target_brush );
                    dc.StrokeCircle( PredPoint.x, PredPoint.y, 5 );
                } else {
#ifdef ocpnUSE_GL
                    // opengl optimized version
                    wxColour c = target_brush.GetColour();
                    glColor3ub(c.Red(), c.Green(), c.Blue());
                    float dx = pixx1 - pixx, dy = pixy1 - pixy;
                    float m = (g_ais_cog_predictor_width + 1) / 2 / sqrtf(dx*dx + dy*dy);
                    float tx = dy * m, ty = dx * m;
                    glBegin(GL_TRIANGLE_STRIP);
                    glVertex2f(pixx+tx,  pixy+ty);
                    glVertex2f(pixx1+tx, pixy1+ty);
                    glVertex2f(pixx-tx,  pixy-ty);
                    glVertex2f(pixx1-tx, pixy1-ty);
                    glEnd();

                    if( g_ais_cog_predictor_width > 1 ) {
                        //    Draw a 1 pixel wide black line
                        glColor3ub(0, 0, 0);
                    glEnable( GL_BLEND );
                    glEnable( GL_LINE_SMOOTH );
                        glBegin(GL_LINES);
                        glVertex2i(pixx, pixy);
                        glVertex2i(pixx1, pixy1);
                        glEnd();
                    glDisable( GL_LINE_SMOOTH );
                    glDisable( GL_BLEND );
                        glColor3ub(c.Red(), c.Green(), c.Blue());
                    }

                    // draw circle
                    float points[] = {0.0, 5.0, 2.5, 4.33012701892219, 4.33012701892219, 2.5, 5.0,
                                      0, 4.33012701892219, -2.5, 2.5, -4.33012701892219, 0, -5.0,
                                      -2.5, -4.3301270189222, -4.33012701892219, -2.5, -5.0, 0,
                                      -4.33012701892219, 2.5, -2.5, 4.33012701892219, 0, 5};

                    glBegin(GL_TRIANGLE_FAN);
                    for(unsigned int i=0; i<(sizeof points) / (sizeof *points); i+=2)
                        glVertex2i(pixx1 + points[i], pixy1 + points[i+1]);
                    glEnd();

                    glColor3ub(0, 0, 0);
                    glLineWidth( 1 );
                    glBegin(GL_LINE_LOOP);
                    for(unsigned int i=0; i<(sizeof points) / (sizeof *points); i+=2)
                        glVertex2i(pixx1 + points[i], pixy1 + points[i+1]);
                    glEnd();
#endif                    
                }
            }

            //      Draw RateOfTurn Vector
            if( ( td->ROTAIS != 0 ) && ( td->ROTAIS != -128 ) ) {
                float nv = 10;
                float theta2 = theta;
                if( td->ROTAIS > 0 ) theta2 += (float)PI / 2.;
                else
                    theta2 -= (float)PI / 2.;

                int xrot = (int) round ( pixx1 + ( nv * cosf ( theta2 ) ) );
                int yrot = (int) round ( pixy1 + ( nv * sinf ( theta2 ) ) );
                dc.StrokeLine( pixx1, pixy1, xrot, yrot );
            }
        }
    }

    //        Actually Draw the target
    if( td->Class == AIS_ARPA ) {
        wxPen target_pen( GetGlobalColor( _T ( "UBLCK" ) ), 2 );

        dc.SetPen( target_pen );
        dc.SetBrush( target_brush );

        dc.StrokeCircle( TargetPoint.x, TargetPoint.y, 9 );
        dc.StrokeCircle( TargetPoint.x, TargetPoint.y, 1 );
        //        Draw the inactive cross-out line
        if( !td->b_active ) {
            dc.SetPen( wxPen( GetGlobalColor( _T ( "UBLCK" ) ), 2 ) );
            dc.StrokeLine( TargetPoint.x - 14, TargetPoint.y, TargetPoint.x + 14, TargetPoint.y );
            dc.SetPen( wxPen( GetGlobalColor( _T ( "UBLCK" ) ), 1 ) );
        }
    } else if( td->Class == AIS_ATON ) {                   // Aid to Navigation
        AtoN_Diamond( dc, TargetPoint.x, TargetPoint.y, 12, td );
    } else if( td->Class == AIS_BASE ) {                      // Base Station
        Base_Square( dc, wxPen( GetGlobalColor( _T ( "UBLCK" ) ), 2 ), TargetPoint.x,
                     TargetPoint.y, 8 );
    } else if( td->Class == AIS_SART ) {                      // SART Target
        if( td->NavStatus == 14 )       // active
            SART_Render( dc, wxPen( GetGlobalColor( _T ( "URED" ) ), 2 ), TargetPoint.x,
                         TargetPoint.y, 8 );
        else
            SART_Render( dc, wxPen( GetGlobalColor( _T ( "UGREN" ) ), 2 ),
                         TargetPoint.x, TargetPoint.y, 8 );

    } else if(td->b_SarAircraftPosnReport) {
        wxPoint SarIcon[10];
        wxPoint SarRot[10];

        SarIcon[0] = wxPoint(0, 12);
        SarIcon[1] = wxPoint(4, 2);
        SarIcon[2] = wxPoint(16, -2);
        SarIcon[3] = wxPoint(16, -8);
        SarIcon[4] = wxPoint(4, -8);
        SarIcon[5] = wxPoint(3, -16);
        SarIcon[6] = wxPoint(10, -18);
        SarIcon[7] = wxPoint(10, -22);
        SarIcon[8] = wxPoint(0, -22);


        // Draw icon as two halves

        //  First half

        for( int i = 0; i < 9; i++ )
            SarRot[i] = SarIcon[i];
        transrot_pts(9, SarRot, sin_theta, cos_theta);

        wxPen tri_pen( target_brush.GetColour(), 1 );
        dc.SetPen( tri_pen );
        dc.SetBrush( target_brush );

        int mappings[7][3] = {{0, 1, 4}, {1, 2, 3}, {1, 3, 4}, {0, 4, 5}, {0, 5, 8}, {5, 6, 7}, {5, 7, 8}};
        for(int i=0; i<7; i++) {
            wxPoint ais_tri_icon[3];
            for(int j=0; j<3; j++)
                ais_tri_icon[j] = SarRot[mappings[i][j]];
            dc.StrokePolygon( 3, ais_tri_icon, TargetPoint.x, TargetPoint.y );
        }

        wxPen target_outline_pen( GetGlobalColor( _T ( "UBLCK" ) ), 2 );
        dc.SetPen( target_outline_pen );
        dc.SetBrush( wxBrush( GetGlobalColor( _T ( "UBLCK" ) ), wxBRUSHSTYLE_TRANSPARENT ) );
        dc.StrokePolygon( 9, SarRot, TargetPoint.x, TargetPoint.y );

        // second half

        for( int i = 0; i < 9; i++ )
            SarRot[i] = wxPoint(-SarIcon[i].x, SarIcon[i].y); // mirror the icon (x -> -x)

        transrot_pts(9, SarRot, sin_theta, cos_theta);

        dc.SetPen( tri_pen );
        dc.SetBrush( target_brush );

        for(int i=0; i<7; i++) {
            wxPoint ais_tri_icon[3];
            for(int j=0; j<3; j++)
                ais_tri_icon[j] = SarRot[mappings[i][j]];
            dc.StrokePolygon( 3, ais_tri_icon, TargetPoint.x, TargetPoint.y );
        }

        dc.SetPen( target_outline_pen );
        dc.SetBrush( wxBrush( GetGlobalColor( _T ( "UBLCK" ) ), wxBRUSHSTYLE_TRANSPARENT ) );
        dc.StrokePolygon( 9, SarRot, TargetPoint.x, TargetPoint.y );

    } else {         // ship class A or B or a Buddy or DSC
        wxPen target_pen( GetGlobalColor( _T ( "UBLCK" ) ), 1 );

        dc.SetBrush( target_brush );

        dc.SetPen( target_pen );
        if(dc.GetDC()) {
            dc.StrokePolygon( 4, ais_quad_icon, TargetPoint.x, TargetPoint.y, scale_factor );
        } else {
#ifdef ocpnUSE_GL
            wxColour c = target_brush.GetColour();
            glColor3ub(c.Red(), c.Green(), c.Blue());
            glBegin(GL_TRIANGLE_STRIP);
            for(int i=0; i<4; i++)
                glVertex2i(ais_quad_icon[i].x + TargetPoint.x, ais_quad_icon[i].y  + TargetPoint.y);
            glEnd();

            glLineWidth(1);
            glColor3ub(0,0,0);
            glBegin(GL_LINE_LOOP);
            for(int i=0; i<4; i++)
                glVertex2i(ais_quad_icon[i].x + TargetPoint.x, ais_quad_icon[i].y  + TargetPoint.y);
            glEnd();
#endif
        }

        if (g_bDrawAISSize && bcan_draw_size)
        {
            dc.SetBrush( wxBrush( GetGlobalColor( _T ( "UBLCK" ) ), wxBRUSHSTYLE_TRANSPARENT ) );
            dc.StrokePolygon( 6, ais_real_size, TargetPoint.x, TargetPoint.y, scale_factor );
        }

        dc.SetBrush( wxBrush( GetGlobalColor( _T ( "SHIPS" ) ) ) );
        int navstatus = td->NavStatus;

        // HSC usually have correct ShipType but navstatus == 0...
        if( ( ( td->ShipType >= 40 ) && ( td->ShipType < 50 ) )
            && navstatus == UNDERWAY_USING_ENGINE ) navstatus = HSC;

        switch( navstatus ) {
        case MOORED:
        case AT_ANCHOR: {
            dc.StrokeCircle( TargetPoint.x, TargetPoint.y, 4 );
            break;
        }
        case RESTRICTED_MANOEUVRABILITY: {
            wxPoint diamond[4];
            diamond[0] = wxPoint(  4, 0 );
            diamond[1] = wxPoint(  0, -6 );
            diamond[2] = wxPoint( -4, 0 );
            diamond[3] = wxPoint(  0, 6 );
            dc.StrokePolygon( 4, diamond, TargetPoint.x, TargetPoint.y-11 );
            dc.StrokeCircle( TargetPoint.x, TargetPoint.y, 4 );
            dc.StrokeCircle( TargetPoint.x, TargetPoint.y-22, 4 );
            break;
            break;
        }
        case CONSTRAINED_BY_DRAFT: {
            wxPoint can[4] = {wxPoint(-3, 0), wxPoint(3, 0), wxPoint(3, -16), wxPoint(-3, -16)};
            dc.StrokePolygon( 4, can, TargetPoint.x, TargetPoint.y );
            break;
        }
        case NOT_UNDER_COMMAND: {
            dc.StrokeCircle( TargetPoint.x, TargetPoint.y, 4 );
            dc.StrokeCircle( TargetPoint.x, TargetPoint.y-9, 4 );
            break;
        }
        case FISHING: {
            wxPoint tri[3];
            tri[0] = wxPoint( -4, 0 );
            tri[1] = wxPoint(  4, 0 );
            tri[2] = wxPoint(  0, -9 );
            dc.StrokePolygon( 3, tri, TargetPoint.x, TargetPoint.y );
            tri[0] = wxPoint(  0, -9 );
            tri[1] = wxPoint(  4, -18 );
            tri[2] = wxPoint( -4, -18 );
            dc.StrokePolygon( 3, tri, TargetPoint.x, TargetPoint.y );
            break;
        }
        case AGROUND: {
            dc.StrokeCircle( TargetPoint.x, TargetPoint.y, 4 );
            dc.StrokeCircle( TargetPoint.x, TargetPoint.y-9, 4 );
            dc.StrokeCircle( TargetPoint.x, TargetPoint.y-18, 4 );
            break;
        }
        case HSC:
        case WIG: {
            dc.SetBrush( target_brush );

            wxPoint arrow1[3] = {wxPoint( -4, 20 ), wxPoint(  0, 27 ), wxPoint(  4, 20 )};
            transrot_pts(3, arrow1, sin_theta, cos_theta, TargetPoint);
            dc.StrokePolygon( 3, arrow1 );

            wxPoint arrow2[3] = {wxPoint( -4, 27 ), wxPoint(  0, 34 ), wxPoint(  4, 27 )};
            transrot_pts(3, arrow2, sin_theta, cos_theta, TargetPoint);
            dc.StrokePolygon( 3, arrow2 );
            break;
        }
        }

        //        Draw the inactive cross-out line
        if( !td->b_active ) {
            wxPoint p1 = transrot( wxPoint( -14, 0 ), sin_theta, cos_theta, TargetPoint );
            wxPoint p2 = transrot( wxPoint( 14, 0 ), sin_theta, cos_theta, TargetPoint );

            dc.SetPen( wxPen( GetGlobalColor( _T ( "UBLCK" ) ), 2 ) );
            dc.StrokeLine( p1.x, p1.y, p2.x, p2.y );
        }

        //    European Inland AIS define a "stbd-stbd" meeting sign, a blue paddle.
        //    Symbolize it if set by most recent message
        if( td->b_blue_paddle ) {
            wxPoint ais_flag_icon[4];
            ais_flag_icon[0] = wxPoint(-8, -6);
            ais_flag_icon[1] = wxPoint(-2, 18);
            ais_flag_icon[2] = wxPoint(-2, 0);
            ais_flag_icon[3] = wxPoint(-2, -6);
            transrot_pts(4, ais_flag_icon, sin_theta, cos_theta, TargetPoint);

            dc.SetBrush( wxBrush( GetGlobalColor( _T ( "UINFB" ) ) ) );
            dc.SetPen( wxPen( GetGlobalColor( _T ( "CHWHT" ) ), 2 ) );
            dc.StrokePolygon( 4, ais_flag_icon);
        }
    }

    if (g_bShowAISName) {
        int true_scale_display = (int) (floor( cc1->GetVP().chart_scale / 100. ) * 100);
        if( true_scale_display < g_Show_Target_Name_Scale ) { // from which scale to display name

            wxString tgt_name = td->GetFullName();
            tgt_name = tgt_name.substr( 0, tgt_name.find( _T ( "Unknown" ), 0) );

            if ( tgt_name != wxEmptyString ) {
                dc.SetFont( *FontMgr::Get().GetFont( _T( "AIS Target Name" ), 12 ) );
                dc.SetTextForeground( FontMgr::Get().GetFontColor( _T( "AIS Target Name" ) ) );

                int w, h;
                dc.GetTextExtent( tgt_name, &w, &h );

                if ( ( td->COG > 90 ) && ( td->COG < 180 ) )
                    dc.DrawText( tgt_name, TargetPoint.x+10, TargetPoint.y-h );
                else
                    dc.DrawText( tgt_name, TargetPoint.x+10, TargetPoint.y+0.5*h );

            } //If name do not empty
        } // if scale
    }

    //  Draw tracks if enabled
    //  Check the Special MMSI Properties array
    bool b_noshow = false;
    bool b_forceshow = false;
    for(unsigned int i=0 ; i < g_MMSI_Props_Array.GetCount() ; i++){
        if(td->MMSI == g_MMSI_Props_Array.Item(i)->MMSI ){
            MMSIProperties *props = g_MMSI_Props_Array.Item(i);
            if( TRACKTYPE_NEVER == props->TrackType){
                b_noshow = true;
                break;
            }
            else if( TRACKTYPE_ALWAYS == props->TrackType){
                b_forceshow = true;
                break;
            }
            else
                break;
        }
    }

    if( (!b_noshow && td->b_show_track) || b_forceshow ) {
        wxPoint TrackPointA;
        wxPoint TrackPointB;
        wxColour c = GetGlobalColor( _T ( "CHMGD" ) );
        if(dc.GetDC()) {
            dc.SetPen( wxPen( c, 2 ) );
        } else {
#ifdef ocpnUSE_GL
            glLineWidth(2);
            glColor3ub(c.Red(), c.Green(), c.Blue());
            glBegin(GL_LINE_STRIP);
#endif
        }

        //    First point
        wxAISTargetTrackListNode *node = td->m_ptrack->GetFirst();
        if( node && dc.GetDC()) {
            AISTargetTrackPoint *ptrack_point = node->GetData();
            cc1->GetCanvasPointPix( ptrack_point->m_lat, ptrack_point->m_lon, &TrackPointA );
            node = node->GetNext();
        }
        while( node ) {
            AISTargetTrackPoint *ptrack_point = node->GetData();
            cc1->GetCanvasPointPix( ptrack_point->m_lat, ptrack_point->m_lon, &TrackPointB );

            if(dc.GetDC())
                dc.StrokeLine( TrackPointA, TrackPointB );
#ifdef ocpnUSE_GL
            else
                glVertex2i(TrackPointB.x, TrackPointB.y);
#endif
            node = node->GetNext();
            TrackPointA = TrackPointB;
        }

#ifdef ocpnUSE_GL
        if(!dc.GetDC())
            glEnd();
#endif
    }           // Draw tracks
}

void AISDraw( ocpnDC& dc )
{
    if( !g_pAIS ) return;

// Toggling AIS display on and off

    if( !g_bShowAIS )
        return;//

    //      Iterate over the AIS Target Hashmap
    AIS_Target_Hash::iterator it;

    AIS_Target_Hash *current_targets = g_pAIS->GetTargetList();

    //    Draw all targets in three pass loop, sorted on SOG, GPSGate & DSC on top
    //    This way, fast targets are not obscured by slow/stationary targets
    for( it = ( *current_targets ).begin(); it != ( *current_targets ).end(); ++it ) {
        AIS_Target_Data *td = it->second;
        if( ( td->SOG < g_ShowMoored_Kts )
                && !( ( td->Class == AIS_GPSG_BUDDY ) || ( td->Class == AIS_DSC ) ) )
            AISDrawTarget( td, dc );
    }

    for( it = ( *current_targets ).begin(); it != ( *current_targets ).end(); ++it ) {
        AIS_Target_Data *td = it->second;
        if( ( td->SOG >= g_ShowMoored_Kts )
                && !( ( td->Class == AIS_GPSG_BUDDY ) || ( td->Class == AIS_DSC ) ) )
            AISDrawTarget( td, dc );
    }

    for( it = ( *current_targets ).begin(); it != ( *current_targets ).end(); ++it ) {
        AIS_Target_Data *td = it->second;
        if( ( td->Class == AIS_GPSG_BUDDY ) || ( td->Class == AIS_DSC ) )
            AISDrawTarget( td, dc );
    }
}

bool AnyAISTargetsOnscreen( ViewPort &vp )
{
    if( !g_pAIS )
        return false;
    
    if( !g_bShowAIS )
        return false;//
        
    //      Iterate over the AIS Target Hashmap
    AIS_Target_Hash::iterator it;
    AIS_Target_Hash *current_targets = g_pAIS->GetTargetList();
    
    for( it = ( *current_targets ).begin(); it != ( *current_targets ).end(); ++it ) {
        AIS_Target_Data *td = it->second;
        if( vp.GetBBox().PointInBox( td->Lon, td->Lat, 0 ) )
            return true;                       // yep
    }
    
    return false;
}<|MERGE_RESOLUTION|>--- conflicted
+++ resolved
@@ -891,7 +891,6 @@
                                          wxPoint2DDouble( pred_lon, pred_lat ) ) ) drawit++;
 
     //    Do the draw if conditions indicate
-<<<<<<< HEAD
     if( !drawit )
         return;
 
@@ -902,8 +901,6 @@
     //    If the target reported a valid HDG, then use it for icon
     if( (int) ( td->HDG ) != 511 ) {
         theta = ( ( td->HDG - 90 ) * PI / 180. ) + cc1->GetVP().rotation;
-        if( !g_bskew_comp )
-            theta += cc1->GetVP().skew;
     } else {
         // question: why can we not compute similar to above using COG instead of HDG?
         //  Calculate the relative angle for this chart orientation
@@ -922,16 +919,6 @@
                     (double) ( AnglePoint.x - TargetPoint.x ) );
             else
                 theta = (float)-PI / 2.;
-=======
-    if( drawit ) {
-        cc1->GetCanvasPointPix( td->Lat, td->Lon, &TargetPoint );
-        cc1->GetCanvasPointPix( pred_lat, pred_lon, &PredPoint );
-
-        float theta;
-        //    If the target reported a valid HDG, then use it for icon
-        if( (int) ( td->HDG ) != 511 ) {
-            theta = ( ( td->HDG - 90 ) * PI / 180. ) + cc1->GetVP().rotation;
->>>>>>> 9139a2eb
         } else {
             if( AnglePoint.y > TargetPoint.y )
                 theta = (float)PI / 2.;             // valid COG 180
