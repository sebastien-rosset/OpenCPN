/***************************************************************************
 *
 * Project:  OpenCPN
 * Purpose:  AIS Decoder Object
 * Author:   David Register
 *
 ***************************************************************************
 *   Copyright (C) 2010 by David S. Register                               *
 *                                                                         *
 *   This program is free software; you can redistribute it and/or modify  *
 *   it under the terms of the GNU General Public License as published by  *
 *   the Free Software Foundation; either version 2 of the License, or     *
 *   (at your option) any later version.                                   *
 *                                                                         *
 *   This program is distributed in the hope that it will be useful,       *
 *   but WITHOUT ANY WARRANTY; without even the implied warranty of        *
 *   MERCHANTABILITY or FITNESS FOR A PARTICULAR PURPOSE.  See the         *
 *   GNU General Public License for more details.                          *
 *                                                                         *
 *   You should have received a copy of the GNU General Public License     *
 *   along with this program; if not, write to the                         *
 *   Free Software Foundation, Inc.,                                       *
 *   51 Franklin Street, Fifth Floor, Boston, MA 02110-1301,  USA.         *
 ***************************************************************************
 */

#include "wx/wx.h"
#include "wx/tokenzr.h"
#include "wx/datetime.h"
#include "wx/sound.h"
#include <wx/wfstream.h>
#include <wx/imaglist.h>

#include <stdlib.h>
#include <math.h>
#include <time.h>

#include "dychart.h"
#include "FontMgr.h"
#include "ais.h"
#include "chart1.h"
#include "navutil.h"        // for Select
#include "georef.h"
#include "pluginmanager.h"  // for PlugInManager
#include "styles.h"
#include "datastream.h"
#include "Select.h"
#include "TTYWindow.h"

extern  int             s_dns_test_flag;
extern  Select          *pSelectAIS;
extern  double          gLat, gLon, gSog, gCog;
extern FontMgr          *pFontMgr;
extern ChartCanvas      *cc1;
extern MyFrame          *gFrame;
extern MyConfig         *pConfig;
extern bool             g_bopengl;

//    AIS Global configuration
extern bool             g_bCPAMax;
extern double           g_CPAMax_NM;
extern bool             g_bCPAWarn;
extern double           g_CPAWarn_NM;
extern bool             g_bTCPA_Max;
extern double           g_TCPA_Max;
extern bool             g_bMarkLost;
extern double           g_MarkLost_Mins;
extern bool             g_bRemoveLost;
extern double           g_RemoveLost_Mins;
extern bool             g_bAISShowTracks;
extern double           g_AISShowTracks_Mins;
extern bool             g_bShowMoored;
extern double           g_ShowMoored_Kts;
extern bool             g_bShowAllCPA;

extern bool             g_bGPSAISMux;
extern ColorScheme      global_color_scheme;

extern bool             g_bAIS_CPA_Alert;
extern bool             g_bAIS_CPA_Alert_Audio;
extern bool             g_bAIS_CPA_Alert_Suppress_Moored;

extern int              g_ais_alert_dialog_x, g_ais_alert_dialog_y;
extern int              g_ais_alert_dialog_sx, g_ais_alert_dialog_sy;
extern wxString         g_sAIS_Alert_Sound_File;

extern AISTargetListDialog    *g_pAISTargetList;
extern int              g_AisTargetList_range;
extern wxString         g_AisTargetList_perspective;
extern int              g_AisTargetList_sortColumn;
extern bool             g_bAisTargetList_sortReverse;
extern wxString         g_AisTargetList_column_spec;
extern int              g_AisTargetList_count;

extern bool             g_bAISRolloverShowClass;
extern bool             g_bAISRolloverShowCOG;
extern bool             g_bAISRolloverShowCPA;

extern bool             g_bAIS_ACK_Timeout;
extern double           g_AckTimeout_Mins;

extern bool             bGPSValid;

extern PlugInManager    *g_pi_manager;
extern TTYWindow        *g_NMEALogWindow;
extern ocpnStyle::StyleManager* g_StyleManager;

AIS_Decoder *g_p_sort_decoder;

#if !defined(NAN)
static const long long lNaN = 0xfff8000000000000;
#define NAN (*(double*)&lNaN)
#endif

#include <wx/listimpl.cpp>
WX_DEFINE_LIST(AISTargetTrackList);

wxString ais_get_status(int index)
{
	static const wxString ais_status[] = {
      _("Underway"),
      _("At Anchor"),
      _("Not Under Command"),
      _("Restricted Manoeuvrability"),
      _("Constrained by draught"),
      _("Moored"),
      _("Aground"),
      _("Engaged in Fishing"),
      _("Under way sailing"),
      _("High Speed Craft"),
      _("Wing In Ground Effect"),
      _("Reserved 11"),
      _("Reserved 12"),
      _("Reserved 13"),
      _("Reserved 14"),
      _("Undefined"),
      _("Virtual"),
      _("Virtual (On Position)"),
      _("Virtual (Off Position)"),
      _("Real"),
      _("Real (On Position)"),
      _("Real(Off Position)")
	};

	return ais_status[index];
}

wxString ais_get_type(int index)
{
	static const wxString ais_type[] = {
      _("Vessel Fishing"),             //30        0
      _("Vessel Towing"),              //31        1
      _("Vessel Towing, Long"),        //32        2
      _("Vessel Dredging"),            //33        3
      _("Vessel Diving"),              //34        4
      _("Military Vessel"),            //35        5
      _("Sailing Vessel"),             //36        6
      _("Pleasure craft"),             //37        7
      _("High Speed Craft"),           //4x        8
      _("Pilot Vessel"),               //50        9
      _("Search and Rescue Vessel"),   //51        10
      _("Tug"),                        //52        11
      _("Port Tender"),                //53        12
      _("Pollution Control Vessel"),   //54        13
      _("Law Enforcement Vessel"),     //55        14
      _("Medical Transport"),          //58        15
      _("Passenger Ship"),             //6x        16
      _("Cargo Ship"),                 //7x        17
      _("Tanker"),                     //8x        18
      _("Unknown"),                    //          19

      _("Unspecified"),                //00        20
      _("Reference Point"),            //01        21
      _("RACON"),                      //02        22
      _("Fixed Structure"),            //03        23
      _("Spare"),                      //04        24
      _("Light"),                      //05        25
      _("Light w/Sectors"),            //06        26
      _("Leading Light Front"),        //07        27
      _("Leading Light Rear"),         //08        28
      _("Cardinal N Beacon"),          //09        29
      _("Cardinal E Beacon"),          //10        30
      _("Cardinal S Beacon"),          //11        31
      _("Cardinal W Beacon"),          //12        32
      _("Beacon, Port Hand"),          //13        33
      _("Beacon, Starboard Hand"),     //14        34
      _("Beacon, Preferred Channel Port Hand"),         //15        35
      _("Beacon, Preferred Channel Starboard Hand"),    //16        36
      _("Beacon, Isolated Danger"),    //17        37
      _("Beacon, Safe Water"),         //18        38
      _("Beacon, Special Mark"),       //19        39
      _("Cardinal Mark N"),            //20        40
      _("Cardinal Mark E"),            //21        41
      _("Cardinal Mark S"),            //22        42
      _("Cardinal Mark W"),            //23        43
      _("Port Hand Mark"),             //24        44
      _("Starboard Hand Mark"),        //25        45
      _("Preferred Channel Port Hand"),      //26        46
      _("Preferred Channel Starboard Hand"), //27        47
      _("Isolated Danger"),            //28        48
      _("Safe Water"),                 //29        49
      _("Special Mark"),               //30        50
      _("Light Vessel/Rig"),           //31        51
      _("GpsGate Buddy"),              //xx           52
      _("Position Report"),            //xx        53
      _("Distress")                    //xx        54
	};

	return ais_type[index];
}

wxString ais_get_short_type(int index)
{
	static const wxString short_ais_type[] = {
      _("F/V"),                  //30        0
      _("Tow"),                  //31        1
      _("Long Tow"),             //32        2
      _("Dredge"),               //33        3
      _("D/V"),                  //34        4
      _("Mil/V"),                //35        5
      _("S/V"),                  //36        6
      _("Yat"),                  //37        7
      _("HSC"),                  //4x        8
      _("P/V"),                  //50        9
      _("SAR/V"),                //51        10
      _("Tug"),                  //52        11
      _("Tender"),               //53        12
      _("PC/V"),                 //54        13
      _("LE/V"),                 //55        14
      _("Med/V"),                //58        15
      _("Pass/V"),               //6x        16
      _("M/V"),                  //7x        17
      _("M/T"),                  //8x        18
      _("?"),                    //          19

    _("AtoN"),                 //00        20
    _("Ref. Pt"),              //01        21
    _("RACON"),                //02        22
    _("Fix.Struct."),          //03        23
    _("?"),                    //04        24
    _("Lt"),                   //05        25
    _("Lt sect."),             //06        26
    _("Ldg Lt Front"),         //07        27
    _("Ldg Lt Rear"),          //08        28
    _("Card. N"),              //09        29
    _("Card. E"),              //10        30
    _("Card. S"),              //11        31
    _("Card. W"),              //12        32
    _("Port"),                 //13        33
    _("Stbd"),                 //14        34
    _("Pref. Chnl"),           //15        35
    _("Pref. Chnl"),           //16        36
    _("Isol. Dngr"),           //17        37
    _("Safe Water"),           //18        38
    _("Special"),              //19        39
    _("Card. N"),              //20        40
    _("Card. E"),              //21        41
    _("Card. S"),              //22        42
    _("Card. W"),              //23        43
    _("Port Hand"),            //24        44
    _("Stbd Hand"),            //25        45
    _("Pref. Chnl"),           //26        46
    _("Pref. Chnl"),           //27        47
    _("Isol. Dngr"),           //28        48
    _("Safe Water"),           //29        49
    _("Special"),              //30        50
    _("LtV/Rig"),              //31        51
    _("Buddy"),                //xx        52
    _("DSC"),                  //xx        53
    _("Distress")              //xx        54
	};

	return short_ais_type[index];
}

wxString ais8_001_22_notice_names[] = { // 128] = {
    _("Caution Area: Marine mammals habitat (implies whales NOT observed)"), // 0 - WARNING: extra text by Kurt
    _("Caution Area: Marine mammals in area - reduce speed"), // 1
    _("Caution Area: Marine mammals in area - stay clear"), // 2
    _("Caution Area: Marine mammals in area - report sightings"), // 3
    _("Caution Area: Protected habitat - reduce speed"), // 4
    _("Caution Area: Protected habitat - stay clear"), // 5
    _("Caution Area: Protected habitat - no fishing or anchoring"), // 6
    _("Caution Area: Derelicts (drifting objects)"), // 7
    _("Caution Area: Traffic congestion"), // 8
    _("Caution Area: Marine event"), // 9
    _("Caution Area: Divers down"), // 10
    _("Caution Area: Swim area"), // 11
    _("Caution Area: Dredge operations"), // 12
    _("Caution Area: Survey operations"), // 13
    _("Caution Area: Underwater operation"), // 14
    _("Caution Area: Seaplane operations"), // 15
    _("Caution Area: Fishery - nets in water"), // 16
    _("Caution Area: Cluster of fishing vessels"), // 17
    _("Caution Area: Fairway closed"), // 18
    _("Caution Area: Harbour closed"), // 19
    _("Caution Area: Risk (define in Associated text field)"), // 20
    _("Caution Area: Underwater vehicle operation"), // 21
    _("(reserved for future use)"), // 22
    _("Environmental Caution Area: Storm front (line squall)"), // 23
    _("Environmental Caution Area: Hazardous sea ice"), // 24
    _("Environmental Caution Area: Storm warning (storm cell or line of storms)"), // 25
    _("Environmental Caution Area: High wind"), // 26
    _("Environmental Caution Area: High waves"), // 27
    _("Environmental Caution Area: Restricted visibility (fog, rain, etc.)"), // 28
    _("Environmental Caution Area: Strong currents"), // 29
    _("Environmental Caution Area: Heavy icing"), // 30
    _("(reserved for future use)"), // 31
    _("Restricted Area: Fishing prohibited"), // 32
    _("Restricted Area: No anchoring."), // 33
    _("Restricted Area: Entry approval required prior to transit"), // 34
    _("Restricted Area: Entry prohibited"), // 35
    _("Restricted Area: Active military OPAREA"), // 36
    _("Restricted Area: Firing - danger area."), // 37
    _("Restricted Area: Drifting Mines"), // 38
    _("(reserved for future use)"), // 39
    _("Anchorage Area: Anchorage open"), // 40
    _("Anchorage Area: Anchorage closed"), // 41
    _("Anchorage Area: Anchoring prohibited"), // 42
    _("Anchorage Area: Deep draft anchorage"), // 43
    _("Anchorage Area: Shallow draft anchorage"), // 44
    _("Anchorage Area: Vessel transfer operations"), // 45
    _("(reserved for future use)"), // 46
    _("(reserved for future use)"), // 47
    _("(reserved for future use)"), // 48
    _("(reserved for future use)"), // 49
    _("(reserved for future use)"), // 50
    _("(reserved for future use)"), // 51
    _("(reserved for future use)"), // 52
    _("(reserved for future use)"), // 53
    _("(reserved for future use)"), // 54
    _("(reserved for future use)"), // 55
    _("Security Alert - Level 1"), // 56
    _("Security Alert - Level 2"), // 57
    _("Security Alert - Level 3"), // 58
    _("(reserved for future use)"), // 59
    _("(reserved for future use)"), // 60
    _("(reserved for future use)"), // 61
    _("(reserved for future use)"), // 62
    _("(reserved for future use)"), // 63
    _("Distress Area: Vessel disabled and adrift"), // 64
    _("Distress Area: Vessel sinking"), // 65
    _("Distress Area: Vessel abandoning ship"), // 66
    _("Distress Area: Vessel requests medical assistance"), // 67
    _("Distress Area: Vessel flooding"), // 68
    _("Distress Area: Vessel fire/explosion"), // 69
    _("Distress Area: Vessel grounding"), // 70
    _("Distress Area: Vessel collision"), // 71
    _("Distress Area: Vessel listing/capsizing"), // 72
    _("Distress Area: Vessel under assault"), // 73
    _("Distress Area: Person overboard"), // 74
    _("Distress Area: SAR area"), // 75
    _("Distress Area: Pollution response area"), // 76
    _("(reserved for future use)"), // 77
    _("(reserved for future use)"), // 78
    _("(reserved for future use)"), // 79
    _("Instruction: Contact VTS at this point/juncture"), // 80
    _("Instruction: Contact Port Administration at this point/juncture"), // 81
    _("Instruction: Do not proceed beyond this point/juncture"), // 82
    _("Instruction: Await instructions prior to proceeding beyond this point/juncture"), // 83
    _("Proceed to this location - await instructions"), // 84
    _("Clearance granted - proceed to berth"), // 85
    _("(reserved for future use)"), // 86
    _("(reserved for future use)"), // 87
    _("Information: Pilot boarding position"), // 88
    _("Information: Icebreaker waiting area"), // 89
    _("Information: Places of refuge"), // 90
    _("Information: Position of icebreakers"), // 91
    _("Information: Location of response units"), // 92
    _("VTS active target"), // 93
    _("Rouge or suspicious vessel"), // 94
    _("Vessel requesting non-distress assistance"), // 95
    _("Chart Feature: Sunken vessel"), // 96
    _("Chart Feature: Submerged object"), // 97
    _("Chart Feature: Semi-submerged object"), // 98
    _("Chart Feature: Shoal area"), // 99
    _("Chart Feature: Shoal area due north"), // 100
    _("Chart Feature: Shoal area due east"), // 101
    _("Chart Feature: Shoal area due south"), // 102
    _("Chart Feature: Shoal area due west"), // 103
    _("Chart Feature: Channel obstruction"), // 104
    _("Chart Feature: Reduced vertical clearance"), // 105
    _("Chart Feature: Bridge closed"), // 106
    _("Chart Feature: Bridge partially open"), // 107
    _("Chart Feature: Bridge fully open"), // 108
    _("(reserved for future use)"), // 109
    _("(reserved for future use)"), // 110
    _("(reserved for future use)"), // 111
    _("Report from ship: Icing info"), // 112
    _("(reserved for future use)"), // 113
    _("Report from ship: Miscellaneous information - define in Associated text field"), // 114
    _("(reserved for future use)"), // 115
    _("(reserved for future use)"), // 116
    _("(reserved for future use)"), // 117
    _("(reserved for future use)"), // 118
    _("(reserved for future use)"), // 119
    _("Route: Recommended route"), // 120
    _("Route: Alternative route"), // 121
    _("Route: Recommended route through ice"), // 122
    _("(reserved for future use)"), // 123
    _("(reserved for future use)"), // 124
    _("Other - Define in associated text field"), // 125
    _("Cancellation - cancel area as identified by Message Linkage ID"), // 126
    _("Undefined (default)") //, // 127
};


wxString trimAISField( char *data )
{
    //  Clip any unused characters (@) from data

    wxString field = wxString::From8BitData( data );
    while( field.Right( 1 ) == '@' || field.Right( 1 ) == ' ' )
        field.RemoveLast();
    return field;
}
<<<<<<< HEAD
=======

//---------------------------------------------------------------------------------
//
//  AIS_Target_Data Implementation
//
//---------------------------------------------------------------------------------
AIS_Target_Data::AIS_Target_Data()
{
    strncpy(ShipName, "Unknown             ", 21);
    strncpy(CallSign, "       ", 8);
    strncpy(Destination, "                    ", 21);
    ShipNameExtension[0] = 0;
    b_show_AIS_CPA = false;             

    SOG = 555.;
    COG = 666.;
    HDG = 511.;
    ROTAIS = -128;
    Lat = 0.;
    Lon = 0.;

    wxDateTime now = wxDateTime::Now();
    now.MakeGMT();
    PositionReportTicks = now.GetTicks();       // Default is my idea of NOW
    StaticReportTicks = now.GetTicks();
    b_lost = false;

    IMO = 0;
    MID = 555;
    MMSI = 666;
    NavStatus = UNDEFINED;
    SyncState = 888;
    SlotTO = 999;
    ShipType = 19;    // "Unknown"

    CPA = 100;     // Large values avoid false alarms
    TCPA = 100;

    Range_NM = -1.;
    Brg = -1.;

    DimA = DimB = DimC = DimD = 0;;

    ETA_Mo = 0;
    ETA_Day = 0;
    ETA_Hr = 24;
    ETA_Min = 60;

    Draft = 0.;

    RecentPeriod = 0;

    m_utc_hour = 0;
    m_utc_min = 0;
    m_utc_sec = 0;

    Class = AIS_CLASS_A;      // default
    n_alarm_state = AIS_NO_ALARM;
    b_suppress_audio = false;
    b_positionDoubtful = false;
    b_positionOnceValid = false;
    b_nameValid = false;

    Euro_Length = 0;            // Extensions for European Inland AIS
    Euro_Beam = 0;
    Euro_Draft = 0;
    strncpy(Euro_VIN, "       ", 8);
    UN_shiptype = 0;

    b_isEuroInland = false;
    b_blue_paddle = false;

    b_OwnShip = false;
    b_in_ack_timeout = false;

    m_ptrack = new AISTargetTrackList;
    b_active = false;
    blue_paddle = 0;
    bCPA_Valid = false;
    ROTIND = 0;
}

AIS_Target_Data::~AIS_Target_Data()
{
      delete m_ptrack;
}

wxString FormatTimeAdaptive( int seconds ) {
    int s = seconds % 60;
    int m = seconds / 60;
    if( seconds < 100 )
        return wxString::Format( _T("%3ds"), seconds );
    else if( seconds < 3600 ) {
        int m = seconds / 60;
        int s = seconds % 60;
        return wxString::Format( _T("%2dmin %02ds"), m, s );
    }
    int h = seconds / 3600;
    m -= h* 60;
    return wxString::Format( _T("%2dh %02dmin"), h, m );
}

wxString AIS_Target_Data::BuildQueryResult( void )
{
    wxString html;
    wxDateTime now = wxDateTime::Now();

    wxString tableStart = _T("\n<table border=0 cellpadding=1 cellspacing=0>\n");
    wxString tableEnd = _T("</table>\n\n");
    wxString rowStart = _T("<tr><td><font size=-2>");
    wxString rowStartH = _T("<tr><td nowrap>");
    wxString rowSeparator = _T("</font></td><td></td><td><b>");
    wxString rowSeparatorH = _T("</td><td></td><td>");
    wxString colSeparator = _T("<td></td>");
    wxString rowEnd = _T("</b></td></tr>\n");
    wxString vertSpacer = _T("<tr><td></td></tr><tr><td></td></tr><tr><td></td></tr>\n\n");

    wxString IMOstr, MMSIstr, ClassStr;

    html << tableStart << _T("<tr><td nowrap colspan=2>");
    if( ( Class != AIS_BASE ) && ( Class != AIS_SART ) ) {
        if( b_nameValid ) {
            wxString shipName = trimAISField( ShipName );
            wxString intlName;
            if( shipName == _T("Unknown") ) intlName = wxGetTranslation( shipName );
            else
                intlName = shipName;
            html << _T("<font size=+2><i><b>") << intlName ;
            if( strlen( ShipNameExtension ) ) html << wxString( ShipNameExtension, wxConvUTF8 );
            html << _T("</b></i></font>&nbsp;&nbsp;<b>");
        }
    }

    if( ( Class != AIS_ATON ) && ( Class != AIS_BASE ) && ( Class != AIS_GPSG_BUDDY )
            && ( Class != AIS_SART ) ) {
        html << trimAISField( CallSign ) << _T("</b>") << rowEnd;

        if( Class != AIS_CLASS_B ) {
            if( IMO > 0 ) IMOstr = wxString::Format( _T("%08d"), abs( IMO ) );
        }
    }
    else html << _T("</b>") << rowEnd;

    html << vertSpacer;

    if( Class != AIS_GPSG_BUDDY ) {
        MMSIstr = wxString::Format( _T("%09d"), abs( MMSI ) );
    }
    ClassStr = wxGetTranslation( Get_class_string( false ) );

    if( IMOstr.Length() )
        html << _T("<tr><td colspan=2><table width=100% border=0 cellpadding=0 cellspacing=0>")
            << rowStart <<_("MMSI") << _T("</font></td><td>&nbsp;</td><td><font size=-2>")
            << _("Class") << _T("</font></td><td>&nbsp;</td><td align=right><font size=-2>")
            << _("IMO") << _T("</font></td></tr>")
            << rowStartH << _T("<b>") << MMSIstr << _T("</b></td><td>&nbsp;</td><td><b>")
            << ClassStr << _T("</b></td><td>&nbsp;</td><td align=right><b>")
            << IMOstr << rowEnd << _T("</table></td></tr>")
            << vertSpacer;
    else
        html << _T("<tr><td colspan=2><table width=100% border=0 cellpadding=0 cellspacing=0>")
            << rowStart <<_("MMSI") << _T("</font></td><td>&nbsp;</td><td align=right><font size=-2>")
            << _("Class") << _T("</font></td></tr>")
            << rowStartH << _T("<b>") << MMSIstr << _T("</b></td><td>&nbsp;</td><td align=right><b>")
            << ClassStr << rowEnd << _T("</table></td></tr>")
            << vertSpacer;

    wxString navStatStr;
    if( ( Class != AIS_BASE ) && ( Class != AIS_CLASS_B ) && ( Class != AIS_SART ) ) {
        if( ( NavStatus <= 21  ) && ( NavStatus >= 0 ) )
            navStatStr = wxGetTranslation( ais_status[NavStatus] );
    } else if( Class == AIS_SART ) {
        if( NavStatus == RESERVED_14 ) navStatStr = _("Active");
        else if( NavStatus == UNDEFINED ) navStatStr = _("Testing");
    }

    wxString sart_sub_type;
    if( Class == AIS_SART ) {
        int mmsi_start = MMSI / 1000000;
        switch( mmsi_start ){
            case 970:
//                sart_sub_type = _T("SART");
                break;
            case 972:
                sart_sub_type = _T("MOB");
                break;
            case 974:
                sart_sub_type = _T("EPIRB");
                break;
            default:
                sart_sub_type = _("Unknown");
                break;
        }
    }

    wxString AISTypeStr, UNTypeStr, sizeString;
    if( ( Class != AIS_BASE ) && ( Class != AIS_SART ) ) {

        //      Ship type
        AISTypeStr = wxGetTranslation( Get_vessel_type_string() );

        if( b_isEuroInland && UN_shiptype ) {
            ERIShipTypeHash::iterator it = g_ERI_hash.find( UN_shiptype );
            wxString type;
            if( it == g_ERI_hash.end() ) type = _("Undefined");
            else
                type = it->second;

            UNTypeStr = wxGetTranslation( type );
        }

        if( Class == AIS_SART ) {
            if( MSG_14_text.Len() ) {
                html << rowStart << _("Safety Broadcast Message") << rowEnd
                    << rowStartH << _T("<b>") << MSG_14_text << rowEnd;
            }
        }

       //  Dimensions

        if( NavStatus != ATON_VIRTUAL ) {
            if( ( Class == AIS_CLASS_B ) || ( Class == AIS_ATON ) ) {
                sizeString = wxString::Format( _T("%dm x %dm"), ( DimA + DimB ), ( DimC + DimD ) );
            } else {
                if( ( DimA + DimB + DimC + DimD ) == 0 ) {
                    if( b_isEuroInland ) {
                        if( Euro_Length == 0.0 ) {
                            if( Euro_Draft > 0.01 ) {
                                sizeString << wxString::Format( _T("---m x ---m x %4.1fm"), Euro_Draft );
                            } else {
                                sizeString << _T("---m x ---m x ---m");
                            }
                        } else {
                            if( Euro_Draft > 0.01 ) {
                                sizeString
                                        << wxString::Format( _T("%5.1fm x %4.1fm x %4.1fm"), Euro_Length,
                                                Euro_Beam, Euro_Draft );
                            } else {
                                sizeString
                                        << wxString::Format( _T("%5.1fm x %4.1fm x ---m\n\n"), Euro_Length,
                                                Euro_Beam );
                            }
                        }
                    } else {
                        if( Draft > 0.01 ) {
                            sizeString << wxString::Format( _T("---m x ---m x %4.1fm"), Draft );
                        } else {
                            sizeString << _T("---m x ---m x ---m");
                        }
                    }
                } else if( Draft < 0.01 ) {
                    sizeString
                            << wxString::Format( _T("%dm x %dm x ---m"), ( DimA + DimB ), ( DimC + DimD ) );
                } else {
                    sizeString
                            << wxString::Format( _T("%dm x %dm x %4.1fm"), ( DimA + DimB ), ( DimC + DimD ),
                                    Draft );
                }
            }
        }
    }

    if( Class == AIS_SART ) {
        html << _T("<tr><td colspan=2>") << _T("<b>") << AISTypeStr;
        if( sart_sub_type.Length() ) 
            html << _T(" (") << sart_sub_type << _T("), ");
        html << navStatStr;
        html << rowEnd << _T("<tr><td colspan=2>") << _T("<b>") << sizeString << rowEnd;
    }
    
    else if( ( Class != AIS_ATON ) && ( Class != AIS_BASE ) ) {
        html << _T("<tr><td colspan=2>") << _T("<b>") << AISTypeStr;
        if( navStatStr.Length() )
            html << _T(", ") << navStatStr;
        if( UNTypeStr.Length() )
            html << _T(" (UN Type ") << UNTypeStr << _T(")");
        html << rowEnd << _T("<tr><td colspan=2>") << _T("<b>") << sizeString << rowEnd;
    }

    if( b_positionOnceValid ) {
        wxString posTypeStr;
        if( b_positionDoubtful ) posTypeStr << _(" (Last Known)");

        now.MakeGMT();
        int target_age = now.GetTicks() - PositionReportTicks;

        html << vertSpacer
             << rowStart << _("Position") << posTypeStr << _T("</font></td><td align=right><font size=-2>")
             << _("Report Age") << _T("</font></td></tr>")

             << rowStartH << _T("<b>") << toSDMM( 1, Lat ) << _T("</b></td><td align=right><b>")
             << FormatTimeAdaptive( target_age ) << rowEnd
             << rowStartH << _T("<b>") << toSDMM( 2, Lon ) << rowEnd;
    }

    wxString courseStr, sogStr, hdgStr, rotStr, rngStr, brgStr, destStr, etaStr;

    if( Class == AIS_GPSG_BUDDY ) {
        html << vertSpacer << rowStart << _("Report as of") << rowEnd
             << rowStartH << wxString::Format( _T("<b>%d:%d UTC "), m_utc_hour, m_utc_min )
             << rowEnd;
    } else {
        if( Class == AIS_CLASS_A ) {
            html << vertSpacer << rowStart << _("Destination")
                 << _T("</font></td><td align=right><font size=-2>")
                 << _("ETA") << _T("</font></td></tr>\n")
                 << rowStartH << _T("<b>");
                 wxString dest =  trimAISField( Destination );
                 if(dest.Length() )
                     html << dest;
                 else
                     html << _("---");
                 html << _T("</b></td><td nowrap align=right><b>");

            if( ( ETA_Mo ) && ( ETA_Hr < 24 ) ) {
                int yearOffset = 0;
                if( now.GetMonth() > ( ETA_Mo - 1 ) ) yearOffset = 1;
                wxDateTime eta( ETA_Day, wxDateTime::Month( ETA_Mo - 1 ),
                        now.GetYear() + yearOffset, ETA_Hr, ETA_Min );
                html << eta.Format( _T("%b %d %H:%M") );
            }
            else html << _("---");
            html << rowEnd;
        }

        if( ( Class == AIS_CLASS_A ) || ( Class == AIS_CLASS_B ) ) {
            int crs = wxRound( COG );
            if( crs < 360 ) courseStr = wxString::Format( _T("%03d&deg;"), crs );
            else if( COG == 360.0 ) courseStr = _T("---");
            else if( crs == 360 ) courseStr = _T("0&deg;");

            if( SOG <= 102.2 )
                sogStr = wxString::Format( _T("%5.2f Kts"), SOG );
            else
                sogStr = _("---");

            if( (int) HDG != 511 )
                hdgStr = wxString::Format( _T("%03d&deg;"), (int) HDG );
            else
                hdgStr = _T("---");


            if( ROTAIS != -128 ) {
                if( ROTAIS == 127 ) rotStr << _T("> 5&deg;/30s ") << _("Right");
                else if( ROTAIS == -127 ) rotStr << _T("> 5&deg;/30s ") << _("Left");
                else {
                    if( ROTIND > 0 ) rotStr << wxString::Format( _T("%3d&deg;/Min "), ROTIND ) << _("Right");
                    else if( ROTIND < 0 ) rotStr << wxString::Format( _T("%3d&deg;/Min "), -ROTIND ) << _("Left");
                    else rotStr = _T("0");
                }
            }
            else
                rotStr = _("---");
        }
    }

    if( b_positionOnceValid && bGPSValid && ( Range_NM >= 0. ) )
        rngStr = cc1->FormatDistanceAdaptive( Range_NM );
    else
        rngStr = _("---");

    int brg = (int) wxRound( Brg );
    if( Brg > 359.5 ) brg = 0;
    if( b_positionOnceValid && bGPSValid && ( Brg >= 0. ) && ( Range_NM > 0. ) && ( fabs( Lat ) < 85. ) )
        brgStr = wxString::Format( _T("%03d&deg;"), brg );
    else
        brgStr = _("---");

    wxString turnRateHdr; // Blank if ATON or BASE
    if( ( Class != AIS_ATON ) && ( Class != AIS_BASE ) ) {
        html << vertSpacer << _T("<tr><td colspan=2><table width=100% border=0 cellpadding=0 cellspacing=0>")
            << rowStart <<_("Speed") << _T("</font></td><td>&nbsp;</td><td><font size=-2>")
            << _("Course") << _T("</font></td><td>&nbsp;</td><td align=right><font size=-2>")
            << _("Heading") << _T("</font></td></tr>")
            << rowStartH << _T("<b>") << sogStr << _T("</b></td><td>&nbsp;</td><td><b>")
            << courseStr << _T("</b></td><td>&nbsp;</td><td align=right><b>")
            << hdgStr << rowEnd << _T("</table></td></tr>")
            << vertSpacer;
        turnRateHdr = _("Turn Rate");
    }
    html << _T("<tr><td colspan=2><table width=100% border=0 cellpadding=0 cellspacing=0>")
        << rowStart <<_("Range") << _T("</font></td><td>&nbsp;</td><td><font size=-2>")
        << _("Bearing") << _T("</font></td><td>&nbsp;</td><td align=right><font size=-2>")
        << turnRateHdr << _T("</font></td></tr>")
        << rowStartH << _T("<b>") << rngStr << _T("</b></td><td>&nbsp;</td><td><b>")
        << brgStr << _T("</b></td><td>&nbsp;</td><td align=right><b>")
        << rotStr << rowEnd << _T("</table></td></tr>")
        << vertSpacer;

    wxString tcpaStr;
    if( bCPA_Valid ) tcpaStr << _(" </b>in<b> ") << FormatTimeAdaptive( (int)(TCPA*60.) );

    if( bCPA_Valid ) {
        html<< vertSpacer << rowStart << _("CPA") << rowEnd
            << rowStartH << _T("<b>") << cc1->FormatDistanceAdaptive( CPA )
            << tcpaStr << rowEnd;
    }

    if( Class != AIS_BASE ) {
        if( blue_paddle == 1 ) {
            html << rowStart << _("Inland Blue Flag") << rowEnd
                 << rowStartH << _T("<b>") << _("Clear") << rowEnd;
        } else if( blue_paddle == 2 ) {
            html << rowStart << _("Inland Blue Flag") << rowEnd
                 << rowStartH << _T("<b>") << _("Set") << rowEnd;
        }
    }

    html << _T("</table>");
    return html;
}

wxString AIS_Target_Data::GetRolloverString( void )
{
    wxString result;
    wxString t;
    if( b_nameValid ) {
        result.Append( _T("\"") );
        wxString uret = trimAISField( ShipName );
        wxString ret;
        if( uret == _T("Unknown") ) ret = wxGetTranslation( uret );
        else
            ret = uret;

        result.Append( ret );
        if( strlen( ShipNameExtension ) ) result.Append(
                wxString( ShipNameExtension, wxConvUTF8 ) );

        result.Append( _T("\" ") );
    }
    if( Class != AIS_GPSG_BUDDY ) {
        t.Printf( _T("%09d"), abs( MMSI ) );
        result.Append( t );
    }
    t = trimAISField( CallSign );
    if( t.Len() ) {
        result.Append( _T(" (") );
        result.Append( t );
        result.Append( _T(")") );
    }
    if( g_bAISRolloverShowClass || ( Class == AIS_SART ) ) {
        if( result.Len() ) result.Append( _T("\n") );
        result.Append( _T("[") );
        result.Append( wxGetTranslation( Get_class_string( false ) ) );
        result.Append( _T("] ") );
        if( ( Class != AIS_ATON ) && ( Class != AIS_BASE ) ) {
            if( Class == AIS_SART ) {
                int mmsi_start = MMSI / 1000000;
                switch( mmsi_start ){
                    case 970:
                        break;
                    case 972:
                        result += _T("MOB");
                        break;
                    case 974:
                        result += _T("EPIRB");
                        break;
                    default:
                        result += _("Unknown");
                        break;
                }
            }

            if( Class != AIS_SART ) result.Append(
                    wxGetTranslation( Get_vessel_type_string( false ) ) );

            if( ( Class != AIS_CLASS_B ) && ( Class != AIS_SART ) ) {
                if( ( NavStatus <= 15 ) && ( NavStatus >= 0 ) ) {
                    result.Append( _T(" (") );
                    result.Append( wxGetTranslation( ais_status[NavStatus] ) );
                    result.Append( _T(")") );
                }
            } else if( Class == AIS_SART ) {
                result.Append( _T(" (") );
                if( NavStatus == RESERVED_14 ) result.Append( _("Active") );
                else if( NavStatus == UNDEFINED ) result.Append( _("Testing") );

                result.Append( _T(")") );
            }

        }
    }

    if( g_bAISRolloverShowCOG && ( SOG <= 102.2 )
            && ( ( Class != AIS_ATON ) && ( Class != AIS_BASE ) ) ) {
        if( result.Len() ) result << _T("\n");
        if( SOG < 10.0 ) result << wxString::Format( _T("SOG %.2f "), SOG ) << _("Kts") << _T(" ");
        else
            result << wxString::Format( _T("SOG %.1f "), SOG ) << _("Kts") << _T(" ");

        int crs = wxRound( COG );
        if( b_positionOnceValid ) {
            if( crs < 360 ) result
                    << wxString::Format( wxString( " COG %03d°", wxConvUTF8 ), crs );
            else if( COG == 360.0 ) result << _(" COG Unavailable");
            else if( crs == 360 ) result << wxString( " COG 000°", wxConvUTF8 );
        } else
            result << _(" COG Unavailable");
    }

    if( g_bAISRolloverShowCPA && bCPA_Valid ) {
        if( result.Len() ) result << _T("\n");
        result << _("CPA") << _T(" ") << cc1->FormatDistanceAdaptive( CPA )
        << _T(" ") << _("in") << _T(" ")
        << wxString::Format( _T("%.0f"), TCPA ) << _T(" ") << _("min");
    }
    return result;
}

wxString AIS_Target_Data::Get_vessel_type_string( bool b_short )
{
    int i = 19;
    if( Class == AIS_ATON ) {
        i = ShipType + 20;
    } else
        switch( ShipType ){
            case 30:
                i = 0;
                break;
            case 31:
                i = 1;
                break;
            case 32:
                i = 2;
                break;
            case 33:
                i = 3;
                break;
            case 34:
                i = 4;
                break;
            case 35:
                i = 5;
                break;
            case 36:
                i = 6;
                break;
            case 37:
                i = 7;
                break;
            case 50:
                i = 9;
                break;
            case 51:
                i = 10;
                break;
            case 52:
                i = 11;
                break;
            case 53:
                i = 12;
                break;
            case 54:
                i = 13;
                break;
            case 55:
                i = 14;
                break;
            case 58:
                i = 15;
                break;
            default:
                i = 19;
                break;
        }

    if( ( Class == AIS_CLASS_B ) || ( Class == AIS_CLASS_A ) ) {
        if( ( ShipType >= 40 ) && ( ShipType < 50 ) ) i = 8;

        if( ( ShipType >= 60 ) && ( ShipType < 70 ) ) i = 16;

        if( ( ShipType >= 70 ) && ( ShipType < 80 ) ) i = 17;

        if( ( ShipType >= 80 ) && ( ShipType < 90 ) ) i = 18;
    } else if( Class == AIS_GPSG_BUDDY ) i = 52;
    else if( Class == AIS_DSC ) i = ( ShipType == 12 ) ? 54 : 53;  // 12 is distress

    if( !b_short ) return ais_type[i];
    else
        return short_ais_type[i];
}

wxString AIS_Target_Data::Get_class_string( bool b_short )
{
    switch( Class ){
        case AIS_CLASS_A:
            return _("A");
        case AIS_CLASS_B:
            return _("B");
        case AIS_ATON:
            return b_short ? _("AtoN") : _("Aid to Navigation");
        case AIS_BASE:
            return b_short ? _("Base") : _("Base Station");
        case AIS_GPSG_BUDDY:
            return b_short ? _("Buddy") : _("GPSGate Buddy");
        case AIS_DSC:
            return b_short ? _("DSC") : _("DSC Position Report");
        case AIS_SART:
            return b_short ? _("SART") : _("SART");

        default:
            return b_short ? _("Unk") : _("Unknown");
    }
}

void AIS_Target_Data::Toggle_AIS_CPA(void)
{
    b_show_AIS_CPA = !b_show_AIS_CPA ? true : false;
}

//---------------------------------------------------------------------------------
//
//  AIS_Decoder Helpers
//
//---------------------------------------------------------------------------------
AIS_Bitstring::AIS_Bitstring( const char *str )
{
    byte_length = strlen( str );

    for( int i = 0; i < byte_length; i++ ) {
        bitbytes[i] = to_6bit( str[i] );
    }
}

int AIS_Bitstring::GetBitCount()
{
    return byte_length * 6;
}


//  Convert printable characters to IEC 6 bit representation
//  according to rules in IEC AIS Specification
unsigned char AIS_Bitstring::to_6bit(const char c)
{
    if(c < 0x30)
        return (unsigned char)-1;
    if(c > 0x77)
        return (unsigned char)-1;
    if((0x57 < c) && (c < 0x60))
        return (unsigned char)-1;

    unsigned char cp = c;
    cp += 0x28;

    if(cp > 0x80)
        cp += 0x20;
    else
        cp += 0x28;

    return (unsigned char)(cp & 0x3f);
}


int AIS_Bitstring::GetInt(int sp, int len, bool signed_flag)
{
    int acc = 0;
    int s0p = sp-1;                          // to zero base

    int cp, cx, c0, cs;


    for(int i=0 ; i<len ; i++)
    {
        acc  = acc << 1;
        cp = (s0p + i) / 6;
        cx = bitbytes[cp];        // what if cp >= byte_length?
        cs = 5 - ((s0p + i) % 6);
        c0 = (cx >> (5 - ((s0p + i) % 6))) & 1;
        if(i == 0 && signed_flag && c0) // if signed value and first bit is 1, pad with 1's
            acc = ~acc;
        acc |= c0;
    }

    return acc;

}

int AIS_Bitstring::GetStr(int sp, int bit_len, char *dest, int max_len)
{
    //char temp_str[85];
    char *temp_str = new char[max_len + 1];

    char acc = 0;
    int s0p = sp-1;                          // to zero base

    int k=0;
    int cp, cx, c0, cs;

    int i = 0;
    while(i < bit_len && k < max_len)
    {
         acc=0;
         for(int j=0 ; j<6 ; j++)
         {
            acc  = acc << 1;
            cp = (s0p + i) / 6;
            cx = bitbytes[cp];        // what if cp >= byte_length?
            cs = 5 - ((s0p + i) % 6);
            c0 = (cx >> (5 - ((s0p + i) % 6))) & 1;
            acc |= c0;

            i++;
         }
         temp_str[k] = (char)(acc & 0x3f);

         if(acc < 32)
             temp_str[k] += 0x40;
         k++;

    }

    temp_str[k] = 0;

    int copy_len = wxMin((int)strlen(temp_str), max_len);
    strncpy(dest, temp_str, copy_len);
    dest[k] = 0;
    
    delete [] temp_str;

    return copy_len;
}

//---------------------------------------------------------------------------------
//
//  AIS_Decoder Implementation
//
//---------------------------------------------------------------------------------
BEGIN_EVENT_TABLE(AIS_Decoder, wxEvtHandler)
    EVT_TIMER(TIMER_AIS1, AIS_Decoder::OnTimerAIS)
    EVT_TIMER(TIMER_AISAUDIO, AIS_Decoder::OnTimerAISAudio)
END_EVENT_TABLE()

static int n_msgs;
static int n_msg1;
static int n_msg5;
static int n_msg24;
static int n_newname;
static bool b_firstrx;
static int first_rx_ticks;
static int rx_ticks;

AIS_Decoder::AIS_Decoder( wxFrame *parent )
{
    AISTargetList = new AIS_Target_Hash;
    AIS_AreaNotice_Sources = new AIS_Target_Hash;
    BuildERIShipTypeHash();

    g_pais_alert_dialog_active = NULL;
    m_bAIS_Audio_Alert_On = false;

    m_n_targets = 0;

    m_parent_frame = parent;
    
    TimerAIS.SetOwner(this, TIMER_AIS1);
    TimerAIS.Start(TIMER_AIS_MSEC,wxTIMER_CONTINUOUS);
    
    //  Create/connect a dynamic event handler slot for wxEVT_OCPN_DATASTREAM(s)
    Connect(wxEVT_OCPN_DATASTREAM, (wxObjectEventFunction)(wxEventFunction)&AIS_Decoder::OnEvtAIS); 
}

AIS_Decoder::~AIS_Decoder( void )
{
    AIS_Target_Hash::iterator it;
    AIS_Target_Hash *current_targets = GetTargetList();

    for( it = ( *current_targets ).begin(); it != ( *current_targets ).end(); ++it ) {
        AIS_Target_Data *td = it->second;

        delete td;
    }

    delete current_targets;
    delete AIS_AreaNotice_Sources;

#ifdef AIS_DEBUG
    printf("First message[1, 2] ticks: %d  Last Message [1,2]ticks %d  Difference:  %d\n", first_rx_ticks, rx_ticks, rx_ticks - first_rx_ticks);
#endif
}

#define MAKEHASHERI(key, description) g_ERI_hash[key] = description;

void AIS_Decoder::BuildERIShipTypeHash(void)
{
      MAKEHASHERI(8000, _("Vessel, type unknown"))
      MAKEHASHERI(8150, _("Freightbarge"))
      MAKEHASHERI(8160, _("Tankbarge"))
      MAKEHASHERI(8163, _("Tankbarge, dry cargo as if liquid (e.g. cement)"))
      MAKEHASHERI(8450, _("Service vessel, police patrol, port service"))
      MAKEHASHERI(8430, _("Pushboat, single"))
      MAKEHASHERI(8510, _("Object, not otherwise specified"))
      MAKEHASHERI(8470, _("Object, towed, not otherwise specified"))
      MAKEHASHERI(8490, _("Bunkership"))
      MAKEHASHERI(8010, _("Motor freighter"))
      MAKEHASHERI(8020, _("Motor tanker"))
      MAKEHASHERI(8021, _("Motor tanker, liquid cargo, type N"))
      MAKEHASHERI(8022, _("Motor tanker, liquid cargo, type C"))
      MAKEHASHERI(8023, _("Motor tanker, dry cargo as if liquid (e.g. cement)"))
      MAKEHASHERI(8030, _("Container vessel"))
      MAKEHASHERI(8040, _("Gas tanker"))
      MAKEHASHERI(8050, _("Motor freighter, tug"))
      MAKEHASHERI(8060, _("Motor tanker, tug"))
      MAKEHASHERI(8070, _("Motor freighter with one or more ships alongside"))
      MAKEHASHERI(8080, _("Motor freighter with tanker"))
      MAKEHASHERI(8090, _("Motor freighter pushing one or more freighters"))
      MAKEHASHERI(8100, _("Motor freighter pushing at least one tank-ship"))
      MAKEHASHERI(8110, _("Tug, freighter"))
      MAKEHASHERI(8120, _("Tug, tanker"))
      MAKEHASHERI(8130, _("Tug freighter, coupled"))
      MAKEHASHERI(8140, _("Tug, freighter/tanker, coupled"))
      MAKEHASHERI(8161, _("Tankbarge, liquid cargo, type N"))
      MAKEHASHERI(8162, _("Tankbarge, liquid cargo, type C"))
      MAKEHASHERI(8170, _("Freightbarge with containers"))
      MAKEHASHERI(8180, _("Tankbarge, gas"))
      MAKEHASHERI(8210, _("Pushtow, one cargo barge"))
      MAKEHASHERI(8220, _("Pushtow, two cargo barges"))
      MAKEHASHERI(8230, _("Pushtow, three cargo barges"))
      MAKEHASHERI(8240, _("Pushtow, four cargo barges"))
      MAKEHASHERI(8250, _("Pushtow, five cargo barges"))
      MAKEHASHERI(8260, _("Pushtow, six cargo barges"))
      MAKEHASHERI(8270, _("Pushtow, seven cargo barges"))
      MAKEHASHERI(8280, _("Pushtow, eight cargo barges"))
      MAKEHASHERI(8290, _("Pushtow, nine or more barges"))
      MAKEHASHERI(8310, _("Pushtow, one tank/gas barge"))
      MAKEHASHERI(8320, _("Pushtow, two barges at least one tanker or gas barge"))
      MAKEHASHERI(8330, _("Pushtow, three barges at least one tanker or gas barge"))
      MAKEHASHERI(8340, _("Pushtow, four barges at least one tanker or gas barge"))
      MAKEHASHERI(8350, _("Pushtow, five barges at least one tanker or gas barge"))
      MAKEHASHERI(8360, _("Pushtow, six barges at least one tanker or gas barge"))
      MAKEHASHERI(8370, _("Pushtow, seven barges at least one tanker or gas barge"))
      MAKEHASHERI(8380, _("Pushtow, eight barges at least one tanker or gas barge"))
      MAKEHASHERI(8390, _("Pushtow, nine or more barges at least one tanker or gas barge"))
      MAKEHASHERI(8400, _("Tug, single"))
      MAKEHASHERI(8410, _("Tug, one or more tows"))
      MAKEHASHERI(8420, _("Tug, assisting a vessel or linked combination"))
      MAKEHASHERI(8430, _("Pushboat, single"))
      MAKEHASHERI(8440, _("Passenger ship, ferry, cruise ship, red cross ship"))
      MAKEHASHERI(8441, _("Ferry"))
      MAKEHASHERI(8442, _("Red cross ship"))
      MAKEHASHERI(8443, _("Cruise ship"))
      MAKEHASHERI(8444, _("Passenger ship without accomodation"))
      MAKEHASHERI(8460, _("Vessel, work maintainance craft, floating derrick, cable-ship, buoy-ship, dredge"))
      MAKEHASHERI(8480, _("Fishing boat"))
      MAKEHASHERI(8500, _("Barge, tanker, chemical"))
      MAKEHASHERI(1500, _("General cargo Vessel maritime"))
      MAKEHASHERI(1510, _("Unit carrier maritime"))
      MAKEHASHERI(1520, _("Bulk carrier maritime"))
      MAKEHASHERI(1530, _("Tanker"))
      MAKEHASHERI(1540, _("Liquified gas tanker"))
      MAKEHASHERI(1850, _("Pleasure craft, longer than 20 metres"))
      MAKEHASHERI(1900, _("Fast ship"))
      MAKEHASHERI(1910, _("Hydrofoil"))
}

//----------------------------------------------------------------------------------
//     Handle events from AIS DataStream
//----------------------------------------------------------------------------------
void AIS_Decoder::OnEvtAIS( OCPN_DataStreamEvent& event )
{
    wxString message = wxString(event.GetNMEAString().c_str(), wxConvUTF8);
    
    int nr = 0;
    if( !message.IsEmpty() ) 
    {
        if( message.Mid( 3, 3 ).IsSameAs( _T("VDM") ) ||
            message.Mid( 3, 3 ).IsSameAs( _T("VDO") ) ||
            message.Mid( 1, 5 ).IsSameAs( _T("FRPOS") ) ||
            message.Mid( 1, 2 ).IsSameAs( _T("CD") ) )
        {
                nr = Decode( message );
                gFrame->TouchAISActive();
        }         
    }
}

//----------------------------------------------------------------------------------
//      Decode a single AIVDO sentence to a Generic Position Report
//----------------------------------------------------------------------------------
AIS_Error AIS_Decoder::DecodeSingleVDO( const wxString& str, GenericPosDatEx *pos, wxString *accumulator )
{
    //  Make some simple tests for validity
    if( str.Len() > 100 )
        return AIS_NMEAVDX_TOO_LONG;
    
    if( !NMEACheckSumOK( str ) )
        return AIS_NMEAVDX_CHECKSUM_BAD;

    if( !pos ) 
        return AIS_GENERIC_ERROR;
    
    if( !accumulator ) 
        return AIS_GENERIC_ERROR;
    
    //  We only process AIVDO messages
    if( !str.Mid( 1, 5 ).IsSameAs( _T("AIVDO") ) ) 
        return AIS_GENERIC_ERROR;

    //  Use a tokenizer to pull out the first 4 fields
    wxStringTokenizer tkz( str, _T(",") );
        
    wxString token;
    token = tkz.GetNextToken();         // !xxVDx
        
    token = tkz.GetNextToken();
    int nsentences = atoi( token.mb_str() );
        
    token = tkz.GetNextToken();
    int isentence = atoi( token.mb_str() );
        
    token = tkz.GetNextToken();         // skip 2 fields
    token = tkz.GetNextToken();
    
    wxString string_to_parse;
    string_to_parse.Clear();
    
    //  Fill the output structure with all NANs
    pos->kLat = NAN;
    pos->kLon = NAN;
    pos->kCog = NAN;
    pos->kSog = NAN;
    pos->kHdt = NAN;
    pos->kVar = NAN;
    pos->kHdm = NAN;
        
    //  Simple case first
    //  First and only part of a one-part sentence
    if( ( 1 == nsentences ) && ( 1 == isentence ) ) {
        string_to_parse = tkz.GetNextToken();         // the encapsulated data
    }
    
    else if( nsentences > 1 ) {
        if( 1 == isentence ) {
            *accumulator = tkz.GetNextToken();         // the encapsulated data
        }
        
        else {
            accumulator->Append(tkz.GetNextToken() );
        }
        
        if( isentence == nsentences ) {         // ready to parse
            string_to_parse = *accumulator;
        }
    }
    
    if( string_to_parse.IsEmpty() && (nsentences > 1) ) {      // not ready, so return with NAN
        return AIS_INCOMPLETE_MULTIPART;                       // and non-zero return
    }
                    
        
    //  Create the bit accessible string
    AIS_Bitstring strbit( string_to_parse.mb_str() );
    
    AIS_Target_Data *pTargetData = new AIS_Target_Data;

    bool bdecode_result = Parse_VDXBitstring( &strbit, pTargetData );
    
    if(bdecode_result) {
        switch(pTargetData->MID)
        {
            case 1:
            case 2:
            case 3:
            case 18:
            {
                if( !pTargetData->b_positionDoubtful ) {
                    pos->kLat = pTargetData->Lat;
                    pos->kLon = pTargetData->Lon;
                }
                else {
                    pos->kLat = NAN;
                    pos->kLon = NAN;
                }
                
                if(pTargetData->COG == 360.0)
                    pos->kCog = NAN;
                else
                    pos->kCog = pTargetData->COG;
                
                
                if(pTargetData->SOG > 102.2)
                    pos->kSog = NAN;
                else
                    pos->kSog = pTargetData->SOG;
                
                if((int)pTargetData->HDG == 511)
                    pos->kHdt = NAN;
                else
                    pos->kHdt = pTargetData->HDG;
                
                //  VDO messages do not contain variation or magnetic heading
                pos->kVar = NAN;
                pos->kHdm = NAN;
                break;
            }
            default:
                return AIS_GENERIC_ERROR;       // unrecognised sentence
        }
        
        return AIS_NoError;
    }
    else
        return AIS_GENERIC_ERROR;
}


//----------------------------------------------------------------------------------
//      Decode NMEA VDM/VDO/FRPOS/DSCDSE sentence to AIS Target(s)
//----------------------------------------------------------------------------------
AIS_Error AIS_Decoder::Decode( const wxString& str )
{
    AIS_Error ret;
    wxString string_to_parse;

    double gpsg_lat, gpsg_lon, gpsg_mins, gpsg_degs;
    double gpsg_cog, gpsg_sog, gpsg_utc_time;
    int gpsg_utc_hour = 0;
    int gpsg_utc_min = 0;
    int gpsg_utc_sec = 0;
    char gpsg_name_str[21];

    double dsc_lat = 0.;
    double dsc_lon = 0.;
    double dsc_mins, dsc_degs, dsc_tmp, dsc_addr;
    double dse_tmp, dse_addr;
    double dse_lat = 0.;
    double dse_lon = 0;
    long dsc_fmt, dsc_quadrant;

    int gpsg_mmsi = 0;
    int dsc_mmsi = 0;
    int dse_mmsi = 0;
    int mmsi = 0;

    //  Make some simple tests for validity

    if( str.Len() > 100 ) return AIS_NMEAVDX_TOO_LONG;

    if( !NMEACheckSumOK( str ) ) {
            return AIS_NMEAVDX_CHECKSUM_BAD;
    }
    if( str.Mid( 1, 2 ).IsSameAs( _T("CD") ) ) {
        // parse a DSC Position message            $CDDSx,.....
        //  Use a tokenizer to pull out the first 9 fields
        wxString string( str );
        wxStringTokenizer tkz( string, _T(",*") );

        wxString token;
        token = tkz.GetNextToken();         // !$CDDS

        if( str.Mid( 3, 3 ).IsSameAs( _T("DSC") ) ) {
            token = tkz.GetNextToken(); // format specifier (02-area,12-distress,16-allships,20-individual,...)
            token.ToLong( &dsc_fmt );

            token = tkz.GetNextToken();       // address i.e. mmsi*10 for received msg, or area spec
            token.ToDouble( &dsc_addr );
            dsc_mmsi = 0 - (int) ( dsc_addr / 10 ); // as per NMEA 0183 3.01 

            token = tkz.GetNextToken();         // category
            token = tkz.GetNextToken();         // nature of distress or telecommand1
            token = tkz.GetNextToken();         // comm type or telecommand2

            token = tkz.GetNextToken();         // position or channel/freq
            token.ToDouble( &dsc_tmp );

            token = tkz.GetNextToken();         // time or tel. no.
            token = tkz.GetNextToken();         // mmsi of ship in distress
            token = tkz.GetNextToken();         // nature of distress
            token = tkz.GetNextToken();         // acknowledgement
            token = tkz.GetNextToken();         // expansion indicator

            dsc_quadrant = (int) (dsc_tmp / 1000000000.0);

            dsc_lat = (int) ( dsc_tmp / 100000.0 );
            dsc_lon = dsc_tmp - dsc_lat * 100000.0;
            dsc_lat = dsc_lat - dsc_quadrant * 10000;
            dsc_degs = (int) ( dsc_lat / 100.0 );
            dsc_mins = dsc_lat - dsc_degs * 100.0;
            dsc_lat = dsc_degs + dsc_mins / 60.0;

            dsc_degs = (int) ( dsc_lon / 100.0 );
            dsc_mins = dsc_lon - dsc_degs * 100.0;
            dsc_lon = dsc_degs + dsc_mins / 60.0;
            switch( dsc_quadrant ) {
                case 0: break;                                             // NE
                case 1: dsc_lon = -dsc_lon; break;                         // NW
                case 2: dsc_lat = -dsc_lat; break;                         // SE
                case 3: dsc_lon = -dsc_lon; dsc_lat = -dsc_lat; break;     // SW
                default: break;
            }
            if( dsc_fmt != 02 ) mmsi = (int) dsc_mmsi;
        } else if( str.Mid( 3, 3 ).IsSameAs( _T("DSE") ) ) {

            token = tkz.GetNextToken();         // total number of sentences
            token = tkz.GetNextToken();         // sentence number
            token = tkz.GetNextToken();         // query/rely flag
            token = tkz.GetNextToken();         // vessel MMSI
            token.ToDouble( &dse_addr );
            dse_mmsi = 0 - (int) ( dse_addr / 10 ); // as per NMEA 0183 3.01

            token = tkz.GetNextToken();         // code field
            token = tkz.GetNextToken();         // data field - position - 2*4 digits latlon .mins
            token.ToDouble( &dse_tmp );
            dse_lat = (int) ( dse_tmp / 10000.0 );
            dse_lon = (int) ( dse_tmp - dse_lat * 10000.0 );
            dse_lat = dse_lat / 600000.0;
            dse_lon = dse_lon / 600000.0;

            mmsi = (int) dse_mmsi;
        }
    } else if( str.Mid( 1, 5 ).IsSameAs( _T("FRPOS") ) ) {
        // parse a GpsGate Position message            $FRPOS,.....

        //  Use a tokenizer to pull out the first 9 fields
        wxString string( str );
        wxStringTokenizer tkz( string, _T(",*") );

        wxString token;
        token = tkz.GetNextToken();         // !$FRPOS

        token = tkz.GetNextToken();            //    latitude DDMM.MMMM
        token.ToDouble( &gpsg_lat );
        gpsg_degs = (int) ( gpsg_lat / 100.0 );
        gpsg_mins = gpsg_lat - gpsg_degs * 100.0;
        gpsg_lat = gpsg_degs + gpsg_mins / 60.0;

        token = tkz.GetNextToken();            //  hemisphere N or S
        if( token.Mid( 1, 1 ).Contains( _T("Ss") ) ) gpsg_lat = 0 - gpsg_lat;

        token = tkz.GetNextToken();            // longitude DDDMM.MMMM
        token.ToDouble( &gpsg_lon );
        gpsg_degs = (int) ( gpsg_lon / 100.0 );
        gpsg_mins = gpsg_lon - gpsg_degs * 100.0;
        gpsg_lon = gpsg_degs + gpsg_mins / 60.0;

        token = tkz.GetNextToken();            // hemisphere E or W
        if( token.Mid( 1, 1 ).Contains( _T("Ww") ) ) gpsg_lon = 0 - gpsg_lon;

        token = tkz.GetNextToken();            //    altitude AA.a
        //    token.toDouble(&gpsg_alt);

        token = tkz.GetNextToken();            //  speed over ground SSS.SS knots
        token.ToDouble( &gpsg_sog );

        token = tkz.GetNextToken();            //  heading over ground HHH.hh degrees
        token.ToDouble( &gpsg_cog );

        token = tkz.GetNextToken();            // date DDMMYY

        token = tkz.GetNextToken();            // time UTC hhmmss.dd
        token.ToDouble( &gpsg_utc_time );
        gpsg_utc_hour = (int) ( gpsg_utc_time / 10000.0 );
        gpsg_utc_min = (int) ( gpsg_utc_time / 100.0 ) - gpsg_utc_hour * 100;
        gpsg_utc_sec = (int) gpsg_utc_time - gpsg_utc_hour * 10000 - gpsg_utc_min * 100;

        // now comes the name, followed by in * and NMEA checksum

        token = tkz.GetNextToken();
        int i, len, hash = 0;
        len = wxMin(wxStrlen(token),20);
        strncpy( gpsg_name_str, token.mb_str(), len );
        gpsg_name_str[len] = 0;
        for( i = 0; i < len; i++ ) {
            hash = hash * 10;
            hash += (int) ( token[i] );
            while( hash >= 100000 )
                hash = hash / 100000;
        }
        gpsg_mmsi = 199000000 + hash;  // 199 is INMARSAT-A MID, should not occur ever in AIS stream
        mmsi = gpsg_mmsi;
    } else if( !str.Mid( 3, 2 ).IsSameAs( _T("VD") ) ) {
        return AIS_NMEAVDX_BAD;
    }

    //  OK, looks like the sentence is OK

    //  Use a tokenizer to pull out the first 4 fields
    wxString string( str );
    wxStringTokenizer tkz( string, _T(",") );

    wxString token;
    token = tkz.GetNextToken();         // !xxVDx

    token = tkz.GetNextToken();
    nsentences = atoi( token.mb_str() );

    token = tkz.GetNextToken();
    isentence = atoi( token.mb_str() );

    token = tkz.GetNextToken();
    long lsequence_id = 0;
    token.ToLong( &lsequence_id );

    token = tkz.GetNextToken();
    long lchannel;
    token.ToLong( &lchannel );

    //  Now, some decisions

    string_to_parse.Clear();

    //  Simple case first
    //  First and only part of a one-part sentence
    if( ( 1 == nsentences ) && ( 1 == isentence ) ) {
        string_to_parse = tkz.GetNextToken();         // the encapsulated data
    }

    else if( nsentences > 1 ) {
        if( 1 == isentence ) {
            sentence_accumulator = tkz.GetNextToken();         // the encapsulated data
        }

        else {
            sentence_accumulator += tkz.GetNextToken();
        }

        if( isentence == nsentences ) {
            string_to_parse = sentence_accumulator;
        }
    }

    if( mmsi
            || ( !string_to_parse.IsEmpty() && ( string_to_parse.Len() < AIS_MAX_MESSAGE_LEN ) ) ) {

        //  Create the bit accessible string
        AIS_Bitstring strbit( string_to_parse.mb_str() );

        //  Extract the MMSI
        if( !mmsi ) mmsi = strbit.GetInt( 9, 30 );
        long mmsi_long = mmsi;

        AIS_Target_Data *pTargetData;
        AIS_Target_Data *pStaleTarget = NULL;
        bool bnewtarget = false;

        //  Search the current AISTargetList for an MMSI match
        AIS_Target_Hash::iterator it = AISTargetList->find( mmsi );
        if( it == AISTargetList->end() )                  // not found
                {
            pTargetData = new AIS_Target_Data;
            bnewtarget = true;
            m_n_targets++;
        } else {
            pTargetData = ( *AISTargetList )[mmsi];          // find current entry
            pStaleTarget = pTargetData;                   // save a pointer to stale data
        }

        //  Grab the stale targets's last report time
        int last_report_ticks;

        wxDateTime now = wxDateTime::Now();
        now.MakeGMT();

        if( pStaleTarget ) last_report_ticks = pStaleTarget->PositionReportTicks;
        else
            last_report_ticks = now.GetTicks();

        // Delete the stale AIS Target selectable point if not a CDDSE
        if( pStaleTarget && !dse_mmsi ) pSelectAIS->DeleteSelectablePoint( (void *) mmsi_long,
                SELTYPE_AISTARGET );

        bool bhad_name = false;
        if( pStaleTarget ) bhad_name = pStaleTarget->b_nameValid;

        bool bdecode_result = false; // for CDDSE assume target is there
        if( dse_mmsi ) bdecode_result = true;

        if( dse_mmsi && !pTargetData->b_nameValid && pTargetData->b_positionOnceValid
                && ( ( now.GetTicks() - pTargetData->PositionReportTicks ) ) < 20 ) { // ignore stray CDDSE sentences
            pTargetData->Lat = pTargetData->Lat
                    + ( ( pTargetData->Lat ) >= 0 ? dse_lat : -dse_lat );
            pTargetData->Lon = pTargetData->Lon
                    + ( ( pTargetData->Lon ) >= 0 ? dse_lon : -dse_lon );
            pTargetData->b_nameValid = true;
        } else if( dsc_mmsi ) {
            pTargetData->PositionReportTicks = now.GetTicks();
            pTargetData->StaticReportTicks = now.GetTicks();

            pTargetData->MMSI = mmsi;
            pTargetData->NavStatus = 0; // underway
            pTargetData->Lat = dsc_lat;
            pTargetData->Lon = dsc_lon;
            pTargetData->b_positionOnceValid = true; // need to cheat here, since nothing would be shown
            pTargetData->COG = 0;
            pTargetData->SOG = 0;
            pTargetData->ShipType = dsc_fmt; // DSC report
            pTargetData->Class = AIS_DSC;
            if( dsc_fmt == 12 ) strncpy( pTargetData->ShipName, "DISTRESS            ", 21 );
            else
                strncpy( pTargetData->ShipName, "POSITION REPORT     ", 21 );
            pTargetData->b_nameValid = false; // continue cheating, because position maybe incomplete
            pTargetData->b_active = true;
            pTargetData->b_lost = false;

            bdecode_result = true;
        } else if( gpsg_mmsi ) {
            pTargetData->PositionReportTicks = now.GetTicks();
            pTargetData->StaticReportTicks = now.GetTicks();
            pTargetData->m_utc_hour = gpsg_utc_hour;
            pTargetData->m_utc_min = gpsg_utc_min;
            pTargetData->m_utc_sec = gpsg_utc_sec;
            pTargetData->MMSI = gpsg_mmsi;
            pTargetData->NavStatus = 0; // underway
            pTargetData->Lat = gpsg_lat;
            pTargetData->Lon = gpsg_lon;
            pTargetData->b_positionOnceValid = true;
            pTargetData->COG = gpsg_cog;
            pTargetData->SOG = gpsg_sog;
            pTargetData->ShipType = 52; // buddy
            pTargetData->Class = AIS_GPSG_BUDDY;
            strncpy( pTargetData->ShipName, gpsg_name_str, strlen( gpsg_name_str ) + 1 );
            pTargetData->b_nameValid = true;
            pTargetData->b_active = true;
            pTargetData->b_lost = false;

            bdecode_result = true;
        } else
            bdecode_result = Parse_VDXBitstring( &strbit, pTargetData );       // Parse the new data

        //  pTargetData is valid, either new or existing. Continue processing

        m_pLatestTargetData = pTargetData;

        if( str.Mid( 3, 3 ).IsSameAs( _T("VDO") ) ) pTargetData->b_OwnShip = true;

        if( ( bdecode_result ) && ( pTargetData->b_nameValid ) && ( pStaleTarget ) ) if( !bhad_name ) n_newname++;

        //  If the message was decoded correctly
        //  Update the AIS Target information
        if( bdecode_result ) {
            ( *AISTargetList )[mmsi] = pTargetData;            // update the hash table entry

            if( !pTargetData->area_notices.empty() ) {
                AIS_Target_Hash::iterator it = AIS_AreaNotice_Sources->find( mmsi );
                if( it == AIS_AreaNotice_Sources->end() )
                    ( *AIS_AreaNotice_Sources ) [mmsi] = pTargetData;
            }

            //     Update the most recent report period
            if( !dse_mmsi ) pTargetData->RecentPeriod = pTargetData->PositionReportTicks
                    - last_report_ticks;

            //  If this is not an ownship message, update the AIS Target in the Selectable list, and update the CPA info
            if( !pTargetData->b_OwnShip ) {
                if( pTargetData->b_positionOnceValid ) {
                    SelectItem *pSel = pSelectAIS->AddSelectablePoint( pTargetData->Lat,
                            pTargetData->Lon, (void *) mmsi_long, SELTYPE_AISTARGET );
                    pSel->SetUserData( mmsi );
                }

                //    Calculate CPA info for this target immediately
                UpdateOneCPA( pTargetData );

                //    Update this target's track
                if( g_bAISShowTracks ) UpdateOneTrack( pTargetData );
            }
        } else {
//             printf("Unrecognised AIS message ID: %d\n", pTargetData->MID);
            if( bnewtarget ) {
                delete pTargetData;                           // this target is not going to be used
                m_n_targets--;
            }
        }

        ret = AIS_NoError;

    } else
        ret = AIS_Partial;                // accumulating parts of a multi-sentence message
    n_msgs++;
#ifdef AIS_DEBUG
    if((n_msgs % 10000) == 0)
    printf("n_msgs %10d m_n_targets: %6d  n_msg1: %10d  n_msg5+24: %10d  n_new5: %10d \n", n_msgs, n_targets, n_msg1, n_msg5 + n_msg24, n_newname);
#endif

    return ret;
}

//----------------------------------------------------------------------------
//      Parse a NMEA VDM/VDO Bitstring
//----------------------------------------------------------------------------
bool AIS_Decoder::Parse_VDXBitstring( AIS_Bitstring *bstr, AIS_Target_Data *ptd )
{
    bool parse_result = false;
    bool b_posn_report = false;

    wxDateTime now = wxDateTime::Now();
    now.MakeGMT( true );                    // no DST
    if( now.IsDST() ) now.Subtract( wxTimeSpan( 1, 0, 0, 0 ) );
    int message_ID = bstr->GetInt( 1, 6 );        // Parse on message ID
    ptd->MID = message_ID;
    ptd->MMSI = bstr->GetInt( 9, 30 );           // MMSI is always in the same spot in the bitstream

    switch( message_ID ){
        case 1:                                 // Position Report
        case 2:
        case 3: {
            n_msg1++;

            ptd->NavStatus = bstr->GetInt( 39, 4 );
            ptd->SOG = 0.1 * ( bstr->GetInt( 51, 10 ) );

            int lon = bstr->GetInt( 62, 28 );
            if( lon & 0x08000000 )                    // negative?
            lon |= 0xf0000000;
            double lon_tentative = lon / 600000.;

            int lat = bstr->GetInt( 90, 27 );
            if( lat & 0x04000000 )                    // negative?
            lat |= 0xf8000000;
            double lat_tentative = lat / 600000.;

            if( ( lon_tentative <= 180. ) && ( lat_tentative <= 90. ) ) // Ship does not report Lat or Lon "unavailable"
                    {
                ptd->Lon = lon_tentative;
                ptd->Lat = lat_tentative;
                ptd->b_positionDoubtful = false;
                ptd->b_positionOnceValid = true;          // Got the position at least once
                ptd->PositionReportTicks = now.GetTicks();
            } else
                ptd->b_positionDoubtful = true;

            //    decode balance of message....
            ptd->COG = 0.1 * ( bstr->GetInt( 117, 12 ) );
            ptd->HDG = 1.0 * ( bstr->GetInt( 129, 9 ) );

            ptd->ROTAIS = bstr->GetInt( 43, 8 );
            double rot_dir = 1.0;

            if( ptd->ROTAIS == 128 ) ptd->ROTAIS = -128;              // not available codes as -128
            else if( ( ptd->ROTAIS & 0x80 ) == 0x80 ) {
                ptd->ROTAIS = ptd->ROTAIS - 256;       // convert to twos complement
                rot_dir = -1.0;
            }

            ptd->ROTIND = wxRound( rot_dir * pow( ( ( (double) ptd->ROTAIS ) / 4.733 ), 2 ) ); // Convert to indicated ROT

            ptd->m_utc_sec = bstr->GetInt( 138, 6 );

            if( ( 1 == message_ID ) || ( 2 == message_ID ) )      // decode SOTDMA per 7.6.7.2.2
                    {
                ptd->SyncState = bstr->GetInt( 151, 2 );
                ptd->SlotTO = bstr->GetInt( 153, 2 );
                if( ( ptd->SlotTO == 1 ) && ( ptd->SyncState == 0 ) ) // UTCDirect follows
                        {
                    ptd->m_utc_hour = bstr->GetInt( 155, 5 );

                    ptd->m_utc_min = bstr->GetInt( 160, 7 );

                    if( ( ptd->m_utc_hour < 24 ) && ( ptd->m_utc_min < 60 )
                            && ( ptd->m_utc_sec < 60 ) ) {
                        wxDateTime rx_time( ptd->m_utc_hour, ptd->m_utc_min, ptd->m_utc_sec );
                        rx_ticks = rx_time.GetTicks();
                        if( !b_firstrx ) {
                            first_rx_ticks = rx_ticks;
                            b_firstrx = true;
                        }
                    }
                }
            }

            //    Capture Euro Inland special passing arrangement signal ("stbd-stbd")
            ptd->blue_paddle = bstr->GetInt( 144, 2 );
            ptd->b_blue_paddle = ( ptd->blue_paddle == 2 );             // paddle is set

            ptd->Class = AIS_CLASS_A;

            //    Check for SART and friends by looking at first two digits of MMSI
            int mmsi_start = ptd->MMSI / 10000000;

            if( mmsi_start == 97 ) {
                ptd->Class = AIS_SART;
                ptd->StaticReportTicks = now.GetTicks(); // won't get a static report, so fake it here

                //    On receipt of Msg 3, force any existing SART target out of acknowledge mode
                //    by adjusting its ack_time to yesterday
                //    This will cause any previously "Acknowledged" SART to re-alert.
                ptd->m_ack_time = wxDateTime::Now() - wxTimeSpan::Day();
            }

            parse_result = true;                // so far so good
            b_posn_report = true;

            break;
        }

        case 18: {
            ptd->NavStatus = UNDEFINED;         // Class B targets have no status.  Enforce this...
            
            ptd->SOG = 0.1 * ( bstr->GetInt( 47, 10 ) );

            int lon = bstr->GetInt( 58, 28 );
            if( lon & 0x08000000 )                    // negative?
            lon |= 0xf0000000;
            double lon_tentative = lon / 600000.;

            int lat = bstr->GetInt( 86, 27 );
            if( lat & 0x04000000 )                    // negative?
            lat |= 0xf8000000;
            double lat_tentative = lat / 600000.;

            if( ( lon_tentative <= 180. ) && ( lat_tentative <= 90. ) ) // Ship does not report Lat or Lon "unavailable"
                    {
                ptd->Lon = lon_tentative;
                ptd->Lat = lat_tentative;
                ptd->b_positionDoubtful = false;
                ptd->b_positionOnceValid = true;          // Got the position at least once
                ptd->PositionReportTicks = now.GetTicks();
            } else
                ptd->b_positionDoubtful = true;

            ptd->COG = 0.1 * ( bstr->GetInt( 113, 12 ) );
            ptd->HDG = 1.0 * ( bstr->GetInt( 125, 9 ) );

            ptd->m_utc_sec = bstr->GetInt( 134, 6 );

            ptd->Class = AIS_CLASS_B;

            parse_result = true;                // so far so good
            b_posn_report = true;

            break;
        }

        case 5: {
            n_msg5++;
            ptd->Class = AIS_CLASS_A;

//          Get the AIS Version indicator
//          0 = station compliant with Recommendation ITU-R M.1371-1
//          1 = station compliant with Recommendation ITU-R M.1371-3
//          2-3 = station compliant with future editions
            int AIS_version_indicator = bstr->GetInt( 39, 2 );
            if( AIS_version_indicator < 2 ) {
                ptd->IMO = bstr->GetInt( 41, 30 );

                bstr->GetStr( 71, 42, &ptd->CallSign[0], 7 );
                bstr->GetStr( 113, 120, &ptd->ShipName[0], 20 );
                ptd->b_nameValid = true;

                ptd->ShipType = (unsigned char) bstr->GetInt( 233, 8 );

                ptd->DimA = bstr->GetInt( 241, 9 );
                ptd->DimB = bstr->GetInt( 250, 9 );
                ptd->DimC = bstr->GetInt( 259, 6 );
                ptd->DimD = bstr->GetInt( 265, 6 );

                ptd->ETA_Mo = bstr->GetInt( 275, 4 );
                ptd->ETA_Day = bstr->GetInt( 279, 5 );
                ptd->ETA_Hr = bstr->GetInt( 284, 5 );
                ptd->ETA_Min = bstr->GetInt( 289, 6 );

                ptd->Draft = (double) ( bstr->GetInt( 295, 8 ) ) / 10.0;

                bstr->GetStr( 303, 120, &ptd->Destination[0], 20 );

                ptd->StaticReportTicks = now.GetTicks();

                parse_result = true;
            }

            break;
        }

        case 24: {
            int part_number = bstr->GetInt( 39, 2 );
            if( 0 == part_number ) {
                bstr->GetStr( 41, 120, &ptd->ShipName[0], 20 );
                ptd->b_nameValid = true;
                parse_result = true;
                n_msg24++;
            } else if( 1 == part_number ) {
                ptd->ShipType = (unsigned char) bstr->GetInt( 41, 8 );
                bstr->GetStr( 91, 42, &ptd->CallSign[0], 7 );

                ptd->DimA = bstr->GetInt( 133, 9 );
                ptd->DimB = bstr->GetInt( 142, 9 );
                ptd->DimC = bstr->GetInt( 151, 6 );
                ptd->DimD = bstr->GetInt( 157, 6 );
                parse_result = true;
            }
            break;
        }
        case 4:                                    // base station
        {
            ptd->Class = AIS_BASE;

            ptd->m_utc_hour = bstr->GetInt( 62, 5 );
            ptd->m_utc_min = bstr->GetInt( 67, 6 );
            ptd->m_utc_sec = bstr->GetInt( 73, 6 );
            //                              (79,  1);
            int lon = bstr->GetInt( 80, 28 );
            if( lon & 0x08000000 )                    // negative?
            lon |= 0xf0000000;
            double lon_tentative = lon / 600000.;

            int lat = bstr->GetInt( 108, 27 );
            if( lat & 0x04000000 )                    // negative?
            lat |= 0xf8000000;
            double lat_tentative = lat / 600000.;

            if( ( lon_tentative <= 180. ) && ( lat_tentative <= 90. ) ) // Ship does not report Lat or Lon "unavailable"
                    {
                ptd->Lon = lon_tentative;
                ptd->Lat = lat_tentative;
                ptd->b_positionDoubtful = false;
                ptd->b_positionOnceValid = true;          // Got the position at least once
                ptd->PositionReportTicks = now.GetTicks();
            } else
                ptd->b_positionDoubtful = true;

            ptd->COG = -1.;
            ptd->HDG = 511;
            ptd->SOG = -1.;

            parse_result = true;
            b_posn_report = true;

            break;
        }
        case 9:                   // Special Position Report (Standard SAR Aircraft Position Report)
        {
            break;
        }
        case 21:                                    // Test Message (Aid to Navigation)
        {
            ptd->ShipType = (unsigned char) bstr->GetInt( 39, 5 );
            ptd->IMO = 0;
            ptd->SOG = 0;
            ptd->HDG = 0;
            ptd->COG = 0;
            ptd->ROTAIS = -128;                 // i.e. not available
            ptd->DimA = bstr->GetInt( 220, 9 );
            ptd->DimB = bstr->GetInt( 229, 9 );
            ptd->DimC = bstr->GetInt( 238, 6 );
            ptd->DimD = bstr->GetInt( 244, 6 );
            ptd->Draft = 0;

            ptd->m_utc_sec = bstr->GetInt( 254, 6 );

            int offpos = bstr->GetInt( 260, 1 ); // off position flag
            int virt = bstr->GetInt( 270, 1 ); // virtual flag

            if( virt ) ptd->NavStatus = ATON_VIRTUAL;
            else
                ptd->NavStatus = ATON_REAL;
            if( ptd->m_utc_sec <= 59 /*&& !virt*/) {
                ptd->NavStatus += 1;
                if( offpos ) ptd->NavStatus += 1;
            }

            bstr->GetStr( 44, 120, &ptd->ShipName[0], 20 ); // short name only, extension wont fit in Ship structure

            if( bstr->GetBitCount() > 276 ) {
                int nx = ( ( bstr->GetBitCount() - 272 ) / 6 ) * 6;
                bstr->GetStr( 273, nx, &ptd->ShipNameExtension[0], 14 );
                ptd->ShipNameExtension[14] = 0;
            } else {
                ptd->ShipNameExtension[0] = 0;
            }

            ptd->b_nameValid = true;

            parse_result = true;                // so far so good

            ptd->Class = AIS_ATON;

            int lon = bstr->GetInt( 165, 28 );

            if( lon & 0x08000000 )                    // negative?
            lon |= 0xf0000000;
            double lon_tentative = lon / 600000.;

            int lat = bstr->GetInt( 193, 27 );

            if( lat & 0x04000000 )                    // negative?
            lat |= 0xf8000000;
            double lat_tentative = lat / 600000.;

            if( ( lon_tentative <= 180. ) && ( lat_tentative <= 90. ) ) // Ship does not report Lat or Lon "unavailable"
                    {
                ptd->Lon = lon_tentative;
                ptd->Lat = lat_tentative;
                ptd->b_positionDoubtful = false;
                ptd->b_positionOnceValid = true;          // Got the position at least once
                ptd->PositionReportTicks = now.GetTicks();
            } else
                ptd->b_positionDoubtful = true;

            b_posn_report = true;
            break;
        }
        case 8:                                    // Binary Broadcast
        {
            int dac = bstr->GetInt( 41, 10 );
            int fi = bstr->GetInt( 51, 6 );
            if( dac == 200 )                  // European inland
                    {
                if( fi == 10 )              // "Inland ship static and voyage related data"
                        {
                    ptd->b_isEuroInland = true;

                    bstr->GetStr( 57, 48, &ptd->Euro_VIN[0], 8 );
                    ptd->Euro_Length = ( (double) bstr->GetInt( 105, 13 ) ) / 10.0;
                    ptd->Euro_Beam = ( (double) bstr->GetInt( 118, 10 ) ) / 10.0;
                    ptd->UN_shiptype = bstr->GetInt( 128, 14 );
                    ptd->Euro_Draft = ( (double) bstr->GetInt( 145, 11 ) ) / 100.0;
                    parse_result = true;
                }
            }
            if( dac == 1 )                     // IMO
                    {
                if( fi == 22 )                 // Area Notice
                        {
                    if( bstr->GetBitCount() >= 111 ) {
                        Ais8_001_22 an;
                        an.link_id = bstr->GetInt( 57, 10 );
                        an.notice_type = bstr->GetInt( 67, 7 );
                        an.month = bstr->GetInt( 74, 4 );
                        an.day = bstr->GetInt( 78, 5 );
                        an.hour = bstr->GetInt( 83, 5 );
                        an.minute = bstr->GetInt( 88, 6 );
                        an.duration_minutes = bstr->GetInt( 94, 18 );

                        wxDateTime now = wxDateTime::Now();
                        now.MakeGMT();

                        an.start_time.Set( an.day, wxDateTime::Month( an.month - 1 ), now.GetYear(),
                                an.hour, an.minute );

                        // msg is not supposed to be transmitted more than a day before it comes into effect,
                        // so a start_time less than a day or two away might indicate a month rollover
                        if( an.start_time > now + wxTimeSpan::Hours( 48 ) ) an.start_time.Set(
                                an.day, wxDateTime::Month( an.month - 1 ), now.GetYear() - 1,
                                an.hour, an.minute );

                        an.expiry_time = an.start_time + wxTimeSpan::Minutes( an.duration_minutes );

                        // msg is not supposed to be transmitted beyond expiration, so taking into account a
                        // fudge factor for clock issues, assume an expiry date in the past indicates incorrect year
                        if( an.expiry_time < now - wxTimeSpan::Hours( 24 ) ) {
                            an.start_time.Set( an.day, wxDateTime::Month( an.month - 1 ),
                                    now.GetYear() + 1, an.hour, an.minute );
                            an.expiry_time = an.start_time
                                    + wxTimeSpan::Minutes( an.duration_minutes );
                        }

                        int subarea_count = ( bstr->GetBitCount() - 111 ) / 87;
                        for( int i = 0; i < subarea_count; ++i ) {
                            int base = 111 + i * 87;
                            Ais8_001_22_SubArea sa;
                            sa.shape = bstr->GetInt( base + 1, 3 );
                            int scale_factor = 1;
                            if( sa.shape == AIS8_001_22_SHAPE_TEXT ) {
                                char t[15];
                                t[14] = 0;
                                bstr->GetStr( base + 4, 84, t, 14 );
                                sa.text = wxString( t, wxConvUTF8 );
                            } else {
                                int scale_multipliers[4] = { 1, 10, 100, 1000 };
                                scale_factor = scale_multipliers[bstr->GetInt( base + 4, 2 )];
                                switch( sa.shape ){
                                    case AIS8_001_22_SHAPE_CIRCLE:
                                    case AIS8_001_22_SHAPE_SECTOR:
                                        sa.radius_m = bstr->GetInt( base + 58, 12 ) * scale_factor;
                                    case AIS8_001_22_SHAPE_RECT:
                                        sa.longitude = bstr->GetInt( base + 6, 25, true ) / 60000.0;
                                        sa.latitude = bstr->GetInt( base + 31, 24, true ) / 60000.0;
                                        break;
                                    case AIS8_001_22_SHAPE_POLYLINE:
                                    case AIS8_001_22_SHAPE_POLYGON:
                                        for( int i = 0; i < 4; ++i ) {
                                            sa.angles[i] = bstr->GetInt( base + 6 + i * 20, 10 )
                                                    * 0.5;
                                            sa.dists_m[i] = bstr->GetInt( base + 16 + i * 20, 10 )
                                                    * scale_factor;
                                        }
                                }
                                if( sa.shape == AIS8_001_22_SHAPE_RECT ) {
                                    sa.e_dim_m = bstr->GetInt( base + 58, 8 ) * scale_factor;
                                    sa.n_dim_m = bstr->GetInt( base + 66, 8 ) * scale_factor;
                                    sa.orient_deg = bstr->GetInt( base + 74, 9 );
                                }
                                if( sa.shape == AIS8_001_22_SHAPE_SECTOR ) {
                                    sa.left_bound_deg = bstr->GetInt( 70, 9 );
                                    sa.right_bound_deg = bstr->GetInt( 79, 9 );
                                }
                            }
                            an.sub_areas.push_back( sa );
                        }
                        ptd->area_notices[an.link_id] = an;
                        parse_result = true;
                    }
                }
            }
            break;
        }
        case 14:                                    // Safety Related Broadcast
        {
            //  Always capture the MSG_14 text
            char msg_14_text[968];
            if( bstr->GetBitCount() > 40 ) {
                int nx = ( ( bstr->GetBitCount() - 40 ) / 6 ) * 6;
                int nd = bstr->GetStr( 41, nx, msg_14_text, 968 );
                nd = wxMax(0, nd);
                nd = wxMin(nd, 967);
                msg_14_text[nd] = 0;
                ptd->MSG_14_text = wxString( msg_14_text, wxConvUTF8 );
            }
            parse_result = true;                // so far so good

            break;
        }

        case 6:                                    // Addressed Binary Message
        {
            break;
        }
        case 7:                                    // Binary Ack
        {
            break;
        }
        default: {
            break;
        }

    }

    if( b_posn_report ) ptd->b_lost = false;

    if( true == parse_result ) {
        //      Revalidate the target under some conditions
        if( !ptd->b_active && !ptd->b_positionDoubtful && b_posn_report ) ptd->b_active = true;
    }

    return parse_result;
}

bool AIS_Decoder::NMEACheckSumOK( const wxString& str_in )
{

    unsigned char checksum_value = 0;
    int sentence_hex_sum;

    char str_ascii[AIS_MAX_MESSAGE_LEN + 1];
    strncpy( str_ascii, str_in.mb_str(), AIS_MAX_MESSAGE_LEN );
    str_ascii[AIS_MAX_MESSAGE_LEN] = '\0';

    int string_length = strlen( str_ascii );

    int payload_length = 0;
    while( ( payload_length < string_length ) && ( str_ascii[payload_length] != '*' ) ) // look for '*'
        payload_length++;

    if( payload_length == string_length ) return false; // '*' not found at all, no checksum

    int index = 1; // Skip over the $ at the begining of the sentence

    while( index < payload_length ) {
        checksum_value ^= str_ascii[index];
        index++;
    }

    if( string_length > 4 ) {
        char scanstr[3];
        scanstr[0] = str_ascii[payload_length + 1];
        scanstr[1] = str_ascii[payload_length + 2];
        scanstr[2] = 0;
        sscanf( scanstr, "%2x", &sentence_hex_sum );

        if( sentence_hex_sum == checksum_value ) return true;
    }

    return false;
}

void AIS_Decoder::UpdateAllCPA( void )
{
    //    Iterate thru all the targets
    AIS_Target_Hash::iterator it;
    AIS_Target_Hash *current_targets = GetTargetList();

    for( it = ( *current_targets ).begin(); it != ( *current_targets ).end(); ++it ) {
        AIS_Target_Data *td = it->second;

        if( NULL != td ) UpdateOneCPA( td );
    }
}

void AIS_Decoder::UpdateAllTracks( void )
{
    //    Iterate thru all the targets
    AIS_Target_Hash::iterator it;
    AIS_Target_Hash *current_targets = GetTargetList();

    for( it = ( *current_targets ).begin(); it != ( *current_targets ).end(); ++it ) {
        AIS_Target_Data *td = it->second;

        if( NULL != td ) UpdateOneTrack( td );
    }
}

void AIS_Decoder::UpdateOneTrack( AIS_Target_Data *ptarget )
{
    if( !ptarget->b_positionOnceValid ) return;

    //    Add the newest point
    AISTargetTrackPoint *ptrackpoint = new AISTargetTrackPoint;
    ptrackpoint->m_lat = ptarget->Lat;
    ptrackpoint->m_lon = ptarget->Lon;
    ptrackpoint->m_time = wxDateTime::Now().GetTicks();

    ptarget->m_ptrack->Append( ptrackpoint );

    //    Walk the list, removing any track points that are older than the stipulated time

    time_t test_time = wxDateTime::Now().GetTicks() - (time_t) ( g_AISShowTracks_Mins * 60 );

    wxAISTargetTrackListNode *node = ptarget->m_ptrack->GetFirst();
    while( node ) {
        AISTargetTrackPoint *ptrack_point = node->GetData();

        if( ptrack_point->m_time < test_time ) {
            if( ptarget->m_ptrack->DeleteObject( ptrack_point ) ) {
                delete ptrack_point;
                node = ptarget->m_ptrack->GetFirst();                // restart the list
            }
        } else
            node = node->GetNext();
    }
}

void AIS_Decoder::UpdateAllAlarms( void )
{
    m_bGeneralAlert = false;                // no alerts yet

    //    Iterate thru all the targets
    AIS_Target_Hash::iterator it;
    AIS_Target_Hash *current_targets = GetTargetList();

    for( it = ( *current_targets ).begin(); it != ( *current_targets ).end(); ++it ) {
        AIS_Target_Data *td = it->second;

        if( NULL != td ) {
            //  Maintain General Alert
            if( !m_bGeneralAlert ) {
                //    Quick check on basic condition
                if( ( td->CPA < g_CPAWarn_NM ) && ( td->TCPA > 0 ) && ( td->Class != AIS_ATON ) )
                    m_bGeneralAlert = true;

                //    Some options can suppress general alerts
                if( g_bAIS_CPA_Alert_Suppress_Moored && ( td->SOG <= g_ShowMoored_Kts ) )
                    m_bGeneralAlert = false;

                //    Skip distant targets if requested
                if( ( g_bCPAMax ) && ( td->Range_NM > g_CPAMax_NM ) )
                    m_bGeneralAlert = false;

                //    Skip if TCPA is too long
                if( ( g_bTCPA_Max ) && ( td->TCPA > g_TCPA_Max ) )
                    m_bGeneralAlert = false;

                //  SART targets always alert
                if( td->Class == AIS_SART )
                    m_bGeneralAlert = true;

            }

            ais_alarm_type this_alarm = AIS_NO_ALARM;
            if( g_bCPAWarn && td->b_active && td->b_positionOnceValid ) {
                //      Skip anchored/moored(interpreted as low speed) targets if requested
                if( ( !g_bShowMoored ) && ( td->SOG <= g_ShowMoored_Kts ) )        // dsr
                        {
                    td->n_alarm_state = AIS_NO_ALARM;
                    continue;
                }

                //    No Alert on moored(interpreted as low speed) targets if so requested
                if( g_bAIS_CPA_Alert_Suppress_Moored && ( td->SOG <= g_ShowMoored_Kts ) )     // dsr
                        {

                    td->n_alarm_state = AIS_NO_ALARM;
                    continue;
                }

                //    Skip distant targets if requested
                if( g_bCPAMax ) {
                    if( td->Range_NM > g_CPAMax_NM ) {
                        td->n_alarm_state = AIS_NO_ALARM;
                        continue;
                    }
                }

                if( ( td->CPA < g_CPAWarn_NM ) && ( td->TCPA > 0 ) && ( td->Class != AIS_ATON ) ) {
                    if( g_bTCPA_Max ) {
                        if( td->TCPA < g_TCPA_Max ) this_alarm = AIS_ALARM_SET;
                    } else
                        this_alarm = AIS_ALARM_SET;
                }
            }

            //  SART targets always alert
            if( td->Class == AIS_SART ) this_alarm = AIS_ALARM_SET;

            //    Maintain the timer for in_ack flag
            //  SART targets always maintain ack timeout

            if( g_bAIS_ACK_Timeout || ( td->Class == AIS_SART ) ) {
                if( td->b_in_ack_timeout ) {
                    wxTimeSpan delta = wxDateTime::Now() - td->m_ack_time;
                    if( delta.GetMinutes() > g_AckTimeout_Mins ) td->b_in_ack_timeout = false;
                }
            } else
                td->b_in_ack_timeout = false;

            td->n_alarm_state = this_alarm;

        }
    }
}

void AIS_Decoder::UpdateOneCPA( AIS_Target_Data *ptarget )
{
    ptarget->Range_NM = -1.;            // Defaults
    ptarget->Brg = -1.;

    if( !ptarget->b_positionOnceValid || !bGPSValid ) {
        ptarget->bCPA_Valid = false;
        return;
    }

    //    Compute the current Range/Brg to the target
    double brg, dist;
    DistanceBearingMercator( ptarget->Lat, ptarget->Lon, gLat, gLon, &brg, &dist );
    ptarget->Range_NM = dist;
    ptarget->Brg = brg;

    if( dist <= 1e-5 ) ptarget->Brg = -1.0;             // Brg is undefined if Range == 0.

    //    There can be no collision between ownship and itself....
    //    This can happen if AIVDO messages are received, and there is another source of ownship position, like NMEA GLL
    //    The two positions are always temporally out of sync, and one will always be exactly in front of the other one.
    if( ptarget->b_OwnShip ) {
        ptarget->CPA = 100;
        ptarget->TCPA = -100;
        ptarget->bCPA_Valid = false;
        return;
    }

    double cpa_calc_ownship_cog = gCog;
    double cpa_calc_target_cog = ptarget->COG;

//    Ownship is not reporting valid SOG, so no way to calculate CPA
    if( wxIsNaN(gSog) || ( gSog > 102.2 ) ) {
        ptarget->bCPA_Valid = false;
        return;
    }

//    Ownship is maybe anchored and not reporting COG
    if( wxIsNaN(gCog) || gCog == 360.0 ) {
        if( gSog < .01 ) cpa_calc_ownship_cog = 0.;          // substitute value
                                                             // for the case where SOG ~= 0, and COG is unknown.
        else {
            ptarget->bCPA_Valid = false;
            return;
        }
    }

//    Target is maybe anchored and not reporting COG
    if( ptarget->COG == 360.0 ) {
        if( ptarget->SOG > 102.2 ) {
            ptarget->bCPA_Valid = false;
            return;
        } else if( ptarget->SOG < .01 ) cpa_calc_target_cog = 0.;           // substitute value
                                                                            // for the case where SOG ~= 0, and COG is unknown.
        else {
            ptarget->bCPA_Valid = false;
            return;
        }
    }

    //    Express the SOGs as meters per hour
    double v0 = gSog * 1852.;
    double v1 = ptarget->SOG * 1852.;

    if( ( v0 < 1e-6 ) && ( v1 < 1e-6 ) ) {
        ptarget->TCPA = 0.;
        ptarget->CPA = 0.;

        ptarget->bCPA_Valid = false;
    } else {
        //    Calculate the TCPA first

        //    Working on a Reduced Lat/Lon orthogonal plotting sheet....
        //    Get easting/northing to target,  in meters

        double east1 = ( ptarget->Lon - gLon ) * 60 * 1852;
        double north1 = ( ptarget->Lat - gLat ) * 60 * 1852;

        double east = east1 * ( cos( gLat * PI / 180 ) );
        ;
        double north = north1;

        //    Convert COGs trigonometry to standard unit circle
        double cosa = cos( ( 90. - cpa_calc_ownship_cog ) * PI / 180. );
        double sina = sin( ( 90. - cpa_calc_ownship_cog ) * PI / 180. );
        double cosb = cos( ( 90. - cpa_calc_target_cog ) * PI / 180. );
        double sinb = sin( ( 90. - cpa_calc_target_cog ) * PI / 180. );

        //    These will be useful
        double fc = ( v0 * cosa ) - ( v1 * cosb );
        double fs = ( v0 * sina ) - ( v1 * sinb );

        double d = ( fc * fc ) + ( fs * fs );
        double tcpa;

        // the tracks are almost parallel
        if( fabs( d ) < 1e-6 ) tcpa = 0.;
        else
            //    Here is the equation for t, which will be in hours
            tcpa = ( ( fc * east ) + ( fs * north ) ) / d;

        //    Convert to minutes
        ptarget->TCPA = tcpa * 60.;

        //    Calculate CPA
        //    Using TCPA, predict ownship and target positions

        double OwnshipLatCPA, OwnshipLonCPA, TargetLatCPA, TargetLonCPA;

        ll_gc_ll( gLat, gLon, cpa_calc_ownship_cog, gSog * tcpa, &OwnshipLatCPA, &OwnshipLonCPA );
        ll_gc_ll( ptarget->Lat, ptarget->Lon, cpa_calc_target_cog, ptarget->SOG * tcpa,
                &TargetLatCPA, &TargetLonCPA );

        //   And compute the distance
        ptarget->CPA = DistGreatCircle( OwnshipLatCPA, OwnshipLonCPA, TargetLatCPA, TargetLonCPA );

        ptarget->bCPA_Valid = true;

        if( ptarget->TCPA < 0 ) ptarget->bCPA_Valid = false;
    }
}

void AIS_Decoder::OnTimerAISAudio( wxTimerEvent& event )
{
    if( g_bAIS_CPA_Alert_Audio && m_bAIS_Audio_Alert_On ) {
        m_AIS_Sound.Create( g_sAIS_Alert_Sound_File );
        if( m_AIS_Sound.IsOk() ) m_AIS_Sound.Play();
    }
    m_AIS_Audio_Alert_Timer.Start( TIMER_AIS_AUDIO_MSEC, wxTIMER_CONTINUOUS );
}

void AIS_Decoder::OnTimerAIS( wxTimerEvent& event )
{
    TimerAIS.Stop();

    //    Scrub the target hash list
    //    removing any targets older than stipulated age

    wxDateTime now = wxDateTime::Now();
    now.MakeGMT();

    AIS_Target_Hash::iterator it;
    AIS_Target_Hash *current_targets = GetTargetList();

    it = ( *current_targets ).begin();
    while( it != ( *current_targets ).end() ) {
        bool b_new_it = false;

        AIS_Target_Data *td = it->second;

        if( NULL == td )                        // This should never happen, but I saw it once....
                {
            current_targets->erase( it );
            break;                          // leave the loop
        }

        int target_posn_age = now.GetTicks() - td->PositionReportTicks;
        int target_static_age = now.GetTicks() - td->StaticReportTicks;

        //      Mark lost targets if specified
        if( g_bMarkLost ) {
            if( ( target_posn_age > g_MarkLost_Mins * 60 ) && ( td->Class != AIS_GPSG_BUDDY ) ) td->b_active =
                    false;
        }

        //      Remove lost targets if specified
        double removelost_Mins = fmax(g_RemoveLost_Mins,g_MarkLost_Mins);

        if( td->Class == AIS_SART ) removelost_Mins = 18.0;

        if( g_bRemoveLost ) {
            if( ( target_posn_age > removelost_Mins * 60 ) && ( td->Class != AIS_GPSG_BUDDY ) ) {
                //      So mark the target as lost, with unknown position, and make it not selectable
                td->b_lost = true;
                td->b_positionOnceValid = false;
                td->COG = 360.0;
                td->SOG = 103.0;
                td->HDG = 511.0;
                td->ROTAIS = -128;

                long mmsi_long = td->MMSI;
                pSelectAIS->DeleteSelectablePoint( (void *) mmsi_long, SELTYPE_AISTARGET );

                //      If we have not seen a static report in 3 times the removal spec,
                //      then remove the target from all lists.
                if( target_static_age > removelost_Mins * 60 * 3 ) {
                    current_targets->erase( it );
                    delete td;

                    //      Reset the iterator on item erase.
                    it = ( *current_targets ).begin();
                    b_new_it = true;
                }
            }
        }

        if( !b_new_it ) ++it;
    }

    UpdateAllCPA();
    UpdateAllAlarms();

    //    Update the general suppression flag
    m_bSuppressed = false;
    if( g_bAIS_CPA_Alert_Suppress_Moored || !g_bShowMoored ) m_bSuppressed = true;

    m_bAIS_Audio_Alert_On = false;            // default, may be set on

    //    Process any Alarms

    //    If the AIS Alert Dialog is not currently shown....

    //    Show the Alert dialog
    //    Which of multiple targets?
    //    Give priority to SART targets, and among them the shortest range
    //    Otherwise,
    //    search the list for any targets with CPA alarms, selecting the target with shortest TCPA

    if( NULL == g_pais_alert_dialog_active ) {
        double tcpa_min = 1e6;             // really long
        double sart_range = 1e6;
        AIS_Target_Data *palarm_target_cpa = NULL;
        AIS_Target_Data *palarm_target_sart = NULL;

        for( it = ( *current_targets ).begin(); it != ( *current_targets ).end(); ++it ) {
            AIS_Target_Data *td = it->second;
            if( td ) {
                if( td->Class != AIS_SART ) {

                    if( g_bAIS_CPA_Alert && td->b_active ) {
                        if( ( AIS_ALARM_SET == td->n_alarm_state ) && !td->b_in_ack_timeout ) {
                            if( td->TCPA < tcpa_min ) {
                                tcpa_min = td->TCPA;
                                palarm_target_cpa = td;
                            }
                        }
                    }
                } else {
                    if( td->b_active ) {
                        if( ( AIS_ALARM_SET == td->n_alarm_state ) && !td->b_in_ack_timeout ) {
                            if( td->Range_NM < sart_range ) {
                                tcpa_min = sart_range;
                                palarm_target_sart = td;
                            }
                        }
                    }
                }
            }
        }

        AIS_Target_Data *palarm_target = palarm_target_cpa;

        if( palarm_target_sart ) palarm_target = palarm_target_sart;

        if( palarm_target ) {
            //    Show the alert

            bool b_jumpto = palarm_target->Class == AIS_SART;

            AISTargetAlertDialog *pAISAlertDialog = new AISTargetAlertDialog();
            pAISAlertDialog->Create( palarm_target->MMSI, m_parent_frame, this, b_jumpto, -1,
                    _("AIS Alert"), wxPoint( g_ais_alert_dialog_x, g_ais_alert_dialog_y ),
                    wxSize( g_ais_alert_dialog_sx, g_ais_alert_dialog_sy ) );

            g_pais_alert_dialog_active = pAISAlertDialog;
            pAISAlertDialog->Show();                     // Show modeless, so it stays on the screen

            //    Audio alert if requested
            m_bAIS_Audio_Alert_On = true;             // always on when alert is first shown
        }
    }

    //    The AIS Alert dialog is already shown.  If the  dialog MMSI number is still alerted, update the dialog
    //    otherwise, destroy the dialog
    else {
        AIS_Target_Data *palert_target = Get_Target_Data_From_MMSI(
                g_pais_alert_dialog_active->Get_Dialog_MMSI() );

        if( palert_target ) {
            if( ( ( AIS_ALARM_SET == palert_target->n_alarm_state )
                    && !palert_target->b_in_ack_timeout )
                    || ( palert_target->Class == AIS_SART ) ) {
                g_pais_alert_dialog_active->UpdateText();
            } else {
                g_pais_alert_dialog_active->Close();
                m_bAIS_Audio_Alert_On = false;
            }

            if( true == palert_target->b_suppress_audio ) m_bAIS_Audio_Alert_On = false;
            else
                m_bAIS_Audio_Alert_On = true;
        } else {                                               // this should not happen, however...
            g_pais_alert_dialog_active->Close();
            m_bAIS_Audio_Alert_On = false;
        }

    }

    //    At this point, the audio flag is set

    //    Honor the global flag
    if( !g_bAIS_CPA_Alert_Audio ) m_bAIS_Audio_Alert_On = false;

    if( m_bAIS_Audio_Alert_On ) {
        if( !m_AIS_Audio_Alert_Timer.IsRunning() ) {
            m_AIS_Audio_Alert_Timer.SetOwner( this, TIMER_AISAUDIO );
            m_AIS_Audio_Alert_Timer.Start( TIMER_AIS_AUDIO_MSEC );

            m_AIS_Sound.Create( g_sAIS_Alert_Sound_File );
            if( m_AIS_Sound.IsOk() ) m_AIS_Sound.Play();
        }
    } else
        m_AIS_Audio_Alert_Timer.Stop();

    TimerAIS.Start( TIMER_AIS_MSEC, wxTIMER_CONTINUOUS );
}

AIS_Target_Data *AIS_Decoder::Get_Target_Data_From_MMSI( int mmsi )
{
    if( AISTargetList->find( mmsi ) == AISTargetList->end() )     // if entry does not exist....
    return NULL;
    else
        return ( *AISTargetList )[mmsi];          // find current entry
}

//---------------------------------------------------------------------------------------
//          AISTargetAlertDialog Implementation
//---------------------------------------------------------------------------------------
IMPLEMENT_CLASS ( AISTargetAlertDialog, wxDialog )

BEGIN_EVENT_TABLE ( AISTargetAlertDialog, wxDialog )
    EVT_CLOSE(AISTargetAlertDialog::OnClose)
    EVT_BUTTON( ID_ACKNOWLEDGE, AISTargetAlertDialog::OnIdAckClick )
    EVT_BUTTON( ID_SILENCE, AISTargetAlertDialog::OnIdSilenceClick )
    EVT_BUTTON( ID_JUMPTO, AISTargetAlertDialog::OnIdJumptoClick )
    EVT_MOVE( AISTargetAlertDialog::OnMove )
    EVT_SIZE( AISTargetAlertDialog::OnSize )
END_EVENT_TABLE()

AISTargetAlertDialog::AISTargetAlertDialog()
{
    Init();
}

AISTargetAlertDialog::~AISTargetAlertDialog()
{
}

void AISTargetAlertDialog::Init()
{
    m_target_mmsi = 0;
    m_pparent = NULL;
}

bool AISTargetAlertDialog::Create( int target_mmsi, wxWindow *parent, AIS_Decoder *pdecoder,
        bool b_jumpto, wxWindowID id, const wxString& caption, const wxPoint& pos,
        const wxSize& size, long style )
{
    //    As a display optimization....
    //    if current color scheme is other than DAY,
    //    Then create the dialog ..WITHOUT.. borders and title bar.
    //    This way, any window decorations set by external themes, etc
    //    will not detract from night-vision

    long wstyle = wxDEFAULT_FRAME_STYLE;
    if( ( global_color_scheme != GLOBAL_COLOR_SCHEME_DAY )
            && ( global_color_scheme != GLOBAL_COLOR_SCHEME_RGB ) ) wstyle |= ( wxNO_BORDER );

    m_bjumpto = b_jumpto;

    wxSize size_min = size;
    size_min.IncTo( wxSize( 500, 600 ) );
    if( !wxDialog::Create( parent, id, caption, pos, size_min, wstyle ) ) return false;

    m_target_mmsi = target_mmsi;
    m_pparent = parent;
    m_pdecoder = pdecoder;

    wxFont *dFont = pFontMgr->GetFont( _("AISTargetAlert"), 12 );
    int font_size = wxMax(8, dFont->GetPointSize());
    wxString face = dFont->GetFaceName();
#ifdef __WXGTK__
    face = _T("Monospace");
#endif
    wxFont *fp_font = wxTheFontList->FindOrCreateFont( font_size, wxFONTFAMILY_MODERN,
            wxFONTSTYLE_NORMAL, dFont->GetWeight(), false, face );

    SetFont( *fp_font );

    CreateControls();
    if( !g_bopengl && CanSetTransparent() ) SetTransparent( 192 );
    DimeControl( this );

    return true;
}

void AISTargetAlertDialog::CreateControls()
{
    wxBoxSizer* topSizer = new wxBoxSizer( wxVERTICAL );
    SetSizer( topSizer );

    m_pAlertTextCtl = new wxHtmlWindow( this, wxID_ANY, wxDefaultPosition, wxDefaultSize,
            wxHW_SCROLLBAR_AUTO );
    m_pAlertTextCtl->SetBorders( 5 );

    topSizer->Add( m_pAlertTextCtl, 1, wxALIGN_CENTER_HORIZONTAL | wxALL | wxEXPAND, 5 );

    // A horizontal box sizer to contain Ack
    wxBoxSizer* AckBox = new wxBoxSizer( wxHORIZONTAL );
    topSizer->Add( AckBox, 0, wxALIGN_CENTER_HORIZONTAL | wxALL, 5 );

    // The Silence button
    wxButton* silence = new wxButton( this, ID_SILENCE, _( "&Silence Alert" ), wxDefaultPosition,
            wxDefaultSize, 0 );
    AckBox->Add( silence, 0, wxALIGN_CENTER_VERTICAL | wxALL, 5 );

    // The Ack button
    wxButton* ack = new wxButton( this, ID_ACKNOWLEDGE, _( "&Acknowledge" ), wxDefaultPosition,
            wxDefaultSize, 0 );
    AckBox->Add( ack, 0, wxALIGN_CENTER_VERTICAL | wxALL, 5 );

    if( m_bjumpto ) {
        wxButton* jumpto = new wxButton( this, ID_JUMPTO, _( "&Jump To" ), wxDefaultPosition,
                wxDefaultSize, 0 );
        AckBox->Add( jumpto, 0, wxALIGN_CENTER_VERTICAL | wxALL, 5 );
    }

    UpdateText();
}

bool AISTargetAlertDialog::GetAlertText()
{
    //    Search the parent AIS_Decoder's target list for specified mmsi
    if( m_pdecoder ) {
        AIS_Target_Data *td_found = m_pdecoder->Get_Target_Data_From_MMSI( Get_Dialog_MMSI() );

        if( td_found ) {
            m_alert_text = td_found->BuildQueryResult();
            return true;
        } else
            return false;
    } else
        return false;
}

void AISTargetAlertDialog::UpdateText()
{
    if( GetAlertText() ) {
        wxColor bg = GetBackgroundColour();
        m_pAlertTextCtl->SetBackgroundColour( bg );

        wxFont *dFont = pFontMgr->GetFont( _("AISTargetQuery"), 12 );
        wxString face = dFont->GetFaceName();
        int sizes[7];
        for( int i = -2; i < 5; i++ ) {
            sizes[i + 2] = dFont->GetPointSize() + i + ( i > 0 ? i : 0 );
        }

        wxString html;
        html.Printf( _T("<html><body bgcolor=#%02x%02x%02x><center>"), bg.Red(), bg.Blue(),
                bg.Green() );

        html << m_alert_text;
        html << _T("</center></font></body></html>");

        m_pAlertTextCtl->SetFonts( face, face, sizes );
        m_pAlertTextCtl->SetPage( html );

        // Try to create a min size that works across font sizes.
        wxSize sz;
        if( !IsShown() ) {
            sz = m_pAlertTextCtl->GetVirtualSize();
            sz.x = 300;
            m_pAlertTextCtl->SetSize( sz );
        }
        m_pAlertTextCtl->Layout();
        wxSize ir( m_pAlertTextCtl->GetInternalRepresentation()->GetWidth(),
                m_pAlertTextCtl->GetInternalRepresentation()->GetHeight() );
        sz.x = wxMax( m_pAlertTextCtl->GetSize().x, ir.x );
        sz.y = wxMax( m_pAlertTextCtl->GetSize().y, ir.y );
        m_pAlertTextCtl->SetMinSize( sz );
        Fit();
        sz -= wxSize( 200, 200 );
        m_pAlertTextCtl->SetMinSize( sz );
    }

    DimeControl( this );
    if( !g_bopengl && CanSetTransparent() ) SetTransparent( 192 );
}

void AISTargetAlertDialog::OnClose( wxCloseEvent& event )
{
    //    Acknowledge any existing Alert, and dismiss the dialog
    if( m_pdecoder ) {
        AIS_Target_Data *td = m_pdecoder->Get_Target_Data_From_MMSI( Get_Dialog_MMSI() );
        if( td ) {
            if( AIS_ALARM_SET == td->n_alarm_state ) {
                td->m_ack_time = wxDateTime::Now();
                td->b_in_ack_timeout = true;
            }
        }
    }

    Destroy();
    g_pais_alert_dialog_active = NULL;
}

void AISTargetAlertDialog::OnIdAckClick( wxCommandEvent& event )
{
    //    Acknowledge the Alert, and dismiss the dialog
    if( m_pdecoder ) {
        AIS_Target_Data *td = m_pdecoder->Get_Target_Data_From_MMSI( Get_Dialog_MMSI() );
        if( td ) {
            if( AIS_ALARM_SET == td->n_alarm_state ) {
                td->m_ack_time = wxDateTime::Now();
                td->b_in_ack_timeout = true;
            }
        }
    }
    Destroy();
    g_pais_alert_dialog_active = NULL;
}

void AISTargetAlertDialog::OnIdSilenceClick( wxCommandEvent& event )
{
    //    Set the suppress audio flag
    if( m_pdecoder ) {
        AIS_Target_Data *td = m_pdecoder->Get_Target_Data_From_MMSI( Get_Dialog_MMSI() );
        if( td ) td->b_suppress_audio = true;
    }
}

void AISTargetAlertDialog::OnIdJumptoClick( wxCommandEvent& event )
{
    if( m_pdecoder ) {
        AIS_Target_Data *td = m_pdecoder->Get_Target_Data_From_MMSI( Get_Dialog_MMSI() );
        if( td ) gFrame->JumpToPosition( td->Lat, td->Lon, cc1->GetVPScale() );
    }
}

void AISTargetAlertDialog::OnMove( wxMoveEvent& event )
{
    //    Record the dialog position
    wxPoint p = event.GetPosition();
    g_ais_alert_dialog_x = p.x;
    g_ais_alert_dialog_y = p.y;

    event.Skip();
}

void AISTargetAlertDialog::OnSize( wxSizeEvent& event )
{
    //    Record the dialog size
    wxSize p = event.GetSize();
    g_ais_alert_dialog_sx = p.x;
    g_ais_alert_dialog_sy = p.y;

    event.Skip();
}

class AISTargetListDialog;
//---------------------------------------------------------------------------------------
//          OCPNListCtrl Definition
//---------------------------------------------------------------------------------------
class OCPNListCtrl: public wxListCtrl {
public:
    OCPNListCtrl( AISTargetListDialog* parent, wxWindowID id, const wxPoint& pos,
            const wxSize& size, long style );
    ~OCPNListCtrl();

    wxString OnGetItemText( long item, long column ) const;
    int OnGetItemColumnImage( long item, long column ) const;

    wxString GetTargetColumnData( AIS_Target_Data *pAISTarget, long column ) const;

    AISTargetListDialog *m_parent;

};

OCPNListCtrl::OCPNListCtrl( AISTargetListDialog* parent, wxWindowID id, const wxPoint& pos,
        const wxSize& size, long style ) :
        wxListCtrl( parent, id, pos, size, style )
{
    m_parent = parent;
}

OCPNListCtrl::~OCPNListCtrl()
{
    g_AisTargetList_column_spec.Clear();
    for( int i = 0; i < tlSOG + 1; i++ ) {
        wxListItem item;
        GetColumn( i, item );
        wxString sitem;
        sitem.Printf( _T("%d;"), item.m_width );
        g_AisTargetList_column_spec += sitem;
    }
}

wxString OCPNListCtrl::OnGetItemText( long item, long column ) const
{
    wxString ret;

    if( m_parent->m_pListCtrlAISTargets ) {
        AIS_Target_Data *pAISTarget = m_parent->GetpTarget( item );
        if( pAISTarget ) ret = GetTargetColumnData( pAISTarget, column );
    }

    return ret;
}

int OCPNListCtrl::OnGetItemColumnImage( long item, long column ) const
{
    return -1;
}

wxString OCPNListCtrl::GetTargetColumnData( AIS_Target_Data *pAISTarget, long column ) const
{
    wxString ret;

    if( pAISTarget ) {
        switch( column ){
            case tlNAME:
                if( ( pAISTarget->Class == AIS_BASE ) || ( pAISTarget->Class == AIS_SART ) ) ret =
                        _("-");
                else {
                    wxString uret = trimAISField( pAISTarget->ShipName );
                    if( uret == _T("Unknown") ) ret = wxGetTranslation( uret );
                    else
                        ret = uret;

                    if( strlen( pAISTarget->ShipNameExtension ) ) ret.Append(
                            wxString( pAISTarget->ShipNameExtension, wxConvUTF8 ) );
                }
                break;

            case tlCALL:
                ret = trimAISField( pAISTarget->CallSign );
                break;

            case tlMMSI:
                if( pAISTarget->Class != AIS_GPSG_BUDDY ) ret.Printf( _T("%09d"),
                        abs( pAISTarget->MMSI ) );
                else
                    ret.Printf( _T("   nil   ") );
                break;

            case tlCLASS:
                ret = wxGetTranslation( pAISTarget->Get_class_string( true ) );
                break;

            case tlTYPE:
                if( ( pAISTarget->Class == AIS_BASE ) || ( pAISTarget->Class == AIS_SART ) ) ret =
                        _("-");
                else
                    ret = wxGetTranslation( pAISTarget->Get_vessel_type_string( false ) );
                break;

            case tlNAVSTATUS: {
                if( pAISTarget->Class == AIS_SART ) {
                    if( pAISTarget->NavStatus == RESERVED_14 ) ret = _("Active");
                    else if( pAISTarget->NavStatus == UNDEFINED ) ret = _("Testing");
                } else {

                    if( ( pAISTarget->NavStatus <= 20 ) && ( pAISTarget->NavStatus >= 0 ) ) ret =
                            wxGetTranslation( ais_status[pAISTarget->NavStatus] );
                    else
                        ret = _("-");
                }

                if( ( pAISTarget->Class == AIS_ATON ) || ( pAISTarget->Class == AIS_BASE )
                        || ( pAISTarget->Class == AIS_CLASS_B ) ) ret = _("-");
                break;
            }

            case tlBRG: {
                if( pAISTarget->b_positionOnceValid && bGPSValid && ( pAISTarget->Brg >= 0. )
                        && ( fabs( pAISTarget->Lat ) < 85. ) ) {
                    int brg = (int) wxRound( pAISTarget->Brg );
                    if( pAISTarget->Brg > 359.5 ) brg = 0;

                    ret.Printf( _T("%03d"), brg );
                } else
                    ret = _("-");
                break;
            }

            case tlCOG: {
                if( ( pAISTarget->COG >= 360.0 ) || ( pAISTarget->Class == AIS_ATON )
                        || ( pAISTarget->Class == AIS_BASE ) ) ret = _("-");
                else {
                    int crs = wxRound( pAISTarget->COG );
                    if( crs == 360 ) ret.Printf( _T("  000") );
                    else
                        ret.Printf( _T("  %03d"), crs );
                }
                break;
            }

            case tlSOG: {
                if( ( pAISTarget->SOG > 100. ) || ( pAISTarget->Class == AIS_ATON )
                        || ( pAISTarget->Class == AIS_BASE ) ) ret = _("-");
                else
                    ret.Printf( _T("%5.1f"), pAISTarget->SOG );
                break;
            }
            case tlCPA:
            {
                if( ( !pAISTarget->bCPA_Valid ) || ( pAISTarget->Class == AIS_ATON )
                        || ( pAISTarget->Class == AIS_BASE ) ) ret = _("-");
                else
                    ret.Printf( _T("%5.2f"), pAISTarget->CPA );
                break;
            }
            case tlTCPA:
            {
                if( ( !pAISTarget->bCPA_Valid ) || ( pAISTarget->Class == AIS_ATON )
                        || ( pAISTarget->Class == AIS_BASE ) ) ret = _("-");
                else
                    ret.Printf( _T("%5.0f"), pAISTarget->TCPA );
                break;
            }
            case tlRNG: {
                if( pAISTarget->b_positionOnceValid && bGPSValid && ( pAISTarget->Range_NM >= 0. ) ) ret.Printf(
                        _T("%5.2f"), pAISTarget->Range_NM );
                else
                    ret = _("-");
                break;
            }

            default:
                break;
        }

    }

    return ret;
}

#include <wx/arrimpl.cpp>

//---------------------------------------------------------------------------------------
//          AISTargetListDialog Implementation
//---------------------------------------------------------------------------------------

int ItemCompare( AIS_Target_Data *pAISTarget1, AIS_Target_Data *pAISTarget2 )
{
    wxString s1, s2;
    double n1 = 0.;
    double n2 = 0.;
    bool b_cmptype_num = false;

    //    Don't sort if target list count is too large
    if( g_AisTargetList_count > 1000 ) return 0;

    AIS_Target_Data *t1 = pAISTarget1;
    AIS_Target_Data *t2 = pAISTarget2;

    if( t1->Class == AIS_SART ) return -1;
    if( t2->Class == AIS_SART ) return 1;

    switch( g_AisTargetList_sortColumn ){
        case tlNAME:
            s1 = trimAISField( t1->ShipName );
            if( ( t1->Class == AIS_BASE ) || ( t1->Class == AIS_SART ) ) s1 = _T("-");

            s2 = trimAISField( t2->ShipName );
            if( ( t2->Class == AIS_BASE ) || ( t2->Class == AIS_SART ) ) s2 = _T("-");
            break;

        case tlCALL:
            s1 = trimAISField( t1->CallSign );
            s2 = trimAISField( t2->CallSign );
            break;

        case tlMMSI:
            n1 = t1->MMSI;
            n2 = t2->MMSI;
            b_cmptype_num = true;
            break;

        case tlCLASS:
            s1 = t1->Get_class_string( true );
            s2 = t2->Get_class_string( true );
            break;

        case tlTYPE:
            s1 = t1->Get_vessel_type_string( false );
            if( ( t1->Class == AIS_BASE ) || ( t1->Class == AIS_SART ) ) s1 = _T("-");

            s2 = t2->Get_vessel_type_string( false );
            if( ( t1->Class == AIS_BASE ) || ( t1->Class == AIS_SART ) ) s2 = _T("-");
            break;

        case tlNAVSTATUS: {
            if( ( t1->NavStatus <= 15 ) && ( t1->NavStatus >= 0 ) ) {
                if( t1->Class == AIS_SART ) {
                    if( t1->NavStatus == RESERVED_14 ) s1 = _("Active");
                    else if( t1->NavStatus == UNDEFINED ) s1 = _("Testing");
                } else
                    s1 = ais_status[t1->NavStatus];
            } else
                s1 = _("-");

            if( ( t1->Class == AIS_ATON ) || ( t1->Class == AIS_BASE )
                || ( t1->Class == AIS_CLASS_B ) ) s1 = _T("-");
 
            if( ( t2->NavStatus <= 15 ) && ( t2->NavStatus >= 0 ) ) {
                if( t2->Class == AIS_SART ) {
                    if( t2->NavStatus == RESERVED_14 ) s2 = _("Active");
                    else if( t2->NavStatus == UNDEFINED ) s2 = _("Testing");
                } else
                    s2 = ais_status[t2->NavStatus];
            } else
                s2 = _("-");

            if( ( t2->Class == AIS_ATON ) || ( t2->Class == AIS_BASE )
                || ( t2->Class == AIS_CLASS_B ) ) s2 = _T("-");

            break;
        }

        case tlBRG: {
            int brg1 = wxRound( t1->Brg );
            if( brg1 == 360 ) n1 = 0.;
            else
                n1 = brg1;

            int brg2 = wxRound( t2->Brg );
            if( brg2 == 360 ) n2 = 0.;
            else
                n2 = brg2;

            b_cmptype_num = true;
            break;
        }

        case tlCOG: {
            if( ( t1->COG >= 360.0 ) || ( t1->Class == AIS_ATON ) || ( t1->Class == AIS_BASE ) ) n1 =
                    -1.0;
            else {
                int crs = wxRound( t1->COG );
                if( crs == 360 ) n1 = 0.;
                else
                    n1 = crs;
            }

            if( ( t2->COG >= 360.0 ) || ( t2->Class == AIS_ATON ) || ( t2->Class == AIS_BASE ) ) n2 =
                    -1.0;
            else {
                int crs = wxRound( t2->COG );
                if( crs == 360 ) n2 = 0.;
                else
                    n2 = crs;
            }

            b_cmptype_num = true;
            break;
        }

        case tlSOG: {
            if( ( t1->SOG > 100. ) || ( t1->Class == AIS_ATON ) || ( t1->Class == AIS_BASE ) ) n1 =
                    -1.0;
            else
                n1 = t1->SOG;

            if( ( t2->SOG > 100. ) || ( t2->Class == AIS_ATON ) || ( t2->Class == AIS_BASE ) ) n2 =
                    -1.0;
            else
                n2 = t2->SOG;

            b_cmptype_num = true;
            break;
        }
        case tlCPA:
        {
            if( ( !t1->bCPA_Valid ) || ( t1->Class == AIS_ATON ) || ( t1->Class == AIS_BASE ) ) n1 =
                    99999.0;
            else
                n1 = t1->CPA;

            if( ( !t2->bCPA_Valid ) || ( t2->Class == AIS_ATON ) || ( t2->Class == AIS_BASE ) ) n2 =
                    99999.0;
            else
                n2 = t2->CPA;

            b_cmptype_num = true;
            break;
        }
        case tlTCPA:
        {
            if( ( !t1->bCPA_Valid ) || ( t1->Class == AIS_ATON ) || ( t1->Class == AIS_BASE ) ) n1 =
                    99999.0;
            else
                n1 = t1->TCPA;

            if( ( !t2->bCPA_Valid ) || ( t2->Class == AIS_ATON ) || ( t2->Class == AIS_BASE ) ) n2 =
                    99999.0;
            else
                n2 = t2->TCPA;

            b_cmptype_num = true;
            break;
        }
        case tlRNG: {
            n1 = t1->Range_NM;
            n2 = t2->Range_NM;
            b_cmptype_num = true;
            break;
        }

        default:
            break;
    }

    if( !b_cmptype_num ) {
        if( g_bAisTargetList_sortReverse ) return s2.Cmp( s1 );
        return s1.Cmp( s2 );
    } else {
        //    If numeric sort values are equal, secondary sort is on Range_NM
        if( g_bAisTargetList_sortReverse ) {
            if( n2 > n1 ) return 1;
            else if( n2 < n1 ) return -1;
            else
                return ( t1->Range_NM > t2->Range_NM ); //0;
        } else {
            if( n2 > n1 ) return -1;
            else if( n2 < n1 ) return 1;
            else
                return ( t1->Range_NM > t2->Range_NM ); //0;
        }
    }
}

AIS_Decoder *g_p_sort_decoder;

int ArrayItemCompareMMSI( int MMSI1, int MMSI2 )
{

    if( g_p_sort_decoder ) {
        AIS_Target_Data *pAISTarget1 = g_p_sort_decoder->Get_Target_Data_From_MMSI( MMSI1 );
        AIS_Target_Data *pAISTarget2 = g_p_sort_decoder->Get_Target_Data_From_MMSI( MMSI2 );

        if( pAISTarget1 && pAISTarget2 ) return ItemCompare( pAISTarget1, pAISTarget2 );
        else
            return 0;
    } else
        return 0;
}
IMPLEMENT_CLASS ( AISTargetListDialog, wxPanel )

BEGIN_EVENT_TABLE(AISTargetListDialog, wxPanel)
    EVT_CLOSE(AISTargetListDialog::OnClose)
END_EVENT_TABLE()

AISTargetListDialog::AISTargetListDialog( wxWindow *parent, wxAuiManager *auimgr,
        AIS_Decoder *pdecoder ) :
        wxPanel( parent, wxID_ANY, wxDefaultPosition, wxSize( 780, 250 ), wxBORDER_NONE )
{
    m_pparent = parent;
    m_pAuiManager = auimgr;
    m_pdecoder = pdecoder;

    g_p_sort_decoder = pdecoder;
    m_pMMSI_array = new ArrayOfMMSI( ArrayItemCompareMMSI );

    wxBoxSizer* topSizer = new wxBoxSizer( wxHORIZONTAL );
    SetSizer( topSizer );

    //  Parse the global column width string as read from config file
    wxStringTokenizer tkz( g_AisTargetList_column_spec, _T(";") );
    wxString s_width = tkz.GetNextToken();
    int width;
    long lwidth;

    m_pListCtrlAISTargets = new OCPNListCtrl( this, ID_AIS_TARGET_LIST, wxDefaultPosition,
            wxDefaultSize,
            wxLC_REPORT | wxLC_SINGLE_SEL | wxLC_HRULES | wxLC_VRULES | wxBORDER_SUNKEN
                    | wxLC_VIRTUAL );
    wxImageList *imglist = new wxImageList( 16, 16, true, 2 );

    ocpnStyle::Style* style = g_StyleManager->GetCurrentStyle();
    imglist->Add( style->GetIcon( _T("sort_asc") ) );
    imglist->Add( style->GetIcon( _T("sort_desc") ) );

    m_pListCtrlAISTargets->AssignImageList( imglist, wxIMAGE_LIST_SMALL );
    m_pListCtrlAISTargets->Connect( wxEVT_COMMAND_LIST_ITEM_SELECTED,
            wxListEventHandler( AISTargetListDialog::OnTargetSelected ), NULL, this );
    m_pListCtrlAISTargets->Connect( wxEVT_COMMAND_LIST_ITEM_DESELECTED,
            wxListEventHandler( AISTargetListDialog::OnTargetSelected ), NULL, this );
    m_pListCtrlAISTargets->Connect( wxEVT_COMMAND_LIST_ITEM_ACTIVATED,
            wxListEventHandler( AISTargetListDialog::OnTargetDefaultAction ), NULL, this );
    m_pListCtrlAISTargets->Connect( wxEVT_COMMAND_LIST_COL_CLICK,
            wxListEventHandler( AISTargetListDialog::OnTargetListColumnClicked ), NULL, this );

    width = 105;
    if( s_width.ToLong( &lwidth ) ) {
        width = wxMax(20, lwidth);
        width = wxMin(width, 250);
    }
    m_pListCtrlAISTargets->InsertColumn( tlNAME, _("Name"), wxLIST_FORMAT_LEFT, width );
    s_width = tkz.GetNextToken();

    width = 55;
    if( s_width.ToLong( &lwidth ) ) {
        width = wxMax(20, lwidth);
        width = wxMin(width, 250);
    }
    m_pListCtrlAISTargets->InsertColumn( tlCALL, _("Call"), wxLIST_FORMAT_LEFT, width );
    s_width = tkz.GetNextToken();

    width = 80;
    if( s_width.ToLong( &lwidth ) ) {
        width = wxMax(20, lwidth);
        width = wxMin(width, 250);
    }
    m_pListCtrlAISTargets->InsertColumn( tlMMSI, _("MMSI"), wxLIST_FORMAT_LEFT, width );
    s_width = tkz.GetNextToken();

    width = 55;
    if( s_width.ToLong( &lwidth ) ) {
        width = wxMax(20, lwidth);
        width = wxMin(width, 250);
    }
    m_pListCtrlAISTargets->InsertColumn( tlCLASS, _("Class"), wxLIST_FORMAT_CENTER, width );
    s_width = tkz.GetNextToken();

    width = 80;
    if( s_width.ToLong( &lwidth ) ) {
        width = wxMax(20, lwidth);
        width = wxMin(width, 250);
    }
    m_pListCtrlAISTargets->InsertColumn( tlTYPE, _("Type"), wxLIST_FORMAT_LEFT, width );
    s_width = tkz.GetNextToken();

    width = 90;
    if( s_width.ToLong( &lwidth ) ) {
        width = wxMax(20, lwidth);
        width = wxMin(width, 250);
    }
    m_pListCtrlAISTargets->InsertColumn( tlNAVSTATUS, _("Nav Status"), wxLIST_FORMAT_LEFT, width );
    s_width = tkz.GetNextToken();

    width = 45;
    if( s_width.ToLong( &lwidth ) ) {
        width = wxMax(20, lwidth);
        width = wxMin(width, 250);
    }
    m_pListCtrlAISTargets->InsertColumn( tlBRG, _("Brg"), wxLIST_FORMAT_RIGHT, width );
    s_width = tkz.GetNextToken();

    width = 62;
    if( s_width.ToLong( &lwidth ) ) {
        width = wxMax(20, lwidth);
        width = wxMin(width, 250);
    }
    m_pListCtrlAISTargets->InsertColumn( tlRNG, _("Range"), wxLIST_FORMAT_RIGHT, width );
    s_width = tkz.GetNextToken();

    width = 50;
    if( s_width.ToLong( &lwidth ) ) {
        width = wxMax(20, lwidth);
        width = wxMin(width, 250);
    }
    m_pListCtrlAISTargets->InsertColumn( tlCOG, _("CoG"), wxLIST_FORMAT_RIGHT, width );
    s_width = tkz.GetNextToken();

    width = 50;
    if( s_width.ToLong( &lwidth ) ) {
        width = wxMax(20, lwidth);
        width = wxMin(width, 250);
    }
    m_pListCtrlAISTargets->InsertColumn( tlSOG, _("SoG"), wxLIST_FORMAT_RIGHT, width );

    width = 55;
    if( s_width.ToLong( &lwidth ) ) {
        width = wxMax(20, lwidth);
        width = wxMin(width, 250);
    }
    m_pListCtrlAISTargets->InsertColumn( tlCPA, _("CPA"), wxLIST_FORMAT_RIGHT, width );

    width = 65;
    if( s_width.ToLong( &lwidth ) ) {
        width = wxMax(20, lwidth);
        width = wxMin(width, 250);
    }
    m_pListCtrlAISTargets->InsertColumn( tlTCPA, _("TCPA"), wxLIST_FORMAT_RIGHT, width );
    wxListItem item;
    item.SetMask( wxLIST_MASK_IMAGE );
    item.SetImage( g_bAisTargetList_sortReverse ? 1 : 0 );
    g_AisTargetList_sortColumn = wxMax(g_AisTargetList_sortColumn, 0);
    m_pListCtrlAISTargets->SetColumn( g_AisTargetList_sortColumn, item );

    topSizer->Add( m_pListCtrlAISTargets, 1, wxEXPAND | wxALL, 0 );

    wxBoxSizer* boxSizer02 = new wxBoxSizer( wxVERTICAL );
    boxSizer02->AddSpacer( 22 );

    m_pButtonInfo = new wxButton( this, wxID_ANY, _("Target info"), wxDefaultPosition,
            wxDefaultSize, wxBU_AUTODRAW );
    m_pButtonInfo->Connect( wxEVT_COMMAND_BUTTON_CLICKED,
            wxCommandEventHandler( AISTargetListDialog::OnTargetQuery ), NULL, this );
    boxSizer02->Add( m_pButtonInfo, 0, wxALL, 0 );
    boxSizer02->AddSpacer( 5 );

    m_pButtonJumpTo = new wxButton( this, wxID_ANY, _("Center View"), wxDefaultPosition,
            wxDefaultSize, wxBU_AUTODRAW );
    m_pButtonJumpTo->Connect( wxEVT_COMMAND_BUTTON_CLICKED,
            wxCommandEventHandler( AISTargetListDialog::OnTargetScrollTo ), NULL, this );
    boxSizer02->Add( m_pButtonJumpTo, 0, wxALL, 0 );
    boxSizer02->AddSpacer( 10 );

    m_pStaticTextRange = new wxStaticText( this, wxID_ANY, _("Limit range: NM"), wxDefaultPosition,
            wxDefaultSize, 0 );
    boxSizer02->Add( m_pStaticTextRange, 0, wxALL, 0 );
    boxSizer02->AddSpacer( 2 );
    m_pSpinCtrlRange = new wxSpinCtrl( this, wxID_ANY, wxEmptyString, wxDefaultPosition,
            wxSize( 50, -1 ), wxSP_ARROW_KEYS, 1, 20000, g_AisTargetList_range );
    m_pSpinCtrlRange->Connect( wxEVT_COMMAND_SPINCTRL_UPDATED,
            wxCommandEventHandler( AISTargetListDialog::OnLimitRange ), NULL, this );
    m_pSpinCtrlRange->Connect( wxEVT_COMMAND_TEXT_UPDATED,
            wxCommandEventHandler( AISTargetListDialog::OnLimitRange ), NULL, this );
    boxSizer02->Add( m_pSpinCtrlRange, 0, wxEXPAND | wxALL, 0 );
    topSizer->Add( boxSizer02, 0, wxEXPAND | wxALL, 2 );

    boxSizer02->AddSpacer( 10 );
    m_pStaticTextCount = new wxStaticText( this, wxID_ANY, _("Target Count"), wxDefaultPosition,
            wxDefaultSize, 0 );
    boxSizer02->Add( m_pStaticTextCount, 0, wxALL, 0 );

    boxSizer02->AddSpacer( 2 );
    m_pTextTargetCount = new wxTextCtrl( this, wxID_ANY, _T(""), wxDefaultPosition, wxDefaultSize,
            wxTE_READONLY );
    boxSizer02->Add( m_pTextTargetCount, 0, wxALL, 0 );

    topSizer->Layout();

    //    This is silly, but seems to be required for __WXMSW__ build
    //    If not done, the SECOND invocation of AISTargetList fails to expand the list to the full wxSizer size....
    SetSize( GetSize().x, GetSize().y - 1 );

    SetColorScheme();
    UpdateButtons();

    if( m_pAuiManager ) {
        wxAuiPaneInfo pane =
                wxAuiPaneInfo().Name( _T("AISTargetList") ).Caption( _("AIS target list") ).CaptionVisible(
                        true ).DestroyOnClose( true ).Float().FloatingPosition( 50, 200 ).TopDockable(
                        false ).BottomDockable( true ).LeftDockable( false ).RightDockable( false ).Show(
                        true );
        m_pAuiManager->LoadPaneInfo( g_AisTargetList_perspective, pane );

        bool b_reset_pos = false;

#ifdef __WXMSW__
        //  Support MultiMonitor setups which an allow negative window positions.
        //  If the requested window title bar does not intersect any installed monitor,
        //  then default to simple primary monitor positioning.
        RECT frame_title_rect;
        frame_title_rect.left = pane.floating_pos.x;
        frame_title_rect.top = pane.floating_pos.y;
        frame_title_rect.right = pane.floating_pos.x + pane.floating_size.x;
        frame_title_rect.bottom = pane.floating_pos.y + 30;

        if( NULL == MonitorFromRect( &frame_title_rect, MONITOR_DEFAULTTONULL ) ) b_reset_pos =
                true;
#else

        //    Make sure drag bar (title bar) of window intersects wxClient Area of screen, with a little slop...
        wxRect window_title_rect;// conservative estimate
        window_title_rect.x = pane.floating_pos.x;
        window_title_rect.y = pane.floating_pos.y;
        window_title_rect.width = pane.floating_size.x;
        window_title_rect.height = 30;

        wxRect ClientRect = wxGetClientDisplayRect();
        ClientRect.Deflate(60, 60);// Prevent the new window from being too close to the edge
        if(!ClientRect.Intersects(window_title_rect))
        b_reset_pos = true;

#endif

        if( b_reset_pos ) pane.FloatingPosition( 50, 200 );

        //    If the list got accidentally dropped on top of the chart bar, move it away....
        if( pane.IsDocked() && ( pane.dock_row == 0 ) ) {
            pane.Float();
            pane.Row( 1 );
            pane.Position( 0 );

            g_AisTargetList_perspective = m_pAuiManager->SavePaneInfo( pane );
            pConfig->UpdateSettings();
        }

        m_pAuiManager->AddPane( this, pane );
        m_pAuiManager->Update();

        m_pAuiManager->Connect( wxEVT_AUI_PANE_CLOSE,
                wxAuiManagerEventHandler( AISTargetListDialog::OnPaneClose ), NULL, this );
    }
}

AISTargetListDialog::~AISTargetListDialog()
{
    Disconnect_decoder();
    g_pAISTargetList = NULL;
}

void AISTargetListDialog::OnClose( wxCloseEvent &event )
{
    Disconnect_decoder();
}

void AISTargetListDialog::Disconnect_decoder()
{
    m_pdecoder = NULL;
}

void AISTargetListDialog::SetColorScheme()
{
    DimeControl( this );
}

void AISTargetListDialog::OnPaneClose( wxAuiManagerEvent& event )
{
    if( event.pane->name == _T("AISTargetList") ) {
        g_AisTargetList_perspective = m_pAuiManager->SavePaneInfo( *event.pane );
        //event.Veto();
    }
    event.Skip();
}

void AISTargetListDialog::UpdateButtons()
{
    long item = -1;
    item = m_pListCtrlAISTargets->GetNextItem( item, wxLIST_NEXT_ALL, wxLIST_STATE_SELECTED );
    bool enable = ( item != -1 );

    m_pButtonInfo->Enable( enable );

    if( m_pdecoder && item != -1 ) {
        AIS_Target_Data *pAISTargetSel = m_pdecoder->Get_Target_Data_From_MMSI(
                m_pMMSI_array->Item( item ) );
        if( pAISTargetSel && ( !pAISTargetSel->b_positionOnceValid ) ) enable = false;
    }
    m_pButtonJumpTo->Enable( enable );
}

void AISTargetListDialog::OnTargetSelected( wxListEvent &event )
{
    UpdateButtons();
}

void AISTargetListDialog::DoTargetQuery( int mmsi )
{
    ShowAISTargetQueryDialog( m_pparent, mmsi );
}

/*
 ** When an item is activated in AIS TArget List then opens the AIS Target Query Dialog
 */
void AISTargetListDialog::OnTargetDefaultAction( wxListEvent& event )
{
    long mmsi_no;
    if( ( mmsi_no = event.GetData() ) ) DoTargetQuery( mmsi_no );
}

void AISTargetListDialog::OnTargetQuery( wxCommandEvent& event )
{
    long selItemID = -1;
    selItemID = m_pListCtrlAISTargets->GetNextItem( selItemID, wxLIST_NEXT_ALL,
            wxLIST_STATE_SELECTED );
    if( selItemID == -1 ) return;

    if( m_pdecoder ) {
        AIS_Target_Data *pAISTarget = m_pdecoder->Get_Target_Data_From_MMSI(
                m_pMMSI_array->Item( selItemID ) );
        if( pAISTarget ) DoTargetQuery( pAISTarget->MMSI );
    }
}

void AISTargetListDialog::OnTargetListColumnClicked( wxListEvent &event )
{
    int key = event.GetColumn();
    wxListItem item;
    item.SetMask( wxLIST_MASK_IMAGE );
    if( key == g_AisTargetList_sortColumn ) g_bAisTargetList_sortReverse =
            !g_bAisTargetList_sortReverse;
    else {
        item.SetImage( -1 );
        m_pListCtrlAISTargets->SetColumn( g_AisTargetList_sortColumn, item );
        g_bAisTargetList_sortReverse = false;
        g_AisTargetList_sortColumn = key;
    }
    item.SetImage( g_bAisTargetList_sortReverse ? 1 : 0 );
    if( g_AisTargetList_sortColumn >= 0 ) {
        m_pListCtrlAISTargets->SetColumn( g_AisTargetList_sortColumn, item );
        UpdateAISTargetList();
    }
}

void AISTargetListDialog::OnTargetScrollTo( wxCommandEvent& event )
{
    long selItemID = -1;
    selItemID = m_pListCtrlAISTargets->GetNextItem( selItemID, wxLIST_NEXT_ALL,
            wxLIST_STATE_SELECTED );
    if( selItemID == -1 ) return;

    AIS_Target_Data *pAISTarget = NULL;
    if( m_pdecoder ) pAISTarget = m_pdecoder->Get_Target_Data_From_MMSI(
            m_pMMSI_array->Item( selItemID ) );

    if( pAISTarget ) gFrame->JumpToPosition( pAISTarget->Lat, pAISTarget->Lon, cc1->GetVPScale() );
}

void AISTargetListDialog::OnLimitRange( wxCommandEvent& event )
{
    g_AisTargetList_range = m_pSpinCtrlRange->GetValue();
    UpdateAISTargetList();
}

AIS_Target_Data *AISTargetListDialog::GetpTarget( unsigned int list_item )
{
    return m_pdecoder->Get_Target_Data_From_MMSI( m_pMMSI_array->Item( list_item ) );
}

void AISTargetListDialog::UpdateAISTargetList( void )
{
    if( m_pdecoder ) {
        int sb_position = m_pListCtrlAISTargets->GetScrollPos( wxVERTICAL );

        //    Capture the MMSI of the curently selected list item
        long selItemID = -1;
        selItemID = m_pListCtrlAISTargets->GetNextItem( selItemID, wxLIST_NEXT_ALL,
                wxLIST_STATE_SELECTED );

        int selMMSI = -1;
        if( selItemID != -1 ) selMMSI = m_pMMSI_array->Item( selItemID );

        AIS_Target_Hash::iterator it;
        AIS_Target_Hash *current_targets = m_pdecoder->GetTargetList();
        wxListItem item;

        int index = 0;
        m_pMMSI_array->Clear();

        for( it = ( *current_targets ).begin(); it != ( *current_targets ).end(); ++it, ++index ) {
            AIS_Target_Data *pAISTarget = it->second;
            item.SetId( index );

            if( NULL != pAISTarget ) {
                if( ( pAISTarget->b_positionOnceValid )
                        && ( pAISTarget->Range_NM <= g_AisTargetList_range ) ) m_pMMSI_array->Add(
                        pAISTarget->MMSI );
                else if( !pAISTarget->b_positionOnceValid ) m_pMMSI_array->Add( pAISTarget->MMSI );
            }
        }

        m_pListCtrlAISTargets->SetItemCount( m_pMMSI_array->GetCount() );

        g_AisTargetList_count = m_pMMSI_array->GetCount();

        m_pListCtrlAISTargets->SetScrollPos( wxVERTICAL, sb_position, false );

        //    Restore selected item
        long item_sel = 0;
        if( ( selItemID != -1 ) && ( selMMSI != -1 ) ) {
            for( unsigned int i = 0; i < m_pMMSI_array->GetCount(); i++ ) {
                if( m_pMMSI_array->Item( i ) == selMMSI ) {
                    item_sel = i;
                    break;
                }
            }
        }

        if( m_pMMSI_array->GetCount() ) m_pListCtrlAISTargets->SetItemState( item_sel,
                wxLIST_STATE_SELECTED | wxLIST_STATE_FOCUSED,
                wxLIST_STATE_SELECTED | wxLIST_STATE_FOCUSED );
        else
            m_pListCtrlAISTargets->DeleteAllItems();

        wxString count;
        count.Printf( _T("%d"), m_pMMSI_array->GetCount() );
        m_pTextTargetCount->ChangeValue( count );

#ifdef __WXMSW__
        m_pListCtrlAISTargets->Refresh( false );
#endif
    }
}
>>>>>>> e1f8c3bb
<|MERGE_RESOLUTION|>--- conflicted
+++ resolved
@@ -104,8 +104,6 @@
 extern PlugInManager    *g_pi_manager;
 extern TTYWindow        *g_NMEALogWindow;
 extern ocpnStyle::StyleManager* g_StyleManager;
-
-AIS_Decoder *g_p_sort_decoder;
 
 #if !defined(NAN)
 static const long long lNaN = 0xfff8000000000000;
@@ -404,7 +402,6 @@
     _("Undefined (default)") //, // 127
 };
 
-
 wxString trimAISField( char *data )
 {
     //  Clip any unused characters (@) from data
@@ -414,3414 +411,3 @@
         field.RemoveLast();
     return field;
 }
-<<<<<<< HEAD
-=======
-
-//---------------------------------------------------------------------------------
-//
-//  AIS_Target_Data Implementation
-//
-//---------------------------------------------------------------------------------
-AIS_Target_Data::AIS_Target_Data()
-{
-    strncpy(ShipName, "Unknown             ", 21);
-    strncpy(CallSign, "       ", 8);
-    strncpy(Destination, "                    ", 21);
-    ShipNameExtension[0] = 0;
-    b_show_AIS_CPA = false;             
-
-    SOG = 555.;
-    COG = 666.;
-    HDG = 511.;
-    ROTAIS = -128;
-    Lat = 0.;
-    Lon = 0.;
-
-    wxDateTime now = wxDateTime::Now();
-    now.MakeGMT();
-    PositionReportTicks = now.GetTicks();       // Default is my idea of NOW
-    StaticReportTicks = now.GetTicks();
-    b_lost = false;
-
-    IMO = 0;
-    MID = 555;
-    MMSI = 666;
-    NavStatus = UNDEFINED;
-    SyncState = 888;
-    SlotTO = 999;
-    ShipType = 19;    // "Unknown"
-
-    CPA = 100;     // Large values avoid false alarms
-    TCPA = 100;
-
-    Range_NM = -1.;
-    Brg = -1.;
-
-    DimA = DimB = DimC = DimD = 0;;
-
-    ETA_Mo = 0;
-    ETA_Day = 0;
-    ETA_Hr = 24;
-    ETA_Min = 60;
-
-    Draft = 0.;
-
-    RecentPeriod = 0;
-
-    m_utc_hour = 0;
-    m_utc_min = 0;
-    m_utc_sec = 0;
-
-    Class = AIS_CLASS_A;      // default
-    n_alarm_state = AIS_NO_ALARM;
-    b_suppress_audio = false;
-    b_positionDoubtful = false;
-    b_positionOnceValid = false;
-    b_nameValid = false;
-
-    Euro_Length = 0;            // Extensions for European Inland AIS
-    Euro_Beam = 0;
-    Euro_Draft = 0;
-    strncpy(Euro_VIN, "       ", 8);
-    UN_shiptype = 0;
-
-    b_isEuroInland = false;
-    b_blue_paddle = false;
-
-    b_OwnShip = false;
-    b_in_ack_timeout = false;
-
-    m_ptrack = new AISTargetTrackList;
-    b_active = false;
-    blue_paddle = 0;
-    bCPA_Valid = false;
-    ROTIND = 0;
-}
-
-AIS_Target_Data::~AIS_Target_Data()
-{
-      delete m_ptrack;
-}
-
-wxString FormatTimeAdaptive( int seconds ) {
-    int s = seconds % 60;
-    int m = seconds / 60;
-    if( seconds < 100 )
-        return wxString::Format( _T("%3ds"), seconds );
-    else if( seconds < 3600 ) {
-        int m = seconds / 60;
-        int s = seconds % 60;
-        return wxString::Format( _T("%2dmin %02ds"), m, s );
-    }
-    int h = seconds / 3600;
-    m -= h* 60;
-    return wxString::Format( _T("%2dh %02dmin"), h, m );
-}
-
-wxString AIS_Target_Data::BuildQueryResult( void )
-{
-    wxString html;
-    wxDateTime now = wxDateTime::Now();
-
-    wxString tableStart = _T("\n<table border=0 cellpadding=1 cellspacing=0>\n");
-    wxString tableEnd = _T("</table>\n\n");
-    wxString rowStart = _T("<tr><td><font size=-2>");
-    wxString rowStartH = _T("<tr><td nowrap>");
-    wxString rowSeparator = _T("</font></td><td></td><td><b>");
-    wxString rowSeparatorH = _T("</td><td></td><td>");
-    wxString colSeparator = _T("<td></td>");
-    wxString rowEnd = _T("</b></td></tr>\n");
-    wxString vertSpacer = _T("<tr><td></td></tr><tr><td></td></tr><tr><td></td></tr>\n\n");
-
-    wxString IMOstr, MMSIstr, ClassStr;
-
-    html << tableStart << _T("<tr><td nowrap colspan=2>");
-    if( ( Class != AIS_BASE ) && ( Class != AIS_SART ) ) {
-        if( b_nameValid ) {
-            wxString shipName = trimAISField( ShipName );
-            wxString intlName;
-            if( shipName == _T("Unknown") ) intlName = wxGetTranslation( shipName );
-            else
-                intlName = shipName;
-            html << _T("<font size=+2><i><b>") << intlName ;
-            if( strlen( ShipNameExtension ) ) html << wxString( ShipNameExtension, wxConvUTF8 );
-            html << _T("</b></i></font>&nbsp;&nbsp;<b>");
-        }
-    }
-
-    if( ( Class != AIS_ATON ) && ( Class != AIS_BASE ) && ( Class != AIS_GPSG_BUDDY )
-            && ( Class != AIS_SART ) ) {
-        html << trimAISField( CallSign ) << _T("</b>") << rowEnd;
-
-        if( Class != AIS_CLASS_B ) {
-            if( IMO > 0 ) IMOstr = wxString::Format( _T("%08d"), abs( IMO ) );
-        }
-    }
-    else html << _T("</b>") << rowEnd;
-
-    html << vertSpacer;
-
-    if( Class != AIS_GPSG_BUDDY ) {
-        MMSIstr = wxString::Format( _T("%09d"), abs( MMSI ) );
-    }
-    ClassStr = wxGetTranslation( Get_class_string( false ) );
-
-    if( IMOstr.Length() )
-        html << _T("<tr><td colspan=2><table width=100% border=0 cellpadding=0 cellspacing=0>")
-            << rowStart <<_("MMSI") << _T("</font></td><td>&nbsp;</td><td><font size=-2>")
-            << _("Class") << _T("</font></td><td>&nbsp;</td><td align=right><font size=-2>")
-            << _("IMO") << _T("</font></td></tr>")
-            << rowStartH << _T("<b>") << MMSIstr << _T("</b></td><td>&nbsp;</td><td><b>")
-            << ClassStr << _T("</b></td><td>&nbsp;</td><td align=right><b>")
-            << IMOstr << rowEnd << _T("</table></td></tr>")
-            << vertSpacer;
-    else
-        html << _T("<tr><td colspan=2><table width=100% border=0 cellpadding=0 cellspacing=0>")
-            << rowStart <<_("MMSI") << _T("</font></td><td>&nbsp;</td><td align=right><font size=-2>")
-            << _("Class") << _T("</font></td></tr>")
-            << rowStartH << _T("<b>") << MMSIstr << _T("</b></td><td>&nbsp;</td><td align=right><b>")
-            << ClassStr << rowEnd << _T("</table></td></tr>")
-            << vertSpacer;
-
-    wxString navStatStr;
-    if( ( Class != AIS_BASE ) && ( Class != AIS_CLASS_B ) && ( Class != AIS_SART ) ) {
-        if( ( NavStatus <= 21  ) && ( NavStatus >= 0 ) )
-            navStatStr = wxGetTranslation( ais_status[NavStatus] );
-    } else if( Class == AIS_SART ) {
-        if( NavStatus == RESERVED_14 ) navStatStr = _("Active");
-        else if( NavStatus == UNDEFINED ) navStatStr = _("Testing");
-    }
-
-    wxString sart_sub_type;
-    if( Class == AIS_SART ) {
-        int mmsi_start = MMSI / 1000000;
-        switch( mmsi_start ){
-            case 970:
-//                sart_sub_type = _T("SART");
-                break;
-            case 972:
-                sart_sub_type = _T("MOB");
-                break;
-            case 974:
-                sart_sub_type = _T("EPIRB");
-                break;
-            default:
-                sart_sub_type = _("Unknown");
-                break;
-        }
-    }
-
-    wxString AISTypeStr, UNTypeStr, sizeString;
-    if( ( Class != AIS_BASE ) && ( Class != AIS_SART ) ) {
-
-        //      Ship type
-        AISTypeStr = wxGetTranslation( Get_vessel_type_string() );
-
-        if( b_isEuroInland && UN_shiptype ) {
-            ERIShipTypeHash::iterator it = g_ERI_hash.find( UN_shiptype );
-            wxString type;
-            if( it == g_ERI_hash.end() ) type = _("Undefined");
-            else
-                type = it->second;
-
-            UNTypeStr = wxGetTranslation( type );
-        }
-
-        if( Class == AIS_SART ) {
-            if( MSG_14_text.Len() ) {
-                html << rowStart << _("Safety Broadcast Message") << rowEnd
-                    << rowStartH << _T("<b>") << MSG_14_text << rowEnd;
-            }
-        }
-
-       //  Dimensions
-
-        if( NavStatus != ATON_VIRTUAL ) {
-            if( ( Class == AIS_CLASS_B ) || ( Class == AIS_ATON ) ) {
-                sizeString = wxString::Format( _T("%dm x %dm"), ( DimA + DimB ), ( DimC + DimD ) );
-            } else {
-                if( ( DimA + DimB + DimC + DimD ) == 0 ) {
-                    if( b_isEuroInland ) {
-                        if( Euro_Length == 0.0 ) {
-                            if( Euro_Draft > 0.01 ) {
-                                sizeString << wxString::Format( _T("---m x ---m x %4.1fm"), Euro_Draft );
-                            } else {
-                                sizeString << _T("---m x ---m x ---m");
-                            }
-                        } else {
-                            if( Euro_Draft > 0.01 ) {
-                                sizeString
-                                        << wxString::Format( _T("%5.1fm x %4.1fm x %4.1fm"), Euro_Length,
-                                                Euro_Beam, Euro_Draft );
-                            } else {
-                                sizeString
-                                        << wxString::Format( _T("%5.1fm x %4.1fm x ---m\n\n"), Euro_Length,
-                                                Euro_Beam );
-                            }
-                        }
-                    } else {
-                        if( Draft > 0.01 ) {
-                            sizeString << wxString::Format( _T("---m x ---m x %4.1fm"), Draft );
-                        } else {
-                            sizeString << _T("---m x ---m x ---m");
-                        }
-                    }
-                } else if( Draft < 0.01 ) {
-                    sizeString
-                            << wxString::Format( _T("%dm x %dm x ---m"), ( DimA + DimB ), ( DimC + DimD ) );
-                } else {
-                    sizeString
-                            << wxString::Format( _T("%dm x %dm x %4.1fm"), ( DimA + DimB ), ( DimC + DimD ),
-                                    Draft );
-                }
-            }
-        }
-    }
-
-    if( Class == AIS_SART ) {
-        html << _T("<tr><td colspan=2>") << _T("<b>") << AISTypeStr;
-        if( sart_sub_type.Length() ) 
-            html << _T(" (") << sart_sub_type << _T("), ");
-        html << navStatStr;
-        html << rowEnd << _T("<tr><td colspan=2>") << _T("<b>") << sizeString << rowEnd;
-    }
-    
-    else if( ( Class != AIS_ATON ) && ( Class != AIS_BASE ) ) {
-        html << _T("<tr><td colspan=2>") << _T("<b>") << AISTypeStr;
-        if( navStatStr.Length() )
-            html << _T(", ") << navStatStr;
-        if( UNTypeStr.Length() )
-            html << _T(" (UN Type ") << UNTypeStr << _T(")");
-        html << rowEnd << _T("<tr><td colspan=2>") << _T("<b>") << sizeString << rowEnd;
-    }
-
-    if( b_positionOnceValid ) {
-        wxString posTypeStr;
-        if( b_positionDoubtful ) posTypeStr << _(" (Last Known)");
-
-        now.MakeGMT();
-        int target_age = now.GetTicks() - PositionReportTicks;
-
-        html << vertSpacer
-             << rowStart << _("Position") << posTypeStr << _T("</font></td><td align=right><font size=-2>")
-             << _("Report Age") << _T("</font></td></tr>")
-
-             << rowStartH << _T("<b>") << toSDMM( 1, Lat ) << _T("</b></td><td align=right><b>")
-             << FormatTimeAdaptive( target_age ) << rowEnd
-             << rowStartH << _T("<b>") << toSDMM( 2, Lon ) << rowEnd;
-    }
-
-    wxString courseStr, sogStr, hdgStr, rotStr, rngStr, brgStr, destStr, etaStr;
-
-    if( Class == AIS_GPSG_BUDDY ) {
-        html << vertSpacer << rowStart << _("Report as of") << rowEnd
-             << rowStartH << wxString::Format( _T("<b>%d:%d UTC "), m_utc_hour, m_utc_min )
-             << rowEnd;
-    } else {
-        if( Class == AIS_CLASS_A ) {
-            html << vertSpacer << rowStart << _("Destination")
-                 << _T("</font></td><td align=right><font size=-2>")
-                 << _("ETA") << _T("</font></td></tr>\n")
-                 << rowStartH << _T("<b>");
-                 wxString dest =  trimAISField( Destination );
-                 if(dest.Length() )
-                     html << dest;
-                 else
-                     html << _("---");
-                 html << _T("</b></td><td nowrap align=right><b>");
-
-            if( ( ETA_Mo ) && ( ETA_Hr < 24 ) ) {
-                int yearOffset = 0;
-                if( now.GetMonth() > ( ETA_Mo - 1 ) ) yearOffset = 1;
-                wxDateTime eta( ETA_Day, wxDateTime::Month( ETA_Mo - 1 ),
-                        now.GetYear() + yearOffset, ETA_Hr, ETA_Min );
-                html << eta.Format( _T("%b %d %H:%M") );
-            }
-            else html << _("---");
-            html << rowEnd;
-        }
-
-        if( ( Class == AIS_CLASS_A ) || ( Class == AIS_CLASS_B ) ) {
-            int crs = wxRound( COG );
-            if( crs < 360 ) courseStr = wxString::Format( _T("%03d&deg;"), crs );
-            else if( COG == 360.0 ) courseStr = _T("---");
-            else if( crs == 360 ) courseStr = _T("0&deg;");
-
-            if( SOG <= 102.2 )
-                sogStr = wxString::Format( _T("%5.2f Kts"), SOG );
-            else
-                sogStr = _("---");
-
-            if( (int) HDG != 511 )
-                hdgStr = wxString::Format( _T("%03d&deg;"), (int) HDG );
-            else
-                hdgStr = _T("---");
-
-
-            if( ROTAIS != -128 ) {
-                if( ROTAIS == 127 ) rotStr << _T("> 5&deg;/30s ") << _("Right");
-                else if( ROTAIS == -127 ) rotStr << _T("> 5&deg;/30s ") << _("Left");
-                else {
-                    if( ROTIND > 0 ) rotStr << wxString::Format( _T("%3d&deg;/Min "), ROTIND ) << _("Right");
-                    else if( ROTIND < 0 ) rotStr << wxString::Format( _T("%3d&deg;/Min "), -ROTIND ) << _("Left");
-                    else rotStr = _T("0");
-                }
-            }
-            else
-                rotStr = _("---");
-        }
-    }
-
-    if( b_positionOnceValid && bGPSValid && ( Range_NM >= 0. ) )
-        rngStr = cc1->FormatDistanceAdaptive( Range_NM );
-    else
-        rngStr = _("---");
-
-    int brg = (int) wxRound( Brg );
-    if( Brg > 359.5 ) brg = 0;
-    if( b_positionOnceValid && bGPSValid && ( Brg >= 0. ) && ( Range_NM > 0. ) && ( fabs( Lat ) < 85. ) )
-        brgStr = wxString::Format( _T("%03d&deg;"), brg );
-    else
-        brgStr = _("---");
-
-    wxString turnRateHdr; // Blank if ATON or BASE
-    if( ( Class != AIS_ATON ) && ( Class != AIS_BASE ) ) {
-        html << vertSpacer << _T("<tr><td colspan=2><table width=100% border=0 cellpadding=0 cellspacing=0>")
-            << rowStart <<_("Speed") << _T("</font></td><td>&nbsp;</td><td><font size=-2>")
-            << _("Course") << _T("</font></td><td>&nbsp;</td><td align=right><font size=-2>")
-            << _("Heading") << _T("</font></td></tr>")
-            << rowStartH << _T("<b>") << sogStr << _T("</b></td><td>&nbsp;</td><td><b>")
-            << courseStr << _T("</b></td><td>&nbsp;</td><td align=right><b>")
-            << hdgStr << rowEnd << _T("</table></td></tr>")
-            << vertSpacer;
-        turnRateHdr = _("Turn Rate");
-    }
-    html << _T("<tr><td colspan=2><table width=100% border=0 cellpadding=0 cellspacing=0>")
-        << rowStart <<_("Range") << _T("</font></td><td>&nbsp;</td><td><font size=-2>")
-        << _("Bearing") << _T("</font></td><td>&nbsp;</td><td align=right><font size=-2>")
-        << turnRateHdr << _T("</font></td></tr>")
-        << rowStartH << _T("<b>") << rngStr << _T("</b></td><td>&nbsp;</td><td><b>")
-        << brgStr << _T("</b></td><td>&nbsp;</td><td align=right><b>")
-        << rotStr << rowEnd << _T("</table></td></tr>")
-        << vertSpacer;
-
-    wxString tcpaStr;
-    if( bCPA_Valid ) tcpaStr << _(" </b>in<b> ") << FormatTimeAdaptive( (int)(TCPA*60.) );
-
-    if( bCPA_Valid ) {
-        html<< vertSpacer << rowStart << _("CPA") << rowEnd
-            << rowStartH << _T("<b>") << cc1->FormatDistanceAdaptive( CPA )
-            << tcpaStr << rowEnd;
-    }
-
-    if( Class != AIS_BASE ) {
-        if( blue_paddle == 1 ) {
-            html << rowStart << _("Inland Blue Flag") << rowEnd
-                 << rowStartH << _T("<b>") << _("Clear") << rowEnd;
-        } else if( blue_paddle == 2 ) {
-            html << rowStart << _("Inland Blue Flag") << rowEnd
-                 << rowStartH << _T("<b>") << _("Set") << rowEnd;
-        }
-    }
-
-    html << _T("</table>");
-    return html;
-}
-
-wxString AIS_Target_Data::GetRolloverString( void )
-{
-    wxString result;
-    wxString t;
-    if( b_nameValid ) {
-        result.Append( _T("\"") );
-        wxString uret = trimAISField( ShipName );
-        wxString ret;
-        if( uret == _T("Unknown") ) ret = wxGetTranslation( uret );
-        else
-            ret = uret;
-
-        result.Append( ret );
-        if( strlen( ShipNameExtension ) ) result.Append(
-                wxString( ShipNameExtension, wxConvUTF8 ) );
-
-        result.Append( _T("\" ") );
-    }
-    if( Class != AIS_GPSG_BUDDY ) {
-        t.Printf( _T("%09d"), abs( MMSI ) );
-        result.Append( t );
-    }
-    t = trimAISField( CallSign );
-    if( t.Len() ) {
-        result.Append( _T(" (") );
-        result.Append( t );
-        result.Append( _T(")") );
-    }
-    if( g_bAISRolloverShowClass || ( Class == AIS_SART ) ) {
-        if( result.Len() ) result.Append( _T("\n") );
-        result.Append( _T("[") );
-        result.Append( wxGetTranslation( Get_class_string( false ) ) );
-        result.Append( _T("] ") );
-        if( ( Class != AIS_ATON ) && ( Class != AIS_BASE ) ) {
-            if( Class == AIS_SART ) {
-                int mmsi_start = MMSI / 1000000;
-                switch( mmsi_start ){
-                    case 970:
-                        break;
-                    case 972:
-                        result += _T("MOB");
-                        break;
-                    case 974:
-                        result += _T("EPIRB");
-                        break;
-                    default:
-                        result += _("Unknown");
-                        break;
-                }
-            }
-
-            if( Class != AIS_SART ) result.Append(
-                    wxGetTranslation( Get_vessel_type_string( false ) ) );
-
-            if( ( Class != AIS_CLASS_B ) && ( Class != AIS_SART ) ) {
-                if( ( NavStatus <= 15 ) && ( NavStatus >= 0 ) ) {
-                    result.Append( _T(" (") );
-                    result.Append( wxGetTranslation( ais_status[NavStatus] ) );
-                    result.Append( _T(")") );
-                }
-            } else if( Class == AIS_SART ) {
-                result.Append( _T(" (") );
-                if( NavStatus == RESERVED_14 ) result.Append( _("Active") );
-                else if( NavStatus == UNDEFINED ) result.Append( _("Testing") );
-
-                result.Append( _T(")") );
-            }
-
-        }
-    }
-
-    if( g_bAISRolloverShowCOG && ( SOG <= 102.2 )
-            && ( ( Class != AIS_ATON ) && ( Class != AIS_BASE ) ) ) {
-        if( result.Len() ) result << _T("\n");
-        if( SOG < 10.0 ) result << wxString::Format( _T("SOG %.2f "), SOG ) << _("Kts") << _T(" ");
-        else
-            result << wxString::Format( _T("SOG %.1f "), SOG ) << _("Kts") << _T(" ");
-
-        int crs = wxRound( COG );
-        if( b_positionOnceValid ) {
-            if( crs < 360 ) result
-                    << wxString::Format( wxString( " COG %03d°", wxConvUTF8 ), crs );
-            else if( COG == 360.0 ) result << _(" COG Unavailable");
-            else if( crs == 360 ) result << wxString( " COG 000°", wxConvUTF8 );
-        } else
-            result << _(" COG Unavailable");
-    }
-
-    if( g_bAISRolloverShowCPA && bCPA_Valid ) {
-        if( result.Len() ) result << _T("\n");
-        result << _("CPA") << _T(" ") << cc1->FormatDistanceAdaptive( CPA )
-        << _T(" ") << _("in") << _T(" ")
-        << wxString::Format( _T("%.0f"), TCPA ) << _T(" ") << _("min");
-    }
-    return result;
-}
-
-wxString AIS_Target_Data::Get_vessel_type_string( bool b_short )
-{
-    int i = 19;
-    if( Class == AIS_ATON ) {
-        i = ShipType + 20;
-    } else
-        switch( ShipType ){
-            case 30:
-                i = 0;
-                break;
-            case 31:
-                i = 1;
-                break;
-            case 32:
-                i = 2;
-                break;
-            case 33:
-                i = 3;
-                break;
-            case 34:
-                i = 4;
-                break;
-            case 35:
-                i = 5;
-                break;
-            case 36:
-                i = 6;
-                break;
-            case 37:
-                i = 7;
-                break;
-            case 50:
-                i = 9;
-                break;
-            case 51:
-                i = 10;
-                break;
-            case 52:
-                i = 11;
-                break;
-            case 53:
-                i = 12;
-                break;
-            case 54:
-                i = 13;
-                break;
-            case 55:
-                i = 14;
-                break;
-            case 58:
-                i = 15;
-                break;
-            default:
-                i = 19;
-                break;
-        }
-
-    if( ( Class == AIS_CLASS_B ) || ( Class == AIS_CLASS_A ) ) {
-        if( ( ShipType >= 40 ) && ( ShipType < 50 ) ) i = 8;
-
-        if( ( ShipType >= 60 ) && ( ShipType < 70 ) ) i = 16;
-
-        if( ( ShipType >= 70 ) && ( ShipType < 80 ) ) i = 17;
-
-        if( ( ShipType >= 80 ) && ( ShipType < 90 ) ) i = 18;
-    } else if( Class == AIS_GPSG_BUDDY ) i = 52;
-    else if( Class == AIS_DSC ) i = ( ShipType == 12 ) ? 54 : 53;  // 12 is distress
-
-    if( !b_short ) return ais_type[i];
-    else
-        return short_ais_type[i];
-}
-
-wxString AIS_Target_Data::Get_class_string( bool b_short )
-{
-    switch( Class ){
-        case AIS_CLASS_A:
-            return _("A");
-        case AIS_CLASS_B:
-            return _("B");
-        case AIS_ATON:
-            return b_short ? _("AtoN") : _("Aid to Navigation");
-        case AIS_BASE:
-            return b_short ? _("Base") : _("Base Station");
-        case AIS_GPSG_BUDDY:
-            return b_short ? _("Buddy") : _("GPSGate Buddy");
-        case AIS_DSC:
-            return b_short ? _("DSC") : _("DSC Position Report");
-        case AIS_SART:
-            return b_short ? _("SART") : _("SART");
-
-        default:
-            return b_short ? _("Unk") : _("Unknown");
-    }
-}
-
-void AIS_Target_Data::Toggle_AIS_CPA(void)
-{
-    b_show_AIS_CPA = !b_show_AIS_CPA ? true : false;
-}
-
-//---------------------------------------------------------------------------------
-//
-//  AIS_Decoder Helpers
-//
-//---------------------------------------------------------------------------------
-AIS_Bitstring::AIS_Bitstring( const char *str )
-{
-    byte_length = strlen( str );
-
-    for( int i = 0; i < byte_length; i++ ) {
-        bitbytes[i] = to_6bit( str[i] );
-    }
-}
-
-int AIS_Bitstring::GetBitCount()
-{
-    return byte_length * 6;
-}
-
-
-//  Convert printable characters to IEC 6 bit representation
-//  according to rules in IEC AIS Specification
-unsigned char AIS_Bitstring::to_6bit(const char c)
-{
-    if(c < 0x30)
-        return (unsigned char)-1;
-    if(c > 0x77)
-        return (unsigned char)-1;
-    if((0x57 < c) && (c < 0x60))
-        return (unsigned char)-1;
-
-    unsigned char cp = c;
-    cp += 0x28;
-
-    if(cp > 0x80)
-        cp += 0x20;
-    else
-        cp += 0x28;
-
-    return (unsigned char)(cp & 0x3f);
-}
-
-
-int AIS_Bitstring::GetInt(int sp, int len, bool signed_flag)
-{
-    int acc = 0;
-    int s0p = sp-1;                          // to zero base
-
-    int cp, cx, c0, cs;
-
-
-    for(int i=0 ; i<len ; i++)
-    {
-        acc  = acc << 1;
-        cp = (s0p + i) / 6;
-        cx = bitbytes[cp];        // what if cp >= byte_length?
-        cs = 5 - ((s0p + i) % 6);
-        c0 = (cx >> (5 - ((s0p + i) % 6))) & 1;
-        if(i == 0 && signed_flag && c0) // if signed value and first bit is 1, pad with 1's
-            acc = ~acc;
-        acc |= c0;
-    }
-
-    return acc;
-
-}
-
-int AIS_Bitstring::GetStr(int sp, int bit_len, char *dest, int max_len)
-{
-    //char temp_str[85];
-    char *temp_str = new char[max_len + 1];
-
-    char acc = 0;
-    int s0p = sp-1;                          // to zero base
-
-    int k=0;
-    int cp, cx, c0, cs;
-
-    int i = 0;
-    while(i < bit_len && k < max_len)
-    {
-         acc=0;
-         for(int j=0 ; j<6 ; j++)
-         {
-            acc  = acc << 1;
-            cp = (s0p + i) / 6;
-            cx = bitbytes[cp];        // what if cp >= byte_length?
-            cs = 5 - ((s0p + i) % 6);
-            c0 = (cx >> (5 - ((s0p + i) % 6))) & 1;
-            acc |= c0;
-
-            i++;
-         }
-         temp_str[k] = (char)(acc & 0x3f);
-
-         if(acc < 32)
-             temp_str[k] += 0x40;
-         k++;
-
-    }
-
-    temp_str[k] = 0;
-
-    int copy_len = wxMin((int)strlen(temp_str), max_len);
-    strncpy(dest, temp_str, copy_len);
-    dest[k] = 0;
-    
-    delete [] temp_str;
-
-    return copy_len;
-}
-
-//---------------------------------------------------------------------------------
-//
-//  AIS_Decoder Implementation
-//
-//---------------------------------------------------------------------------------
-BEGIN_EVENT_TABLE(AIS_Decoder, wxEvtHandler)
-    EVT_TIMER(TIMER_AIS1, AIS_Decoder::OnTimerAIS)
-    EVT_TIMER(TIMER_AISAUDIO, AIS_Decoder::OnTimerAISAudio)
-END_EVENT_TABLE()
-
-static int n_msgs;
-static int n_msg1;
-static int n_msg5;
-static int n_msg24;
-static int n_newname;
-static bool b_firstrx;
-static int first_rx_ticks;
-static int rx_ticks;
-
-AIS_Decoder::AIS_Decoder( wxFrame *parent )
-{
-    AISTargetList = new AIS_Target_Hash;
-    AIS_AreaNotice_Sources = new AIS_Target_Hash;
-    BuildERIShipTypeHash();
-
-    g_pais_alert_dialog_active = NULL;
-    m_bAIS_Audio_Alert_On = false;
-
-    m_n_targets = 0;
-
-    m_parent_frame = parent;
-    
-    TimerAIS.SetOwner(this, TIMER_AIS1);
-    TimerAIS.Start(TIMER_AIS_MSEC,wxTIMER_CONTINUOUS);
-    
-    //  Create/connect a dynamic event handler slot for wxEVT_OCPN_DATASTREAM(s)
-    Connect(wxEVT_OCPN_DATASTREAM, (wxObjectEventFunction)(wxEventFunction)&AIS_Decoder::OnEvtAIS); 
-}
-
-AIS_Decoder::~AIS_Decoder( void )
-{
-    AIS_Target_Hash::iterator it;
-    AIS_Target_Hash *current_targets = GetTargetList();
-
-    for( it = ( *current_targets ).begin(); it != ( *current_targets ).end(); ++it ) {
-        AIS_Target_Data *td = it->second;
-
-        delete td;
-    }
-
-    delete current_targets;
-    delete AIS_AreaNotice_Sources;
-
-#ifdef AIS_DEBUG
-    printf("First message[1, 2] ticks: %d  Last Message [1,2]ticks %d  Difference:  %d\n", first_rx_ticks, rx_ticks, rx_ticks - first_rx_ticks);
-#endif
-}
-
-#define MAKEHASHERI(key, description) g_ERI_hash[key] = description;
-
-void AIS_Decoder::BuildERIShipTypeHash(void)
-{
-      MAKEHASHERI(8000, _("Vessel, type unknown"))
-      MAKEHASHERI(8150, _("Freightbarge"))
-      MAKEHASHERI(8160, _("Tankbarge"))
-      MAKEHASHERI(8163, _("Tankbarge, dry cargo as if liquid (e.g. cement)"))
-      MAKEHASHERI(8450, _("Service vessel, police patrol, port service"))
-      MAKEHASHERI(8430, _("Pushboat, single"))
-      MAKEHASHERI(8510, _("Object, not otherwise specified"))
-      MAKEHASHERI(8470, _("Object, towed, not otherwise specified"))
-      MAKEHASHERI(8490, _("Bunkership"))
-      MAKEHASHERI(8010, _("Motor freighter"))
-      MAKEHASHERI(8020, _("Motor tanker"))
-      MAKEHASHERI(8021, _("Motor tanker, liquid cargo, type N"))
-      MAKEHASHERI(8022, _("Motor tanker, liquid cargo, type C"))
-      MAKEHASHERI(8023, _("Motor tanker, dry cargo as if liquid (e.g. cement)"))
-      MAKEHASHERI(8030, _("Container vessel"))
-      MAKEHASHERI(8040, _("Gas tanker"))
-      MAKEHASHERI(8050, _("Motor freighter, tug"))
-      MAKEHASHERI(8060, _("Motor tanker, tug"))
-      MAKEHASHERI(8070, _("Motor freighter with one or more ships alongside"))
-      MAKEHASHERI(8080, _("Motor freighter with tanker"))
-      MAKEHASHERI(8090, _("Motor freighter pushing one or more freighters"))
-      MAKEHASHERI(8100, _("Motor freighter pushing at least one tank-ship"))
-      MAKEHASHERI(8110, _("Tug, freighter"))
-      MAKEHASHERI(8120, _("Tug, tanker"))
-      MAKEHASHERI(8130, _("Tug freighter, coupled"))
-      MAKEHASHERI(8140, _("Tug, freighter/tanker, coupled"))
-      MAKEHASHERI(8161, _("Tankbarge, liquid cargo, type N"))
-      MAKEHASHERI(8162, _("Tankbarge, liquid cargo, type C"))
-      MAKEHASHERI(8170, _("Freightbarge with containers"))
-      MAKEHASHERI(8180, _("Tankbarge, gas"))
-      MAKEHASHERI(8210, _("Pushtow, one cargo barge"))
-      MAKEHASHERI(8220, _("Pushtow, two cargo barges"))
-      MAKEHASHERI(8230, _("Pushtow, three cargo barges"))
-      MAKEHASHERI(8240, _("Pushtow, four cargo barges"))
-      MAKEHASHERI(8250, _("Pushtow, five cargo barges"))
-      MAKEHASHERI(8260, _("Pushtow, six cargo barges"))
-      MAKEHASHERI(8270, _("Pushtow, seven cargo barges"))
-      MAKEHASHERI(8280, _("Pushtow, eight cargo barges"))
-      MAKEHASHERI(8290, _("Pushtow, nine or more barges"))
-      MAKEHASHERI(8310, _("Pushtow, one tank/gas barge"))
-      MAKEHASHERI(8320, _("Pushtow, two barges at least one tanker or gas barge"))
-      MAKEHASHERI(8330, _("Pushtow, three barges at least one tanker or gas barge"))
-      MAKEHASHERI(8340, _("Pushtow, four barges at least one tanker or gas barge"))
-      MAKEHASHERI(8350, _("Pushtow, five barges at least one tanker or gas barge"))
-      MAKEHASHERI(8360, _("Pushtow, six barges at least one tanker or gas barge"))
-      MAKEHASHERI(8370, _("Pushtow, seven barges at least one tanker or gas barge"))
-      MAKEHASHERI(8380, _("Pushtow, eight barges at least one tanker or gas barge"))
-      MAKEHASHERI(8390, _("Pushtow, nine or more barges at least one tanker or gas barge"))
-      MAKEHASHERI(8400, _("Tug, single"))
-      MAKEHASHERI(8410, _("Tug, one or more tows"))
-      MAKEHASHERI(8420, _("Tug, assisting a vessel or linked combination"))
-      MAKEHASHERI(8430, _("Pushboat, single"))
-      MAKEHASHERI(8440, _("Passenger ship, ferry, cruise ship, red cross ship"))
-      MAKEHASHERI(8441, _("Ferry"))
-      MAKEHASHERI(8442, _("Red cross ship"))
-      MAKEHASHERI(8443, _("Cruise ship"))
-      MAKEHASHERI(8444, _("Passenger ship without accomodation"))
-      MAKEHASHERI(8460, _("Vessel, work maintainance craft, floating derrick, cable-ship, buoy-ship, dredge"))
-      MAKEHASHERI(8480, _("Fishing boat"))
-      MAKEHASHERI(8500, _("Barge, tanker, chemical"))
-      MAKEHASHERI(1500, _("General cargo Vessel maritime"))
-      MAKEHASHERI(1510, _("Unit carrier maritime"))
-      MAKEHASHERI(1520, _("Bulk carrier maritime"))
-      MAKEHASHERI(1530, _("Tanker"))
-      MAKEHASHERI(1540, _("Liquified gas tanker"))
-      MAKEHASHERI(1850, _("Pleasure craft, longer than 20 metres"))
-      MAKEHASHERI(1900, _("Fast ship"))
-      MAKEHASHERI(1910, _("Hydrofoil"))
-}
-
-//----------------------------------------------------------------------------------
-//     Handle events from AIS DataStream
-//----------------------------------------------------------------------------------
-void AIS_Decoder::OnEvtAIS( OCPN_DataStreamEvent& event )
-{
-    wxString message = wxString(event.GetNMEAString().c_str(), wxConvUTF8);
-    
-    int nr = 0;
-    if( !message.IsEmpty() ) 
-    {
-        if( message.Mid( 3, 3 ).IsSameAs( _T("VDM") ) ||
-            message.Mid( 3, 3 ).IsSameAs( _T("VDO") ) ||
-            message.Mid( 1, 5 ).IsSameAs( _T("FRPOS") ) ||
-            message.Mid( 1, 2 ).IsSameAs( _T("CD") ) )
-        {
-                nr = Decode( message );
-                gFrame->TouchAISActive();
-        }         
-    }
-}
-
-//----------------------------------------------------------------------------------
-//      Decode a single AIVDO sentence to a Generic Position Report
-//----------------------------------------------------------------------------------
-AIS_Error AIS_Decoder::DecodeSingleVDO( const wxString& str, GenericPosDatEx *pos, wxString *accumulator )
-{
-    //  Make some simple tests for validity
-    if( str.Len() > 100 )
-        return AIS_NMEAVDX_TOO_LONG;
-    
-    if( !NMEACheckSumOK( str ) )
-        return AIS_NMEAVDX_CHECKSUM_BAD;
-
-    if( !pos ) 
-        return AIS_GENERIC_ERROR;
-    
-    if( !accumulator ) 
-        return AIS_GENERIC_ERROR;
-    
-    //  We only process AIVDO messages
-    if( !str.Mid( 1, 5 ).IsSameAs( _T("AIVDO") ) ) 
-        return AIS_GENERIC_ERROR;
-
-    //  Use a tokenizer to pull out the first 4 fields
-    wxStringTokenizer tkz( str, _T(",") );
-        
-    wxString token;
-    token = tkz.GetNextToken();         // !xxVDx
-        
-    token = tkz.GetNextToken();
-    int nsentences = atoi( token.mb_str() );
-        
-    token = tkz.GetNextToken();
-    int isentence = atoi( token.mb_str() );
-        
-    token = tkz.GetNextToken();         // skip 2 fields
-    token = tkz.GetNextToken();
-    
-    wxString string_to_parse;
-    string_to_parse.Clear();
-    
-    //  Fill the output structure with all NANs
-    pos->kLat = NAN;
-    pos->kLon = NAN;
-    pos->kCog = NAN;
-    pos->kSog = NAN;
-    pos->kHdt = NAN;
-    pos->kVar = NAN;
-    pos->kHdm = NAN;
-        
-    //  Simple case first
-    //  First and only part of a one-part sentence
-    if( ( 1 == nsentences ) && ( 1 == isentence ) ) {
-        string_to_parse = tkz.GetNextToken();         // the encapsulated data
-    }
-    
-    else if( nsentences > 1 ) {
-        if( 1 == isentence ) {
-            *accumulator = tkz.GetNextToken();         // the encapsulated data
-        }
-        
-        else {
-            accumulator->Append(tkz.GetNextToken() );
-        }
-        
-        if( isentence == nsentences ) {         // ready to parse
-            string_to_parse = *accumulator;
-        }
-    }
-    
-    if( string_to_parse.IsEmpty() && (nsentences > 1) ) {      // not ready, so return with NAN
-        return AIS_INCOMPLETE_MULTIPART;                       // and non-zero return
-    }
-                    
-        
-    //  Create the bit accessible string
-    AIS_Bitstring strbit( string_to_parse.mb_str() );
-    
-    AIS_Target_Data *pTargetData = new AIS_Target_Data;
-
-    bool bdecode_result = Parse_VDXBitstring( &strbit, pTargetData );
-    
-    if(bdecode_result) {
-        switch(pTargetData->MID)
-        {
-            case 1:
-            case 2:
-            case 3:
-            case 18:
-            {
-                if( !pTargetData->b_positionDoubtful ) {
-                    pos->kLat = pTargetData->Lat;
-                    pos->kLon = pTargetData->Lon;
-                }
-                else {
-                    pos->kLat = NAN;
-                    pos->kLon = NAN;
-                }
-                
-                if(pTargetData->COG == 360.0)
-                    pos->kCog = NAN;
-                else
-                    pos->kCog = pTargetData->COG;
-                
-                
-                if(pTargetData->SOG > 102.2)
-                    pos->kSog = NAN;
-                else
-                    pos->kSog = pTargetData->SOG;
-                
-                if((int)pTargetData->HDG == 511)
-                    pos->kHdt = NAN;
-                else
-                    pos->kHdt = pTargetData->HDG;
-                
-                //  VDO messages do not contain variation or magnetic heading
-                pos->kVar = NAN;
-                pos->kHdm = NAN;
-                break;
-            }
-            default:
-                return AIS_GENERIC_ERROR;       // unrecognised sentence
-        }
-        
-        return AIS_NoError;
-    }
-    else
-        return AIS_GENERIC_ERROR;
-}
-
-
-//----------------------------------------------------------------------------------
-//      Decode NMEA VDM/VDO/FRPOS/DSCDSE sentence to AIS Target(s)
-//----------------------------------------------------------------------------------
-AIS_Error AIS_Decoder::Decode( const wxString& str )
-{
-    AIS_Error ret;
-    wxString string_to_parse;
-
-    double gpsg_lat, gpsg_lon, gpsg_mins, gpsg_degs;
-    double gpsg_cog, gpsg_sog, gpsg_utc_time;
-    int gpsg_utc_hour = 0;
-    int gpsg_utc_min = 0;
-    int gpsg_utc_sec = 0;
-    char gpsg_name_str[21];
-
-    double dsc_lat = 0.;
-    double dsc_lon = 0.;
-    double dsc_mins, dsc_degs, dsc_tmp, dsc_addr;
-    double dse_tmp, dse_addr;
-    double dse_lat = 0.;
-    double dse_lon = 0;
-    long dsc_fmt, dsc_quadrant;
-
-    int gpsg_mmsi = 0;
-    int dsc_mmsi = 0;
-    int dse_mmsi = 0;
-    int mmsi = 0;
-
-    //  Make some simple tests for validity
-
-    if( str.Len() > 100 ) return AIS_NMEAVDX_TOO_LONG;
-
-    if( !NMEACheckSumOK( str ) ) {
-            return AIS_NMEAVDX_CHECKSUM_BAD;
-    }
-    if( str.Mid( 1, 2 ).IsSameAs( _T("CD") ) ) {
-        // parse a DSC Position message            $CDDSx,.....
-        //  Use a tokenizer to pull out the first 9 fields
-        wxString string( str );
-        wxStringTokenizer tkz( string, _T(",*") );
-
-        wxString token;
-        token = tkz.GetNextToken();         // !$CDDS
-
-        if( str.Mid( 3, 3 ).IsSameAs( _T("DSC") ) ) {
-            token = tkz.GetNextToken(); // format specifier (02-area,12-distress,16-allships,20-individual,...)
-            token.ToLong( &dsc_fmt );
-
-            token = tkz.GetNextToken();       // address i.e. mmsi*10 for received msg, or area spec
-            token.ToDouble( &dsc_addr );
-            dsc_mmsi = 0 - (int) ( dsc_addr / 10 ); // as per NMEA 0183 3.01 
-
-            token = tkz.GetNextToken();         // category
-            token = tkz.GetNextToken();         // nature of distress or telecommand1
-            token = tkz.GetNextToken();         // comm type or telecommand2
-
-            token = tkz.GetNextToken();         // position or channel/freq
-            token.ToDouble( &dsc_tmp );
-
-            token = tkz.GetNextToken();         // time or tel. no.
-            token = tkz.GetNextToken();         // mmsi of ship in distress
-            token = tkz.GetNextToken();         // nature of distress
-            token = tkz.GetNextToken();         // acknowledgement
-            token = tkz.GetNextToken();         // expansion indicator
-
-            dsc_quadrant = (int) (dsc_tmp / 1000000000.0);
-
-            dsc_lat = (int) ( dsc_tmp / 100000.0 );
-            dsc_lon = dsc_tmp - dsc_lat * 100000.0;
-            dsc_lat = dsc_lat - dsc_quadrant * 10000;
-            dsc_degs = (int) ( dsc_lat / 100.0 );
-            dsc_mins = dsc_lat - dsc_degs * 100.0;
-            dsc_lat = dsc_degs + dsc_mins / 60.0;
-
-            dsc_degs = (int) ( dsc_lon / 100.0 );
-            dsc_mins = dsc_lon - dsc_degs * 100.0;
-            dsc_lon = dsc_degs + dsc_mins / 60.0;
-            switch( dsc_quadrant ) {
-                case 0: break;                                             // NE
-                case 1: dsc_lon = -dsc_lon; break;                         // NW
-                case 2: dsc_lat = -dsc_lat; break;                         // SE
-                case 3: dsc_lon = -dsc_lon; dsc_lat = -dsc_lat; break;     // SW
-                default: break;
-            }
-            if( dsc_fmt != 02 ) mmsi = (int) dsc_mmsi;
-        } else if( str.Mid( 3, 3 ).IsSameAs( _T("DSE") ) ) {
-
-            token = tkz.GetNextToken();         // total number of sentences
-            token = tkz.GetNextToken();         // sentence number
-            token = tkz.GetNextToken();         // query/rely flag
-            token = tkz.GetNextToken();         // vessel MMSI
-            token.ToDouble( &dse_addr );
-            dse_mmsi = 0 - (int) ( dse_addr / 10 ); // as per NMEA 0183 3.01
-
-            token = tkz.GetNextToken();         // code field
-            token = tkz.GetNextToken();         // data field - position - 2*4 digits latlon .mins
-            token.ToDouble( &dse_tmp );
-            dse_lat = (int) ( dse_tmp / 10000.0 );
-            dse_lon = (int) ( dse_tmp - dse_lat * 10000.0 );
-            dse_lat = dse_lat / 600000.0;
-            dse_lon = dse_lon / 600000.0;
-
-            mmsi = (int) dse_mmsi;
-        }
-    } else if( str.Mid( 1, 5 ).IsSameAs( _T("FRPOS") ) ) {
-        // parse a GpsGate Position message            $FRPOS,.....
-
-        //  Use a tokenizer to pull out the first 9 fields
-        wxString string( str );
-        wxStringTokenizer tkz( string, _T(",*") );
-
-        wxString token;
-        token = tkz.GetNextToken();         // !$FRPOS
-
-        token = tkz.GetNextToken();            //    latitude DDMM.MMMM
-        token.ToDouble( &gpsg_lat );
-        gpsg_degs = (int) ( gpsg_lat / 100.0 );
-        gpsg_mins = gpsg_lat - gpsg_degs * 100.0;
-        gpsg_lat = gpsg_degs + gpsg_mins / 60.0;
-
-        token = tkz.GetNextToken();            //  hemisphere N or S
-        if( token.Mid( 1, 1 ).Contains( _T("Ss") ) ) gpsg_lat = 0 - gpsg_lat;
-
-        token = tkz.GetNextToken();            // longitude DDDMM.MMMM
-        token.ToDouble( &gpsg_lon );
-        gpsg_degs = (int) ( gpsg_lon / 100.0 );
-        gpsg_mins = gpsg_lon - gpsg_degs * 100.0;
-        gpsg_lon = gpsg_degs + gpsg_mins / 60.0;
-
-        token = tkz.GetNextToken();            // hemisphere E or W
-        if( token.Mid( 1, 1 ).Contains( _T("Ww") ) ) gpsg_lon = 0 - gpsg_lon;
-
-        token = tkz.GetNextToken();            //    altitude AA.a
-        //    token.toDouble(&gpsg_alt);
-
-        token = tkz.GetNextToken();            //  speed over ground SSS.SS knots
-        token.ToDouble( &gpsg_sog );
-
-        token = tkz.GetNextToken();            //  heading over ground HHH.hh degrees
-        token.ToDouble( &gpsg_cog );
-
-        token = tkz.GetNextToken();            // date DDMMYY
-
-        token = tkz.GetNextToken();            // time UTC hhmmss.dd
-        token.ToDouble( &gpsg_utc_time );
-        gpsg_utc_hour = (int) ( gpsg_utc_time / 10000.0 );
-        gpsg_utc_min = (int) ( gpsg_utc_time / 100.0 ) - gpsg_utc_hour * 100;
-        gpsg_utc_sec = (int) gpsg_utc_time - gpsg_utc_hour * 10000 - gpsg_utc_min * 100;
-
-        // now comes the name, followed by in * and NMEA checksum
-
-        token = tkz.GetNextToken();
-        int i, len, hash = 0;
-        len = wxMin(wxStrlen(token),20);
-        strncpy( gpsg_name_str, token.mb_str(), len );
-        gpsg_name_str[len] = 0;
-        for( i = 0; i < len; i++ ) {
-            hash = hash * 10;
-            hash += (int) ( token[i] );
-            while( hash >= 100000 )
-                hash = hash / 100000;
-        }
-        gpsg_mmsi = 199000000 + hash;  // 199 is INMARSAT-A MID, should not occur ever in AIS stream
-        mmsi = gpsg_mmsi;
-    } else if( !str.Mid( 3, 2 ).IsSameAs( _T("VD") ) ) {
-        return AIS_NMEAVDX_BAD;
-    }
-
-    //  OK, looks like the sentence is OK
-
-    //  Use a tokenizer to pull out the first 4 fields
-    wxString string( str );
-    wxStringTokenizer tkz( string, _T(",") );
-
-    wxString token;
-    token = tkz.GetNextToken();         // !xxVDx
-
-    token = tkz.GetNextToken();
-    nsentences = atoi( token.mb_str() );
-
-    token = tkz.GetNextToken();
-    isentence = atoi( token.mb_str() );
-
-    token = tkz.GetNextToken();
-    long lsequence_id = 0;
-    token.ToLong( &lsequence_id );
-
-    token = tkz.GetNextToken();
-    long lchannel;
-    token.ToLong( &lchannel );
-
-    //  Now, some decisions
-
-    string_to_parse.Clear();
-
-    //  Simple case first
-    //  First and only part of a one-part sentence
-    if( ( 1 == nsentences ) && ( 1 == isentence ) ) {
-        string_to_parse = tkz.GetNextToken();         // the encapsulated data
-    }
-
-    else if( nsentences > 1 ) {
-        if( 1 == isentence ) {
-            sentence_accumulator = tkz.GetNextToken();         // the encapsulated data
-        }
-
-        else {
-            sentence_accumulator += tkz.GetNextToken();
-        }
-
-        if( isentence == nsentences ) {
-            string_to_parse = sentence_accumulator;
-        }
-    }
-
-    if( mmsi
-            || ( !string_to_parse.IsEmpty() && ( string_to_parse.Len() < AIS_MAX_MESSAGE_LEN ) ) ) {
-
-        //  Create the bit accessible string
-        AIS_Bitstring strbit( string_to_parse.mb_str() );
-
-        //  Extract the MMSI
-        if( !mmsi ) mmsi = strbit.GetInt( 9, 30 );
-        long mmsi_long = mmsi;
-
-        AIS_Target_Data *pTargetData;
-        AIS_Target_Data *pStaleTarget = NULL;
-        bool bnewtarget = false;
-
-        //  Search the current AISTargetList for an MMSI match
-        AIS_Target_Hash::iterator it = AISTargetList->find( mmsi );
-        if( it == AISTargetList->end() )                  // not found
-                {
-            pTargetData = new AIS_Target_Data;
-            bnewtarget = true;
-            m_n_targets++;
-        } else {
-            pTargetData = ( *AISTargetList )[mmsi];          // find current entry
-            pStaleTarget = pTargetData;                   // save a pointer to stale data
-        }
-
-        //  Grab the stale targets's last report time
-        int last_report_ticks;
-
-        wxDateTime now = wxDateTime::Now();
-        now.MakeGMT();
-
-        if( pStaleTarget ) last_report_ticks = pStaleTarget->PositionReportTicks;
-        else
-            last_report_ticks = now.GetTicks();
-
-        // Delete the stale AIS Target selectable point if not a CDDSE
-        if( pStaleTarget && !dse_mmsi ) pSelectAIS->DeleteSelectablePoint( (void *) mmsi_long,
-                SELTYPE_AISTARGET );
-
-        bool bhad_name = false;
-        if( pStaleTarget ) bhad_name = pStaleTarget->b_nameValid;
-
-        bool bdecode_result = false; // for CDDSE assume target is there
-        if( dse_mmsi ) bdecode_result = true;
-
-        if( dse_mmsi && !pTargetData->b_nameValid && pTargetData->b_positionOnceValid
-                && ( ( now.GetTicks() - pTargetData->PositionReportTicks ) ) < 20 ) { // ignore stray CDDSE sentences
-            pTargetData->Lat = pTargetData->Lat
-                    + ( ( pTargetData->Lat ) >= 0 ? dse_lat : -dse_lat );
-            pTargetData->Lon = pTargetData->Lon
-                    + ( ( pTargetData->Lon ) >= 0 ? dse_lon : -dse_lon );
-            pTargetData->b_nameValid = true;
-        } else if( dsc_mmsi ) {
-            pTargetData->PositionReportTicks = now.GetTicks();
-            pTargetData->StaticReportTicks = now.GetTicks();
-
-            pTargetData->MMSI = mmsi;
-            pTargetData->NavStatus = 0; // underway
-            pTargetData->Lat = dsc_lat;
-            pTargetData->Lon = dsc_lon;
-            pTargetData->b_positionOnceValid = true; // need to cheat here, since nothing would be shown
-            pTargetData->COG = 0;
-            pTargetData->SOG = 0;
-            pTargetData->ShipType = dsc_fmt; // DSC report
-            pTargetData->Class = AIS_DSC;
-            if( dsc_fmt == 12 ) strncpy( pTargetData->ShipName, "DISTRESS            ", 21 );
-            else
-                strncpy( pTargetData->ShipName, "POSITION REPORT     ", 21 );
-            pTargetData->b_nameValid = false; // continue cheating, because position maybe incomplete
-            pTargetData->b_active = true;
-            pTargetData->b_lost = false;
-
-            bdecode_result = true;
-        } else if( gpsg_mmsi ) {
-            pTargetData->PositionReportTicks = now.GetTicks();
-            pTargetData->StaticReportTicks = now.GetTicks();
-            pTargetData->m_utc_hour = gpsg_utc_hour;
-            pTargetData->m_utc_min = gpsg_utc_min;
-            pTargetData->m_utc_sec = gpsg_utc_sec;
-            pTargetData->MMSI = gpsg_mmsi;
-            pTargetData->NavStatus = 0; // underway
-            pTargetData->Lat = gpsg_lat;
-            pTargetData->Lon = gpsg_lon;
-            pTargetData->b_positionOnceValid = true;
-            pTargetData->COG = gpsg_cog;
-            pTargetData->SOG = gpsg_sog;
-            pTargetData->ShipType = 52; // buddy
-            pTargetData->Class = AIS_GPSG_BUDDY;
-            strncpy( pTargetData->ShipName, gpsg_name_str, strlen( gpsg_name_str ) + 1 );
-            pTargetData->b_nameValid = true;
-            pTargetData->b_active = true;
-            pTargetData->b_lost = false;
-
-            bdecode_result = true;
-        } else
-            bdecode_result = Parse_VDXBitstring( &strbit, pTargetData );       // Parse the new data
-
-        //  pTargetData is valid, either new or existing. Continue processing
-
-        m_pLatestTargetData = pTargetData;
-
-        if( str.Mid( 3, 3 ).IsSameAs( _T("VDO") ) ) pTargetData->b_OwnShip = true;
-
-        if( ( bdecode_result ) && ( pTargetData->b_nameValid ) && ( pStaleTarget ) ) if( !bhad_name ) n_newname++;
-
-        //  If the message was decoded correctly
-        //  Update the AIS Target information
-        if( bdecode_result ) {
-            ( *AISTargetList )[mmsi] = pTargetData;            // update the hash table entry
-
-            if( !pTargetData->area_notices.empty() ) {
-                AIS_Target_Hash::iterator it = AIS_AreaNotice_Sources->find( mmsi );
-                if( it == AIS_AreaNotice_Sources->end() )
-                    ( *AIS_AreaNotice_Sources ) [mmsi] = pTargetData;
-            }
-
-            //     Update the most recent report period
-            if( !dse_mmsi ) pTargetData->RecentPeriod = pTargetData->PositionReportTicks
-                    - last_report_ticks;
-
-            //  If this is not an ownship message, update the AIS Target in the Selectable list, and update the CPA info
-            if( !pTargetData->b_OwnShip ) {
-                if( pTargetData->b_positionOnceValid ) {
-                    SelectItem *pSel = pSelectAIS->AddSelectablePoint( pTargetData->Lat,
-                            pTargetData->Lon, (void *) mmsi_long, SELTYPE_AISTARGET );
-                    pSel->SetUserData( mmsi );
-                }
-
-                //    Calculate CPA info for this target immediately
-                UpdateOneCPA( pTargetData );
-
-                //    Update this target's track
-                if( g_bAISShowTracks ) UpdateOneTrack( pTargetData );
-            }
-        } else {
-//             printf("Unrecognised AIS message ID: %d\n", pTargetData->MID);
-            if( bnewtarget ) {
-                delete pTargetData;                           // this target is not going to be used
-                m_n_targets--;
-            }
-        }
-
-        ret = AIS_NoError;
-
-    } else
-        ret = AIS_Partial;                // accumulating parts of a multi-sentence message
-    n_msgs++;
-#ifdef AIS_DEBUG
-    if((n_msgs % 10000) == 0)
-    printf("n_msgs %10d m_n_targets: %6d  n_msg1: %10d  n_msg5+24: %10d  n_new5: %10d \n", n_msgs, n_targets, n_msg1, n_msg5 + n_msg24, n_newname);
-#endif
-
-    return ret;
-}
-
-//----------------------------------------------------------------------------
-//      Parse a NMEA VDM/VDO Bitstring
-//----------------------------------------------------------------------------
-bool AIS_Decoder::Parse_VDXBitstring( AIS_Bitstring *bstr, AIS_Target_Data *ptd )
-{
-    bool parse_result = false;
-    bool b_posn_report = false;
-
-    wxDateTime now = wxDateTime::Now();
-    now.MakeGMT( true );                    // no DST
-    if( now.IsDST() ) now.Subtract( wxTimeSpan( 1, 0, 0, 0 ) );
-    int message_ID = bstr->GetInt( 1, 6 );        // Parse on message ID
-    ptd->MID = message_ID;
-    ptd->MMSI = bstr->GetInt( 9, 30 );           // MMSI is always in the same spot in the bitstream
-
-    switch( message_ID ){
-        case 1:                                 // Position Report
-        case 2:
-        case 3: {
-            n_msg1++;
-
-            ptd->NavStatus = bstr->GetInt( 39, 4 );
-            ptd->SOG = 0.1 * ( bstr->GetInt( 51, 10 ) );
-
-            int lon = bstr->GetInt( 62, 28 );
-            if( lon & 0x08000000 )                    // negative?
-            lon |= 0xf0000000;
-            double lon_tentative = lon / 600000.;
-
-            int lat = bstr->GetInt( 90, 27 );
-            if( lat & 0x04000000 )                    // negative?
-            lat |= 0xf8000000;
-            double lat_tentative = lat / 600000.;
-
-            if( ( lon_tentative <= 180. ) && ( lat_tentative <= 90. ) ) // Ship does not report Lat or Lon "unavailable"
-                    {
-                ptd->Lon = lon_tentative;
-                ptd->Lat = lat_tentative;
-                ptd->b_positionDoubtful = false;
-                ptd->b_positionOnceValid = true;          // Got the position at least once
-                ptd->PositionReportTicks = now.GetTicks();
-            } else
-                ptd->b_positionDoubtful = true;
-
-            //    decode balance of message....
-            ptd->COG = 0.1 * ( bstr->GetInt( 117, 12 ) );
-            ptd->HDG = 1.0 * ( bstr->GetInt( 129, 9 ) );
-
-            ptd->ROTAIS = bstr->GetInt( 43, 8 );
-            double rot_dir = 1.0;
-
-            if( ptd->ROTAIS == 128 ) ptd->ROTAIS = -128;              // not available codes as -128
-            else if( ( ptd->ROTAIS & 0x80 ) == 0x80 ) {
-                ptd->ROTAIS = ptd->ROTAIS - 256;       // convert to twos complement
-                rot_dir = -1.0;
-            }
-
-            ptd->ROTIND = wxRound( rot_dir * pow( ( ( (double) ptd->ROTAIS ) / 4.733 ), 2 ) ); // Convert to indicated ROT
-
-            ptd->m_utc_sec = bstr->GetInt( 138, 6 );
-
-            if( ( 1 == message_ID ) || ( 2 == message_ID ) )      // decode SOTDMA per 7.6.7.2.2
-                    {
-                ptd->SyncState = bstr->GetInt( 151, 2 );
-                ptd->SlotTO = bstr->GetInt( 153, 2 );
-                if( ( ptd->SlotTO == 1 ) && ( ptd->SyncState == 0 ) ) // UTCDirect follows
-                        {
-                    ptd->m_utc_hour = bstr->GetInt( 155, 5 );
-
-                    ptd->m_utc_min = bstr->GetInt( 160, 7 );
-
-                    if( ( ptd->m_utc_hour < 24 ) && ( ptd->m_utc_min < 60 )
-                            && ( ptd->m_utc_sec < 60 ) ) {
-                        wxDateTime rx_time( ptd->m_utc_hour, ptd->m_utc_min, ptd->m_utc_sec );
-                        rx_ticks = rx_time.GetTicks();
-                        if( !b_firstrx ) {
-                            first_rx_ticks = rx_ticks;
-                            b_firstrx = true;
-                        }
-                    }
-                }
-            }
-
-            //    Capture Euro Inland special passing arrangement signal ("stbd-stbd")
-            ptd->blue_paddle = bstr->GetInt( 144, 2 );
-            ptd->b_blue_paddle = ( ptd->blue_paddle == 2 );             // paddle is set
-
-            ptd->Class = AIS_CLASS_A;
-
-            //    Check for SART and friends by looking at first two digits of MMSI
-            int mmsi_start = ptd->MMSI / 10000000;
-
-            if( mmsi_start == 97 ) {
-                ptd->Class = AIS_SART;
-                ptd->StaticReportTicks = now.GetTicks(); // won't get a static report, so fake it here
-
-                //    On receipt of Msg 3, force any existing SART target out of acknowledge mode
-                //    by adjusting its ack_time to yesterday
-                //    This will cause any previously "Acknowledged" SART to re-alert.
-                ptd->m_ack_time = wxDateTime::Now() - wxTimeSpan::Day();
-            }
-
-            parse_result = true;                // so far so good
-            b_posn_report = true;
-
-            break;
-        }
-
-        case 18: {
-            ptd->NavStatus = UNDEFINED;         // Class B targets have no status.  Enforce this...
-            
-            ptd->SOG = 0.1 * ( bstr->GetInt( 47, 10 ) );
-
-            int lon = bstr->GetInt( 58, 28 );
-            if( lon & 0x08000000 )                    // negative?
-            lon |= 0xf0000000;
-            double lon_tentative = lon / 600000.;
-
-            int lat = bstr->GetInt( 86, 27 );
-            if( lat & 0x04000000 )                    // negative?
-            lat |= 0xf8000000;
-            double lat_tentative = lat / 600000.;
-
-            if( ( lon_tentative <= 180. ) && ( lat_tentative <= 90. ) ) // Ship does not report Lat or Lon "unavailable"
-                    {
-                ptd->Lon = lon_tentative;
-                ptd->Lat = lat_tentative;
-                ptd->b_positionDoubtful = false;
-                ptd->b_positionOnceValid = true;          // Got the position at least once
-                ptd->PositionReportTicks = now.GetTicks();
-            } else
-                ptd->b_positionDoubtful = true;
-
-            ptd->COG = 0.1 * ( bstr->GetInt( 113, 12 ) );
-            ptd->HDG = 1.0 * ( bstr->GetInt( 125, 9 ) );
-
-            ptd->m_utc_sec = bstr->GetInt( 134, 6 );
-
-            ptd->Class = AIS_CLASS_B;
-
-            parse_result = true;                // so far so good
-            b_posn_report = true;
-
-            break;
-        }
-
-        case 5: {
-            n_msg5++;
-            ptd->Class = AIS_CLASS_A;
-
-//          Get the AIS Version indicator
-//          0 = station compliant with Recommendation ITU-R M.1371-1
-//          1 = station compliant with Recommendation ITU-R M.1371-3
-//          2-3 = station compliant with future editions
-            int AIS_version_indicator = bstr->GetInt( 39, 2 );
-            if( AIS_version_indicator < 2 ) {
-                ptd->IMO = bstr->GetInt( 41, 30 );
-
-                bstr->GetStr( 71, 42, &ptd->CallSign[0], 7 );
-                bstr->GetStr( 113, 120, &ptd->ShipName[0], 20 );
-                ptd->b_nameValid = true;
-
-                ptd->ShipType = (unsigned char) bstr->GetInt( 233, 8 );
-
-                ptd->DimA = bstr->GetInt( 241, 9 );
-                ptd->DimB = bstr->GetInt( 250, 9 );
-                ptd->DimC = bstr->GetInt( 259, 6 );
-                ptd->DimD = bstr->GetInt( 265, 6 );
-
-                ptd->ETA_Mo = bstr->GetInt( 275, 4 );
-                ptd->ETA_Day = bstr->GetInt( 279, 5 );
-                ptd->ETA_Hr = bstr->GetInt( 284, 5 );
-                ptd->ETA_Min = bstr->GetInt( 289, 6 );
-
-                ptd->Draft = (double) ( bstr->GetInt( 295, 8 ) ) / 10.0;
-
-                bstr->GetStr( 303, 120, &ptd->Destination[0], 20 );
-
-                ptd->StaticReportTicks = now.GetTicks();
-
-                parse_result = true;
-            }
-
-            break;
-        }
-
-        case 24: {
-            int part_number = bstr->GetInt( 39, 2 );
-            if( 0 == part_number ) {
-                bstr->GetStr( 41, 120, &ptd->ShipName[0], 20 );
-                ptd->b_nameValid = true;
-                parse_result = true;
-                n_msg24++;
-            } else if( 1 == part_number ) {
-                ptd->ShipType = (unsigned char) bstr->GetInt( 41, 8 );
-                bstr->GetStr( 91, 42, &ptd->CallSign[0], 7 );
-
-                ptd->DimA = bstr->GetInt( 133, 9 );
-                ptd->DimB = bstr->GetInt( 142, 9 );
-                ptd->DimC = bstr->GetInt( 151, 6 );
-                ptd->DimD = bstr->GetInt( 157, 6 );
-                parse_result = true;
-            }
-            break;
-        }
-        case 4:                                    // base station
-        {
-            ptd->Class = AIS_BASE;
-
-            ptd->m_utc_hour = bstr->GetInt( 62, 5 );
-            ptd->m_utc_min = bstr->GetInt( 67, 6 );
-            ptd->m_utc_sec = bstr->GetInt( 73, 6 );
-            //                              (79,  1);
-            int lon = bstr->GetInt( 80, 28 );
-            if( lon & 0x08000000 )                    // negative?
-            lon |= 0xf0000000;
-            double lon_tentative = lon / 600000.;
-
-            int lat = bstr->GetInt( 108, 27 );
-            if( lat & 0x04000000 )                    // negative?
-            lat |= 0xf8000000;
-            double lat_tentative = lat / 600000.;
-
-            if( ( lon_tentative <= 180. ) && ( lat_tentative <= 90. ) ) // Ship does not report Lat or Lon "unavailable"
-                    {
-                ptd->Lon = lon_tentative;
-                ptd->Lat = lat_tentative;
-                ptd->b_positionDoubtful = false;
-                ptd->b_positionOnceValid = true;          // Got the position at least once
-                ptd->PositionReportTicks = now.GetTicks();
-            } else
-                ptd->b_positionDoubtful = true;
-
-            ptd->COG = -1.;
-            ptd->HDG = 511;
-            ptd->SOG = -1.;
-
-            parse_result = true;
-            b_posn_report = true;
-
-            break;
-        }
-        case 9:                   // Special Position Report (Standard SAR Aircraft Position Report)
-        {
-            break;
-        }
-        case 21:                                    // Test Message (Aid to Navigation)
-        {
-            ptd->ShipType = (unsigned char) bstr->GetInt( 39, 5 );
-            ptd->IMO = 0;
-            ptd->SOG = 0;
-            ptd->HDG = 0;
-            ptd->COG = 0;
-            ptd->ROTAIS = -128;                 // i.e. not available
-            ptd->DimA = bstr->GetInt( 220, 9 );
-            ptd->DimB = bstr->GetInt( 229, 9 );
-            ptd->DimC = bstr->GetInt( 238, 6 );
-            ptd->DimD = bstr->GetInt( 244, 6 );
-            ptd->Draft = 0;
-
-            ptd->m_utc_sec = bstr->GetInt( 254, 6 );
-
-            int offpos = bstr->GetInt( 260, 1 ); // off position flag
-            int virt = bstr->GetInt( 270, 1 ); // virtual flag
-
-            if( virt ) ptd->NavStatus = ATON_VIRTUAL;
-            else
-                ptd->NavStatus = ATON_REAL;
-            if( ptd->m_utc_sec <= 59 /*&& !virt*/) {
-                ptd->NavStatus += 1;
-                if( offpos ) ptd->NavStatus += 1;
-            }
-
-            bstr->GetStr( 44, 120, &ptd->ShipName[0], 20 ); // short name only, extension wont fit in Ship structure
-
-            if( bstr->GetBitCount() > 276 ) {
-                int nx = ( ( bstr->GetBitCount() - 272 ) / 6 ) * 6;
-                bstr->GetStr( 273, nx, &ptd->ShipNameExtension[0], 14 );
-                ptd->ShipNameExtension[14] = 0;
-            } else {
-                ptd->ShipNameExtension[0] = 0;
-            }
-
-            ptd->b_nameValid = true;
-
-            parse_result = true;                // so far so good
-
-            ptd->Class = AIS_ATON;
-
-            int lon = bstr->GetInt( 165, 28 );
-
-            if( lon & 0x08000000 )                    // negative?
-            lon |= 0xf0000000;
-            double lon_tentative = lon / 600000.;
-
-            int lat = bstr->GetInt( 193, 27 );
-
-            if( lat & 0x04000000 )                    // negative?
-            lat |= 0xf8000000;
-            double lat_tentative = lat / 600000.;
-
-            if( ( lon_tentative <= 180. ) && ( lat_tentative <= 90. ) ) // Ship does not report Lat or Lon "unavailable"
-                    {
-                ptd->Lon = lon_tentative;
-                ptd->Lat = lat_tentative;
-                ptd->b_positionDoubtful = false;
-                ptd->b_positionOnceValid = true;          // Got the position at least once
-                ptd->PositionReportTicks = now.GetTicks();
-            } else
-                ptd->b_positionDoubtful = true;
-
-            b_posn_report = true;
-            break;
-        }
-        case 8:                                    // Binary Broadcast
-        {
-            int dac = bstr->GetInt( 41, 10 );
-            int fi = bstr->GetInt( 51, 6 );
-            if( dac == 200 )                  // European inland
-                    {
-                if( fi == 10 )              // "Inland ship static and voyage related data"
-                        {
-                    ptd->b_isEuroInland = true;
-
-                    bstr->GetStr( 57, 48, &ptd->Euro_VIN[0], 8 );
-                    ptd->Euro_Length = ( (double) bstr->GetInt( 105, 13 ) ) / 10.0;
-                    ptd->Euro_Beam = ( (double) bstr->GetInt( 118, 10 ) ) / 10.0;
-                    ptd->UN_shiptype = bstr->GetInt( 128, 14 );
-                    ptd->Euro_Draft = ( (double) bstr->GetInt( 145, 11 ) ) / 100.0;
-                    parse_result = true;
-                }
-            }
-            if( dac == 1 )                     // IMO
-                    {
-                if( fi == 22 )                 // Area Notice
-                        {
-                    if( bstr->GetBitCount() >= 111 ) {
-                        Ais8_001_22 an;
-                        an.link_id = bstr->GetInt( 57, 10 );
-                        an.notice_type = bstr->GetInt( 67, 7 );
-                        an.month = bstr->GetInt( 74, 4 );
-                        an.day = bstr->GetInt( 78, 5 );
-                        an.hour = bstr->GetInt( 83, 5 );
-                        an.minute = bstr->GetInt( 88, 6 );
-                        an.duration_minutes = bstr->GetInt( 94, 18 );
-
-                        wxDateTime now = wxDateTime::Now();
-                        now.MakeGMT();
-
-                        an.start_time.Set( an.day, wxDateTime::Month( an.month - 1 ), now.GetYear(),
-                                an.hour, an.minute );
-
-                        // msg is not supposed to be transmitted more than a day before it comes into effect,
-                        // so a start_time less than a day or two away might indicate a month rollover
-                        if( an.start_time > now + wxTimeSpan::Hours( 48 ) ) an.start_time.Set(
-                                an.day, wxDateTime::Month( an.month - 1 ), now.GetYear() - 1,
-                                an.hour, an.minute );
-
-                        an.expiry_time = an.start_time + wxTimeSpan::Minutes( an.duration_minutes );
-
-                        // msg is not supposed to be transmitted beyond expiration, so taking into account a
-                        // fudge factor for clock issues, assume an expiry date in the past indicates incorrect year
-                        if( an.expiry_time < now - wxTimeSpan::Hours( 24 ) ) {
-                            an.start_time.Set( an.day, wxDateTime::Month( an.month - 1 ),
-                                    now.GetYear() + 1, an.hour, an.minute );
-                            an.expiry_time = an.start_time
-                                    + wxTimeSpan::Minutes( an.duration_minutes );
-                        }
-
-                        int subarea_count = ( bstr->GetBitCount() - 111 ) / 87;
-                        for( int i = 0; i < subarea_count; ++i ) {
-                            int base = 111 + i * 87;
-                            Ais8_001_22_SubArea sa;
-                            sa.shape = bstr->GetInt( base + 1, 3 );
-                            int scale_factor = 1;
-                            if( sa.shape == AIS8_001_22_SHAPE_TEXT ) {
-                                char t[15];
-                                t[14] = 0;
-                                bstr->GetStr( base + 4, 84, t, 14 );
-                                sa.text = wxString( t, wxConvUTF8 );
-                            } else {
-                                int scale_multipliers[4] = { 1, 10, 100, 1000 };
-                                scale_factor = scale_multipliers[bstr->GetInt( base + 4, 2 )];
-                                switch( sa.shape ){
-                                    case AIS8_001_22_SHAPE_CIRCLE:
-                                    case AIS8_001_22_SHAPE_SECTOR:
-                                        sa.radius_m = bstr->GetInt( base + 58, 12 ) * scale_factor;
-                                    case AIS8_001_22_SHAPE_RECT:
-                                        sa.longitude = bstr->GetInt( base + 6, 25, true ) / 60000.0;
-                                        sa.latitude = bstr->GetInt( base + 31, 24, true ) / 60000.0;
-                                        break;
-                                    case AIS8_001_22_SHAPE_POLYLINE:
-                                    case AIS8_001_22_SHAPE_POLYGON:
-                                        for( int i = 0; i < 4; ++i ) {
-                                            sa.angles[i] = bstr->GetInt( base + 6 + i * 20, 10 )
-                                                    * 0.5;
-                                            sa.dists_m[i] = bstr->GetInt( base + 16 + i * 20, 10 )
-                                                    * scale_factor;
-                                        }
-                                }
-                                if( sa.shape == AIS8_001_22_SHAPE_RECT ) {
-                                    sa.e_dim_m = bstr->GetInt( base + 58, 8 ) * scale_factor;
-                                    sa.n_dim_m = bstr->GetInt( base + 66, 8 ) * scale_factor;
-                                    sa.orient_deg = bstr->GetInt( base + 74, 9 );
-                                }
-                                if( sa.shape == AIS8_001_22_SHAPE_SECTOR ) {
-                                    sa.left_bound_deg = bstr->GetInt( 70, 9 );
-                                    sa.right_bound_deg = bstr->GetInt( 79, 9 );
-                                }
-                            }
-                            an.sub_areas.push_back( sa );
-                        }
-                        ptd->area_notices[an.link_id] = an;
-                        parse_result = true;
-                    }
-                }
-            }
-            break;
-        }
-        case 14:                                    // Safety Related Broadcast
-        {
-            //  Always capture the MSG_14 text
-            char msg_14_text[968];
-            if( bstr->GetBitCount() > 40 ) {
-                int nx = ( ( bstr->GetBitCount() - 40 ) / 6 ) * 6;
-                int nd = bstr->GetStr( 41, nx, msg_14_text, 968 );
-                nd = wxMax(0, nd);
-                nd = wxMin(nd, 967);
-                msg_14_text[nd] = 0;
-                ptd->MSG_14_text = wxString( msg_14_text, wxConvUTF8 );
-            }
-            parse_result = true;                // so far so good
-
-            break;
-        }
-
-        case 6:                                    // Addressed Binary Message
-        {
-            break;
-        }
-        case 7:                                    // Binary Ack
-        {
-            break;
-        }
-        default: {
-            break;
-        }
-
-    }
-
-    if( b_posn_report ) ptd->b_lost = false;
-
-    if( true == parse_result ) {
-        //      Revalidate the target under some conditions
-        if( !ptd->b_active && !ptd->b_positionDoubtful && b_posn_report ) ptd->b_active = true;
-    }
-
-    return parse_result;
-}
-
-bool AIS_Decoder::NMEACheckSumOK( const wxString& str_in )
-{
-
-    unsigned char checksum_value = 0;
-    int sentence_hex_sum;
-
-    char str_ascii[AIS_MAX_MESSAGE_LEN + 1];
-    strncpy( str_ascii, str_in.mb_str(), AIS_MAX_MESSAGE_LEN );
-    str_ascii[AIS_MAX_MESSAGE_LEN] = '\0';
-
-    int string_length = strlen( str_ascii );
-
-    int payload_length = 0;
-    while( ( payload_length < string_length ) && ( str_ascii[payload_length] != '*' ) ) // look for '*'
-        payload_length++;
-
-    if( payload_length == string_length ) return false; // '*' not found at all, no checksum
-
-    int index = 1; // Skip over the $ at the begining of the sentence
-
-    while( index < payload_length ) {
-        checksum_value ^= str_ascii[index];
-        index++;
-    }
-
-    if( string_length > 4 ) {
-        char scanstr[3];
-        scanstr[0] = str_ascii[payload_length + 1];
-        scanstr[1] = str_ascii[payload_length + 2];
-        scanstr[2] = 0;
-        sscanf( scanstr, "%2x", &sentence_hex_sum );
-
-        if( sentence_hex_sum == checksum_value ) return true;
-    }
-
-    return false;
-}
-
-void AIS_Decoder::UpdateAllCPA( void )
-{
-    //    Iterate thru all the targets
-    AIS_Target_Hash::iterator it;
-    AIS_Target_Hash *current_targets = GetTargetList();
-
-    for( it = ( *current_targets ).begin(); it != ( *current_targets ).end(); ++it ) {
-        AIS_Target_Data *td = it->second;
-
-        if( NULL != td ) UpdateOneCPA( td );
-    }
-}
-
-void AIS_Decoder::UpdateAllTracks( void )
-{
-    //    Iterate thru all the targets
-    AIS_Target_Hash::iterator it;
-    AIS_Target_Hash *current_targets = GetTargetList();
-
-    for( it = ( *current_targets ).begin(); it != ( *current_targets ).end(); ++it ) {
-        AIS_Target_Data *td = it->second;
-
-        if( NULL != td ) UpdateOneTrack( td );
-    }
-}
-
-void AIS_Decoder::UpdateOneTrack( AIS_Target_Data *ptarget )
-{
-    if( !ptarget->b_positionOnceValid ) return;
-
-    //    Add the newest point
-    AISTargetTrackPoint *ptrackpoint = new AISTargetTrackPoint;
-    ptrackpoint->m_lat = ptarget->Lat;
-    ptrackpoint->m_lon = ptarget->Lon;
-    ptrackpoint->m_time = wxDateTime::Now().GetTicks();
-
-    ptarget->m_ptrack->Append( ptrackpoint );
-
-    //    Walk the list, removing any track points that are older than the stipulated time
-
-    time_t test_time = wxDateTime::Now().GetTicks() - (time_t) ( g_AISShowTracks_Mins * 60 );
-
-    wxAISTargetTrackListNode *node = ptarget->m_ptrack->GetFirst();
-    while( node ) {
-        AISTargetTrackPoint *ptrack_point = node->GetData();
-
-        if( ptrack_point->m_time < test_time ) {
-            if( ptarget->m_ptrack->DeleteObject( ptrack_point ) ) {
-                delete ptrack_point;
-                node = ptarget->m_ptrack->GetFirst();                // restart the list
-            }
-        } else
-            node = node->GetNext();
-    }
-}
-
-void AIS_Decoder::UpdateAllAlarms( void )
-{
-    m_bGeneralAlert = false;                // no alerts yet
-
-    //    Iterate thru all the targets
-    AIS_Target_Hash::iterator it;
-    AIS_Target_Hash *current_targets = GetTargetList();
-
-    for( it = ( *current_targets ).begin(); it != ( *current_targets ).end(); ++it ) {
-        AIS_Target_Data *td = it->second;
-
-        if( NULL != td ) {
-            //  Maintain General Alert
-            if( !m_bGeneralAlert ) {
-                //    Quick check on basic condition
-                if( ( td->CPA < g_CPAWarn_NM ) && ( td->TCPA > 0 ) && ( td->Class != AIS_ATON ) )
-                    m_bGeneralAlert = true;
-
-                //    Some options can suppress general alerts
-                if( g_bAIS_CPA_Alert_Suppress_Moored && ( td->SOG <= g_ShowMoored_Kts ) )
-                    m_bGeneralAlert = false;
-
-                //    Skip distant targets if requested
-                if( ( g_bCPAMax ) && ( td->Range_NM > g_CPAMax_NM ) )
-                    m_bGeneralAlert = false;
-
-                //    Skip if TCPA is too long
-                if( ( g_bTCPA_Max ) && ( td->TCPA > g_TCPA_Max ) )
-                    m_bGeneralAlert = false;
-
-                //  SART targets always alert
-                if( td->Class == AIS_SART )
-                    m_bGeneralAlert = true;
-
-            }
-
-            ais_alarm_type this_alarm = AIS_NO_ALARM;
-            if( g_bCPAWarn && td->b_active && td->b_positionOnceValid ) {
-                //      Skip anchored/moored(interpreted as low speed) targets if requested
-                if( ( !g_bShowMoored ) && ( td->SOG <= g_ShowMoored_Kts ) )        // dsr
-                        {
-                    td->n_alarm_state = AIS_NO_ALARM;
-                    continue;
-                }
-
-                //    No Alert on moored(interpreted as low speed) targets if so requested
-                if( g_bAIS_CPA_Alert_Suppress_Moored && ( td->SOG <= g_ShowMoored_Kts ) )     // dsr
-                        {
-
-                    td->n_alarm_state = AIS_NO_ALARM;
-                    continue;
-                }
-
-                //    Skip distant targets if requested
-                if( g_bCPAMax ) {
-                    if( td->Range_NM > g_CPAMax_NM ) {
-                        td->n_alarm_state = AIS_NO_ALARM;
-                        continue;
-                    }
-                }
-
-                if( ( td->CPA < g_CPAWarn_NM ) && ( td->TCPA > 0 ) && ( td->Class != AIS_ATON ) ) {
-                    if( g_bTCPA_Max ) {
-                        if( td->TCPA < g_TCPA_Max ) this_alarm = AIS_ALARM_SET;
-                    } else
-                        this_alarm = AIS_ALARM_SET;
-                }
-            }
-
-            //  SART targets always alert
-            if( td->Class == AIS_SART ) this_alarm = AIS_ALARM_SET;
-
-            //    Maintain the timer for in_ack flag
-            //  SART targets always maintain ack timeout
-
-            if( g_bAIS_ACK_Timeout || ( td->Class == AIS_SART ) ) {
-                if( td->b_in_ack_timeout ) {
-                    wxTimeSpan delta = wxDateTime::Now() - td->m_ack_time;
-                    if( delta.GetMinutes() > g_AckTimeout_Mins ) td->b_in_ack_timeout = false;
-                }
-            } else
-                td->b_in_ack_timeout = false;
-
-            td->n_alarm_state = this_alarm;
-
-        }
-    }
-}
-
-void AIS_Decoder::UpdateOneCPA( AIS_Target_Data *ptarget )
-{
-    ptarget->Range_NM = -1.;            // Defaults
-    ptarget->Brg = -1.;
-
-    if( !ptarget->b_positionOnceValid || !bGPSValid ) {
-        ptarget->bCPA_Valid = false;
-        return;
-    }
-
-    //    Compute the current Range/Brg to the target
-    double brg, dist;
-    DistanceBearingMercator( ptarget->Lat, ptarget->Lon, gLat, gLon, &brg, &dist );
-    ptarget->Range_NM = dist;
-    ptarget->Brg = brg;
-
-    if( dist <= 1e-5 ) ptarget->Brg = -1.0;             // Brg is undefined if Range == 0.
-
-    //    There can be no collision between ownship and itself....
-    //    This can happen if AIVDO messages are received, and there is another source of ownship position, like NMEA GLL
-    //    The two positions are always temporally out of sync, and one will always be exactly in front of the other one.
-    if( ptarget->b_OwnShip ) {
-        ptarget->CPA = 100;
-        ptarget->TCPA = -100;
-        ptarget->bCPA_Valid = false;
-        return;
-    }
-
-    double cpa_calc_ownship_cog = gCog;
-    double cpa_calc_target_cog = ptarget->COG;
-
-//    Ownship is not reporting valid SOG, so no way to calculate CPA
-    if( wxIsNaN(gSog) || ( gSog > 102.2 ) ) {
-        ptarget->bCPA_Valid = false;
-        return;
-    }
-
-//    Ownship is maybe anchored and not reporting COG
-    if( wxIsNaN(gCog) || gCog == 360.0 ) {
-        if( gSog < .01 ) cpa_calc_ownship_cog = 0.;          // substitute value
-                                                             // for the case where SOG ~= 0, and COG is unknown.
-        else {
-            ptarget->bCPA_Valid = false;
-            return;
-        }
-    }
-
-//    Target is maybe anchored and not reporting COG
-    if( ptarget->COG == 360.0 ) {
-        if( ptarget->SOG > 102.2 ) {
-            ptarget->bCPA_Valid = false;
-            return;
-        } else if( ptarget->SOG < .01 ) cpa_calc_target_cog = 0.;           // substitute value
-                                                                            // for the case where SOG ~= 0, and COG is unknown.
-        else {
-            ptarget->bCPA_Valid = false;
-            return;
-        }
-    }
-
-    //    Express the SOGs as meters per hour
-    double v0 = gSog * 1852.;
-    double v1 = ptarget->SOG * 1852.;
-
-    if( ( v0 < 1e-6 ) && ( v1 < 1e-6 ) ) {
-        ptarget->TCPA = 0.;
-        ptarget->CPA = 0.;
-
-        ptarget->bCPA_Valid = false;
-    } else {
-        //    Calculate the TCPA first
-
-        //    Working on a Reduced Lat/Lon orthogonal plotting sheet....
-        //    Get easting/northing to target,  in meters
-
-        double east1 = ( ptarget->Lon - gLon ) * 60 * 1852;
-        double north1 = ( ptarget->Lat - gLat ) * 60 * 1852;
-
-        double east = east1 * ( cos( gLat * PI / 180 ) );
-        ;
-        double north = north1;
-
-        //    Convert COGs trigonometry to standard unit circle
-        double cosa = cos( ( 90. - cpa_calc_ownship_cog ) * PI / 180. );
-        double sina = sin( ( 90. - cpa_calc_ownship_cog ) * PI / 180. );
-        double cosb = cos( ( 90. - cpa_calc_target_cog ) * PI / 180. );
-        double sinb = sin( ( 90. - cpa_calc_target_cog ) * PI / 180. );
-
-        //    These will be useful
-        double fc = ( v0 * cosa ) - ( v1 * cosb );
-        double fs = ( v0 * sina ) - ( v1 * sinb );
-
-        double d = ( fc * fc ) + ( fs * fs );
-        double tcpa;
-
-        // the tracks are almost parallel
-        if( fabs( d ) < 1e-6 ) tcpa = 0.;
-        else
-            //    Here is the equation for t, which will be in hours
-            tcpa = ( ( fc * east ) + ( fs * north ) ) / d;
-
-        //    Convert to minutes
-        ptarget->TCPA = tcpa * 60.;
-
-        //    Calculate CPA
-        //    Using TCPA, predict ownship and target positions
-
-        double OwnshipLatCPA, OwnshipLonCPA, TargetLatCPA, TargetLonCPA;
-
-        ll_gc_ll( gLat, gLon, cpa_calc_ownship_cog, gSog * tcpa, &OwnshipLatCPA, &OwnshipLonCPA );
-        ll_gc_ll( ptarget->Lat, ptarget->Lon, cpa_calc_target_cog, ptarget->SOG * tcpa,
-                &TargetLatCPA, &TargetLonCPA );
-
-        //   And compute the distance
-        ptarget->CPA = DistGreatCircle( OwnshipLatCPA, OwnshipLonCPA, TargetLatCPA, TargetLonCPA );
-
-        ptarget->bCPA_Valid = true;
-
-        if( ptarget->TCPA < 0 ) ptarget->bCPA_Valid = false;
-    }
-}
-
-void AIS_Decoder::OnTimerAISAudio( wxTimerEvent& event )
-{
-    if( g_bAIS_CPA_Alert_Audio && m_bAIS_Audio_Alert_On ) {
-        m_AIS_Sound.Create( g_sAIS_Alert_Sound_File );
-        if( m_AIS_Sound.IsOk() ) m_AIS_Sound.Play();
-    }
-    m_AIS_Audio_Alert_Timer.Start( TIMER_AIS_AUDIO_MSEC, wxTIMER_CONTINUOUS );
-}
-
-void AIS_Decoder::OnTimerAIS( wxTimerEvent& event )
-{
-    TimerAIS.Stop();
-
-    //    Scrub the target hash list
-    //    removing any targets older than stipulated age
-
-    wxDateTime now = wxDateTime::Now();
-    now.MakeGMT();
-
-    AIS_Target_Hash::iterator it;
-    AIS_Target_Hash *current_targets = GetTargetList();
-
-    it = ( *current_targets ).begin();
-    while( it != ( *current_targets ).end() ) {
-        bool b_new_it = false;
-
-        AIS_Target_Data *td = it->second;
-
-        if( NULL == td )                        // This should never happen, but I saw it once....
-                {
-            current_targets->erase( it );
-            break;                          // leave the loop
-        }
-
-        int target_posn_age = now.GetTicks() - td->PositionReportTicks;
-        int target_static_age = now.GetTicks() - td->StaticReportTicks;
-
-        //      Mark lost targets if specified
-        if( g_bMarkLost ) {
-            if( ( target_posn_age > g_MarkLost_Mins * 60 ) && ( td->Class != AIS_GPSG_BUDDY ) ) td->b_active =
-                    false;
-        }
-
-        //      Remove lost targets if specified
-        double removelost_Mins = fmax(g_RemoveLost_Mins,g_MarkLost_Mins);
-
-        if( td->Class == AIS_SART ) removelost_Mins = 18.0;
-
-        if( g_bRemoveLost ) {
-            if( ( target_posn_age > removelost_Mins * 60 ) && ( td->Class != AIS_GPSG_BUDDY ) ) {
-                //      So mark the target as lost, with unknown position, and make it not selectable
-                td->b_lost = true;
-                td->b_positionOnceValid = false;
-                td->COG = 360.0;
-                td->SOG = 103.0;
-                td->HDG = 511.0;
-                td->ROTAIS = -128;
-
-                long mmsi_long = td->MMSI;
-                pSelectAIS->DeleteSelectablePoint( (void *) mmsi_long, SELTYPE_AISTARGET );
-
-                //      If we have not seen a static report in 3 times the removal spec,
-                //      then remove the target from all lists.
-                if( target_static_age > removelost_Mins * 60 * 3 ) {
-                    current_targets->erase( it );
-                    delete td;
-
-                    //      Reset the iterator on item erase.
-                    it = ( *current_targets ).begin();
-                    b_new_it = true;
-                }
-            }
-        }
-
-        if( !b_new_it ) ++it;
-    }
-
-    UpdateAllCPA();
-    UpdateAllAlarms();
-
-    //    Update the general suppression flag
-    m_bSuppressed = false;
-    if( g_bAIS_CPA_Alert_Suppress_Moored || !g_bShowMoored ) m_bSuppressed = true;
-
-    m_bAIS_Audio_Alert_On = false;            // default, may be set on
-
-    //    Process any Alarms
-
-    //    If the AIS Alert Dialog is not currently shown....
-
-    //    Show the Alert dialog
-    //    Which of multiple targets?
-    //    Give priority to SART targets, and among them the shortest range
-    //    Otherwise,
-    //    search the list for any targets with CPA alarms, selecting the target with shortest TCPA
-
-    if( NULL == g_pais_alert_dialog_active ) {
-        double tcpa_min = 1e6;             // really long
-        double sart_range = 1e6;
-        AIS_Target_Data *palarm_target_cpa = NULL;
-        AIS_Target_Data *palarm_target_sart = NULL;
-
-        for( it = ( *current_targets ).begin(); it != ( *current_targets ).end(); ++it ) {
-            AIS_Target_Data *td = it->second;
-            if( td ) {
-                if( td->Class != AIS_SART ) {
-
-                    if( g_bAIS_CPA_Alert && td->b_active ) {
-                        if( ( AIS_ALARM_SET == td->n_alarm_state ) && !td->b_in_ack_timeout ) {
-                            if( td->TCPA < tcpa_min ) {
-                                tcpa_min = td->TCPA;
-                                palarm_target_cpa = td;
-                            }
-                        }
-                    }
-                } else {
-                    if( td->b_active ) {
-                        if( ( AIS_ALARM_SET == td->n_alarm_state ) && !td->b_in_ack_timeout ) {
-                            if( td->Range_NM < sart_range ) {
-                                tcpa_min = sart_range;
-                                palarm_target_sart = td;
-                            }
-                        }
-                    }
-                }
-            }
-        }
-
-        AIS_Target_Data *palarm_target = palarm_target_cpa;
-
-        if( palarm_target_sart ) palarm_target = palarm_target_sart;
-
-        if( palarm_target ) {
-            //    Show the alert
-
-            bool b_jumpto = palarm_target->Class == AIS_SART;
-
-            AISTargetAlertDialog *pAISAlertDialog = new AISTargetAlertDialog();
-            pAISAlertDialog->Create( palarm_target->MMSI, m_parent_frame, this, b_jumpto, -1,
-                    _("AIS Alert"), wxPoint( g_ais_alert_dialog_x, g_ais_alert_dialog_y ),
-                    wxSize( g_ais_alert_dialog_sx, g_ais_alert_dialog_sy ) );
-
-            g_pais_alert_dialog_active = pAISAlertDialog;
-            pAISAlertDialog->Show();                     // Show modeless, so it stays on the screen
-
-            //    Audio alert if requested
-            m_bAIS_Audio_Alert_On = true;             // always on when alert is first shown
-        }
-    }
-
-    //    The AIS Alert dialog is already shown.  If the  dialog MMSI number is still alerted, update the dialog
-    //    otherwise, destroy the dialog
-    else {
-        AIS_Target_Data *palert_target = Get_Target_Data_From_MMSI(
-                g_pais_alert_dialog_active->Get_Dialog_MMSI() );
-
-        if( palert_target ) {
-            if( ( ( AIS_ALARM_SET == palert_target->n_alarm_state )
-                    && !palert_target->b_in_ack_timeout )
-                    || ( palert_target->Class == AIS_SART ) ) {
-                g_pais_alert_dialog_active->UpdateText();
-            } else {
-                g_pais_alert_dialog_active->Close();
-                m_bAIS_Audio_Alert_On = false;
-            }
-
-            if( true == palert_target->b_suppress_audio ) m_bAIS_Audio_Alert_On = false;
-            else
-                m_bAIS_Audio_Alert_On = true;
-        } else {                                               // this should not happen, however...
-            g_pais_alert_dialog_active->Close();
-            m_bAIS_Audio_Alert_On = false;
-        }
-
-    }
-
-    //    At this point, the audio flag is set
-
-    //    Honor the global flag
-    if( !g_bAIS_CPA_Alert_Audio ) m_bAIS_Audio_Alert_On = false;
-
-    if( m_bAIS_Audio_Alert_On ) {
-        if( !m_AIS_Audio_Alert_Timer.IsRunning() ) {
-            m_AIS_Audio_Alert_Timer.SetOwner( this, TIMER_AISAUDIO );
-            m_AIS_Audio_Alert_Timer.Start( TIMER_AIS_AUDIO_MSEC );
-
-            m_AIS_Sound.Create( g_sAIS_Alert_Sound_File );
-            if( m_AIS_Sound.IsOk() ) m_AIS_Sound.Play();
-        }
-    } else
-        m_AIS_Audio_Alert_Timer.Stop();
-
-    TimerAIS.Start( TIMER_AIS_MSEC, wxTIMER_CONTINUOUS );
-}
-
-AIS_Target_Data *AIS_Decoder::Get_Target_Data_From_MMSI( int mmsi )
-{
-    if( AISTargetList->find( mmsi ) == AISTargetList->end() )     // if entry does not exist....
-    return NULL;
-    else
-        return ( *AISTargetList )[mmsi];          // find current entry
-}
-
-//---------------------------------------------------------------------------------------
-//          AISTargetAlertDialog Implementation
-//---------------------------------------------------------------------------------------
-IMPLEMENT_CLASS ( AISTargetAlertDialog, wxDialog )
-
-BEGIN_EVENT_TABLE ( AISTargetAlertDialog, wxDialog )
-    EVT_CLOSE(AISTargetAlertDialog::OnClose)
-    EVT_BUTTON( ID_ACKNOWLEDGE, AISTargetAlertDialog::OnIdAckClick )
-    EVT_BUTTON( ID_SILENCE, AISTargetAlertDialog::OnIdSilenceClick )
-    EVT_BUTTON( ID_JUMPTO, AISTargetAlertDialog::OnIdJumptoClick )
-    EVT_MOVE( AISTargetAlertDialog::OnMove )
-    EVT_SIZE( AISTargetAlertDialog::OnSize )
-END_EVENT_TABLE()
-
-AISTargetAlertDialog::AISTargetAlertDialog()
-{
-    Init();
-}
-
-AISTargetAlertDialog::~AISTargetAlertDialog()
-{
-}
-
-void AISTargetAlertDialog::Init()
-{
-    m_target_mmsi = 0;
-    m_pparent = NULL;
-}
-
-bool AISTargetAlertDialog::Create( int target_mmsi, wxWindow *parent, AIS_Decoder *pdecoder,
-        bool b_jumpto, wxWindowID id, const wxString& caption, const wxPoint& pos,
-        const wxSize& size, long style )
-{
-    //    As a display optimization....
-    //    if current color scheme is other than DAY,
-    //    Then create the dialog ..WITHOUT.. borders and title bar.
-    //    This way, any window decorations set by external themes, etc
-    //    will not detract from night-vision
-
-    long wstyle = wxDEFAULT_FRAME_STYLE;
-    if( ( global_color_scheme != GLOBAL_COLOR_SCHEME_DAY )
-            && ( global_color_scheme != GLOBAL_COLOR_SCHEME_RGB ) ) wstyle |= ( wxNO_BORDER );
-
-    m_bjumpto = b_jumpto;
-
-    wxSize size_min = size;
-    size_min.IncTo( wxSize( 500, 600 ) );
-    if( !wxDialog::Create( parent, id, caption, pos, size_min, wstyle ) ) return false;
-
-    m_target_mmsi = target_mmsi;
-    m_pparent = parent;
-    m_pdecoder = pdecoder;
-
-    wxFont *dFont = pFontMgr->GetFont( _("AISTargetAlert"), 12 );
-    int font_size = wxMax(8, dFont->GetPointSize());
-    wxString face = dFont->GetFaceName();
-#ifdef __WXGTK__
-    face = _T("Monospace");
-#endif
-    wxFont *fp_font = wxTheFontList->FindOrCreateFont( font_size, wxFONTFAMILY_MODERN,
-            wxFONTSTYLE_NORMAL, dFont->GetWeight(), false, face );
-
-    SetFont( *fp_font );
-
-    CreateControls();
-    if( !g_bopengl && CanSetTransparent() ) SetTransparent( 192 );
-    DimeControl( this );
-
-    return true;
-}
-
-void AISTargetAlertDialog::CreateControls()
-{
-    wxBoxSizer* topSizer = new wxBoxSizer( wxVERTICAL );
-    SetSizer( topSizer );
-
-    m_pAlertTextCtl = new wxHtmlWindow( this, wxID_ANY, wxDefaultPosition, wxDefaultSize,
-            wxHW_SCROLLBAR_AUTO );
-    m_pAlertTextCtl->SetBorders( 5 );
-
-    topSizer->Add( m_pAlertTextCtl, 1, wxALIGN_CENTER_HORIZONTAL | wxALL | wxEXPAND, 5 );
-
-    // A horizontal box sizer to contain Ack
-    wxBoxSizer* AckBox = new wxBoxSizer( wxHORIZONTAL );
-    topSizer->Add( AckBox, 0, wxALIGN_CENTER_HORIZONTAL | wxALL, 5 );
-
-    // The Silence button
-    wxButton* silence = new wxButton( this, ID_SILENCE, _( "&Silence Alert" ), wxDefaultPosition,
-            wxDefaultSize, 0 );
-    AckBox->Add( silence, 0, wxALIGN_CENTER_VERTICAL | wxALL, 5 );
-
-    // The Ack button
-    wxButton* ack = new wxButton( this, ID_ACKNOWLEDGE, _( "&Acknowledge" ), wxDefaultPosition,
-            wxDefaultSize, 0 );
-    AckBox->Add( ack, 0, wxALIGN_CENTER_VERTICAL | wxALL, 5 );
-
-    if( m_bjumpto ) {
-        wxButton* jumpto = new wxButton( this, ID_JUMPTO, _( "&Jump To" ), wxDefaultPosition,
-                wxDefaultSize, 0 );
-        AckBox->Add( jumpto, 0, wxALIGN_CENTER_VERTICAL | wxALL, 5 );
-    }
-
-    UpdateText();
-}
-
-bool AISTargetAlertDialog::GetAlertText()
-{
-    //    Search the parent AIS_Decoder's target list for specified mmsi
-    if( m_pdecoder ) {
-        AIS_Target_Data *td_found = m_pdecoder->Get_Target_Data_From_MMSI( Get_Dialog_MMSI() );
-
-        if( td_found ) {
-            m_alert_text = td_found->BuildQueryResult();
-            return true;
-        } else
-            return false;
-    } else
-        return false;
-}
-
-void AISTargetAlertDialog::UpdateText()
-{
-    if( GetAlertText() ) {
-        wxColor bg = GetBackgroundColour();
-        m_pAlertTextCtl->SetBackgroundColour( bg );
-
-        wxFont *dFont = pFontMgr->GetFont( _("AISTargetQuery"), 12 );
-        wxString face = dFont->GetFaceName();
-        int sizes[7];
-        for( int i = -2; i < 5; i++ ) {
-            sizes[i + 2] = dFont->GetPointSize() + i + ( i > 0 ? i : 0 );
-        }
-
-        wxString html;
-        html.Printf( _T("<html><body bgcolor=#%02x%02x%02x><center>"), bg.Red(), bg.Blue(),
-                bg.Green() );
-
-        html << m_alert_text;
-        html << _T("</center></font></body></html>");
-
-        m_pAlertTextCtl->SetFonts( face, face, sizes );
-        m_pAlertTextCtl->SetPage( html );
-
-        // Try to create a min size that works across font sizes.
-        wxSize sz;
-        if( !IsShown() ) {
-            sz = m_pAlertTextCtl->GetVirtualSize();
-            sz.x = 300;
-            m_pAlertTextCtl->SetSize( sz );
-        }
-        m_pAlertTextCtl->Layout();
-        wxSize ir( m_pAlertTextCtl->GetInternalRepresentation()->GetWidth(),
-                m_pAlertTextCtl->GetInternalRepresentation()->GetHeight() );
-        sz.x = wxMax( m_pAlertTextCtl->GetSize().x, ir.x );
-        sz.y = wxMax( m_pAlertTextCtl->GetSize().y, ir.y );
-        m_pAlertTextCtl->SetMinSize( sz );
-        Fit();
-        sz -= wxSize( 200, 200 );
-        m_pAlertTextCtl->SetMinSize( sz );
-    }
-
-    DimeControl( this );
-    if( !g_bopengl && CanSetTransparent() ) SetTransparent( 192 );
-}
-
-void AISTargetAlertDialog::OnClose( wxCloseEvent& event )
-{
-    //    Acknowledge any existing Alert, and dismiss the dialog
-    if( m_pdecoder ) {
-        AIS_Target_Data *td = m_pdecoder->Get_Target_Data_From_MMSI( Get_Dialog_MMSI() );
-        if( td ) {
-            if( AIS_ALARM_SET == td->n_alarm_state ) {
-                td->m_ack_time = wxDateTime::Now();
-                td->b_in_ack_timeout = true;
-            }
-        }
-    }
-
-    Destroy();
-    g_pais_alert_dialog_active = NULL;
-}
-
-void AISTargetAlertDialog::OnIdAckClick( wxCommandEvent& event )
-{
-    //    Acknowledge the Alert, and dismiss the dialog
-    if( m_pdecoder ) {
-        AIS_Target_Data *td = m_pdecoder->Get_Target_Data_From_MMSI( Get_Dialog_MMSI() );
-        if( td ) {
-            if( AIS_ALARM_SET == td->n_alarm_state ) {
-                td->m_ack_time = wxDateTime::Now();
-                td->b_in_ack_timeout = true;
-            }
-        }
-    }
-    Destroy();
-    g_pais_alert_dialog_active = NULL;
-}
-
-void AISTargetAlertDialog::OnIdSilenceClick( wxCommandEvent& event )
-{
-    //    Set the suppress audio flag
-    if( m_pdecoder ) {
-        AIS_Target_Data *td = m_pdecoder->Get_Target_Data_From_MMSI( Get_Dialog_MMSI() );
-        if( td ) td->b_suppress_audio = true;
-    }
-}
-
-void AISTargetAlertDialog::OnIdJumptoClick( wxCommandEvent& event )
-{
-    if( m_pdecoder ) {
-        AIS_Target_Data *td = m_pdecoder->Get_Target_Data_From_MMSI( Get_Dialog_MMSI() );
-        if( td ) gFrame->JumpToPosition( td->Lat, td->Lon, cc1->GetVPScale() );
-    }
-}
-
-void AISTargetAlertDialog::OnMove( wxMoveEvent& event )
-{
-    //    Record the dialog position
-    wxPoint p = event.GetPosition();
-    g_ais_alert_dialog_x = p.x;
-    g_ais_alert_dialog_y = p.y;
-
-    event.Skip();
-}
-
-void AISTargetAlertDialog::OnSize( wxSizeEvent& event )
-{
-    //    Record the dialog size
-    wxSize p = event.GetSize();
-    g_ais_alert_dialog_sx = p.x;
-    g_ais_alert_dialog_sy = p.y;
-
-    event.Skip();
-}
-
-class AISTargetListDialog;
-//---------------------------------------------------------------------------------------
-//          OCPNListCtrl Definition
-//---------------------------------------------------------------------------------------
-class OCPNListCtrl: public wxListCtrl {
-public:
-    OCPNListCtrl( AISTargetListDialog* parent, wxWindowID id, const wxPoint& pos,
-            const wxSize& size, long style );
-    ~OCPNListCtrl();
-
-    wxString OnGetItemText( long item, long column ) const;
-    int OnGetItemColumnImage( long item, long column ) const;
-
-    wxString GetTargetColumnData( AIS_Target_Data *pAISTarget, long column ) const;
-
-    AISTargetListDialog *m_parent;
-
-};
-
-OCPNListCtrl::OCPNListCtrl( AISTargetListDialog* parent, wxWindowID id, const wxPoint& pos,
-        const wxSize& size, long style ) :
-        wxListCtrl( parent, id, pos, size, style )
-{
-    m_parent = parent;
-}
-
-OCPNListCtrl::~OCPNListCtrl()
-{
-    g_AisTargetList_column_spec.Clear();
-    for( int i = 0; i < tlSOG + 1; i++ ) {
-        wxListItem item;
-        GetColumn( i, item );
-        wxString sitem;
-        sitem.Printf( _T("%d;"), item.m_width );
-        g_AisTargetList_column_spec += sitem;
-    }
-}
-
-wxString OCPNListCtrl::OnGetItemText( long item, long column ) const
-{
-    wxString ret;
-
-    if( m_parent->m_pListCtrlAISTargets ) {
-        AIS_Target_Data *pAISTarget = m_parent->GetpTarget( item );
-        if( pAISTarget ) ret = GetTargetColumnData( pAISTarget, column );
-    }
-
-    return ret;
-}
-
-int OCPNListCtrl::OnGetItemColumnImage( long item, long column ) const
-{
-    return -1;
-}
-
-wxString OCPNListCtrl::GetTargetColumnData( AIS_Target_Data *pAISTarget, long column ) const
-{
-    wxString ret;
-
-    if( pAISTarget ) {
-        switch( column ){
-            case tlNAME:
-                if( ( pAISTarget->Class == AIS_BASE ) || ( pAISTarget->Class == AIS_SART ) ) ret =
-                        _("-");
-                else {
-                    wxString uret = trimAISField( pAISTarget->ShipName );
-                    if( uret == _T("Unknown") ) ret = wxGetTranslation( uret );
-                    else
-                        ret = uret;
-
-                    if( strlen( pAISTarget->ShipNameExtension ) ) ret.Append(
-                            wxString( pAISTarget->ShipNameExtension, wxConvUTF8 ) );
-                }
-                break;
-
-            case tlCALL:
-                ret = trimAISField( pAISTarget->CallSign );
-                break;
-
-            case tlMMSI:
-                if( pAISTarget->Class != AIS_GPSG_BUDDY ) ret.Printf( _T("%09d"),
-                        abs( pAISTarget->MMSI ) );
-                else
-                    ret.Printf( _T("   nil   ") );
-                break;
-
-            case tlCLASS:
-                ret = wxGetTranslation( pAISTarget->Get_class_string( true ) );
-                break;
-
-            case tlTYPE:
-                if( ( pAISTarget->Class == AIS_BASE ) || ( pAISTarget->Class == AIS_SART ) ) ret =
-                        _("-");
-                else
-                    ret = wxGetTranslation( pAISTarget->Get_vessel_type_string( false ) );
-                break;
-
-            case tlNAVSTATUS: {
-                if( pAISTarget->Class == AIS_SART ) {
-                    if( pAISTarget->NavStatus == RESERVED_14 ) ret = _("Active");
-                    else if( pAISTarget->NavStatus == UNDEFINED ) ret = _("Testing");
-                } else {
-
-                    if( ( pAISTarget->NavStatus <= 20 ) && ( pAISTarget->NavStatus >= 0 ) ) ret =
-                            wxGetTranslation( ais_status[pAISTarget->NavStatus] );
-                    else
-                        ret = _("-");
-                }
-
-                if( ( pAISTarget->Class == AIS_ATON ) || ( pAISTarget->Class == AIS_BASE )
-                        || ( pAISTarget->Class == AIS_CLASS_B ) ) ret = _("-");
-                break;
-            }
-
-            case tlBRG: {
-                if( pAISTarget->b_positionOnceValid && bGPSValid && ( pAISTarget->Brg >= 0. )
-                        && ( fabs( pAISTarget->Lat ) < 85. ) ) {
-                    int brg = (int) wxRound( pAISTarget->Brg );
-                    if( pAISTarget->Brg > 359.5 ) brg = 0;
-
-                    ret.Printf( _T("%03d"), brg );
-                } else
-                    ret = _("-");
-                break;
-            }
-
-            case tlCOG: {
-                if( ( pAISTarget->COG >= 360.0 ) || ( pAISTarget->Class == AIS_ATON )
-                        || ( pAISTarget->Class == AIS_BASE ) ) ret = _("-");
-                else {
-                    int crs = wxRound( pAISTarget->COG );
-                    if( crs == 360 ) ret.Printf( _T("  000") );
-                    else
-                        ret.Printf( _T("  %03d"), crs );
-                }
-                break;
-            }
-
-            case tlSOG: {
-                if( ( pAISTarget->SOG > 100. ) || ( pAISTarget->Class == AIS_ATON )
-                        || ( pAISTarget->Class == AIS_BASE ) ) ret = _("-");
-                else
-                    ret.Printf( _T("%5.1f"), pAISTarget->SOG );
-                break;
-            }
-            case tlCPA:
-            {
-                if( ( !pAISTarget->bCPA_Valid ) || ( pAISTarget->Class == AIS_ATON )
-                        || ( pAISTarget->Class == AIS_BASE ) ) ret = _("-");
-                else
-                    ret.Printf( _T("%5.2f"), pAISTarget->CPA );
-                break;
-            }
-            case tlTCPA:
-            {
-                if( ( !pAISTarget->bCPA_Valid ) || ( pAISTarget->Class == AIS_ATON )
-                        || ( pAISTarget->Class == AIS_BASE ) ) ret = _("-");
-                else
-                    ret.Printf( _T("%5.0f"), pAISTarget->TCPA );
-                break;
-            }
-            case tlRNG: {
-                if( pAISTarget->b_positionOnceValid && bGPSValid && ( pAISTarget->Range_NM >= 0. ) ) ret.Printf(
-                        _T("%5.2f"), pAISTarget->Range_NM );
-                else
-                    ret = _("-");
-                break;
-            }
-
-            default:
-                break;
-        }
-
-    }
-
-    return ret;
-}
-
-#include <wx/arrimpl.cpp>
-
-//---------------------------------------------------------------------------------------
-//          AISTargetListDialog Implementation
-//---------------------------------------------------------------------------------------
-
-int ItemCompare( AIS_Target_Data *pAISTarget1, AIS_Target_Data *pAISTarget2 )
-{
-    wxString s1, s2;
-    double n1 = 0.;
-    double n2 = 0.;
-    bool b_cmptype_num = false;
-
-    //    Don't sort if target list count is too large
-    if( g_AisTargetList_count > 1000 ) return 0;
-
-    AIS_Target_Data *t1 = pAISTarget1;
-    AIS_Target_Data *t2 = pAISTarget2;
-
-    if( t1->Class == AIS_SART ) return -1;
-    if( t2->Class == AIS_SART ) return 1;
-
-    switch( g_AisTargetList_sortColumn ){
-        case tlNAME:
-            s1 = trimAISField( t1->ShipName );
-            if( ( t1->Class == AIS_BASE ) || ( t1->Class == AIS_SART ) ) s1 = _T("-");
-
-            s2 = trimAISField( t2->ShipName );
-            if( ( t2->Class == AIS_BASE ) || ( t2->Class == AIS_SART ) ) s2 = _T("-");
-            break;
-
-        case tlCALL:
-            s1 = trimAISField( t1->CallSign );
-            s2 = trimAISField( t2->CallSign );
-            break;
-
-        case tlMMSI:
-            n1 = t1->MMSI;
-            n2 = t2->MMSI;
-            b_cmptype_num = true;
-            break;
-
-        case tlCLASS:
-            s1 = t1->Get_class_string( true );
-            s2 = t2->Get_class_string( true );
-            break;
-
-        case tlTYPE:
-            s1 = t1->Get_vessel_type_string( false );
-            if( ( t1->Class == AIS_BASE ) || ( t1->Class == AIS_SART ) ) s1 = _T("-");
-
-            s2 = t2->Get_vessel_type_string( false );
-            if( ( t1->Class == AIS_BASE ) || ( t1->Class == AIS_SART ) ) s2 = _T("-");
-            break;
-
-        case tlNAVSTATUS: {
-            if( ( t1->NavStatus <= 15 ) && ( t1->NavStatus >= 0 ) ) {
-                if( t1->Class == AIS_SART ) {
-                    if( t1->NavStatus == RESERVED_14 ) s1 = _("Active");
-                    else if( t1->NavStatus == UNDEFINED ) s1 = _("Testing");
-                } else
-                    s1 = ais_status[t1->NavStatus];
-            } else
-                s1 = _("-");
-
-            if( ( t1->Class == AIS_ATON ) || ( t1->Class == AIS_BASE )
-                || ( t1->Class == AIS_CLASS_B ) ) s1 = _T("-");
- 
-            if( ( t2->NavStatus <= 15 ) && ( t2->NavStatus >= 0 ) ) {
-                if( t2->Class == AIS_SART ) {
-                    if( t2->NavStatus == RESERVED_14 ) s2 = _("Active");
-                    else if( t2->NavStatus == UNDEFINED ) s2 = _("Testing");
-                } else
-                    s2 = ais_status[t2->NavStatus];
-            } else
-                s2 = _("-");
-
-            if( ( t2->Class == AIS_ATON ) || ( t2->Class == AIS_BASE )
-                || ( t2->Class == AIS_CLASS_B ) ) s2 = _T("-");
-
-            break;
-        }
-
-        case tlBRG: {
-            int brg1 = wxRound( t1->Brg );
-            if( brg1 == 360 ) n1 = 0.;
-            else
-                n1 = brg1;
-
-            int brg2 = wxRound( t2->Brg );
-            if( brg2 == 360 ) n2 = 0.;
-            else
-                n2 = brg2;
-
-            b_cmptype_num = true;
-            break;
-        }
-
-        case tlCOG: {
-            if( ( t1->COG >= 360.0 ) || ( t1->Class == AIS_ATON ) || ( t1->Class == AIS_BASE ) ) n1 =
-                    -1.0;
-            else {
-                int crs = wxRound( t1->COG );
-                if( crs == 360 ) n1 = 0.;
-                else
-                    n1 = crs;
-            }
-
-            if( ( t2->COG >= 360.0 ) || ( t2->Class == AIS_ATON ) || ( t2->Class == AIS_BASE ) ) n2 =
-                    -1.0;
-            else {
-                int crs = wxRound( t2->COG );
-                if( crs == 360 ) n2 = 0.;
-                else
-                    n2 = crs;
-            }
-
-            b_cmptype_num = true;
-            break;
-        }
-
-        case tlSOG: {
-            if( ( t1->SOG > 100. ) || ( t1->Class == AIS_ATON ) || ( t1->Class == AIS_BASE ) ) n1 =
-                    -1.0;
-            else
-                n1 = t1->SOG;
-
-            if( ( t2->SOG > 100. ) || ( t2->Class == AIS_ATON ) || ( t2->Class == AIS_BASE ) ) n2 =
-                    -1.0;
-            else
-                n2 = t2->SOG;
-
-            b_cmptype_num = true;
-            break;
-        }
-        case tlCPA:
-        {
-            if( ( !t1->bCPA_Valid ) || ( t1->Class == AIS_ATON ) || ( t1->Class == AIS_BASE ) ) n1 =
-                    99999.0;
-            else
-                n1 = t1->CPA;
-
-            if( ( !t2->bCPA_Valid ) || ( t2->Class == AIS_ATON ) || ( t2->Class == AIS_BASE ) ) n2 =
-                    99999.0;
-            else
-                n2 = t2->CPA;
-
-            b_cmptype_num = true;
-            break;
-        }
-        case tlTCPA:
-        {
-            if( ( !t1->bCPA_Valid ) || ( t1->Class == AIS_ATON ) || ( t1->Class == AIS_BASE ) ) n1 =
-                    99999.0;
-            else
-                n1 = t1->TCPA;
-
-            if( ( !t2->bCPA_Valid ) || ( t2->Class == AIS_ATON ) || ( t2->Class == AIS_BASE ) ) n2 =
-                    99999.0;
-            else
-                n2 = t2->TCPA;
-
-            b_cmptype_num = true;
-            break;
-        }
-        case tlRNG: {
-            n1 = t1->Range_NM;
-            n2 = t2->Range_NM;
-            b_cmptype_num = true;
-            break;
-        }
-
-        default:
-            break;
-    }
-
-    if( !b_cmptype_num ) {
-        if( g_bAisTargetList_sortReverse ) return s2.Cmp( s1 );
-        return s1.Cmp( s2 );
-    } else {
-        //    If numeric sort values are equal, secondary sort is on Range_NM
-        if( g_bAisTargetList_sortReverse ) {
-            if( n2 > n1 ) return 1;
-            else if( n2 < n1 ) return -1;
-            else
-                return ( t1->Range_NM > t2->Range_NM ); //0;
-        } else {
-            if( n2 > n1 ) return -1;
-            else if( n2 < n1 ) return 1;
-            else
-                return ( t1->Range_NM > t2->Range_NM ); //0;
-        }
-    }
-}
-
-AIS_Decoder *g_p_sort_decoder;
-
-int ArrayItemCompareMMSI( int MMSI1, int MMSI2 )
-{
-
-    if( g_p_sort_decoder ) {
-        AIS_Target_Data *pAISTarget1 = g_p_sort_decoder->Get_Target_Data_From_MMSI( MMSI1 );
-        AIS_Target_Data *pAISTarget2 = g_p_sort_decoder->Get_Target_Data_From_MMSI( MMSI2 );
-
-        if( pAISTarget1 && pAISTarget2 ) return ItemCompare( pAISTarget1, pAISTarget2 );
-        else
-            return 0;
-    } else
-        return 0;
-}
-IMPLEMENT_CLASS ( AISTargetListDialog, wxPanel )
-
-BEGIN_EVENT_TABLE(AISTargetListDialog, wxPanel)
-    EVT_CLOSE(AISTargetListDialog::OnClose)
-END_EVENT_TABLE()
-
-AISTargetListDialog::AISTargetListDialog( wxWindow *parent, wxAuiManager *auimgr,
-        AIS_Decoder *pdecoder ) :
-        wxPanel( parent, wxID_ANY, wxDefaultPosition, wxSize( 780, 250 ), wxBORDER_NONE )
-{
-    m_pparent = parent;
-    m_pAuiManager = auimgr;
-    m_pdecoder = pdecoder;
-
-    g_p_sort_decoder = pdecoder;
-    m_pMMSI_array = new ArrayOfMMSI( ArrayItemCompareMMSI );
-
-    wxBoxSizer* topSizer = new wxBoxSizer( wxHORIZONTAL );
-    SetSizer( topSizer );
-
-    //  Parse the global column width string as read from config file
-    wxStringTokenizer tkz( g_AisTargetList_column_spec, _T(";") );
-    wxString s_width = tkz.GetNextToken();
-    int width;
-    long lwidth;
-
-    m_pListCtrlAISTargets = new OCPNListCtrl( this, ID_AIS_TARGET_LIST, wxDefaultPosition,
-            wxDefaultSize,
-            wxLC_REPORT | wxLC_SINGLE_SEL | wxLC_HRULES | wxLC_VRULES | wxBORDER_SUNKEN
-                    | wxLC_VIRTUAL );
-    wxImageList *imglist = new wxImageList( 16, 16, true, 2 );
-
-    ocpnStyle::Style* style = g_StyleManager->GetCurrentStyle();
-    imglist->Add( style->GetIcon( _T("sort_asc") ) );
-    imglist->Add( style->GetIcon( _T("sort_desc") ) );
-
-    m_pListCtrlAISTargets->AssignImageList( imglist, wxIMAGE_LIST_SMALL );
-    m_pListCtrlAISTargets->Connect( wxEVT_COMMAND_LIST_ITEM_SELECTED,
-            wxListEventHandler( AISTargetListDialog::OnTargetSelected ), NULL, this );
-    m_pListCtrlAISTargets->Connect( wxEVT_COMMAND_LIST_ITEM_DESELECTED,
-            wxListEventHandler( AISTargetListDialog::OnTargetSelected ), NULL, this );
-    m_pListCtrlAISTargets->Connect( wxEVT_COMMAND_LIST_ITEM_ACTIVATED,
-            wxListEventHandler( AISTargetListDialog::OnTargetDefaultAction ), NULL, this );
-    m_pListCtrlAISTargets->Connect( wxEVT_COMMAND_LIST_COL_CLICK,
-            wxListEventHandler( AISTargetListDialog::OnTargetListColumnClicked ), NULL, this );
-
-    width = 105;
-    if( s_width.ToLong( &lwidth ) ) {
-        width = wxMax(20, lwidth);
-        width = wxMin(width, 250);
-    }
-    m_pListCtrlAISTargets->InsertColumn( tlNAME, _("Name"), wxLIST_FORMAT_LEFT, width );
-    s_width = tkz.GetNextToken();
-
-    width = 55;
-    if( s_width.ToLong( &lwidth ) ) {
-        width = wxMax(20, lwidth);
-        width = wxMin(width, 250);
-    }
-    m_pListCtrlAISTargets->InsertColumn( tlCALL, _("Call"), wxLIST_FORMAT_LEFT, width );
-    s_width = tkz.GetNextToken();
-
-    width = 80;
-    if( s_width.ToLong( &lwidth ) ) {
-        width = wxMax(20, lwidth);
-        width = wxMin(width, 250);
-    }
-    m_pListCtrlAISTargets->InsertColumn( tlMMSI, _("MMSI"), wxLIST_FORMAT_LEFT, width );
-    s_width = tkz.GetNextToken();
-
-    width = 55;
-    if( s_width.ToLong( &lwidth ) ) {
-        width = wxMax(20, lwidth);
-        width = wxMin(width, 250);
-    }
-    m_pListCtrlAISTargets->InsertColumn( tlCLASS, _("Class"), wxLIST_FORMAT_CENTER, width );
-    s_width = tkz.GetNextToken();
-
-    width = 80;
-    if( s_width.ToLong( &lwidth ) ) {
-        width = wxMax(20, lwidth);
-        width = wxMin(width, 250);
-    }
-    m_pListCtrlAISTargets->InsertColumn( tlTYPE, _("Type"), wxLIST_FORMAT_LEFT, width );
-    s_width = tkz.GetNextToken();
-
-    width = 90;
-    if( s_width.ToLong( &lwidth ) ) {
-        width = wxMax(20, lwidth);
-        width = wxMin(width, 250);
-    }
-    m_pListCtrlAISTargets->InsertColumn( tlNAVSTATUS, _("Nav Status"), wxLIST_FORMAT_LEFT, width );
-    s_width = tkz.GetNextToken();
-
-    width = 45;
-    if( s_width.ToLong( &lwidth ) ) {
-        width = wxMax(20, lwidth);
-        width = wxMin(width, 250);
-    }
-    m_pListCtrlAISTargets->InsertColumn( tlBRG, _("Brg"), wxLIST_FORMAT_RIGHT, width );
-    s_width = tkz.GetNextToken();
-
-    width = 62;
-    if( s_width.ToLong( &lwidth ) ) {
-        width = wxMax(20, lwidth);
-        width = wxMin(width, 250);
-    }
-    m_pListCtrlAISTargets->InsertColumn( tlRNG, _("Range"), wxLIST_FORMAT_RIGHT, width );
-    s_width = tkz.GetNextToken();
-
-    width = 50;
-    if( s_width.ToLong( &lwidth ) ) {
-        width = wxMax(20, lwidth);
-        width = wxMin(width, 250);
-    }
-    m_pListCtrlAISTargets->InsertColumn( tlCOG, _("CoG"), wxLIST_FORMAT_RIGHT, width );
-    s_width = tkz.GetNextToken();
-
-    width = 50;
-    if( s_width.ToLong( &lwidth ) ) {
-        width = wxMax(20, lwidth);
-        width = wxMin(width, 250);
-    }
-    m_pListCtrlAISTargets->InsertColumn( tlSOG, _("SoG"), wxLIST_FORMAT_RIGHT, width );
-
-    width = 55;
-    if( s_width.ToLong( &lwidth ) ) {
-        width = wxMax(20, lwidth);
-        width = wxMin(width, 250);
-    }
-    m_pListCtrlAISTargets->InsertColumn( tlCPA, _("CPA"), wxLIST_FORMAT_RIGHT, width );
-
-    width = 65;
-    if( s_width.ToLong( &lwidth ) ) {
-        width = wxMax(20, lwidth);
-        width = wxMin(width, 250);
-    }
-    m_pListCtrlAISTargets->InsertColumn( tlTCPA, _("TCPA"), wxLIST_FORMAT_RIGHT, width );
-    wxListItem item;
-    item.SetMask( wxLIST_MASK_IMAGE );
-    item.SetImage( g_bAisTargetList_sortReverse ? 1 : 0 );
-    g_AisTargetList_sortColumn = wxMax(g_AisTargetList_sortColumn, 0);
-    m_pListCtrlAISTargets->SetColumn( g_AisTargetList_sortColumn, item );
-
-    topSizer->Add( m_pListCtrlAISTargets, 1, wxEXPAND | wxALL, 0 );
-
-    wxBoxSizer* boxSizer02 = new wxBoxSizer( wxVERTICAL );
-    boxSizer02->AddSpacer( 22 );
-
-    m_pButtonInfo = new wxButton( this, wxID_ANY, _("Target info"), wxDefaultPosition,
-            wxDefaultSize, wxBU_AUTODRAW );
-    m_pButtonInfo->Connect( wxEVT_COMMAND_BUTTON_CLICKED,
-            wxCommandEventHandler( AISTargetListDialog::OnTargetQuery ), NULL, this );
-    boxSizer02->Add( m_pButtonInfo, 0, wxALL, 0 );
-    boxSizer02->AddSpacer( 5 );
-
-    m_pButtonJumpTo = new wxButton( this, wxID_ANY, _("Center View"), wxDefaultPosition,
-            wxDefaultSize, wxBU_AUTODRAW );
-    m_pButtonJumpTo->Connect( wxEVT_COMMAND_BUTTON_CLICKED,
-            wxCommandEventHandler( AISTargetListDialog::OnTargetScrollTo ), NULL, this );
-    boxSizer02->Add( m_pButtonJumpTo, 0, wxALL, 0 );
-    boxSizer02->AddSpacer( 10 );
-
-    m_pStaticTextRange = new wxStaticText( this, wxID_ANY, _("Limit range: NM"), wxDefaultPosition,
-            wxDefaultSize, 0 );
-    boxSizer02->Add( m_pStaticTextRange, 0, wxALL, 0 );
-    boxSizer02->AddSpacer( 2 );
-    m_pSpinCtrlRange = new wxSpinCtrl( this, wxID_ANY, wxEmptyString, wxDefaultPosition,
-            wxSize( 50, -1 ), wxSP_ARROW_KEYS, 1, 20000, g_AisTargetList_range );
-    m_pSpinCtrlRange->Connect( wxEVT_COMMAND_SPINCTRL_UPDATED,
-            wxCommandEventHandler( AISTargetListDialog::OnLimitRange ), NULL, this );
-    m_pSpinCtrlRange->Connect( wxEVT_COMMAND_TEXT_UPDATED,
-            wxCommandEventHandler( AISTargetListDialog::OnLimitRange ), NULL, this );
-    boxSizer02->Add( m_pSpinCtrlRange, 0, wxEXPAND | wxALL, 0 );
-    topSizer->Add( boxSizer02, 0, wxEXPAND | wxALL, 2 );
-
-    boxSizer02->AddSpacer( 10 );
-    m_pStaticTextCount = new wxStaticText( this, wxID_ANY, _("Target Count"), wxDefaultPosition,
-            wxDefaultSize, 0 );
-    boxSizer02->Add( m_pStaticTextCount, 0, wxALL, 0 );
-
-    boxSizer02->AddSpacer( 2 );
-    m_pTextTargetCount = new wxTextCtrl( this, wxID_ANY, _T(""), wxDefaultPosition, wxDefaultSize,
-            wxTE_READONLY );
-    boxSizer02->Add( m_pTextTargetCount, 0, wxALL, 0 );
-
-    topSizer->Layout();
-
-    //    This is silly, but seems to be required for __WXMSW__ build
-    //    If not done, the SECOND invocation of AISTargetList fails to expand the list to the full wxSizer size....
-    SetSize( GetSize().x, GetSize().y - 1 );
-
-    SetColorScheme();
-    UpdateButtons();
-
-    if( m_pAuiManager ) {
-        wxAuiPaneInfo pane =
-                wxAuiPaneInfo().Name( _T("AISTargetList") ).Caption( _("AIS target list") ).CaptionVisible(
-                        true ).DestroyOnClose( true ).Float().FloatingPosition( 50, 200 ).TopDockable(
-                        false ).BottomDockable( true ).LeftDockable( false ).RightDockable( false ).Show(
-                        true );
-        m_pAuiManager->LoadPaneInfo( g_AisTargetList_perspective, pane );
-
-        bool b_reset_pos = false;
-
-#ifdef __WXMSW__
-        //  Support MultiMonitor setups which an allow negative window positions.
-        //  If the requested window title bar does not intersect any installed monitor,
-        //  then default to simple primary monitor positioning.
-        RECT frame_title_rect;
-        frame_title_rect.left = pane.floating_pos.x;
-        frame_title_rect.top = pane.floating_pos.y;
-        frame_title_rect.right = pane.floating_pos.x + pane.floating_size.x;
-        frame_title_rect.bottom = pane.floating_pos.y + 30;
-
-        if( NULL == MonitorFromRect( &frame_title_rect, MONITOR_DEFAULTTONULL ) ) b_reset_pos =
-                true;
-#else
-
-        //    Make sure drag bar (title bar) of window intersects wxClient Area of screen, with a little slop...
-        wxRect window_title_rect;// conservative estimate
-        window_title_rect.x = pane.floating_pos.x;
-        window_title_rect.y = pane.floating_pos.y;
-        window_title_rect.width = pane.floating_size.x;
-        window_title_rect.height = 30;
-
-        wxRect ClientRect = wxGetClientDisplayRect();
-        ClientRect.Deflate(60, 60);// Prevent the new window from being too close to the edge
-        if(!ClientRect.Intersects(window_title_rect))
-        b_reset_pos = true;
-
-#endif
-
-        if( b_reset_pos ) pane.FloatingPosition( 50, 200 );
-
-        //    If the list got accidentally dropped on top of the chart bar, move it away....
-        if( pane.IsDocked() && ( pane.dock_row == 0 ) ) {
-            pane.Float();
-            pane.Row( 1 );
-            pane.Position( 0 );
-
-            g_AisTargetList_perspective = m_pAuiManager->SavePaneInfo( pane );
-            pConfig->UpdateSettings();
-        }
-
-        m_pAuiManager->AddPane( this, pane );
-        m_pAuiManager->Update();
-
-        m_pAuiManager->Connect( wxEVT_AUI_PANE_CLOSE,
-                wxAuiManagerEventHandler( AISTargetListDialog::OnPaneClose ), NULL, this );
-    }
-}
-
-AISTargetListDialog::~AISTargetListDialog()
-{
-    Disconnect_decoder();
-    g_pAISTargetList = NULL;
-}
-
-void AISTargetListDialog::OnClose( wxCloseEvent &event )
-{
-    Disconnect_decoder();
-}
-
-void AISTargetListDialog::Disconnect_decoder()
-{
-    m_pdecoder = NULL;
-}
-
-void AISTargetListDialog::SetColorScheme()
-{
-    DimeControl( this );
-}
-
-void AISTargetListDialog::OnPaneClose( wxAuiManagerEvent& event )
-{
-    if( event.pane->name == _T("AISTargetList") ) {
-        g_AisTargetList_perspective = m_pAuiManager->SavePaneInfo( *event.pane );
-        //event.Veto();
-    }
-    event.Skip();
-}
-
-void AISTargetListDialog::UpdateButtons()
-{
-    long item = -1;
-    item = m_pListCtrlAISTargets->GetNextItem( item, wxLIST_NEXT_ALL, wxLIST_STATE_SELECTED );
-    bool enable = ( item != -1 );
-
-    m_pButtonInfo->Enable( enable );
-
-    if( m_pdecoder && item != -1 ) {
-        AIS_Target_Data *pAISTargetSel = m_pdecoder->Get_Target_Data_From_MMSI(
-                m_pMMSI_array->Item( item ) );
-        if( pAISTargetSel && ( !pAISTargetSel->b_positionOnceValid ) ) enable = false;
-    }
-    m_pButtonJumpTo->Enable( enable );
-}
-
-void AISTargetListDialog::OnTargetSelected( wxListEvent &event )
-{
-    UpdateButtons();
-}
-
-void AISTargetListDialog::DoTargetQuery( int mmsi )
-{
-    ShowAISTargetQueryDialog( m_pparent, mmsi );
-}
-
-/*
- ** When an item is activated in AIS TArget List then opens the AIS Target Query Dialog
- */
-void AISTargetListDialog::OnTargetDefaultAction( wxListEvent& event )
-{
-    long mmsi_no;
-    if( ( mmsi_no = event.GetData() ) ) DoTargetQuery( mmsi_no );
-}
-
-void AISTargetListDialog::OnTargetQuery( wxCommandEvent& event )
-{
-    long selItemID = -1;
-    selItemID = m_pListCtrlAISTargets->GetNextItem( selItemID, wxLIST_NEXT_ALL,
-            wxLIST_STATE_SELECTED );
-    if( selItemID == -1 ) return;
-
-    if( m_pdecoder ) {
-        AIS_Target_Data *pAISTarget = m_pdecoder->Get_Target_Data_From_MMSI(
-                m_pMMSI_array->Item( selItemID ) );
-        if( pAISTarget ) DoTargetQuery( pAISTarget->MMSI );
-    }
-}
-
-void AISTargetListDialog::OnTargetListColumnClicked( wxListEvent &event )
-{
-    int key = event.GetColumn();
-    wxListItem item;
-    item.SetMask( wxLIST_MASK_IMAGE );
-    if( key == g_AisTargetList_sortColumn ) g_bAisTargetList_sortReverse =
-            !g_bAisTargetList_sortReverse;
-    else {
-        item.SetImage( -1 );
-        m_pListCtrlAISTargets->SetColumn( g_AisTargetList_sortColumn, item );
-        g_bAisTargetList_sortReverse = false;
-        g_AisTargetList_sortColumn = key;
-    }
-    item.SetImage( g_bAisTargetList_sortReverse ? 1 : 0 );
-    if( g_AisTargetList_sortColumn >= 0 ) {
-        m_pListCtrlAISTargets->SetColumn( g_AisTargetList_sortColumn, item );
-        UpdateAISTargetList();
-    }
-}
-
-void AISTargetListDialog::OnTargetScrollTo( wxCommandEvent& event )
-{
-    long selItemID = -1;
-    selItemID = m_pListCtrlAISTargets->GetNextItem( selItemID, wxLIST_NEXT_ALL,
-            wxLIST_STATE_SELECTED );
-    if( selItemID == -1 ) return;
-
-    AIS_Target_Data *pAISTarget = NULL;
-    if( m_pdecoder ) pAISTarget = m_pdecoder->Get_Target_Data_From_MMSI(
-            m_pMMSI_array->Item( selItemID ) );
-
-    if( pAISTarget ) gFrame->JumpToPosition( pAISTarget->Lat, pAISTarget->Lon, cc1->GetVPScale() );
-}
-
-void AISTargetListDialog::OnLimitRange( wxCommandEvent& event )
-{
-    g_AisTargetList_range = m_pSpinCtrlRange->GetValue();
-    UpdateAISTargetList();
-}
-
-AIS_Target_Data *AISTargetListDialog::GetpTarget( unsigned int list_item )
-{
-    return m_pdecoder->Get_Target_Data_From_MMSI( m_pMMSI_array->Item( list_item ) );
-}
-
-void AISTargetListDialog::UpdateAISTargetList( void )
-{
-    if( m_pdecoder ) {
-        int sb_position = m_pListCtrlAISTargets->GetScrollPos( wxVERTICAL );
-
-        //    Capture the MMSI of the curently selected list item
-        long selItemID = -1;
-        selItemID = m_pListCtrlAISTargets->GetNextItem( selItemID, wxLIST_NEXT_ALL,
-                wxLIST_STATE_SELECTED );
-
-        int selMMSI = -1;
-        if( selItemID != -1 ) selMMSI = m_pMMSI_array->Item( selItemID );
-
-        AIS_Target_Hash::iterator it;
-        AIS_Target_Hash *current_targets = m_pdecoder->GetTargetList();
-        wxListItem item;
-
-        int index = 0;
-        m_pMMSI_array->Clear();
-
-        for( it = ( *current_targets ).begin(); it != ( *current_targets ).end(); ++it, ++index ) {
-            AIS_Target_Data *pAISTarget = it->second;
-            item.SetId( index );
-
-            if( NULL != pAISTarget ) {
-                if( ( pAISTarget->b_positionOnceValid )
-                        && ( pAISTarget->Range_NM <= g_AisTargetList_range ) ) m_pMMSI_array->Add(
-                        pAISTarget->MMSI );
-                else if( !pAISTarget->b_positionOnceValid ) m_pMMSI_array->Add( pAISTarget->MMSI );
-            }
-        }
-
-        m_pListCtrlAISTargets->SetItemCount( m_pMMSI_array->GetCount() );
-
-        g_AisTargetList_count = m_pMMSI_array->GetCount();
-
-        m_pListCtrlAISTargets->SetScrollPos( wxVERTICAL, sb_position, false );
-
-        //    Restore selected item
-        long item_sel = 0;
-        if( ( selItemID != -1 ) && ( selMMSI != -1 ) ) {
-            for( unsigned int i = 0; i < m_pMMSI_array->GetCount(); i++ ) {
-                if( m_pMMSI_array->Item( i ) == selMMSI ) {
-                    item_sel = i;
-                    break;
-                }
-            }
-        }
-
-        if( m_pMMSI_array->GetCount() ) m_pListCtrlAISTargets->SetItemState( item_sel,
-                wxLIST_STATE_SELECTED | wxLIST_STATE_FOCUSED,
-                wxLIST_STATE_SELECTED | wxLIST_STATE_FOCUSED );
-        else
-            m_pListCtrlAISTargets->DeleteAllItems();
-
-        wxString count;
-        count.Printf( _T("%d"), m_pMMSI_array->GetCount() );
-        m_pTextTargetCount->ChangeValue( count );
-
-#ifdef __WXMSW__
-        m_pListCtrlAISTargets->Refresh( false );
-#endif
-    }
-}
->>>>>>> e1f8c3bb
