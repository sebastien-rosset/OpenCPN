--- conflicted
+++ resolved
@@ -4563,12 +4563,6 @@
 
       //    File is known to exist
 
-<<<<<<< HEAD
-      
-=======
-      OCPNPlatform::ShowBusySpinner();
-
->>>>>>> e55aae30
       wxString msg ( _T ( "Loading CM93 cell " ) );
       msg += file;
       wxLogMessage ( msg );
