/******************************************************************************
 *
 * Project:  OpenCPN
 *
 ***************************************************************************
 *   Copyright (C) 2013 by David S. Register                               *
 *                                                                         *
 *   This program is free software; you can redistribute it and/or modify  *
 *   it under the terms of the GNU General Public License as published by  *
 *   the Free Software Foundation; either version 2 of the License, or     *
 *   (at your option) any later version.                                   *
 *                                                                         *
 *   This program is distributed in the hope that it will be useful,       *
 *   but WITHOUT ANY WARRANTY; without even the implied warranty of        *
 *   MERCHANTABILITY or FITNESS FOR A PARTICULAR PURPOSE.  See the         *
 *   GNU General Public License for more details.                          *
 *                                                                         *
 *   You should have received a copy of the GNU General Public License     *
 *   along with this program; if not, write to the                         *
 *   Free Software Foundation, Inc.,                                       *
 *   51 Franklin Street, Fifth Floor, Boston, MA 02110-1301,  USA.         *
 ***************************************************************************
 */

#include <wx/dcclient.h>

#include "TTYScroll.h"

TTYScroll::TTYScroll(wxWindow *parent, int n_lines)
    : wxScrolledWindow(parent), m_nLines( n_lines )
{
    bpause = false;
    wxClientDC dc(this);
    dc.GetTextExtent(_T("Line Height"), NULL, &m_hLine);

    SetScrollRate( 0, m_hLine );
    SetVirtualSize( -1, ( m_nLines + 1 ) * m_hLine );
    m_plineArray = new wxArrayString;
    for(unsigned int i=0 ; i < m_nLines ; i++)
        m_plineArray->Add(_T(""));
}

TTYScroll::~TTYScroll()
{
    delete m_plineArray;
}

void TTYScroll::Add(const wxString &line)
{
    if(!bpause) {
        if( m_plineArray->GetCount() > m_nLines - 1 ) { // shuffle the arraystring
            wxArrayString *p_newArray = new wxArrayString;

            for( unsigned int i = 1; i < m_plineArray->GetCount(); i++ )
                p_newArray->Add( m_plineArray->Item( i ) );

            delete m_plineArray;
            m_plineArray = p_newArray;
        }

        m_plineArray->Add( line );
        Refresh( true );
    }
}

void TTYScroll::OnDraw( wxDC& dc )
{
    // update region is always in device coords, translate to logical ones
    wxRect rectUpdate = GetUpdateRegion().GetBox();
    CalcUnscrolledPosition( rectUpdate.x, rectUpdate.y, &rectUpdate.x, &rectUpdate.y );

    size_t lineFrom = rectUpdate.y / m_hLine, lineTo = rectUpdate.GetBottom() / m_hLine;

    if( lineTo > m_nLines - 1 ) lineTo = m_nLines - 1;

    wxCoord y = lineFrom * m_hLine;
    wxString lss;
    for( size_t line = lineFrom; line <= lineTo; line++ ) {
        wxCoord yPhys;
        CalcScrolledPosition( 0, y, NULL, &yPhys );

        wxString ls = m_plineArray->Item( line );
        if(ls.Mid(0, 7) == _T("<GREEN>") ){
            dc.SetTextForeground( wxColour(_T("DARK GREEN")) );
            lss = ls.Mid(7);
        }
        else if(ls.Mid(0, 7) == _T("<SIENNA>") ){
            dc.SetTextForeground( wxColour(_T("SIENNA")) );
            lss = ls.Mid(7);
        }
        else if(ls.Mid(0, 6) == _T("<BLUE>") ){
                dc.SetTextForeground( wxColour(_T("BLUE")) );
                lss = ls.Mid(6);
        }
        else if(ls.Mid(0, 5) == _T("<RED>") ){
            dc.SetTextForeground( wxColour(_T("RED")) );
            lss = ls.Mid(5);
        }
<<<<<<< HEAD
        else if(ls.Mid(0, 10) == _T("<MAROON>") ){
            dc.SetTextForeground( wxColour(_T("MAROON")) );
=======
        else if(ls.Mid(0, 10) == _T("<DARK RED>") ){
            dc.SetTextForeground( wxColour(_T("#8b0000")) );
>>>>>>> f8daf113
            lss = ls.Mid(10);
        }

        dc.DrawText( lss, 0, y );
       y += m_hLine;
    }
}

<|MERGE_RESOLUTION|>--- conflicted
+++ resolved
@@ -84,8 +84,8 @@
             dc.SetTextForeground( wxColour(_T("DARK GREEN")) );
             lss = ls.Mid(7);
         }
-        else if(ls.Mid(0, 7) == _T("<SIENNA>") ){
-            dc.SetTextForeground( wxColour(_T("SIENNA")) );
+        else if(ls.Mid(0, 7) == _T("<GOLD>") ){
+            dc.SetTextForeground( wxColour(_T("GOLD")) );
             lss = ls.Mid(7);
         }
         else if(ls.Mid(0, 6) == _T("<BLUE>") ){
@@ -96,16 +96,22 @@
             dc.SetTextForeground( wxColour(_T("RED")) );
             lss = ls.Mid(5);
         }
-<<<<<<< HEAD
-        else if(ls.Mid(0, 10) == _T("<MAROON>") ){
+        else if(ls.Mid(0, 7) == _T("<BROWN>") ){
+            dc.SetTextForeground( wxColour(_T("BROWN")) );
+            lss = ls.Mid(7);
+        }
+        else if(ls.Mid(0, 8) == _T("<SIENNA>") ){
+            dc.SetTextForeground( wxColour(_T("SIENNA")) );
+            lss = ls.Mid(8);
+        }
+        else if(ls.Mid(0, 8) == _T("<MAROON>") ){
             dc.SetTextForeground( wxColour(_T("MAROON")) );
-=======
-        else if(ls.Mid(0, 10) == _T("<DARK RED>") ){
-            dc.SetTextForeground( wxColour(_T("#8b0000")) );
->>>>>>> f8daf113
-            lss = ls.Mid(10);
+            lss = ls.Mid(8);
         }
-
+        else if(ls.Mid(0, 8) == _T("<CORAL>") ){
+            dc.SetTextForeground( wxColour(_T("CORAL")) );
+            lss = ls.Mid(8);
+        }
         dc.DrawText( lss, 0, y );
        y += m_hLine;
     }
