--- conflicted
+++ resolved
@@ -162,7 +162,7 @@
 void Multiplexer::LogOutputMessage(const wxString &msg, wxString stream_name, bool b_filter)
 {
     if(b_filter)
-        LogOutputMessageColor( msg, stream_name, _T("<SIENNA>") );
+        LogOutputMessageColor( msg, stream_name, _T("<CORAL>") );
     else
         LogOutputMessageColor( msg, stream_name, _T("<BLUE>") );
 }
@@ -178,15 +178,9 @@
         ss.Append( msg );
         if(b_filter)
             if (g_b_legacy_input_filter_behaviour)
-<<<<<<< HEAD
-                ss.Prepend( _T("<SIENNA>") );
+                ss.Prepend( _T("<CORAL>") );
             else
                 ss.Prepend( _T("<MAROON>") );
-=======
-                ss.Prepend( _T("<AMBER>") );
-            else
-                ss.Prepend( _T("<DARK RED>") );
->>>>>>> f8daf113
         else
             ss.Prepend( _T("<GREEN>") );
 
@@ -218,7 +212,7 @@
                     LogOutputMessageColor( msg, s->GetPort(), _T("<RED>") );
             }
             else
-                LogOutputMessageColor( msg, s->GetPort(), _T("<SIENNA>") );
+                LogOutputMessageColor( msg, s->GetPort(), _T("<CORAL>") );
         }
     }
     //Send to plugins
@@ -302,11 +296,7 @@
                                     LogOutputMessageColor( message, s->GetPort(), _T("<RED>") );
                             }
                             else
-<<<<<<< HEAD
-                                LogOutputMessageColor( message, s->GetPort(), _T("<SIENNA>") );
-=======
-                                LogOutputMessageColor( message, s->GetPort(), _T("<AMBER>") );
->>>>>>> f8daf113
+                                LogOutputMessageColor( message, s->GetPort(), _T("<CORAL>") );
                         }
                     }
                 }
