--- conflicted
+++ resolved
@@ -2927,7 +2927,6 @@
 
     if( ( pGeo != NULL ) ) {
         
-<<<<<<< HEAD
         wxString msg;
         
         OGRwkbGeometryType gType = pGeo->getGeometryType();
@@ -2937,168 +2936,9 @@
                 
                 if( !CreateLineFeatureGeometryRecord200(poReader, pFeature, stream) )
                     return false;
-=======
-        OGRwkbGeometryType gType = pGeo->getGeometryType();
-        switch( gType ){
-            case wkbLineString: {
-                sb_len = ( ( wkb_len - 9 ) / 2 ) + 9 + 16;  // data will be 4 byte float, not double
-                // and bbox limits are tacked on end
-                fprintf( fpOut, "  %d\n", sb_len );
-                
-                psb_buffer = (unsigned char *) malloc( sb_len );
-                pd = psb_buffer;
-                ps = pwkb_buffer;
-                
-                memcpy( pd, ps, 9 );                                  // byte order, type, and count
-                
-                ip = *( (int *) ( ps + 5 ) );                              // point count
-                
-                pd += 9;
-                ps += 9;
-                psd = (double *) ps;
-                pdf = (float *) pd;
-                
-                for( i = 0; i < ip; i++ )                           // convert doubles to floats
-                        {                                                 // computing bbox as we go
-                        
-                        float lon, lat;
-                double easting, northing;
-                #ifdef __ARM_ARCH
-                double east_d, north_d;
-                memcpy(&east_d, psd++, sizeof(double));
-                memcpy(&north_d, psd++, sizeof(double));
-                lon = east_d;
-                lat = north_d;
-                
-                //  Calculate SM from chart common reference point
-                toSM( lat, lon, m_ref_lat, m_ref_lon, &easting, &northing );
-                memcpy(pdf++, &easting, sizeof(float));
-                memcpy(pdf++, &northing, sizeof(float));
-                
-                #else                    
-                lon = (float) *psd++;
-                lat = (float) *psd++;
-                
-                //  Calculate SM from chart common reference point
-                toSM( lat, lon, m_ref_lat, m_ref_lon, &easting, &northing );
-                
-                *pdf++ = easting;
-                *pdf++ = northing;
-                #endif
-                lonmax = fmax(lon, lonmax);
-                lonmin = fmin(lon, lonmin);
-                latmax = fmax(lat, latmax);
-                latmin = fmin(lat, latmin);
-                
-                        }
-                        
-                        #ifdef __ARM_ARCH
-                        float tmp;
-                        tmp = lonmax;
-                        memcpy(pdf++, &tmp, sizeof(float));
-                        tmp = lonmin;
-                        memcpy(pdf++, &tmp, sizeof(float));
-                        tmp = latmax;
-                        memcpy(pdf++, &tmp, sizeof(float));
-                        tmp = latmin;
-                        memcpy(pdf, &tmp, sizeof(float));
-                        #else                
-                        //      Store the Bounding Box as lat/lon
-                        *pdf++ = lonmax;
-                        *pdf++ = lonmin;
-                        *pdf++ = latmax;
-                        *pdf = latmin;
-                        #endif
-                        fwrite( psb_buffer, 1, sb_len, fpOut );
-                        fprintf( fpOut, "\n" );
-                        free( psb_buffer );
-                        
-                        //    Capture the Vector Table geometry indices
-                        int *pNAME_RCID;
-                        int *pORNT;
-                        int nEdgeVectorRecords;
-                        OGRFeature *pEdgeVectorRecordFeature;
-                        
-                        pNAME_RCID = (int *) pFeature->GetFieldAsIntegerList( "NAME_RCID",
-                        &nEdgeVectorRecords );
-                        
-                        pORNT = (int *) pFeature->GetFieldAsIntegerList( "ORNT", NULL );
-                        
-                        fprintf( fpOut, "LSINDEXLIST %d\n", nEdgeVectorRecords );
-                        //                    fwrite(pNAME_RCID, 1, nEdgeVectorRecords * sizeof(int), fpOut);
-                        
-                        //  Set up the options, adding RETURN_PRIMITIVES
-                        char ** papszReaderOptions = NULL;
-                        papszReaderOptions = CSLSetNameValue( papszReaderOptions, S57O_UPDATES, "ON" );
-                        papszReaderOptions = CSLSetNameValue( papszReaderOptions, S57O_RETURN_LINKAGES,
-                                                              "ON" );
-                        papszReaderOptions = CSLSetNameValue( papszReaderOptions, S57O_RETURN_PRIMITIVES,
-                                                              "ON" );
-                        poReader->SetOptions( papszReaderOptions );
-                        
-                        //    Capture the beginning and end point connected nodes for each edge vector record
-                        for( i = 0; i < nEdgeVectorRecords; i++ ) {
-                            int start_rcid, end_rcid;
-                            int target_record_feid = m_vector_helper_hash[pNAME_RCID[i]];
-                            pEdgeVectorRecordFeature = poReader->ReadVector( target_record_feid, RCNM_VE );
-                            
-                            if( NULL != pEdgeVectorRecordFeature ) {
-                                start_rcid = pEdgeVectorRecordFeature->GetFieldAsInteger( "NAME_RCID_0" );
-                                end_rcid = pEdgeVectorRecordFeature->GetFieldAsInteger( "NAME_RCID_1" );
-                                
-                                //    Make sure the start and end points exist....
-                                //    Note this poReader method was converted to Public access to
-                                //     facilitate this test.  There might be another clean way....
-                                //    Problem first found on Holand ENC 1R5YM009.000
-                                if( !poReader->FetchPoint( RCNM_VC, start_rcid, NULL, NULL, NULL, NULL ) ) start_rcid =
-                                    -1;
-                                if( !poReader->FetchPoint( RCNM_VC, end_rcid, NULL, NULL, NULL, NULL ) ) end_rcid =
-                                    -2;
-                                
-                                int edge_ornt = 1;
-                                //  Allocate some storage for converted points
-                                
-                                if( edge_ornt == 1 )                                    // forward
-                                {
-                                    fwrite( &start_rcid, 1, sizeof(int), fpOut );
-                                    fwrite( &pNAME_RCID[i], 1, sizeof(int), fpOut );
-                                    fwrite( &end_rcid, 1, sizeof(int), fpOut );
-                                } else                                                  // reverse
-                        {
-                            fwrite( &end_rcid, 1, sizeof(int), fpOut );
-                            fwrite( &pNAME_RCID[i], 1, sizeof(int), fpOut );
-                            fwrite( &start_rcid, 1, sizeof(int), fpOut );
-                        }
-                        
-                        delete pEdgeVectorRecordFeature;
-                            } else {
-                                start_rcid = -1;                                    // error indication
-                                end_rcid = -2;
-                                
-                                fwrite( &start_rcid, 1, sizeof(int), fpOut );
-                                fwrite( &pNAME_RCID[i], 1, sizeof(int), fpOut );
-                                fwrite( &end_rcid, 1, sizeof(int), fpOut );
-                            }
-                        }
-                        
-                        fprintf( fpOut, "\n" );
-                        
-                        //  Reset the options
-                        papszReaderOptions = CSLSetNameValue( papszReaderOptions, S57O_RETURN_PRIMITIVES,
-                                                              "OFF" );
-                        poReader->SetOptions( papszReaderOptions );
-                        CSLDestroy( papszReaderOptions );
-                        
-                        //                    free(pVectorEdgeHelperTable);
-                        
-                        break;
-            }
-            case wkbMultiLineString:
-                msg = _T("   Warning: Unimplemented SENC wkbMultiLineString record");
-                wxLogMessage( msg );
->>>>>>> 2a58557c
                 
                 break;
+            }
                 
             case wkbPoint: {
                 
@@ -3118,10 +2958,7 @@
                 ps += 5 + nq_len;
                 double *psd = (double *) ps;
                 
-<<<<<<< HEAD
                 double lat, lon;
-=======
->>>>>>> 2a58557c
                 #ifdef __ARM_ARCH
                 double lata, lona;
                 memcpy(&lona, psd, sizeof(double));
@@ -3138,32 +2975,10 @@
                 record.lat = lat;
                 record.lon = lon;
                 
-<<<<<<< HEAD
                 // Write the record out....
                 size_t targetCount = record.record_length;
                 if(!stream->Write(&record, targetCount).IsOk())
                     return false;
-=======
-                //  Calculate SM from chart common reference point
-                double easting, northing;
-                toSM( lat, lon, m_ref_lat, m_ref_lon, &easting, &northing );
-                
-                #ifdef __ARM_ARCH
-                float east, north;
-                east = easting;
-                north = northing;
-                memcpy(pdf++, &east, sizeof(float));
-                memcpy(pdf,   &north, sizeof(float));
-                #else                
-                *pdf++ = easting;
-                *pdf = northing;
-                #endif
-                //  And write it out
-                fwrite( psb_buffer, 1, sb_len, fpOut );
-                fprintf( fpOut, "\n" );
-                
-                free( psb_buffer );
->>>>>>> 2a58557c
                 
                 break;
             }
@@ -3171,90 +2986,8 @@
             case wkbMultiPoint:
             case wkbMultiPoint25D:{
                 
-<<<<<<< HEAD
                 if(!CreateMultiPointFeatureGeometryRecord200( pFeature, stream))
                     return false;
-=======
-                sb_len = ( 9 + nPoints * 3 * sizeof(float) ) + 16; // GTYPE and count, points as floats
-                // and trailing bbox
-                fprintf( fpOut, "  %d\n", sb_len );
-                
-                psb_buffer = (unsigned char *) malloc( sb_len );
-                pd = psb_buffer;
-                ps = pwkb_buffer;
-                
-                memcpy( pd, ps, 9 );                                  // byte order, type, count
-                
-                ps += 9;
-                pd += 9;
-                
-                pdf = (float *) pd;
-                
-                for( ip = 0; ip < nPoints; ip++ ) {
-                    
-                    // Workaround a bug?? in OGRGeometryCollection
-                    // While exporting point geometries serially, OGRPoint->exportToWkb assumes that
-                    // if Z is identically 0, then the point must be a 2D point only.
-                    // So, the collection Wkb is corrupted with some 3D, and some 2D points.
-                    // Workaround:  Get reference to the points serially, and explicitly read X,Y,Z
-                    // Ignore the previously read Wkb buffer
-                    
-                    OGRGeometryCollection *temp_geometry_collection = (OGRGeometryCollection *) pGeo;
-                    OGRGeometry *temp_geometry = temp_geometry_collection->getGeometryRef( ip );
-                    OGRPoint *pt_geom = (OGRPoint *) temp_geometry;
-                    
-                    lon = pt_geom->getX();
-                    lat = pt_geom->getY();
-                    double depth = pt_geom->getZ();
-                    
-                    //  Calculate SM from chart common reference point
-                    double easting, northing;
-                    toSM( lat, lon, m_ref_lat, m_ref_lon, &easting, &northing );
-                    
-                    #ifdef __ARM_ARCH
-                    float east = easting;
-                    float north = northing;
-                    float deep = depth;
-                    memcpy(pdf++, &east, sizeof(float));
-                    memcpy(pdf++, &north, sizeof(float));
-                    memcpy(pdf++, &deep, sizeof(float));
-                    
-                    #else                    
-                    *pdf++ = easting;
-                    *pdf++ = northing;
-                    *pdf++ = (float) depth;
-                    #endif
-                    
-                    //  Keep a running calculation of min/max
-                    lonmax = fmax(lon, lonmax);
-                    lonmin = fmin(lon, lonmin);
-                    latmax = fmax(lat, latmax);
-                    latmin = fmin(lat, latmin);
-                }
-                
-                //      Store the Bounding Box as lat/lon
-                #ifdef __ARM_ARCH
-                float tmp;
-                tmp = lonmax;
-                memcpy(pdf++, &tmp, sizeof(float));
-                tmp = lonmin;
-                memcpy(pdf++, &tmp, sizeof(float));
-                tmp = latmax;
-                memcpy(pdf++, &tmp, sizeof(float));
-                tmp = latmin;
-                memcpy(pdf, &tmp, sizeof(float));
-                #else                
-                *pdf++ = lonmax;
-                *pdf++ = lonmin;
-                *pdf++ = latmax;
-                *pdf = latmin;
-                #endif
-                //  And write it out
-                fwrite( psb_buffer, 1, sb_len, fpOut );
-                free( psb_buffer );
-                fprintf( fpOut, "\n" );
->>>>>>> 2a58557c
-                
                 break;
             }
                 
@@ -3264,7 +2997,6 @@
                     
                     if( !CreateAreaFeatureGeometryRecord200(poReader, pFeature, stream) )
                         return false;
-                }
                    
                     break;
                 }
