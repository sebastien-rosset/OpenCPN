--- conflicted
+++ resolved
@@ -9040,27 +9040,18 @@
             }
         }
 
-<<<<<<< HEAD
-        wxString routeInfo1;
-=======
         wxString routeInfo;
         if( g_bShowTrue )
             routeInfo << wxString::Format( wxString("%03d°  ", wxConvUTF8 ), (int)brg );
->>>>>>> cad08466
         if( g_bShowMag ){
             double latAverage = (m_cursor_lat + render_lat)/2;
             double lonAverage = (m_cursor_lon + render_lon)/2;
             double varBrg = gFrame->GetMag( brg, latAverage, lonAverage);
             
-            routeInfo1 << wxString::Format( wxString("%03d°(M)  ", wxConvUTF8 ), (int)varBrg );
-        }
-<<<<<<< HEAD
-        else
-            routeInfo1 << wxString::Format( wxString("%03d°  ", wxConvUTF8 ), (int)gFrame->GetTrueOrMag( brg ) );
-=======
->>>>>>> cad08466
-
-        routeInfo1 << _T(" ") << FormatDistanceAdaptive( dist );
+            routeInfo << wxString::Format( wxString("%03d°(M)  ", wxConvUTF8 ), (int)varBrg );
+        }
+
+        routeInfo << _T(" ") << FormatDistanceAdaptive( dist );
 
         wxString s0;
         if( !route->m_bIsInLayer )
@@ -9073,7 +9064,7 @@
             disp_length += dist;
         s0 += FormatDistanceAdaptive( disp_length );
 
-        RouteLegInfo( dc, r_rband, routeInfo1, s0 );
+        RouteLegInfo( dc, r_rband, routeInfo, s0 );
 
         m_brepaint_piano = true;
     }
