/***************************************************************************
 *
 * Project:  OpenCPN
 * Purpose:  Chart Canvas
 * Author:   David Register
 *
 ***************************************************************************
 *   Copyright (C) 2010 by David S. Register                               *
 *                                                                         *
 *   This program is free software; you can redistribute it and/or modify  *
 *   it under the terms of the GNU General Public License as published by  *
 *   the Free Software Foundation; either version 2 of the License, or     *
 *   (at your option) any later version.                                   *
 *                                                                         *
 *   This program is distributed in the hope that it will be useful,       *
 *   but WITHOUT ANY WARRANTY; without even the implied warranty of        *
 *   MERCHANTABILITY or FITNESS FOR A PARTICULAR PURPOSE.  See the         *
 *   GNU General Public License for more details.                          *
 *                                                                         *
 *   You should have received a copy of the GNU General Public License     *
 *   along with this program; if not, write to the                         *
 *   Free Software Foundation, Inc.,                                       *
 *   51 Franklin Street, Fifth Floor, Boston, MA 02110-1301,  USA.         *
 **************************************************************************/

// For compilers that support precompilation, includes "wx.h".
#include "wx/wxprec.h"

#ifndef  WX_PRECOMP
#include "wx/wx.h"
#endif //precompiled headers
#include "wx/image.h"
#include <wx/graphics.h>
#include <wx/listbook.h>
#include <wx/clipbrd.h>
#include <wx/aui/aui.h>

#include "dychart.h"

#include <wx/listimpl.cpp>

#include "chcanv.h"
#include "TCWin.h"
#include "geodesic.h"
#include "styles.h"
#include "routeman.h"
#include "statwin.h"
#include "navutil.h"
#include "kml.h"
#include "concanv.h"
#include "thumbwin.h"
#include "chartdb.h"
#include "chartimg.h"
#include "chart1.h"
#include "cutil.h"
#include "routeprop.h"
#include "TrackPropDlg.h"
#include "tcmgr.h"
#include "routemanagerdialog.h"
#include "pluginmanager.h"
#include "ocpn_pixel.h"
#include "ocpndc.h"
#include "undo.h"
#include "toolbar.h"
#include "multiplexer.h"
#include "timers.h"
#include "tide_time.h"
#include "glTextureDescriptor.h"
#include "ChInfoWin.h"
#include "Quilt.h"
#include "SelectItem.h"
#include "Select.h"
#include "FontMgr.h"
#include "AIS_Decoder.h"
#include "AIS_Target_Data.h"
#include "AISTargetAlertDialog.h"
#include "SendToGpsDlg.h"
#include "compasswin.h"
#include "OCPNRegion.h"
#include "gshhs.h"

#ifdef ocpnUSE_GL
#include "glChartCanvas.h"
#endif

#ifdef USE_S57
#include "cm93.h"                   // for chart outline draw
#include "s57chart.h"               // for ArrayOfS57Obj
#include "s52plib.h"
#endif

#include "ais.h"

#ifdef __MSVC__
#define _CRTDBG_MAP_ALLOC
#include <stdlib.h>
#include <crtdbg.h>
#define DEBUG_NEW new(_NORMAL_BLOCK, __FILE__, __LINE__ )
#define new DEBUG_NEW
#endif

#ifndef __WXMSW__
#include <signal.h>
#include <setjmp.h>


extern struct sigaction sa_all;
extern struct sigaction sa_all_old;

extern sigjmp_buf           env;                    // the context saved by sigsetjmp();
#endif

#include <vector>

//    Profiling support
//#include "/usr/include/valgrind/callgrind.h"

// ----------------------------------------------------------------------------
// Useful Prototypes
// ----------------------------------------------------------------------------
extern bool G_FloatPtInPolygon ( MyFlPoint *rgpts, int wnumpts, float x, float y ) ;
extern void catch_signals(int signo);
extern bool GetMemoryStatus(int *mem_total, int *mem_used);

extern ChartBase        *Current_Vector_Ch;
extern ChartBase        *Current_Ch;
extern double           g_ChartNotRenderScaleFactor;
extern double           gLat, gLon, gCog, gSog, gHdt;
extern double           vLat, vLon;
extern ChartDB          *ChartData;
extern bool             bDBUpdateInProgress;
extern ColorScheme      global_color_scheme;
extern bool             g_bHDTValid;
extern int              g_nbrightness;

extern ConsoleCanvas    *console;

extern RouteList        *pRouteList;
extern MyConfig         *pConfig;
extern Select           *pSelect;
extern Routeman         *g_pRouteMan;
extern ThumbWin         *pthumbwin;
extern TCMgr            *ptcmgr;
extern Select           *pSelectTC;
extern Select           *pSelectAIS;
extern WayPointman      *pWayPointMan;
extern MarkInfoImpl     *pMarkPropDialog;
extern RouteProp        *pRoutePropDialog;
extern TrackPropDlg     *pTrackPropDialog;
extern MarkInfoImpl     *pMarkInfoDialog;
extern Track            *g_pActiveTrack;
extern bool             g_bConfirmObjectDelete;
extern bool             g_bPreserveScaleOnX;

extern IDX_entry        *gpIDX;
extern int               gpIDXn;

extern RoutePoint       *pAnchorWatchPoint1;
extern RoutePoint       *pAnchorWatchPoint2;
extern double           AnchorPointMinDist;
extern bool             AnchorAlertOn1;
extern bool             AnchorAlertOn2;
extern wxString         g_AW1GUID;
extern wxString         g_AW2GUID;
extern int              g_nAWDefault;
extern int              g_nAWMax;
extern int              g_iDistanceFormat;

extern ocpnFloatingToolbarDialog *g_FloatingToolbarDialog;
extern RouteManagerDialog *pRouteManagerDialog;
extern GoToPositionDialog *pGoToPositionDialog;
extern wxString GetLayerName(int id);
extern wxString         g_uploadConnection;

extern bool             bDrawCurrentValues;

#ifdef USE_S57
extern s52plib          *ps52plib;
extern CM93OffsetDialog  *g_pCM93OffsetDialog;
#endif

extern bool             bGPSValid;
extern bool             g_bShowOutlines;
extern bool             g_bShowDepthUnits;
extern bool             g_bTempShowMenuBar;

extern AIS_Decoder      *g_pAIS;
extern bool             g_bShowAIS;
extern bool             g_bShowAreaNotices;
extern int              g_Show_Target_Name_Scale;

extern MyFrame          *gFrame;
extern StatWin          *stats;
extern ocpnFloatingCompassWindow *g_FloatingCompassDialog;

extern int              g_iNavAidRadarRingsNumberVisible;
extern float            g_fNavAidRadarRingsStep;
extern int              g_pNavAidRadarRingsStepUnits;
extern bool             g_bWayPointPreventDragging;
extern bool             g_bEnableZoomToCursor;

extern AISTargetAlertDialog    *g_pais_alert_dialog_active;
extern AISTargetQueryDialog    *g_pais_query_dialog_active;
extern int              g_ais_query_dialog_x, g_ais_query_dialog_y;

extern int              g_S57_dialog_sx, g_S57_dialog_sy;

extern CM93DSlide       *pCM93DetailSlider;
extern bool             g_bShowCM93DetailSlider;
extern int              g_cm93detail_dialog_x, g_cm93detail_dialog_y;
extern int              g_cm93_zoom_factor;

extern bool             g_b_overzoom_x;                      // Allow high overzoom
extern bool             g_bDisplayGrid;

extern bool             g_bUseGreenShip;

extern ChartCanvas      *cc1;

extern int              g_OwnShipIconType;
extern double           g_n_ownship_length_meters;
extern double           g_n_ownship_beam_meters;
extern double           g_n_gps_antenna_offset_y;
extern double           g_n_gps_antenna_offset_x;
extern int              g_n_ownship_min_mm;

extern wxPlatformInfo   *g_pPlatform;

extern bool             g_bUseRaster;
extern bool             g_bUseVector;
extern bool             g_bUseCM93;

extern bool             g_bCourseUp;
extern double           g_COGAvg;               // only needed for debug....

extern int              g_click_stop;
extern double           g_ownship_predictor_minutes;
extern double           g_ownship_HDTpredictor_miles;

extern ArrayOfInts      g_quilt_noshow_index_array;
extern ChartStack       *pCurrentStack;
extern bool              g_bquiting;
extern AISTargetListDialog *g_pAISTargetList;
extern wxString         g_sAIS_Alert_Sound_File;

extern PlugInManager    *g_pi_manager;

extern wxAuiManager      *g_pauimgr;

extern bool             g_bskew_comp;
extern bool             g_bopengl;
extern bool             g_bdisable_opengl;

extern bool             g_bFullScreenQuilt;
extern wxProgressDialog *s_ProgDialog;

extern bool             g_bsmoothpanzoom;

bool                    g_bDebugOGL;

extern bool             g_b_assume_azerty;

extern int              g_GroupIndex;
extern ChartGroupArray  *g_pGroupArray;
extern wxString         g_default_wp_icon;

extern int              g_current_arrow_scale;

extern S57QueryDialog   *g_pObjectQueryDialog;
extern ocpnStyle::StyleManager* g_StyleManager;
extern Multiplexer      *g_pMUX;
extern wxArrayOfConnPrm *g_pConnectionParams;

extern OCPN_Sound        g_anchorwatch_sound;

extern bool              g_bShowMag;
extern bool              g_btouch;
extern bool              g_bresponsive;

#ifdef ocpnUSE_GL
extern ocpnGLOptions g_GLOptions;
#endif

wxProgressDialog *pprog;
bool b_skipout;
wxSize pprog_size;
int pprog_count;
wxArrayString compress_msg_array;

//  TODO why are these static?
static int mouse_x;
static int mouse_y;
static bool mouse_leftisdown;

int r_gamma_mult;
int g_gamma_mult;
int b_gamma_mult;
int gamma_state;
bool g_brightness_init;
int   last_brightness;

int                     g_cog_predictor_width;
extern double           g_display_size_mm;


// "Curtain" mode parameters
wxDialog                *g_pcurtain;

#define MIN_BRIGHT 10
#define MAX_BRIGHT 100

//    Constants for right click menus
enum
{
    ID_DEF_MENU_MAX_DETAIL = 1,
    ID_DEF_MENU_SCALE_IN,
    ID_DEF_MENU_SCALE_OUT,
    ID_DEF_MENU_DROP_WP,
    ID_DEF_MENU_QUERY,
    ID_DEF_MENU_MOVE_BOAT_HERE,
    ID_DEF_MENU_GOTO_HERE,
    ID_DEF_MENU_GOTOPOSITION,

    ID_WP_MENU_GOTO,
    ID_WP_MENU_DELPOINT,
    ID_WP_MENU_PROPERTIES,
    ID_RT_MENU_ACTIVATE,
    ID_RT_MENU_DEACTIVATE,
    ID_RT_MENU_INSERT,
    ID_RT_MENU_APPEND,
    ID_RT_MENU_COPY,
    ID_TK_MENU_COPY,
    ID_WPT_MENU_COPY,
    ID_WPT_MENU_SENDTOGPS,
    ID_WPT_MENU_SENDTONEWGPS,
    ID_PASTE_WAYPOINT,
    ID_PASTE_ROUTE,
    ID_PASTE_TRACK,
    ID_RT_MENU_DELETE,
    ID_RT_MENU_REVERSE,
    ID_RT_MENU_DELPOINT,
    ID_RT_MENU_ACTPOINT,
    ID_RT_MENU_DEACTPOINT,
    ID_RT_MENU_ACTNXTPOINT,
    ID_RT_MENU_REMPOINT,
    ID_RT_MENU_PROPERTIES,
    ID_RT_MENU_SENDTOGPS,
    ID_RT_MENU_SENDTONEWGPS,
    ID_WP_MENU_SET_ANCHORWATCH,
    ID_WP_MENU_CLEAR_ANCHORWATCH,
    ID_DEF_MENU_AISTARGETLIST,

    ID_RC_MENU_SCALE_IN,
    ID_RC_MENU_SCALE_OUT,
    ID_RC_MENU_ZOOM_IN,
    ID_RC_MENU_ZOOM_OUT,
    ID_RC_MENU_FINISH,
    ID_DEF_MENU_AIS_QUERY,
    ID_DEF_MENU_AIS_CPA,
    ID_DEF_MENU_AISSHOWTRACK,
    ID_DEF_MENU_ACTIVATE_MEASURE,
    ID_DEF_MENU_DEACTIVATE_MEASURE,

    ID_UNDO,
    ID_REDO,

    ID_DEF_MENU_CM93OFFSET_DIALOG,

    ID_TK_MENU_PROPERTIES,
    ID_TK_MENU_DELETE,
    ID_WP_MENU_ADDITIONAL_INFO,

    ID_DEF_MENU_QUILTREMOVE,
    ID_DEF_MENU_COGUP,
    ID_DEF_MENU_NORTHUP,
    ID_DEF_MENU_TOGGLE_FULL,
    ID_DEF_MENU_TIDEINFO,
    ID_DEF_MENU_CURRENTINFO,
    ID_DEF_ZERO_XTE,
    
    ID_DEF_MENU_GROUPBASE,  // Must be last entry, as chart group identifiers are created dynamically

    
    ID_DEF_MENU_LAST
};

//------------------------------------------------------------------------------
//    ViewPort Implementation
//------------------------------------------------------------------------------
ViewPort::ViewPort()
{
    bValid = false;
    skew = 0.;
    view_scale_ppm = 1;
    rotation = 0.;
    b_quilt = false;
    pix_height = pix_width = 0;
    b_MercatorProjectionOverride = false;
}

wxPoint ViewPort::GetPixFromLL( double lat, double lon ) const
{
    double easting, northing;
    double xlon = lon;

    /*  Make sure lon and lon0 are same phase */
    if( xlon * clon < 0. ) {
        if( xlon < 0. ) xlon += 360.;
        else
            xlon -= 360.;
    }

    if( fabs( xlon - clon ) > 180. ) {
        if( xlon > clon ) xlon -= 360.;
        else
            xlon += 360.;
    }

    if( PROJECTION_TRANSVERSE_MERCATOR == m_projection_type ) {
        //    We calculate northings as referenced to the equator
        //    And eastings as though the projection point is midscreen.

        double tmeasting, tmnorthing;
        double tmceasting, tmcnorthing;
        toTM( clat, clon, 0., clon, &tmceasting, &tmcnorthing );
        toTM( lat, xlon, 0., clon, &tmeasting, &tmnorthing );

//            tmeasting -= tmceasting;
//            tmnorthing -= tmcnorthing;

        northing = tmnorthing - tmcnorthing;
        easting = tmeasting - tmceasting;
    } else if( PROJECTION_POLYCONIC == m_projection_type ) {

        //    We calculate northings as referenced to the equator
        //    And eastings as though the projection point is midscreen.
        double pceasting, pcnorthing;
        toPOLY( clat, clon, 0., clon, &pceasting, &pcnorthing );

        double peasting, pnorthing;
        toPOLY( lat, xlon, 0., clon, &peasting, &pnorthing );

        easting = peasting;
        northing = pnorthing - pcnorthing;
    }

    else
        toSM( lat, xlon, clat, clon, &easting, &northing );

    if( !wxFinite(easting) || !wxFinite(northing) ) return wxPoint( 0, 0 );

    double epix = easting * view_scale_ppm;
    double npix = northing * view_scale_ppm;
    double dxr = epix;
    double dyr = npix;

    //    Apply VP Rotation
    double angle = rotation;

    if(!g_bskew_comp)
        angle += skew;
        
    if( angle ) {
        dxr = epix * cos( angle ) + npix * sin( angle );
        dyr = npix * cos( angle ) - epix * sin( angle );
    }
    wxPoint r;
    //    We definitely need a round() function here
    r.x = (int) wxRound( ( pix_width / 2 ) + dxr );
    r.y = (int) wxRound( ( pix_height / 2 ) - dyr );

    return r;
}

wxPoint2DDouble ViewPort::GetDoublePixFromLL( double lat, double lon )
{
    double easting, northing;
    double xlon = lon;

    /*  Make sure lon and lon0 are same phase */
    if( xlon * clon < 0. ) {
        if( xlon < 0. ) xlon += 360.;
        else
            xlon -= 360.;
    }

    if( fabs( xlon - clon ) > 180. ) {
        if( xlon > clon ) xlon -= 360.;
        else
            xlon += 360.;
    }

    if( PROJECTION_TRANSVERSE_MERCATOR == m_projection_type ) {
        //    We calculate northings as referenced to the equator
        //    And eastings as though the projection point is midscreen.

        double tmeasting, tmnorthing;
        double tmceasting, tmcnorthing;
        toTM( clat, clon, 0., clon, &tmceasting, &tmcnorthing );
        toTM( lat, xlon, 0., clon, &tmeasting, &tmnorthing );

        northing = tmnorthing - tmcnorthing;
        easting = tmeasting - tmceasting;
    } else if( PROJECTION_POLYCONIC == m_projection_type ) {

        //    We calculate northings as referenced to the equator
        //    And eastings as though the projection point is midscreen.
        double pceasting, pcnorthing;
        toPOLY( clat, clon, 0., clon, &pceasting, &pcnorthing );

        double peasting, pnorthing;
        toPOLY( lat, xlon, 0., clon, &peasting, &pnorthing );

        easting = peasting;
        northing = pnorthing - pcnorthing;
    }

    else
        toSM( lat, xlon, clat, clon, &easting, &northing );

    if( !wxFinite(easting) || !wxFinite(northing) ) return wxPoint( 0, 0 );

    double epix = easting * view_scale_ppm;
    double npix = northing * view_scale_ppm;
    double dxr = epix;
    double dyr = npix;

    //    Apply VP Rotation
    double angle = rotation;
    if(!g_bskew_comp)
        angle += skew;

    if( angle ) {
        dxr = epix * cos( angle ) + npix * sin( angle );
        dyr = npix * cos( angle ) - epix * sin( angle );
    }

    wxPoint2DDouble r;
    //    We definitely need a round() function here
    r.m_x = ( ( pix_width / 2 ) + dxr );
    r.m_y = ( ( pix_height / 2 ) - dyr );

    return r;
}

void ViewPort::GetLLFromPix( const wxPoint &p, double *lat, double *lon )
{
    int dx = p.x - ( pix_width / 2 );
    int dy = ( pix_height / 2 ) - p.y;

    double xpr = dx;
    double ypr = dy;

    //    Apply VP Rotation
    double angle = rotation;
    if(!g_bskew_comp)
        angle += skew;

    if( angle ) {
        xpr = ( dx * cos( angle ) ) - ( dy * sin( angle ) );
        ypr = ( dy * cos( angle ) ) + ( dx * sin( angle ) );
    }
    double d_east = xpr / view_scale_ppm;
    double d_north = ypr / view_scale_ppm;

    double slat, slon;
    if( PROJECTION_TRANSVERSE_MERCATOR == m_projection_type ) {
        double tmceasting, tmcnorthing;
        toTM( clat, clon, 0., clon, &tmceasting, &tmcnorthing );

        fromTM( d_east, d_north + tmcnorthing, 0., clon, &slat, &slon );
    } else if( PROJECTION_POLYCONIC == m_projection_type ) {
        double polyeasting, polynorthing;
        toPOLY( clat, clon, 0., clon, &polyeasting, &polynorthing );

        fromPOLY( d_east, d_north + polynorthing, 0., clon, &slat, &slon );
    }

    //TODO  This could be fromSM_ECC to better match some Raster charts
    //      However, it seems that cm93 (and S57) prefer no eccentricity correction
    //      Think about it....
    else
        fromSM( d_east, d_north, clat, clon, &slat, &slon );

    *lat = slat;

    if( slon < -180. ) slon += 360.;
    else if( slon > 180. ) slon -= 360.;
    *lon = slon;
}

OCPNRegion ViewPort::GetVPRegionIntersect( const OCPNRegion &Region, size_t nPoints, float *llpoints,
        int chart_native_scale, wxPoint *ppoints )
{
    //  Calculate the intersection between a given OCPNRegion (Region) and a polygon specified by lat/lon points.

    //    If the viewpoint is highly overzoomed wrt to chart native scale, the polygon region may be huge.
    //    This can be very expensive, and lead to crashes on some platforms (gtk in particular)
    //    So, look for this case and handle appropriately with respect to the given Region

    if( chart_scale < chart_native_scale / 10 ) {
        //    Make a positive definite vp
        ViewPort vp_positive = *this;
        while( vp_positive.vpBBox.GetMinX() < 0 ) {
            vp_positive.clon += 360.;
            wxPoint2DDouble t( 360., 0. );
            vp_positive.vpBBox.Translate( t );
        }

        //    Scan the points one-by-one, so that we can get min/max to make a bbox
        float *pfp = llpoints;
        float lon_max = -10000.;
        float lon_min = 10000.;
        float lat_max = -10000.;
        float lat_min = 10000.;

        for( unsigned int ip = 0; ip < nPoints; ip++ ) {
            lon_max = wxMax(lon_max, pfp[1]);
            lon_min = wxMin(lon_min, pfp[1]);
            lat_max = wxMax(lat_max, pfp[0]);
            lat_min = wxMin(lat_min, pfp[0]);

            pfp += 2;
        }

        wxBoundingBox chart_box( lon_min, lat_min, lon_max, lat_max );

        //    Case:  vpBBox is completely outside the chart box, or vice versa
        //    Return an empty region
        if( chart_box.IntersectOut( (wxBoundingBox&) vp_positive.vpBBox ) ) {
            if( chart_box.IntersectOut( (wxBoundingBox&) vpBBox ) ) {
                // try again with the chart translated 360
                wxPoint2DDouble rtw( 360., 0. );
                wxBoundingBox trans_box = chart_box;
                trans_box.Translate( rtw );

                if( trans_box.IntersectOut( (wxBoundingBox&) vp_positive.vpBBox ) ) {
                    if( trans_box.IntersectOut( (wxBoundingBox&) vpBBox ) ) {
                        return OCPNRegion();
                    }
                }
            }
        }

        //    Case:  vpBBox is completely inside the chart box
        //      Note that this test is not perfect, and will fail for some charts.
        //      The chart coverage may be  essentially triangular, and the viewport box
        //      may be in the "cut off" segment of the chart_box, and not actually
        //      exhibit any true overlap.  Results will be reported incorrectly.
        //      How to fix: maybe scrub the chart points and see if it is likely that
        //      a region may be safely built and intersection tested.

        if( _IN == chart_box.Intersect( (wxBoundingBox&) vp_positive.vpBBox ) ) {
            return Region;
        }

        if(_IN == chart_box.Intersect((wxBoundingBox&)vpBBox))
        {
            return Region;
        }

        //    The ViewPort and the chart region overlap in some way....
        //    Create the intersection of the two bboxes
        //    Boxes must be same phase
        while( chart_box.GetMinX() < 0 ) {
            wxPoint2DDouble t( 360., 0. );
            chart_box.Translate( t );
        }

        double cb_minlon = wxMax(chart_box.GetMinX(), vp_positive.vpBBox.GetMinX());
        double cb_maxlon = wxMin(chart_box.GetMaxX(), vp_positive.vpBBox.GetMaxX());
        double cb_minlat = wxMax(chart_box.GetMinY(), vp_positive.vpBBox.GetMinY());
        double cb_maxlat = wxMin(chart_box.GetMaxY(), vp_positive.vpBBox.GetMaxY());

        if( cb_maxlon < cb_minlon ) cb_maxlon += 360.;

        wxPoint p1 = GetPixFromLL( cb_maxlat, cb_minlon );  // upper left
        wxPoint p2 = GetPixFromLL( cb_minlat, cb_maxlon );   // lower right

        OCPNRegion r( p1, p2 );
        r.Intersect( Region );
        return r;
    }

    //    More "normal" case

    wxPoint *pp;

    //    Use the passed point buffer if available
    if( ppoints == NULL ) pp = new wxPoint[nPoints];
    else
        pp = ppoints;

    float *pfp = llpoints;

    
    wxPoint p = GetPixFromLL( pfp[0], pfp[1] );
    int poly_x_max = p.x;
    int poly_y_max = p.y;
    int poly_x_min = p.x;
    int poly_y_min = p.y;
    
    for( unsigned int ip = 0; ip < nPoints; ip++ ) {
        wxPoint p = GetPixFromLL( pfp[0], pfp[1] );
        pp[ip] = p;
        poly_x_max = wxMax(poly_x_max, p.x);
        poly_y_max = wxMax(poly_y_max, p.y);
        poly_x_min = wxMin(poly_x_min, p.x);
        poly_y_min = wxMin(poly_y_min, p.y);
        pfp += 2;
    }
 
    //  We want to avoid processing regions with very large rectangle counts,
    //  so make some tests for special cases

    
    //  First, calculate whether any segment of the input polygon intersects the specified Region
    bool b_intersect = false;
    OCPNRegionIterator screen_region_it1( Region );
    while( screen_region_it1.HaveRects() ) {
        wxRect rect = screen_region_it1.GetRect();

        double lat, lon;
        
        //  The screen region corners
        GetLLFromPix( wxPoint(rect.x, rect.y), &lat, &lon );
        float_2Dpt p0; p0.y = lat; p0.x = lon;
        
        GetLLFromPix( wxPoint(rect.x + rect.width, rect.y), &lat, &lon );
        float_2Dpt p1; p1.y = lat; p1.x = lon;
        
        GetLLFromPix( wxPoint(rect.x + rect.width, rect.y + rect.height), &lat, &lon );
        float_2Dpt p2; p2.y = lat; p2.x = lon;
        
        GetLLFromPix( wxPoint(rect.x, rect.y + rect.height), &lat, &lon );
        float_2Dpt p3; p3.y = lat; p3.x = lon;
        
        
        for(size_t i=0 ; i < nPoints-1 ; i++){
            
            //  Quick check
            int x0 = pp[i].x;  int y0 = pp[i].y; int x1 = pp[i+1].x; int y1 = pp[i+1].y;
            if( ((x0 < rect.x) && (x1 < rect.x)) ||
                ((x0 > rect.x+rect.width) && (x1 > rect.x+rect.width)) )
                continue;
            
            if( ((y0 < rect.y) && (y1 < rect.y)) ||
                ((y0 > rect.y+rect.height) && (y1 > rect.y+rect.height)) )
                continue;
            
            //  Look harder
            float_2Dpt f0; f0.y = llpoints[i * 2];     f0.x = llpoints[(i * 2) + 1];
            float_2Dpt f1; f1.y = llpoints[(i+1) * 2]; f1.x = llpoints[((i+1) * 2) + 1];
            b_intersect |= Intersect_FL( p0, p1, f0, f1) != 0;
            b_intersect |= Intersect_FL( p1, p2, f0, f1) != 0;
            b_intersect |= Intersect_FL( p2, p3, f0, f1) != 0;
            b_intersect |= Intersect_FL( p3, p0, f0, f1) != 0;
            
            if(b_intersect)
                break;
        }
        
        // Check segment, last point back to first point
        if(!b_intersect){
            
            float_2Dpt f0; f0.y = llpoints[(nPoints-1) * 2];     f0.x = llpoints[((nPoints-1) * 2) + 1];
            float_2Dpt f1; f1.y = llpoints[0]; f1.x = llpoints[1];
            b_intersect |= Intersect_FL( p0, p1, f0, f1) != 0;
            b_intersect |= Intersect_FL( p1, p2, f0, f1) != 0;
            b_intersect |= Intersect_FL( p2, p3, f0, f1) != 0;
            b_intersect |= Intersect_FL( p3, p0, f0, f1) != 0;
            
        }
                
        screen_region_it1.NextRect();
    }

    //  If there is no itersection, we need to consider the case where
    //  the subject polygon is entirely within the Region
    bool b_contained = false;
    if(!b_intersect){
        OCPNRegionIterator screen_region_it2( Region );
        while( screen_region_it2.HaveRects() ) {
            wxRect rect = screen_region_it2.GetRect();
 
            for(size_t i=0 ; i < nPoints-1 ; i++){
                int x0 = pp[i].x;  int y0 = pp[i].y;
                if((x0 < rect.x) || (x0 > rect.x+rect.width))
                    continue;
                
                if((y0 < rect.y) || (y0 > rect.y+rect.height))
                    continue;
                
                b_contained = true;
                break;
            }
            screen_region_it2.NextRect();
        }
    }
    
#if 1    
    // and here is the payoff
    if(!b_contained && !b_intersect){
        //  Two cases to consider
        wxRect rpoly( poly_x_min, poly_y_min, poly_x_max - poly_x_min , poly_y_max - poly_y_min);
        wxRect rRegion = Region.GetBox();
        if(rpoly.Contains(rRegion)){
        //  subject poygon may be large enough to fully encompass the target Region,
        //  but it might not, especially for irregular or concave charts.
        //  So we cannot directly shortcut here
        //  Better check....
        
#if 1
        //  If the subject polygon does not contain the screen region center point,
        //  then there must be no intersction, so return empty region
        
            if(!G_PtInPolygon_FL((float_2Dpt *)llpoints, nPoints, clon, clat)){
                if( NULL == ppoints ) delete[] pp;
                wxRegion r;
                return r;
            }
            
            //  Other wise, it must be the full screen.
            else{
                if( NULL == ppoints ) delete[] pp;
                return Region;
            }
#endif        
            
        }
        else{
        //  Subject polygon is entirely outside of target Region
        //  so the intersection must be empty.
            if( NULL == ppoints ) delete[] pp;
            wxRegion r;
            return r;
        }
    }
    else if(b_contained && !b_intersect){
        //  subject polygon is entirely withing the target Region,
        //  so the intersection is the subject polygon
        OCPNRegion r = OCPNRegion( nPoints, pp );
        if( NULL == ppoints ) delete[] pp;
        return r;
    }
        
#endif    
        
        
    
#ifdef __WXGTK__
    sigaction(SIGSEGV, NULL, &sa_all_old);             // save existing action for this signal

    struct sigaction temp;
    sigaction(SIGSEGV, NULL, &temp);// inspect existing action for this signal

    temp.sa_handler = catch_signals;// point to my handler
    sigemptyset(&temp.sa_mask);// make the blocking set
    // empty, so that all
    // other signals will be
    // unblocked during my handler
    temp.sa_flags = 0;
    sigaction(SIGSEGV, &temp, NULL);

    if(sigsetjmp(env, 1))//  Something in the below code block faulted....
    {
        sigaction(SIGSEGV, &sa_all_old, NULL);        // reset signal handler

        return Region;

    }

    else
    {

        OCPNRegion r = OCPNRegion(nPoints, pp);
        if(NULL == ppoints)
            delete[] pp;

        sigaction(SIGSEGV, &sa_all_old, NULL);        // reset signal handler
        r.Intersect(Region);
        return r;
    }

#else
    OCPNRegion r = OCPNRegion( nPoints, pp );

    if( NULL == ppoints ) delete[] pp;

    r.Intersect( Region );
    return r;

#endif
}

wxRect ViewPort::GetVPRectIntersect( size_t n, float *llpoints )
{
    //  Calculate the intersection between the currect VP screen
    //  and the bounding box of a polygon specified by lat/lon points.

    float *pfp = llpoints;

    wxBoundingBox point_box;
    for( unsigned int ip = 0; ip < n; ip++ ) {
        point_box.Expand(pfp[1], pfp[0]);
        pfp += 2;
    }

    wxPoint pul = GetPixFromLL( point_box.GetMaxY(), point_box.GetMinX() );
    wxPoint plr = GetPixFromLL( point_box.GetMinY(), point_box.GetMaxX() );

    OCPNRegion r( pul, plr );
    OCPNRegion rs(rv_rect);

    r.Intersect(rs);

    return r.GetBox();


}

void ViewPort::SetBoxes( void )
{

    //  In the case where canvas rotation is applied, we need to define a larger "virtual" pixel window size to ensure that
    //  enough chart data is fatched and available to fill the rotated screen.
    rv_rect = wxRect( 0, 0, pix_width, pix_height );

    //  Specify the minimum required rectangle in unrotated screen space which will supply full screen data after specified rotation
    if( ( g_bskew_comp && ( fabs( skew ) > .001 ) ) || ( fabs( rotation ) > .001 ) ) {

        double rotator = rotation;
        if(g_bskew_comp)
            rotator -= skew;

        int dy = wxRound(
                     fabs( pix_height * cos( rotator ) ) + fabs( pix_width * sin( rotator ) ) );
        int dx = wxRound(
                     fabs( pix_width * cos( rotator ) ) + fabs( pix_height * sin( rotator ) ) );

        //  It is important for MSW build that viewport pixel dimensions be multiples of 4.....
        if( dy % 4 ) dy += 4 - ( dy % 4 );
        if( dx % 4 ) dx += 4 - ( dx % 4 );

        int inflate_x = wxMax(( dx - pix_width ) / 2, 0);
        int inflate_y = wxMax(( dy - pix_height ) / 2, 0);
        
        //  Grow the source rectangle appropriately
        if( fabs( rotator ) > .001 )
            rv_rect.Inflate( inflate_x, inflate_y );

    }

    //  Compute Viewport lat/lon reference points for co-ordinate hit testing

    //  This must be done in unrotated space with respect to full unrotated screen space calculated above
    double rotation_save = rotation;
    SetRotationAngle( 0. );

    double lat_ul, lat_ur, lat_lr, lat_ll;
    double lon_ul, lon_ur, lon_lr, lon_ll;

    GetLLFromPix( wxPoint( rv_rect.x, rv_rect.y ), &lat_ul, &lon_ul );
    GetLLFromPix( wxPoint( rv_rect.x + rv_rect.width, rv_rect.y ), &lat_ur, &lon_ur );
    GetLLFromPix( wxPoint( rv_rect.x + rv_rect.width, rv_rect.y + rv_rect.height ), &lat_lr,
                  &lon_lr );
    GetLLFromPix( wxPoint( rv_rect.x, rv_rect.y + rv_rect.height ), &lat_ll, &lon_ll );

    if( clon < 0. ) {
        if( ( lon_ul > 0. ) && ( lon_ur < 0. ) ) {
            lon_ul -= 360.;
            lon_ll -= 360.;
        }
    } else {
        if( ( lon_ul > 0. ) && ( lon_ur < 0. ) ) {
            lon_ur += 360.;
            lon_lr += 360.;
        }
    }

    if( lon_ur < lon_ul ) {
        lon_ur += 360.;
        lon_lr += 360.;
    }

    if( lon_ur > 360. ) {
        lon_ur -= 360.;
        lon_lr -= 360.;
        lon_ul -= 360.;
        lon_ll -= 360.;
    }

    double dlat_min = lat_ul;
    dlat_min = fmin ( dlat_min, lat_ur );
    dlat_min = fmin ( dlat_min, lat_lr );
    dlat_min = fmin ( dlat_min, lat_ll );

    double dlon_min = lon_ul;
    dlon_min = fmin ( dlon_min, lon_ur );
    dlon_min = fmin ( dlon_min, lon_lr );
    dlon_min = fmin ( dlon_min, lon_ll );

    double dlat_max = lat_ul;
    dlat_max = fmax ( dlat_max, lat_ur );
    dlat_max = fmax ( dlat_max, lat_lr );
    dlat_max = fmax ( dlat_max, lat_ll );

    double dlon_max = lon_ur;
    dlon_max = fmax ( dlon_max, lon_ul );
    dlon_max = fmax ( dlon_max, lon_lr );
    dlon_max = fmax ( dlon_max, lon_ll );

    //  Set the viewport lat/lon bounding box appropriately
    vpBBox.SetMin( dlon_min, dlat_min );
    vpBBox.SetMax( dlon_max, dlat_max );

    // Restore the rotation angle
    SetRotationAngle( rotation_save );
}

void ViewPort::SetBBoxDirect( double latmin, double lonmin, double latmax, double lonmax)
{
    vpBBox.SetMin( lonmin, latmin );
    vpBBox.SetMax( lonmax, latmax );
}

//------------------------------------------------------------------------------
//    ChartCanvas Implementation
//------------------------------------------------------------------------------
BEGIN_EVENT_TABLE ( ChartCanvas, wxWindow )
    EVT_PAINT ( ChartCanvas::OnPaint )
    EVT_ACTIVATE ( ChartCanvas::OnActivate )
    EVT_SIZE ( ChartCanvas::OnSize )
    EVT_MOUSE_EVENTS ( ChartCanvas::MouseEvent )
    EVT_TIMER ( DBLCLICK_TIMER, ChartCanvas::MouseTimedEvent )
    EVT_TIMER ( PAN_TIMER, ChartCanvas::PanTimerEvent )
    EVT_TIMER ( MOVEMENT_TIMER, ChartCanvas::MovementTimerEvent )
    EVT_TIMER ( MOVEMENT_STOP_TIMER, ChartCanvas::MovementStopTimerEvent )
    EVT_TIMER ( CURTRACK_TIMER, ChartCanvas::OnCursorTrackTimerEvent )
    EVT_TIMER ( ROT_TIMER, ChartCanvas::RotateTimerEvent )
    EVT_TIMER ( ROPOPUP_TIMER, ChartCanvas::OnRolloverPopupTimerEvent )
    EVT_KEY_DOWN(ChartCanvas::OnKeyDown )
    EVT_KEY_UP(ChartCanvas::OnKeyUp )
    EVT_CHAR(ChartCanvas::OnKeyChar)
    EVT_MOUSE_CAPTURE_LOST(ChartCanvas::LostMouseCapture )
    EVT_KILL_FOCUS(ChartCanvas::OnFocusKill )
    
    EVT_MENU ( ID_DEF_MENU_MAX_DETAIL,         ChartCanvas::PopupMenuHandler )
    EVT_MENU ( ID_DEF_MENU_SCALE_IN,           ChartCanvas::PopupMenuHandler )
    EVT_MENU ( ID_DEF_MENU_SCALE_OUT,          ChartCanvas::PopupMenuHandler )
    EVT_MENU ( ID_DEF_MENU_QUERY,              ChartCanvas::PopupMenuHandler )
    EVT_MENU ( ID_DEF_MENU_DROP_WP,            ChartCanvas::PopupMenuHandler )
    EVT_MENU ( ID_DEF_MENU_MOVE_BOAT_HERE,     ChartCanvas::PopupMenuHandler )
    EVT_MENU ( ID_DEF_MENU_GOTO_HERE,          ChartCanvas::PopupMenuHandler )
    EVT_MENU ( ID_DEF_MENU_GOTOPOSITION,       ChartCanvas::PopupMenuHandler )
    EVT_MENU ( ID_DEF_MENU_COGUP,              ChartCanvas::PopupMenuHandler )
    EVT_MENU ( ID_DEF_MENU_NORTHUP,            ChartCanvas::PopupMenuHandler )
    EVT_MENU ( ID_DEF_MENU_TOGGLE_FULL,        ChartCanvas::PopupMenuHandler )
    
    EVT_MENU ( ID_RT_MENU_ACTIVATE,     ChartCanvas::PopupMenuHandler )
    EVT_MENU ( ID_RT_MENU_DEACTIVATE,   ChartCanvas::PopupMenuHandler )
    EVT_MENU ( ID_RT_MENU_INSERT,       ChartCanvas::PopupMenuHandler )
    EVT_MENU ( ID_RT_MENU_APPEND,       ChartCanvas::PopupMenuHandler )
    EVT_MENU ( ID_RT_MENU_COPY,         ChartCanvas::PopupMenuHandler )
    EVT_MENU ( ID_TK_MENU_COPY,         ChartCanvas::PopupMenuHandler )
    EVT_MENU ( ID_RT_MENU_SENDTOGPS,    ChartCanvas::PopupMenuHandler )
    EVT_MENU ( ID_RT_MENU_SENDTONEWGPS, ChartCanvas::PopupMenuHandler )
    EVT_MENU ( ID_WPT_MENU_COPY,        ChartCanvas::PopupMenuHandler )
    EVT_MENU ( ID_WPT_MENU_SENDTOGPS,   ChartCanvas::PopupMenuHandler )
    EVT_MENU ( ID_WPT_MENU_SENDTONEWGPS,ChartCanvas::PopupMenuHandler )
    EVT_MENU ( ID_PASTE_WAYPOINT,       ChartCanvas::PopupMenuHandler )
    EVT_MENU ( ID_PASTE_ROUTE,          ChartCanvas::PopupMenuHandler )
    EVT_MENU ( ID_PASTE_TRACK,          ChartCanvas::PopupMenuHandler )
    EVT_MENU ( ID_RT_MENU_DELETE,       ChartCanvas::PopupMenuHandler )
    EVT_MENU ( ID_RT_MENU_REVERSE,      ChartCanvas::PopupMenuHandler )

    EVT_MENU ( ID_RT_MENU_DELPOINT,     ChartCanvas::PopupMenuHandler )
    EVT_MENU ( ID_RT_MENU_REMPOINT,     ChartCanvas::PopupMenuHandler )
    EVT_MENU ( ID_RT_MENU_ACTPOINT,     ChartCanvas::PopupMenuHandler )
    EVT_MENU ( ID_RT_MENU_DEACTPOINT,   ChartCanvas::PopupMenuHandler )
    EVT_MENU ( ID_RT_MENU_ACTNXTPOINT,  ChartCanvas::PopupMenuHandler )
    EVT_MENU ( ID_RT_MENU_PROPERTIES,   ChartCanvas::PopupMenuHandler )
    EVT_MENU ( ID_WP_MENU_SET_ANCHORWATCH,    ChartCanvas::PopupMenuHandler )
    EVT_MENU ( ID_WP_MENU_CLEAR_ANCHORWATCH,  ChartCanvas::PopupMenuHandler )
    EVT_MENU ( ID_DEF_MENU_AISTARGETLIST,     ChartCanvas::PopupMenuHandler )

    EVT_MENU ( ID_RC_MENU_SCALE_IN,     ChartCanvas::PopupMenuHandler )
    EVT_MENU ( ID_RC_MENU_SCALE_OUT,    ChartCanvas::PopupMenuHandler )
    EVT_MENU ( ID_RC_MENU_ZOOM_IN,      ChartCanvas::PopupMenuHandler )
    EVT_MENU ( ID_RC_MENU_ZOOM_OUT,     ChartCanvas::PopupMenuHandler )
    EVT_MENU ( ID_RC_MENU_FINISH,       ChartCanvas::PopupMenuHandler )
    EVT_MENU ( ID_DEF_MENU_AIS_QUERY,   ChartCanvas::PopupMenuHandler )
    EVT_MENU ( ID_DEF_MENU_AIS_CPA,     ChartCanvas::PopupMenuHandler )
    EVT_MENU ( ID_DEF_MENU_AISSHOWTRACK, ChartCanvas::PopupMenuHandler )

    EVT_MENU ( ID_UNDO,                 ChartCanvas::PopupMenuHandler )
    EVT_MENU ( ID_REDO,                 ChartCanvas::PopupMenuHandler )

    EVT_MENU ( ID_DEF_MENU_ACTIVATE_MEASURE,   ChartCanvas::PopupMenuHandler )
    EVT_MENU ( ID_DEF_MENU_DEACTIVATE_MEASURE, ChartCanvas::PopupMenuHandler )

    EVT_MENU ( ID_DEF_MENU_CM93OFFSET_DIALOG,   ChartCanvas::PopupMenuHandler )

    EVT_MENU ( ID_WP_MENU_GOTO,               ChartCanvas::PopupMenuHandler )
    EVT_MENU ( ID_WP_MENU_DELPOINT,           ChartCanvas::PopupMenuHandler )
    EVT_MENU ( ID_WP_MENU_PROPERTIES,         ChartCanvas::PopupMenuHandler )
    EVT_MENU ( ID_WP_MENU_ADDITIONAL_INFO,    ChartCanvas::PopupMenuHandler )

    EVT_MENU ( ID_TK_MENU_PROPERTIES,       ChartCanvas::PopupMenuHandler )
    EVT_MENU ( ID_TK_MENU_DELETE,           ChartCanvas::PopupMenuHandler )

    EVT_MENU ( ID_DEF_MENU_QUILTREMOVE,     ChartCanvas::PopupMenuHandler )

    EVT_MENU ( ID_DEF_MENU_TIDEINFO,        ChartCanvas::PopupMenuHandler )
    EVT_MENU ( ID_DEF_MENU_CURRENTINFO,     ChartCanvas::PopupMenuHandler )
    EVT_MENU ( ID_DEF_MENU_GROUPBASE,       ChartCanvas::PopupMenuHandler )
    
    EVT_MENU ( ID_DEF_ZERO_XTE, ChartCanvas::PopupMenuHandler )
END_EVENT_TABLE()

// Define a constructor for my canvas
ChartCanvas::ChartCanvas ( wxFrame *frame ) :
    wxWindow ( frame, wxID_ANY,    wxPoint ( 20,20 ), wxSize ( 5,5 ), wxSIMPLE_BORDER )
{
    parent_frame = ( MyFrame * ) frame;       // save a pointer to parent

    SetBackgroundColour ( GetGlobalColor ( _T ( "NODTA" ) ) );
    SetBackgroundStyle ( wxBG_STYLE_CUSTOM );  // on WXMSW, this prevents flashing on color scheme change

    m_bDrawingRoute = false;
    m_bRouteEditing = false;
    m_bMarkEditing = false;
    m_bIsInRadius = false;
    m_bMayToggleMenuBar = true;

    m_bFollow = false;
    m_bTCupdate = false;
    m_bAppendingRoute = false;          // was true in MSW, why??
    pThumbDIBShow = NULL;
    m_bShowCurrent = false;
    m_bShowTide = false;
    bShowingCurrent = false;
    pCwin = NULL;
    warp_flag = false;
    m_bzooming = false;
    m_b_paint_enable = true;

    pss_overlay_bmp = NULL;
    pss_overlay_mask = NULL;
    m_bChartDragging = false;
    m_bMeasure_Active = false;
    m_pMeasureRoute = NULL;
    m_pRouteRolloverWin = NULL;
    m_pAISRolloverWin = NULL;
    m_bedge_pan = false;
    m_disable_edge_pan = false;
    m_brecapture = false;
    
    m_pCIWin = NULL;

    m_pSelectedRoute              = NULL;
    m_pSelectedTrack              = NULL;
    m_pRoutePointEditTarget       = NULL;
    m_pFoundPoint                 = NULL;
    m_pMouseRoute                 = NULL;
    m_prev_pMousePoint            = NULL;
    m_pEditRouteArray             = NULL;
    m_pFoundRoutePoint            = NULL;
    m_pFoundRoutePointSecond      = NULL;

    m_pRolloverRouteSeg           = NULL;
    m_bsectors_shown              = false;
    
    m_bbrightdir = false;
    r_gamma_mult = 1;
    g_gamma_mult = 1;
    b_gamma_mult = 1;


    m_pos_image_user_day        = NULL;
    m_pos_image_user_dusk       = NULL;
    m_pos_image_user_night      = NULL;
    m_pos_image_user_grey_day   = NULL;
    m_pos_image_user_grey_dusk  = NULL;
    m_pos_image_user_grey_night = NULL;

    m_zoom_factor = 1;
    m_rotation_speed = 0;
    m_mustmove = 0;

    m_pos_image_user_yellow_day = NULL;
    m_pos_image_user_yellow_dusk = NULL;
    m_pos_image_user_yellow_night = NULL;

    SetOwnShipState( SHIP_INVALID );
    
    undo = new Undo;

    VPoint.Invalidate();

    m_glcc = NULL;
    m_pGLcontext = NULL;
    
    g_ChartNotRenderScaleFactor = 2.0;

#ifdef ocpnUSE_GL
    if ( !g_bdisable_opengl )
    {
        wxLogMessage( _T("Creating glChartCanvas") );
        m_glcc = new glChartCanvas(this);

    #if wxCHECK_VERSION(2, 9, 0)
        m_pGLcontext = new wxGLContext(m_glcc);
        m_glcc->SetContext(m_pGLcontext);
    #else
        m_pGLcontext = m_glcc->GetContext();
    #endif
    }
#endif

    singleClickEventIsValid = false;

//    Build the cursors

    ocpnStyle::Style* style = g_StyleManager->GetCurrentStyle();

#if defined( __WXGTK__) || defined(__WXOSX__)

    wxImage ICursorLeft = style->GetIcon( _T("left") ).ConvertToImage();
    wxImage ICursorRight = style->GetIcon( _T("right") ).ConvertToImage();
    wxImage ICursorUp = style->GetIcon( _T("up") ).ConvertToImage();
    wxImage ICursorDown = style->GetIcon( _T("down") ).ConvertToImage();
    wxImage ICursorPencil = style->GetIcon( _T("pencil") ).ConvertToImage();
    wxImage ICursorCross = style->GetIcon( _T("cross") ).ConvertToImage();

//#if wxCHECK_VERSION(2, 8, 12)
//#else
    ICursorLeft.ConvertAlphaToMask(128);
    ICursorRight.ConvertAlphaToMask(128);
    ICursorUp.ConvertAlphaToMask(128);
    ICursorDown.ConvertAlphaToMask(128);
    ICursorPencil.ConvertAlphaToMask(10);
    ICursorCross.ConvertAlphaToMask(10);
//#endif

    if ( ICursorLeft.Ok() )
    {
        ICursorLeft.SetOption ( wxIMAGE_OPTION_CUR_HOTSPOT_X, 0 );
        ICursorLeft.SetOption ( wxIMAGE_OPTION_CUR_HOTSPOT_Y, 15 );
        pCursorLeft = new wxCursor ( ICursorLeft );
    }
    else
        pCursorLeft = new wxCursor ( wxCURSOR_ARROW );

    if ( ICursorRight.Ok() )
    {
        ICursorRight.SetOption ( wxIMAGE_OPTION_CUR_HOTSPOT_X, 31 );
        ICursorRight.SetOption ( wxIMAGE_OPTION_CUR_HOTSPOT_Y, 15 );
        pCursorRight = new wxCursor ( ICursorRight );
    }
    else
        pCursorRight = new wxCursor ( wxCURSOR_ARROW );

    if ( ICursorUp.Ok() )
    {
        ICursorUp.SetOption ( wxIMAGE_OPTION_CUR_HOTSPOT_X, 15 );
        ICursorUp.SetOption ( wxIMAGE_OPTION_CUR_HOTSPOT_Y, 0 );
        pCursorUp = new wxCursor ( ICursorUp );
    }
    else
        pCursorUp = new wxCursor ( wxCURSOR_ARROW );

    if ( ICursorDown.Ok() )
    {
        ICursorDown.SetOption ( wxIMAGE_OPTION_CUR_HOTSPOT_X, 15 );
        ICursorDown.SetOption ( wxIMAGE_OPTION_CUR_HOTSPOT_Y, 31 );
        pCursorDown = new wxCursor ( ICursorDown );
    }
    else
        pCursorDown = new wxCursor ( wxCURSOR_ARROW );

    if ( ICursorPencil.Ok() )
    {
        ICursorPencil.SetOption ( wxIMAGE_OPTION_CUR_HOTSPOT_X, 0 );
        ICursorPencil.SetOption ( wxIMAGE_OPTION_CUR_HOTSPOT_Y, 16);
        pCursorPencil = new wxCursor ( ICursorPencil );
    }
    else
        pCursorPencil = new wxCursor ( wxCURSOR_ARROW );

    if ( ICursorCross.Ok() )
    {
        ICursorCross.SetOption ( wxIMAGE_OPTION_CUR_HOTSPOT_X, 13 );
        ICursorCross.SetOption ( wxIMAGE_OPTION_CUR_HOTSPOT_Y, 12);
        pCursorCross = new wxCursor ( ICursorCross );
    }
    else
        pCursorCross = new wxCursor ( wxCURSOR_ARROW );

#else

    wxImage ICursorLeft = style->GetIcon( _T("left") ).ConvertToImage();
    wxImage ICursorRight = style->GetIcon( _T("right") ).ConvertToImage();
    wxImage ICursorUp = style->GetIcon( _T("up") ).ConvertToImage();
    wxImage ICursorDown = style->GetIcon( _T("down") ).ConvertToImage();
    wxImage ICursorPencil = style->GetIcon( _T("pencil") ).ConvertToImage();
    wxImage ICursorCross = style->GetIcon( _T("cross") ).ConvertToImage();

    if( ICursorLeft.Ok() ) {
        ICursorLeft.SetOption( wxIMAGE_OPTION_CUR_HOTSPOT_X, 0 );
        ICursorLeft.SetOption( wxIMAGE_OPTION_CUR_HOTSPOT_Y, 15 );
        pCursorLeft = new wxCursor( ICursorLeft );
    } else
        pCursorLeft = new wxCursor( wxCURSOR_ARROW );

    if( ICursorRight.Ok() ) {
        ICursorRight.SetOption( wxIMAGE_OPTION_CUR_HOTSPOT_X, 31 );
        ICursorRight.SetOption( wxIMAGE_OPTION_CUR_HOTSPOT_Y, 15 );
        pCursorRight = new wxCursor( ICursorRight );
    } else
        pCursorRight = new wxCursor( wxCURSOR_ARROW );

    if( ICursorUp.Ok() ) {
        ICursorUp.SetOption( wxIMAGE_OPTION_CUR_HOTSPOT_X, 15 );
        ICursorUp.SetOption( wxIMAGE_OPTION_CUR_HOTSPOT_Y, 0 );
        pCursorUp = new wxCursor( ICursorUp );
    } else
        pCursorUp = new wxCursor( wxCURSOR_ARROW );

    if( ICursorDown.Ok() ) {
        ICursorDown.SetOption( wxIMAGE_OPTION_CUR_HOTSPOT_X, 15 );
        ICursorDown.SetOption( wxIMAGE_OPTION_CUR_HOTSPOT_Y, 31 );
        pCursorDown = new wxCursor( ICursorDown );
    } else
        pCursorDown = new wxCursor( wxCURSOR_ARROW );

    if( ICursorPencil.Ok() ) {
        ICursorPencil.SetOption( wxIMAGE_OPTION_CUR_HOTSPOT_X, 0 );
        ICursorPencil.SetOption( wxIMAGE_OPTION_CUR_HOTSPOT_Y, 15 );
        pCursorPencil = new wxCursor( ICursorPencil );
    } else
        pCursorPencil = new wxCursor( wxCURSOR_ARROW );

    if( ICursorCross.Ok() ) {
        ICursorCross.SetOption( wxIMAGE_OPTION_CUR_HOTSPOT_X, 13 );
        ICursorCross.SetOption( wxIMAGE_OPTION_CUR_HOTSPOT_Y, 12 );
        pCursorCross = new wxCursor( ICursorCross );
    } else
        pCursorCross = new wxCursor( wxCURSOR_ARROW );

#endif      // MSW, X11
    pCursorArrow = new wxCursor( wxCURSOR_ARROW );

    SetCursor( *pCursorArrow );

    pPanTimer = new wxTimer( this, PAN_TIMER );
    pPanTimer->Stop();

    pMovementTimer = new wxTimer( this, MOVEMENT_TIMER );
    pMovementTimer->Stop();

    pMovementStopTimer = new wxTimer( this, MOVEMENT_STOP_TIMER );
    pMovementStopTimer->Stop();

    pRotDefTimer = new wxTimer( this, ROT_TIMER );
    pRotDefTimer->Stop();

    m_DoubleClickTimer = new wxTimer( this, DBLCLICK_TIMER );
    m_DoubleClickTimer->Stop();

    m_panx = m_pany = 0;
    m_panspeed = 0;

    pCurTrackTimer = new wxTimer( this, CURTRACK_TIMER );
    pCurTrackTimer->Stop();
    m_curtrack_timer_msec = 10;

    m_wheelzoom_stop_oneshot = 0;
    m_last_wheel_dir = 0;
    
    m_RolloverPopupTimer.SetOwner( this, ROPOPUP_TIMER );

    m_rollover_popup_timer_msec = 20;

    m_b_rot_hidef = true;

    int mm_per_knot = 10;
    current_draw_scaler = mm_per_knot * m_pix_per_mm * g_current_arrow_scale / 100.0;
    pscratch_bm = NULL;
    proute_bm = NULL;

    m_prot_bm = NULL;

// Set some benign initial values

    m_cs = GLOBAL_COLOR_SCHEME_DAY;
    VPoint.clat = 0;
    VPoint.clon = 0;
    VPoint.view_scale_ppm = 1;
    VPoint.Invalidate();

    m_canvas_scale_factor = 1.;

    m_canvas_width = 1000;

    m_overzoomTextWidth = 0;
    m_overzoomTextHeight = 0;

//    Create the default world chart
    pWorldBackgroundChart = new GSHHSChart;

//    Create the default depth unit emboss maps
    m_pEM_Feet = NULL;
    m_pEM_Meters = NULL;
    m_pEM_Fathoms = NULL;

    CreateDepthUnitEmbossMaps( GLOBAL_COLOR_SCHEME_DAY );

    m_pEM_OverZoom = NULL;
    SetOverzoomFont();
    CreateOZEmbossMapData( GLOBAL_COLOR_SCHEME_DAY );

//    Build icons for tide/current points
    m_bmTideDay = style->GetIcon( _T("tidesml") );

//    Dusk
    m_bmTideDusk = CreateDimBitmap( m_bmTideDay, .50 );

//    Night
    m_bmTideNight = CreateDimBitmap( m_bmTideDay, .20 );

//    Build Dusk/Night  ownship icons
    double factor_dusk = 0.5;
    double factor_night = 0.25;

    //Red
    m_os_image_red_day = style->GetIcon( _T("ship-red") ).ConvertToImage();

    int rimg_width = m_os_image_red_day.GetWidth();
    int rimg_height = m_os_image_red_day.GetHeight();

    m_os_image_red_dusk = m_os_image_red_day.Copy();
    m_os_image_red_night = m_os_image_red_day.Copy();

    for( int iy = 0; iy < rimg_height; iy++ ) {
        for( int ix = 0; ix < rimg_width; ix++ ) {
            if( !m_os_image_red_day.IsTransparent( ix, iy ) ) {
                wxImage::RGBValue rgb( m_os_image_red_day.GetRed( ix, iy ),
                                       m_os_image_red_day.GetGreen( ix, iy ),
                                       m_os_image_red_day.GetBlue( ix, iy ) );
                wxImage::HSVValue hsv = wxImage::RGBtoHSV( rgb );
                hsv.value = hsv.value * factor_dusk;
                wxImage::RGBValue nrgb = wxImage::HSVtoRGB( hsv );
                m_os_image_red_dusk.SetRGB( ix, iy, nrgb.red, nrgb.green, nrgb.blue );

                hsv = wxImage::RGBtoHSV( rgb );
                hsv.value = hsv.value * factor_night;
                nrgb = wxImage::HSVtoRGB( hsv );
                m_os_image_red_night.SetRGB( ix, iy, nrgb.red, nrgb.green, nrgb.blue );
            }
        }
    }

    //Grey
    m_os_image_grey_day = style->GetIcon( _T("ship-red") ).ConvertToImage().ConvertToGreyscale();

    int gimg_width = m_os_image_grey_day.GetWidth();
    int gimg_height = m_os_image_grey_day.GetHeight();

    m_os_image_grey_dusk = m_os_image_grey_day.Copy();
    m_os_image_grey_night = m_os_image_grey_day.Copy();

    for( int iy = 0; iy < gimg_height; iy++ ) {
        for( int ix = 0; ix < gimg_width; ix++ ) {
            if( !m_os_image_grey_day.IsTransparent( ix, iy ) ) {
                wxImage::RGBValue rgb( m_os_image_grey_day.GetRed( ix, iy ),
                                       m_os_image_grey_day.GetGreen( ix, iy ),
                                       m_os_image_grey_day.GetBlue( ix, iy ) );
                wxImage::HSVValue hsv = wxImage::RGBtoHSV( rgb );
                hsv.value = hsv.value * factor_dusk;
                wxImage::RGBValue nrgb = wxImage::HSVtoRGB( hsv );
                m_os_image_grey_dusk.SetRGB( ix, iy, nrgb.red, nrgb.green, nrgb.blue );

                hsv = wxImage::RGBtoHSV( rgb );
                hsv.value = hsv.value * factor_night;
                nrgb = wxImage::HSVtoRGB( hsv );
                m_os_image_grey_night.SetRGB( ix, iy, nrgb.red, nrgb.green, nrgb.blue );
            }
        }
    }


    // Yellow
    m_os_image_yellow_day = m_os_image_red_day.Copy();

    gimg_width = m_os_image_yellow_day.GetWidth();
    gimg_height = m_os_image_yellow_day.GetHeight();

    m_os_image_yellow_dusk = m_os_image_red_day.Copy();
    m_os_image_yellow_night = m_os_image_red_day.Copy();

    for( int iy = 0; iy < gimg_height; iy++ ) {
        for( int ix = 0; ix < gimg_width; ix++ ) {
            if( !m_os_image_yellow_day.IsTransparent( ix, iy ) ) {
                wxImage::RGBValue rgb( m_os_image_yellow_day.GetRed( ix, iy ),
                                       m_os_image_yellow_day.GetGreen( ix, iy ),
                                       m_os_image_yellow_day.GetBlue( ix, iy ) );
                wxImage::HSVValue hsv = wxImage::RGBtoHSV( rgb );
                hsv.hue += 60./360.;             //shift to yellow
                wxImage::RGBValue nrgb = wxImage::HSVtoRGB( hsv );
                m_os_image_yellow_day.SetRGB( ix, iy, nrgb.red, nrgb.green, nrgb.blue );

                hsv = wxImage::RGBtoHSV( rgb );
                hsv.value = hsv.value * factor_dusk;
                hsv.hue += 60./360.;             // shift to yellow
                nrgb = wxImage::HSVtoRGB( hsv );
                m_os_image_yellow_dusk.SetRGB( ix, iy, nrgb.red, nrgb.green, nrgb.blue );

                hsv = wxImage::RGBtoHSV( rgb );
                hsv.hue += 60./360.;             //shift to yellow
                hsv.value = hsv.value * factor_night;
                nrgb = wxImage::HSVtoRGB( hsv );
                m_os_image_yellow_night.SetRGB( ix, iy, nrgb.red, nrgb.green, nrgb.blue );
            }
        }
    }


    //  Set initial pointers to ownship images
    m_pos_image_red = &m_os_image_red_day;
    m_pos_image_yellow = &m_os_image_yellow_day;

    //  Look for user defined ownship image
    //  This may be found in the shared data location along with other user defined icons.
    //  and will be called "ownship.xpm" or "ownship.png"
    if( pWayPointMan && pWayPointMan->DoesIconExist( _T("ownship") ) ) {
        wxBitmap *pbmp = pWayPointMan->GetIconBitmap( _T("ownship") );
        m_pos_image_user_day = new wxImage;
        *m_pos_image_user_day = pbmp->ConvertToImage();
        m_pos_image_user_day->InitAlpha();

        int gimg_width = m_pos_image_user_day->GetWidth();
        int gimg_height = m_pos_image_user_day->GetHeight();

        // Make dusk and night images
        m_pos_image_user_dusk = new wxImage;
        m_pos_image_user_night = new wxImage;

        *m_pos_image_user_dusk = m_pos_image_user_day->Copy();
        *m_pos_image_user_night = m_pos_image_user_day->Copy();

        for( int iy = 0; iy < gimg_height; iy++ ) {
            for( int ix = 0; ix < gimg_width; ix++ ) {
                if( !m_pos_image_user_day->IsTransparent( ix, iy ) ) {
                    wxImage::RGBValue rgb( m_pos_image_user_day->GetRed( ix, iy ),
                                           m_pos_image_user_day->GetGreen( ix, iy ),
                                           m_pos_image_user_day->GetBlue( ix, iy ) );
                    wxImage::HSVValue hsv = wxImage::RGBtoHSV( rgb );
                    hsv.value = hsv.value * factor_dusk;
                    wxImage::RGBValue nrgb = wxImage::HSVtoRGB( hsv );
                    m_pos_image_user_dusk->SetRGB( ix, iy, nrgb.red, nrgb.green, nrgb.blue );

                    hsv = wxImage::RGBtoHSV( rgb );
                    hsv.value = hsv.value * factor_night;
                    nrgb = wxImage::HSVtoRGB( hsv );
                    m_pos_image_user_night->SetRGB( ix, iy, nrgb.red, nrgb.green, nrgb.blue );
                }
            }
        }

        //  Make some alternate greyed out day/dusk/night images
        m_pos_image_user_grey_day = new wxImage;
        *m_pos_image_user_grey_day = m_pos_image_user_day->ConvertToGreyscale();

        m_pos_image_user_grey_dusk = new wxImage;
        m_pos_image_user_grey_night = new wxImage;

        *m_pos_image_user_grey_dusk = m_pos_image_user_grey_day->Copy();
        *m_pos_image_user_grey_night = m_pos_image_user_grey_day->Copy();

        for( int iy = 0; iy < gimg_height; iy++ ) {
            for( int ix = 0; ix < gimg_width; ix++ ) {
                if( !m_pos_image_user_grey_day->IsTransparent( ix, iy ) ) {
                    wxImage::RGBValue rgb( m_pos_image_user_grey_day->GetRed( ix, iy ),
                                           m_pos_image_user_grey_day->GetGreen( ix, iy ),
                                           m_pos_image_user_grey_day->GetBlue( ix, iy ) );
                    wxImage::HSVValue hsv = wxImage::RGBtoHSV( rgb );
                    hsv.value = hsv.value * factor_dusk;
                    wxImage::RGBValue nrgb = wxImage::HSVtoRGB( hsv );
                    m_pos_image_user_grey_dusk->SetRGB( ix, iy, nrgb.red, nrgb.green, nrgb.blue );

                    hsv = wxImage::RGBtoHSV( rgb );
                    hsv.value = hsv.value * factor_night;
                    nrgb = wxImage::HSVtoRGB( hsv );
                    m_pos_image_user_grey_night->SetRGB( ix, iy, nrgb.red, nrgb.green, nrgb.blue );
                }
            }
        }

        //  Make a yellow image for rendering under low accuracy chart conditions
        m_pos_image_user_yellow_day = new wxImage;
        m_pos_image_user_yellow_dusk = new wxImage;
        m_pos_image_user_yellow_night = new wxImage;

        *m_pos_image_user_yellow_day = m_pos_image_user_grey_day->Copy();
        *m_pos_image_user_yellow_dusk = m_pos_image_user_grey_day->Copy();
        *m_pos_image_user_yellow_night = m_pos_image_user_grey_day->Copy();

        for( int iy = 0; iy < gimg_height; iy++ ) {
            for( int ix = 0; ix < gimg_width; ix++ ) {
                if( !m_pos_image_user_grey_day->IsTransparent( ix, iy ) ) {
                    wxImage::RGBValue rgb( m_pos_image_user_grey_day->GetRed( ix, iy ),
                                           m_pos_image_user_grey_day->GetGreen( ix, iy ),
                                           m_pos_image_user_grey_day->GetBlue( ix, iy ) );

                    //  Simply remove all "blue" from the greyscaled image...
                    //  so, what is not black becomes yellow.
                    wxImage::HSVValue hsv = wxImage::RGBtoHSV( rgb );
                    wxImage::RGBValue nrgb = wxImage::HSVtoRGB( hsv );
                    m_pos_image_user_yellow_day->SetRGB( ix, iy, nrgb.red, nrgb.green, 0 );

                    hsv = wxImage::RGBtoHSV( rgb );
                    hsv.value = hsv.value * factor_dusk;
                    nrgb = wxImage::HSVtoRGB( hsv );
                    m_pos_image_user_yellow_dusk->SetRGB( ix, iy, nrgb.red, nrgb.green, 0 );

                    hsv = wxImage::RGBtoHSV( rgb );
                    hsv.value = hsv.value * factor_night;
                    nrgb = wxImage::HSVtoRGB( hsv );
                    m_pos_image_user_yellow_night->SetRGB( ix, iy, nrgb.red, nrgb.green, 0 );
                }
            }
        }

    }

    m_pBrightPopup = NULL;
    m_pQuilt = new Quilt();
    
#ifdef ocpnUSE_GL
    if ( !g_bdisable_opengl )
        m_pQuilt->EnableHighDefinitionZoom( true );
#endif    
        
}

ChartCanvas::~ChartCanvas()
{

    delete pThumbDIBShow;

//    Delete Cursors
    delete pCursorLeft;
    delete pCursorRight;
    delete pCursorUp;
    delete pCursorDown;
    delete pCursorArrow;
    delete pCursorPencil;
    delete pCursorCross;

    delete pPanTimer;
    delete pMovementTimer;
    delete pMovementStopTimer;
    delete pCurTrackTimer;
    delete pRotDefTimer;
    delete m_DoubleClickTimer;

    delete m_pRouteRolloverWin;
    delete m_pAISRolloverWin;
    delete m_pBrightPopup;

    delete m_pCIWin;

    delete pscratch_bm;

    m_dc_route.SelectObject( wxNullBitmap );
    delete proute_bm;

    delete pWorldBackgroundChart;
    delete pss_overlay_bmp;

    delete m_pEM_Feet;
    delete m_pEM_Meters;
    delete m_pEM_Fathoms;

    delete m_pEM_OverZoom;
//        delete m_pEM_CM93Offset;

    delete m_pQuilt;

    delete m_prot_bm;

    delete m_pos_image_user_day;
    delete m_pos_image_user_dusk;
    delete m_pos_image_user_night;
    delete m_pos_image_user_grey_day;
    delete m_pos_image_user_grey_dusk;
    delete m_pos_image_user_grey_night;
    delete m_pos_image_user_yellow_day;
    delete m_pos_image_user_yellow_dusk;
    delete m_pos_image_user_yellow_night;

    delete undo;
#ifdef ocpnUSE_GL
    if( !g_bdisable_opengl )
        delete m_glcc;
#endif

}

void ChartCanvas::OnFocusKill(wxFocusEvent& event )
{
    m_brecapture = true;
}

void ChartCanvas::SetDisplaySizeMM( double size )
{
    m_display_size_mm = size;
    
    int sx, sy;
    wxDisplaySize( &sx, &sy );
    
    m_pix_per_mm = ( (double) sx ) / ( (double) m_display_size_mm );
    m_canvas_scale_factor = ( (double) sx ) / (m_display_size_mm /1000.);
    
#ifdef USE_S57
    if( ps52plib )
        ps52plib->SetPPMM( m_pix_per_mm );
#endif
    
    
}

void ChartCanvas::OnEvtCompressProgress( OCPN_CompressProgressEvent & event )
{
    wxString msg(event.m_string.c_str(), wxConvUTF8);
    if(compress_msg_array.GetCount() > (unsigned int)event.thread )
    {
        compress_msg_array.RemoveAt(event.thread);
        compress_msg_array.Insert( msg, event.thread);
    }
    else
        compress_msg_array.Add(msg);
    
    
    wxString combined_msg;
    for(unsigned int i=0 ; i < compress_msg_array.GetCount() ; i++) {
        combined_msg += compress_msg_array[i];
        combined_msg += _T("\n");
    }
    
    bool skip = false;
    pprog->Update(pprog_count, combined_msg, &skip );
    pprog->SetSize(pprog_size);
    if(skip)
        b_skipout = skip;
    
}

void ChartCanvas::InvalidateGL()
{
#ifdef ocpnUSE_GL
        if(g_bopengl)
            glChartCanvas::Invalidate();
#endif
}

int ChartCanvas::GetCanvasChartNativeScale()
{
    int ret = 1;
    if( !VPoint.b_quilt ) {
        if( Current_Ch ) ret = Current_Ch->GetNativeScale();
    } else
        ret = (int) m_pQuilt->GetRefNativeScale();

    return ret;

}

ChartBase* ChartCanvas::GetChartAtCursor() {
    ChartBase* target_chart;
    if( Current_Ch && ( Current_Ch->GetChartFamily() == CHART_FAMILY_VECTOR ) )
        target_chart = Current_Ch;
    else
        if( VPoint.b_quilt )
            target_chart = cc1->m_pQuilt->GetChartAtPix( wxPoint( mouse_x, mouse_y ) );
        else
            target_chart = NULL;
    return target_chart;
}

ChartBase* ChartCanvas::GetOverlayChartAtCursor() {
    ChartBase* target_chart;
    if( VPoint.b_quilt )
        target_chart = cc1->m_pQuilt->GetOverlayChartAtPix( wxPoint( mouse_x, mouse_y ) );
    else
        target_chart = NULL;
    return target_chart;
}

int ChartCanvas::FindClosestCanvasChartdbIndex( int scale )
{
    int new_dbIndex = -1;
    if( !VPoint.b_quilt ) {
        if( pCurrentStack ) {
            for( int i = 0; i < pCurrentStack->nEntry; i++ ) {
                int sc = ChartData->GetStackChartScale( pCurrentStack, i, NULL, 0 );
                if( sc >= scale ) {
                    new_dbIndex = pCurrentStack->GetDBIndex( i );
                    break;
                }
            }
        }
    } else {
        //    Using the current quilt, select a useable reference chart
        //    Said chart will be in the extended (possibly full-screen) stack,
        //    And will have a scale equal to or just greater than the stipulated value
        unsigned int im = m_pQuilt->GetExtendedStackIndexArray().GetCount();
        if( im > 0 ) {
            for( unsigned int is = 0; is < im; is++ ) {
                const ChartTableEntry &m = ChartData->GetChartTableEntry(
                                               m_pQuilt->GetExtendedStackIndexArray().Item( is ) );
                if( ( m.GetScale() >= scale )/* && (m_reference_family == m.GetChartFamily())*/) {
                    new_dbIndex = m_pQuilt->GetExtendedStackIndexArray().Item( is );
                    break;
                }
            }
        }
    }

    return new_dbIndex;
}

void ChartCanvas::EnablePaint(bool b_enable)
{
    m_b_paint_enable = b_enable;
#ifdef ocpnUSE_GL
    if(m_glcc)
        m_glcc->EnablePaint(b_enable);
#endif
}

bool ChartCanvas::IsQuiltDelta()
{
    return m_pQuilt->IsQuiltDelta( VPoint );
}

ArrayOfInts ChartCanvas::GetQuiltIndexArray( void )
{
    return m_pQuilt->GetQuiltIndexArray();;
}

void ChartCanvas::SetQuiltMode( bool b_quilt )
{
    VPoint.b_quilt = b_quilt;
    VPoint.b_FullScreenQuilt = g_bFullScreenQuilt;
}

bool ChartCanvas::GetQuiltMode( void )
{
    return VPoint.b_quilt;
}

int ChartCanvas::GetQuiltReferenceChartIndex(void)
{
    return m_pQuilt->GetRefChartdbIndex();
}

void ChartCanvas::InvalidateAllQuiltPatchs( void )
{
    m_pQuilt->InvalidateAllQuiltPatchs();
}

ChartBase *ChartCanvas::GetLargestScaleQuiltChart()
{
    return m_pQuilt->GetLargestScaleChart();
}

ChartBase *ChartCanvas::GetFirstQuiltChart()
{
    return m_pQuilt->GetFirstChart();
}

ChartBase *ChartCanvas::GetNextQuiltChart()
{
    return m_pQuilt->GetNextChart();
}

int ChartCanvas::GetQuiltChartCount()
{
    return m_pQuilt->GetnCharts();
}

void ChartCanvas::SetQuiltChartHiLiteIndex( int dbIndex )
{
    m_pQuilt->SetHiliteIndex( dbIndex );
}

ArrayOfInts ChartCanvas::GetQuiltCandidatedbIndexArray( bool flag1, bool flag2 )
{
    return m_pQuilt->GetCandidatedbIndexArray( flag1, flag2 );
}

int ChartCanvas::GetQuiltRefChartdbIndex( void )
{
    return m_pQuilt->GetRefChartdbIndex();
}

ArrayOfInts ChartCanvas::GetQuiltExtendedStackdbIndexArray()
{
    return m_pQuilt->GetExtendedStackIndexArray();
}

ArrayOfInts ChartCanvas::GetQuiltEclipsedStackdbIndexArray()
{
    return m_pQuilt->GetEclipsedStackIndexArray();
}

void ChartCanvas::InvalidateQuilt( void )
{
    return m_pQuilt->Invalidate();
}

double ChartCanvas::GetQuiltMaxErrorFactor()
{
    return m_pQuilt->GetMaxErrorFactor();
}

bool ChartCanvas::IsChartQuiltableRef( int db_index )
{
    return m_pQuilt->IsChartQuiltableRef( db_index );
}

bool ChartCanvas::IsChartLargeEnoughToRender( ChartBase* chart, ViewPort& vp )
{
    double chartMaxScale = chart->GetNormalScaleMax( GetCanvasScaleFactor(), GetCanvasWidth() );
    return ( chartMaxScale*g_ChartNotRenderScaleFactor > vp.chart_scale );
}

void ChartCanvas::StartMeasureRoute()
{
    if( !parent_frame->nRoute_State ) {  // no measure tool if currently creating route
        if( m_bMeasure_Active ) {
            g_pRouteMan->DeleteRoute( m_pMeasureRoute );
            m_pMeasureRoute = NULL;
        }
        
        m_bMeasure_Active = true;
        m_nMeasureState = 1;
        SetCursor( *pCursorPencil );
        Refresh();
    }
}

void ChartCanvas::CancelMeasureRoute()
{
    m_bMeasure_Active = false;
    m_nMeasureState = 0;
    g_pRouteMan->DeleteRoute( m_pMeasureRoute );
    m_pMeasureRoute = NULL;
}

void ChartCanvas::DropMarker( bool atOwnShip )
{
    double lat, lon;
    lat = atOwnShip ? gLat : m_cursor_lat;
    lon = atOwnShip ? gLon : m_cursor_lon;
    
    RoutePoint *pWP = new RoutePoint( lat, lon, g_default_wp_icon, wxEmptyString, GPX_EMPTY_STRING );
    pWP->m_bIsolatedMark = true;                      // This is an isolated mark
    pSelect->AddSelectableRoutePoint( lat, lon, pWP );
    pConfig->AddNewWayPoint( pWP, -1 );    // use auto next num
    
    if( pRouteManagerDialog && pRouteManagerDialog->IsShown() ) pRouteManagerDialog->UpdateWptListCtrl();
    undo->BeforeUndoableAction( Undo_CreateWaypoint, pWP, Undo_HasParent, NULL );
    undo->AfterUndoableAction( NULL );
    InvalidateGL();
    Refresh( false );
}

ViewPort &ChartCanvas::GetVP()
{
    return VPoint;
}

void ChartCanvas::SetVP(ViewPort &vp)
{
    VPoint = vp;
}

void ChartCanvas::OnKeyChar( wxKeyEvent &event )
{
    int key_char = event.GetKeyCode();
    
    //      Handle both QWERTY and AZERTY keyboard separately for a few control codes
    if( !g_b_assume_azerty ) {
        switch( key_char ) {
            case ']':
                RotateCanvas( 1 );
                break;
                
            case '[':
                RotateCanvas( -1 );
                break;
                
            case '\\':
                DoRotateCanvas(0);
                break;
        }
    }
#if 0    
    else {
        switch( key_char ) {
            case 43:
                ZoomCanvas( 2.0 );
                break;
            
            case 54:                     // '-'  alpha/num pad
            case 56:                     // '_'  alpha/num pad
                ZoomCanvas( 0.5 );
                break;
        }
    }
#endif    

    event.Skip();
}    



void ChartCanvas::OnKeyDown( wxKeyEvent &event )
{
    bool b_handled = false;
    
    m_modkeys = event.GetModifiers();

    int panspeed = m_modkeys == wxMOD_ALT ? 2 : 100;

#ifndef __WXOSX__
    // If the permanent menubar is disabled, we show it temporarily when Alt is pressed or when
    // Alt + a letter is presssed (for the top-menu-level hotkeys).
    // The toggling normally takes place in OnKeyUp, but here we handle some special cases.
    if ( event.AltDown()  &&  !pConfig->m_bShowMenuBar ) {
        // If Alt + a letter is pressed, and the menubar is hidden, show it now
        if ( event.GetKeyCode() >= 'A' && event.GetKeyCode() <= 'Z' ) {
            if ( !g_bTempShowMenuBar ) {
                g_bTempShowMenuBar = true;
                parent_frame->ApplyGlobalSettings(false, false);
            }
            m_bMayToggleMenuBar = false; // don't hide it again when we release Alt
            event.Skip();
            return;
        }
        // If another key is pressed while Alt is down, do NOT toggle the menus when Alt is released
        if ( event.GetKeyCode() != WXK_ALT ) {
            m_bMayToggleMenuBar = false;
        }
    }
#endif


    // HOTKEYS
    switch( event.GetKeyCode() ) {
    case WXK_ALT:
        m_modkeys |= wxMOD_ALT;
        break;

    case WXK_CONTROL:
        m_modkeys |= wxMOD_CONTROL;
        break;

    case WXK_LEFT:
        if( m_modkeys == wxMOD_CONTROL ) parent_frame->DoStackDown();
        else if(g_bsmoothpanzoom) {
            StartTimedMovement();
            m_panx = -1;
        } else
            PanCanvas( -panspeed, 0 );
        break;

    case WXK_UP:
        if(g_bsmoothpanzoom) {
            StartTimedMovement();
            m_pany = -1;
        } else
            PanCanvas( 0, -panspeed );
        break;

    case WXK_RIGHT:
        if( m_modkeys == wxMOD_CONTROL ) parent_frame->DoStackUp();
        else if(g_bsmoothpanzoom) {
            StartTimedMovement();
            m_panx = 1;
        } else
            PanCanvas( panspeed, 0 );
        break;

    case WXK_DOWN:
        if(g_bsmoothpanzoom) {
            StartTimedMovement();
            m_pany = 1;
        } else
            PanCanvas( 0, panspeed );
        break;

    case WXK_F2:
        parent_frame->TogglebFollow();
        break;

    case WXK_F3: {
        parent_frame->ToggleENCText();
        break;
    }
    case WXK_F4:
        StartMeasureRoute();
        break;

    case WXK_F5:
        parent_frame->ToggleColorScheme();
        break;

    case WXK_F6: {
        int mod = m_modkeys & wxMOD_SHIFT;
        if( mod != m_brightmod ) {
            m_brightmod = mod;
            m_bbrightdir = !m_bbrightdir;
        }

        if( !m_bbrightdir ) {
            g_nbrightness -= 10;
            if( g_nbrightness <= MIN_BRIGHT ) {
                g_nbrightness = MIN_BRIGHT;
                m_bbrightdir = true;
            }
        } else {
            g_nbrightness += 10;
            if( g_nbrightness >= MAX_BRIGHT ) {
                g_nbrightness = MAX_BRIGHT;
                m_bbrightdir = false;
            }
        }

        SetScreenBrightness( g_nbrightness );
        ShowBrightnessLevelTimedPopup( g_nbrightness / 10, 1, 10 );

        SetFocus();             // just in case the external program steals it....
        gFrame->Raise();        // And reactivate the application main

        break;
    }

    case WXK_F7:
        parent_frame->DoStackDown();
        break;

    case WXK_F8:
        parent_frame->DoStackUp();
        break;

    case WXK_F11:
        parent_frame->ToggleFullScreen();
        b_handled = true;
        break;

    case WXK_F12: {
//        if( m_modkeys == wxMOD_ALT )
//            m_nMeasureState = *(int *)(0);          // generate a fault for testing

        parent_frame->ToggleChartOutlines();
        break;
    }

    //NUMERIC PAD
    case WXK_NUMPAD_ADD:              // '+' on NUM PAD
    case WXK_PAGEUP:
        ZoomCanvas( 2.0 );
        break;

    case WXK_NUMPAD_SUBTRACT:   // '-' on NUM PAD
    case WXK_PAGEDOWN:
        ZoomCanvas( .5 );
        break;

    default:
        break;

    }

    if( event.GetKeyCode() < 128 )            //ascii
    {
        int key_char = event.GetKeyCode();

        //      Handle both QWERTY and AZERTY keyboard separately for a few control codes
        if( !g_b_assume_azerty ) {
            switch( key_char ) {
            case '+': case '=':
                ZoomCanvas( 2.0 );
                break;

            case '-': case '_':
                ZoomCanvas( 0.5 );
                break;

#ifdef __WXMAC__
            // On other platforms these are handled in OnKeyChar, which (apparently) works better in some locales.
            // On OS X it is better to handle them here, since pressing Alt (which should change the rotation speed)
            // changes the key char and so prevents the keys from working.
            case ']':
                RotateCanvas( 1 );
                break;
                
            case '[':
                RotateCanvas( -1 );
                break;
                
            case '\\':
                DoRotateCanvas(0);
                break;
#endif
            }
        } else {
            switch( key_char ) {
            case 43:
                ZoomCanvas( 2.0 );
                break;

            case 54:                     // '-'  alpha/num pad
            case 56:                     // '_'  alpha/num pad
                ZoomCanvas( 0.5 );
                break;
            }
        }


        if ( event.ControlDown() )
            key_char -= 64;

        switch( key_char ) {
        case 'A':
            parent_frame->ToggleAnchor();
            break;

        case 'C':
            parent_frame->ToggleColorScheme();
            break;

        case 'D': {
                int x,y;
                event.GetPosition( &x, &y );
                bool cm93IsAvailable = ( Current_Ch && ( Current_Ch->GetChartType() == CHART_TYPE_CM93COMP ) );
                if( VPoint.b_quilt ) {
                    ChartBase *pChartTest = m_pQuilt->GetChartAtPix( wxPoint( x, y ) );
                    if( pChartTest ) {
                        if( pChartTest->GetChartType() == CHART_TYPE_CM93 ) cm93IsAvailable = true;
                        if( pChartTest->GetChartType() == CHART_TYPE_CM93COMP ) cm93IsAvailable = true;
                    }
                }

                if( cm93IsAvailable ) {
                    if( !pCM93DetailSlider ) {
                        pCM93DetailSlider = new CM93DSlide( this, -1, 0,
                                -CM93_ZOOM_FACTOR_MAX_RANGE, CM93_ZOOM_FACTOR_MAX_RANGE,
                                wxPoint( g_cm93detail_dialog_x, g_cm93detail_dialog_y ),
                                wxDefaultSize, wxSIMPLE_BORDER, _("CM93 Detail Level") );
                    }
                    pCM93DetailSlider->Show( !pCM93DetailSlider->IsShown() );
                }
                break;
            }

       case 'L':
            parent_frame->ToggleLights();
            break;

        case 'M':
            StartMeasureRoute();
            break;

        case 'O':
            parent_frame->ToggleChartOutlines();
            break;

        case 'Q':
            parent_frame->ToggleQuiltMode();
            break;

#if 0
        case 'R':
            parent_frame->ToggleRocks();
            break;
#endif
        case 'S':
            parent_frame->ToggleSoundings();
            break;

        case 'T':
            parent_frame->ToggleENCText();
            break;

        case 1:                      // Ctrl A
            parent_frame->TogglebFollow();
            break;

        case 2:                      // Ctrl B
            parent_frame->ToggleStats();
            break;

        case 13:             // Ctrl M // Drop Marker at cursor
        {
            DropMarker(false);
            break;
        }

        case 14:             // Ctrl N - Activate next waypoint in a route
        {
            if( Route * r = g_pRouteMan->GetpActiveRoute() ) {
                int indexActive = r->GetIndexOf( r->m_pRouteActivePoint );
                if( ( indexActive + 1 ) <= r->GetnPoints() ) {
                    g_pRouteMan->ActivateNextPoint( r, true );
                    InvalidateGL();
                    Refresh( false );
                }
            }
            break;
        }

        case 15:             // Ctrl O - Drop Marker at boat's position
        {
            DropMarker(true);
            break;
        }

        case -32:                     // Ctrl Space            //    Drop MOB
        {
            if( m_modkeys == wxMOD_CONTROL ) parent_frame->ActivateMOB();

            break;
        }

        case 17:                       // Ctrl Q
            parent_frame->Close();
            return;

        case 18:                       // Ctrl R
            gFrame->nRoute_State = 1;
            cc1->SetCursor( *cc1->pCursorPencil );
            return;

        case 20:                       // Ctrl T
            if( NULL == pGoToPositionDialog ) // There is one global instance of the Go To Position Dialog
                pGoToPositionDialog = new GoToPositionDialog( this );
            pGoToPositionDialog->Show();
            break;

        case 25:                       // Ctrl Y
            if( undo->AnythingToRedo() ) {
                undo->RedoNextAction();
                InvalidateGL();
                Refresh( false );
            }
            break;

        case 26:
            if ( event.ShiftDown() ) { // Shift-Ctrl-Z
                if( undo->AnythingToRedo() ) {
                    undo->RedoNextAction();
                    InvalidateGL();
                    Refresh( false );
                }
            } else {                   // Ctrl Z
                if( undo->AnythingToUndo() ) {
                    undo->UndoLastAction();
                    InvalidateGL();
                    Refresh( false );
                }
            }
            break;

        case 27:
            // Generic break
            if( m_bMeasure_Active ) {
                m_bMeasure_Active = false;
                m_nMeasureState = 0;
                g_pRouteMan->DeleteRoute( m_pMeasureRoute );
                m_pMeasureRoute = NULL;
                SetCursor( *pCursorArrow );
                gFrame->SurfaceToolbar();
                InvalidateGL();
                Refresh( false );
            }

            if( parent_frame->nRoute_State )         // creating route?
            {
                FinishRoute();
                gFrame->SurfaceToolbar();
                InvalidateGL();
                Refresh( false );
            }

            break;

        case 7:                       // Ctrl G
            switch( gamma_state ) {
            case ( 0 ):
                r_gamma_mult = 0;
                g_gamma_mult = 1;
                b_gamma_mult = 0;
                gamma_state = 1;
                break;
            case ( 1 ):
                r_gamma_mult = 1;
                g_gamma_mult = 0;
                b_gamma_mult = 0;
                gamma_state = 2;
                break;
            case ( 2 ):
                r_gamma_mult = 1;
                g_gamma_mult = 1;
                b_gamma_mult = 1;
                gamma_state = 0;
                break;
            }
            SetScreenBrightness( g_nbrightness );

            break;

        case 9:                      // Ctrl I
            if( g_FloatingCompassDialog ) {
                if( g_FloatingCompassDialog->IsShown() ) {
                    g_FloatingCompassDialog->Hide();
                } else {
                    g_FloatingCompassDialog->Show();
                }
                gFrame->Raise();
                Refresh();
            }
            break;

        default:
            break;

        }           // switch
    }

#ifndef __WXMAC__
    // Allow OnKeyChar to catch the key events too.
    // On OS X this is unnecessary since we handle all key events here.
    if(!b_handled)
        event.Skip();
#endif
}

void ChartCanvas::OnKeyUp( wxKeyEvent &event )
{
    switch( event.GetKeyCode() ) {
    case WXK_LEFT:
    case WXK_RIGHT:
        m_panx = 0;
        if(!m_pany)
            m_panspeed = 0;
        break;

    case WXK_UP:
    case WXK_DOWN:
        m_pany = 0;
        if(!m_panx)
            m_panspeed = 0;
        break;

    case WXK_NUMPAD_ADD:              // '+' on NUM PAD
    case WXK_NUMPAD_SUBTRACT:   // '-' on NUM PAD
    case WXK_PAGEUP:
    case WXK_PAGEDOWN:
        if(m_mustmove)
            DoMovement(m_mustmove);

        m_zoom_factor = 1;
        break;

    case WXK_ALT:
        m_modkeys &= ~wxMOD_ALT;
#ifndef __WXOSX__
        // If the permanent menu bar is disabled, and we are not in the middle of another key combo,
        // then show the menu bar temporarily when Alt is released (or hide it if already visible).
        if ( !pConfig->m_bShowMenuBar  &&  m_bMayToggleMenuBar ) {
            g_bTempShowMenuBar = !g_bTempShowMenuBar;
            parent_frame->ApplyGlobalSettings(false, false);
        }
        m_bMayToggleMenuBar = true;
#endif
        break;

    case WXK_CONTROL:
        m_modkeys &= ~wxMOD_CONTROL;
        break;

    }

    if( event.GetKeyCode() < 128 )            //ascii
    {
        int key_char = event.GetKeyCode();

        //      Handle both QWERTY and AZERTY keyboard separately for a few control codes
        if( !g_b_assume_azerty ) {
            switch( key_char ) {
            case '+':     case '=':    
            case '-':     case '_':
              case 54:    case 56:    // '_'  alpha/num pad
                DoMovement(m_mustmove);

                m_zoom_factor = 1;
                break;
            case '[': case ']':
                DoMovement(m_mustmove);
                m_rotation_speed = 0;
                break;
            }
        } else {
            switch( key_char ) {
            case 43:
            case 54:                     // '-'  alpha/num pad
            case 56:                     // '_'  alpha/num pad
                DoMovement(m_mustmove);

                m_zoom_factor = 1;
                break;
            }
        }
    }
    event.Skip();
}

void ChartCanvas::StopMovement( )
{
    m_panx = m_pany = 0;
    m_panspeed = 0;
    m_zoom_factor = 1;
    m_rotation_speed = 0;
    m_mustmove = 0;
    SetFocus();
    gFrame->Raise();
}

/* instead of integrating in timer callbacks
   (which do not always get called fast enough)
   we can perform the integration of movement
   at each render frame based on the time change */
bool ChartCanvas::StartTimedMovement( bool stoptimer )
{
    // Start/restart the stop movement timer
    if(stoptimer)
        pMovementStopTimer->Start( 1000, wxTIMER_ONE_SHOT ); 

    if(!pMovementTimer->IsRunning()){
//        printf("timer not running, starting\n");
        pMovementTimer->Start( 1, wxTIMER_ONE_SHOT ); 
    }
    
    if(m_panx || m_pany || m_zoom_factor!=1 || m_rotation_speed) {
        // already moving, gets called again because of key-repeat event
        return false;
    }

    m_last_movement_time = wxDateTime::UNow();

    /* jumpstart because paint gets called right away, if we want first frame to move */
//    m_last_movement_time -= wxTimeSpan::Milliseconds(100);

    Refresh( false );

    return true;
}

void ChartCanvas::DoTimedMovement()
{
    if(!m_panx && !m_pany && m_zoom_factor==1 && !m_rotation_speed)
        return; /* not moving */

    wxDateTime now = wxDateTime::UNow();
    long dt = 0;
    if(m_last_movement_time.IsValid())
        dt = (now - m_last_movement_time).GetMilliseconds().ToLong();

    m_last_movement_time = now;
        
    if(dt > 500) /* if we are running very slow, don't integrate too fast */
        dt = 500;

    DoMovement(dt);
}

void ChartCanvas::DoMovement( long dt )
{
    /* if we get here quickly assume 1ms so that some movement occurs */
    if(dt == 0)
        dt = 1;

    m_mustmove -= dt;
    if(m_mustmove < 0)
        m_mustmove = 0;

    if(m_panx || m_pany) {
        const double slowpan = .1, maxpan = 2;
        if( m_modkeys == wxMOD_ALT )
            m_panspeed = slowpan;
        else {
            m_panspeed += (double)dt/500; /* apply acceleration */
            m_panspeed = wxMin( maxpan, m_panspeed );
        }
        PanCanvas( m_panspeed * m_panx * dt, m_panspeed * m_pany * dt);
    }

    if(m_zoom_factor != 1) {
        double alpha = 400, beta = 1.5;
        double zoom_factor = (exp(dt / alpha) - 1) / beta + 1;

        if( m_modkeys == wxMOD_ALT )
            zoom_factor = pow(zoom_factor, .15);

        if(m_zoom_factor < 1)
            zoom_factor = 1/zoom_factor;
        
        //  Try to hit the zoom target exactly.
        if(zoom_factor > 1){
            if(  VPoint.chart_scale / zoom_factor <= m_zoom_target)
                zoom_factor = VPoint.chart_scale / m_zoom_target;
        }

        else if(zoom_factor < 1){
            if(  VPoint.chart_scale / zoom_factor >= m_zoom_target)
                zoom_factor = VPoint.chart_scale / m_zoom_target;
        }
        
        DoZoomCanvas( zoom_factor, m_bzooming_to_cursor );
        
        if(m_wheelzoom_stop_oneshot > 0 &&
           m_wheelstopwatch.Time() > m_wheelzoom_stop_oneshot){
            m_wheelzoom_stop_oneshot = 0;
            StopMovement( );
        }
        
        //      Don't overshoot the zoom target.
        if(zoom_factor > 1){
            if(  VPoint.chart_scale <= m_zoom_target){
                m_wheelzoom_stop_oneshot = 0;
                StopMovement( );
            }
        }
        else if(zoom_factor < 1){
            if(  VPoint.chart_scale >= m_zoom_target){
                m_wheelzoom_stop_oneshot = 0;
                StopMovement( );
            }
        }
        
                
    }

    if( m_rotation_speed ) { /* in degrees per second */
        double speed = m_rotation_speed;
        if( m_modkeys == wxMOD_ALT)
            speed /= 10;
        DoRotateCanvas( VPoint.rotation + speed * PI / 180 * dt / 1000.0);
    }
}

void ChartCanvas::SetColorScheme( ColorScheme cs )
{
    //    Setup ownship image pointers
    switch( cs ) {
    case GLOBAL_COLOR_SCHEME_DAY:
        m_pos_image_red = &m_os_image_red_day;
        m_pos_image_grey = &m_os_image_grey_day;
        m_pos_image_yellow = &m_os_image_yellow_day;
        m_pos_image_user = m_pos_image_user_day;
        m_pos_image_user_grey = m_pos_image_user_grey_day;
        m_pos_image_user_yellow = m_pos_image_user_yellow_day;
        break;
    case GLOBAL_COLOR_SCHEME_DUSK:
        m_pos_image_red = &m_os_image_red_dusk;
        m_pos_image_grey = &m_os_image_grey_dusk;
        m_pos_image_yellow = &m_os_image_yellow_dusk;
        m_pos_image_user = m_pos_image_user_dusk;
        m_pos_image_user_grey = m_pos_image_user_grey_dusk;
        m_pos_image_user_yellow = m_pos_image_user_yellow_dusk;
        break;
    case GLOBAL_COLOR_SCHEME_NIGHT:
        m_pos_image_red = &m_os_image_red_night;
        m_pos_image_grey = &m_os_image_grey_night;
        m_pos_image_yellow = &m_os_image_yellow_night;
        m_pos_image_user = m_pos_image_user_night;
        m_pos_image_user_grey = m_pos_image_user_grey_night;
        m_pos_image_user_yellow = m_pos_image_user_yellow_night;
        break;
    default:
        m_pos_image_red = &m_os_image_red_day;
        m_pos_image_grey = &m_os_image_grey_day;
        m_pos_image_yellow = &m_os_image_yellow_day;
        m_pos_image_user = m_pos_image_user_day;
        m_pos_image_user_grey = m_pos_image_user_grey_day;
        m_pos_image_user_yellow = m_pos_image_user_yellow_day;
        break;
    }

    CreateDepthUnitEmbossMaps( cs );
    CreateOZEmbossMapData( cs );
    
    //  Set up fog effect base color
    m_fog_color = wxColor( 170, 195, 240 );  // this is gshhs (backgound world chart) ocean color
    float dim = 1.0;
    switch( cs ){
        case GLOBAL_COLOR_SCHEME_DUSK:
            dim = 0.5;
            break;
        case GLOBAL_COLOR_SCHEME_NIGHT:
            dim = 0.25;
            break;
        default:
            break;
    }
    m_fog_color.Set( m_fog_color.Red()*dim, m_fog_color.Green()*dim, m_fog_color.Blue()*dim );
    

#ifdef ocpnUSE_GL
    if( g_bopengl && m_glcc ){
        m_glcc->ClearAllRasterTextures();
        m_glcc->FlushFBO(); 
    }
#endif
    SetbTCUpdate( true );                        // force re-render of tide/current locators

    ReloadVP();

    m_cs = cs;
}

wxBitmap ChartCanvas::CreateDimBitmap( wxBitmap &Bitmap, double factor )
{
    wxImage img = Bitmap.ConvertToImage();
    int sx = img.GetWidth();
    int sy = img.GetHeight();

    wxImage new_img( img );

    for( int i = 0; i < sx; i++ ) {
        for( int j = 0; j < sy; j++ ) {
            if( !img.IsTransparent( i, j ) ) {
                new_img.SetRGB( i, j, (unsigned char) ( img.GetRed( i, j ) * factor ),
                                (unsigned char) ( img.GetGreen( i, j ) * factor ),
                                (unsigned char) ( img.GetBlue( i, j ) * factor ) );
            }
        }
    }

    wxBitmap ret = wxBitmap( new_img );

    return ret;

}

void ChartCanvas::ShowBrightnessLevelTimedPopup( int brightness, int min, int max )
{
    wxFont *pfont = wxTheFontList->FindOrCreateFont( 40, wxDEFAULT, wxNORMAL, wxBOLD );

    if( !m_pBrightPopup ) {
        //    Calculate size
        int x, y;
        GetTextExtent( _T("MAX"), &x, &y, NULL, NULL, pfont );

        m_pBrightPopup = new TimedPopupWin( this, 3);

        m_pBrightPopup->SetSize(x, y);
        m_pBrightPopup->Move(120,120);
    }

    int bmpsx = m_pBrightPopup->GetSize().x;
    int bmpsy = m_pBrightPopup->GetSize().y;

    wxBitmap bmp( bmpsx, bmpsx );
    wxMemoryDC mdc( bmp );

    mdc.SetTextForeground( GetGlobalColor( _T("GREEN4") ) );
    mdc.SetBackground( wxBrush( GetGlobalColor( _T("UINFD") ) ) );
    mdc.SetPen( wxPen( wxColour( 0, 0, 0 ) ) );
    mdc.SetBrush( wxBrush( GetGlobalColor( _T("UINFD") ) ) );
    mdc.Clear();

    mdc.DrawRectangle( 0, 0, bmpsx, bmpsy );

    mdc.SetFont( *pfont );
    wxString val;

    if( brightness == max ) val = _T("MAX");
    else
        if( brightness == min ) val = _T("MIN");
        else
            val.Printf( _T("%3d"), brightness );

    mdc.DrawText( val, 0, 0 );

    mdc.SelectObject( wxNullBitmap );

    m_pBrightPopup->SetBitmap( bmp );
    m_pBrightPopup->Show();
    m_pBrightPopup->Refresh();


}


void ChartCanvas::RotateTimerEvent( wxTimerEvent& event )
{
    m_b_rot_hidef = true;
    ReloadVP();
}

void ChartCanvas::OnRolloverPopupTimerEvent( wxTimerEvent& event )
{
    bool b_need_refresh = false;

    //  Handle the AIS Rollover Window first
    bool showAISRollover = false;
    if( g_pAIS && g_pAIS->GetNumTargets() && g_bShowAIS ) {
        SelectItem *pFind = pSelectAIS->FindSelection( m_cursor_lat, m_cursor_lon,
                                                       SELTYPE_AISTARGET );
        if( pFind ) {
            int FoundAIS_MMSI = (long) pFind->m_pData1; // cast to long avoids problems with 64bit compilers
            AIS_Target_Data *ptarget = g_pAIS->Get_Target_Data_From_MMSI( FoundAIS_MMSI );

            if( ptarget ) {
                showAISRollover = true;

                if( NULL == m_pAISRolloverWin ) {
                    m_pAISRolloverWin = new RolloverWin( this, 10 );
                    m_pAISRolloverWin->IsActive( false );
                    b_need_refresh = true;
                }

                //      Sometimes the mouse moves fast enough to get over a new AIS target before
                //      the one-shot has fired to remove the old target.
                //      Result:  wrong target data is shown.
                //      Detect this case,close the existing rollover ASAP, and restart the timer.
                if( m_pAISRolloverWin && m_pAISRolloverWin->IsActive() &&
                    m_AISRollover_MMSI && (m_AISRollover_MMSI != FoundAIS_MMSI) ){
                    m_RolloverPopupTimer.Start( 50, wxTIMER_ONE_SHOT );
                    m_pAISRolloverWin->IsActive( false );
                    m_AISRollover_MMSI = 0;
                    Refresh();
                    return;
                }

                m_AISRollover_MMSI = FoundAIS_MMSI;

                if( !m_pAISRolloverWin->IsActive() ) {

                    wxString s = ptarget->GetRolloverString();
                    m_pAISRolloverWin->SetString( s );

                    wxSize win_size = GetSize();
                    if( console->IsShown() ) win_size.x -= console->GetSize().x;
                    m_pAISRolloverWin->SetBestPosition( mouse_x, mouse_y, 16, 16, AIS_ROLLOVER, win_size );

                    m_pAISRolloverWin->SetBitmap( AIS_ROLLOVER );
                    m_pAISRolloverWin->IsActive( true );
                    b_need_refresh = true;
                }
            }
        }
        else {
            m_AISRollover_MMSI = 0;
            showAISRollover = false;
        }
    }

    //  Maybe turn the rollover off
    if( m_pAISRolloverWin && m_pAISRolloverWin->IsActive() && !showAISRollover ) {
        m_pAISRolloverWin->IsActive( false );
        m_AISRollover_MMSI = 0;
        b_need_refresh = true;
    }

    // Now the Route info rollover
    // Show the route segment info
    bool showRollover = false;

    if( NULL == m_pRolloverRouteSeg ) {
        //    Get a list of all selectable sgements, and search for the first visible segment as the rollover target.

        SelectableItemList SelList = pSelect->FindSelectionList( m_cursor_lat, m_cursor_lon,
                                     SELTYPE_ROUTESEGMENT );
        wxSelectableItemListNode *node = SelList.GetFirst();
        while( node ) {
            SelectItem *pFindSel = node->GetData();

            Route *pr = (Route *) pFindSel->m_pData3;        //candidate

            if( pr && pr->IsVisible() ) {
                m_pRolloverRouteSeg = pFindSel;
                showRollover = true;

                if( NULL == m_pRouteRolloverWin ) {
                    m_pRouteRolloverWin = new RolloverWin( this );
                    m_pRouteRolloverWin->IsActive( false );
                }

                if( !m_pRouteRolloverWin->IsActive() ) {
                    wxString s;
                    RoutePoint *segShow_point_a = (RoutePoint *) m_pRolloverRouteSeg->m_pData1;
                    RoutePoint *segShow_point_b = (RoutePoint *) m_pRolloverRouteSeg->m_pData2;

                    double brg, dist;
                    DistanceBearingMercator( segShow_point_b->m_lat, segShow_point_b->m_lon,
                                             segShow_point_a->m_lat, segShow_point_a->m_lon, &brg, &dist );

                    if( !pr->m_bIsInLayer )
                        s.Append( _("Route: ") );
                    else
                        s.Append( _("Layer Route: ") );

                    if( pr->m_RouteNameString.IsEmpty() ) s.Append( _("(unnamed)") );
                    else
                        s.Append( pr->m_RouteNameString );

                    s << _T("\n") << _("Total Length: ") << FormatDistanceAdaptive( pr->m_route_length)
                    << _T("\n") << _("Leg: from ") << segShow_point_a->GetName()
                    << _(" to ") << segShow_point_b->GetName()
                    << _T("\n");

                    if( g_bShowMag )
                        s << wxString::Format( wxString("%03d°(M)  ", wxConvUTF8 ), (int)gFrame->GetTrueOrMag( brg ) );
                    else
                        s << wxString::Format( wxString("%03d°  ", wxConvUTF8 ), (int)gFrame->GetTrueOrMag( brg ) );

                    s << FormatDistanceAdaptive( dist );

                    // Compute and display cumulative distance from route start point to current
                    // leg end point.

                    if( segShow_point_a != pr->pRoutePointList->GetFirst()->GetData() ) {
                        wxRoutePointListNode *node = (pr->pRoutePointList)->GetFirst()->GetNext();
                        RoutePoint *prp;
                        float dist_to_endleg = 0;
                        wxString t;

                        while( node ) {
                            prp = node->GetData();
                            dist_to_endleg += prp->m_seg_len;
                            if( prp->IsSame( segShow_point_a ) ) break;
                            node = node->GetNext();
                        }
                        s << _T(" (+") << FormatDistanceAdaptive( dist_to_endleg ) << _T(")");
                    }

                    m_pRouteRolloverWin->SetString( s );

                    wxSize win_size = GetSize();
                    if( console->IsShown() ) win_size.x -= console->GetSize().x;
                    m_pRouteRolloverWin->SetBestPosition( mouse_x, mouse_y, 16, 16, LEG_ROLLOVER,
                                                     win_size );
                    m_pRouteRolloverWin->SetBitmap( LEG_ROLLOVER );
                    m_pRouteRolloverWin->IsActive( true );
                    b_need_refresh = true;
                    showRollover = true;
                    break;
                }
            } else
                node = node->GetNext();
        }
    } else {
        //    Is the cursor still in select radius?
        if( !pSelect->IsSelectableSegmentSelected( m_cursor_lat, m_cursor_lon,
                m_pRolloverRouteSeg ) ) showRollover = false;
        else
            showRollover = true;
    }

    //    If currently creating a route, do not show this rollover window
    if( parent_frame->nRoute_State )
        showRollover = false;

    //    Similar for AIS target rollover window
    if( m_pAISRolloverWin && m_pAISRolloverWin->IsActive() )
        showRollover = false;

    if( m_pRouteRolloverWin && m_pRouteRolloverWin->IsActive() && !showRollover ) {
        m_pRouteRolloverWin->IsActive( false );
        m_pRolloverRouteSeg = NULL;
        m_pRouteRolloverWin->Destroy();
        m_pRouteRolloverWin = NULL;
        b_need_refresh = true;
    } else if( m_pRouteRolloverWin && showRollover ) {
        m_pRouteRolloverWin->IsActive( true );
        b_need_refresh = true;
    }

    if( b_need_refresh )
        Refresh();
}

void ChartCanvas::OnCursorTrackTimerEvent( wxTimerEvent& event )
{
#ifdef USE_S57
    if( s57_CheckExtendedLightSectors( mouse_x, mouse_y, VPoint, extendedSectorLegs ) ){
        if(!m_bsectors_shown) {
            ReloadVP( false );
            m_bsectors_shown = true;
        }
    }
    else {
        if( m_bsectors_shown ) {
            ReloadVP( false );
            m_bsectors_shown = false;
        }
    }
#endif

//      This is here because GTK status window update is expensive..
//            cairo using pango rebuilds the font every time so is very inefficient
//      Anyway, only update the status bar when this timer expires
#ifdef __WXGTK__
    {
        //    Check the absolute range of the cursor position
        //    There could be a window wherein the chart geoereferencing is not valid....
        double cursor_lat, cursor_lon;
        cc1->GetCanvasPixPoint ( mouse_x, mouse_y, cursor_lat, cursor_lon );

        if((fabs(cursor_lat) < 90.) && (fabs(cursor_lon) < 360.))
        {
            while(cursor_lon < -180.)
                cursor_lon += 360.;

            while(cursor_lon > 180.)
                cursor_lon -= 360.;

            SetCursorStatus(cursor_lat, cursor_lon);
        }
    }
#endif
}

void ChartCanvas::SetCursorStatus( double cursor_lat, double cursor_lon )
{
    if ( !parent_frame->m_pStatusBar )
        return;

    wxString s1;
    s1 += _T(" ");
    s1 += toSDMM(1, cursor_lat);
    s1 += _T("   ");
    s1 += toSDMM(2, cursor_lon);
    parent_frame->SetStatusText ( s1, STAT_FIELD_CURSOR_LL );
    
    double brg, dist;
    wxString s;
    DistanceBearingMercator(cursor_lat, cursor_lon, gLat, gLon, &brg, &dist);
    if( g_bShowMag )
        s.Printf( wxString("%03d°(M)  ", wxConvUTF8 ), (int)gFrame->GetTrueOrMag( brg ) );
    else
        s.Printf( wxString("%03d°  ", wxConvUTF8 ), (int)gFrame->GetTrueOrMag( brg ) );
    
    s << FormatDistanceAdaptive( dist );
    parent_frame->SetStatusText ( s, STAT_FIELD_CURSOR_BRGRNG );
}

void ChartCanvas::GetCursorLatLon( double *lat, double *lon )
{
    double clat, clon;
    GetCanvasPixPoint( mouse_x, mouse_y, clat, clon );
    *lat = clat;
    *lon = clon;
}

void ChartCanvas::GetDoubleCanvasPointPix( double rlat, double rlon, wxPoint2DDouble *r )
{
    // If the Current Chart is a raster chart, and the
    // requested lat/long is within the boundaries of the chart,
    // and the VP is not rotated,
    // then use the embedded BSB chart georeferencing algorithm
    // for greater accuracy
    // Additionally, use chart embedded georef if the projection is TMERC
    //  i.e. NOT MERCATOR and NOT POLYCONIC

    // If for some reason the chart rejects the request by returning an error,
    // then fall back to Viewport Projection estimate from canvas parameters
    if( Current_Ch && ( Current_Ch->GetChartFamily() == CHART_FAMILY_RASTER )
        && ( ( ( fabs( GetVP().rotation ) < .0001 ) &&
               ( ( !g_bskew_comp || ( fabs( GetVP().skew ) < .0001 ) ) ) )
             || ( ( Current_Ch->GetChartProjectionType() != PROJECTION_MERCATOR )
                  && ( Current_Ch->GetChartProjectionType() != PROJECTION_TRANSVERSE_MERCATOR )
                  && ( Current_Ch->GetChartProjectionType() != PROJECTION_POLYCONIC ) ) ) )
    {
        ChartBaseBSB *Cur_BSB_Ch = dynamic_cast<ChartBaseBSB *>( Current_Ch );
//                        bool bInside = G_FloatPtInPolygon ( ( MyFlPoint * ) Cur_BSB_Ch->GetCOVRTableHead ( 0 ),
//                                                            Cur_BSB_Ch->GetCOVRTablenPoints ( 0 ), rlon, rlat );
//                        bInside = true;
//                        if ( bInside )
        if( Cur_BSB_Ch ) {
            //    This is a Raster chart....
            //    If the VP is changing, the raster chart parameters may not yet be setup
            //    So do that before accessing the chart's embedded georeferencing
            Cur_BSB_Ch->SetVPRasterParms( GetVP() );
            double rpixxd, rpixyd;
            if( 0 == Cur_BSB_Ch->latlong_to_pix_vp( rlat, rlon, rpixxd, rpixyd, GetVP() ) ) {
                r->m_x = rpixxd;
                r->m_y = rpixyd;
                return;
            }
        }
    }

    //    if needed, use the VPoint scaling estimator,
    *r = GetVP().GetDoublePixFromLL( rlat, rlon );
}

// This routine might be deleted and all of the rendering improved
// to have floating point accuracy
void ChartCanvas::GetCanvasPointPix( double rlat, double rlon, wxPoint *r )
{
    wxPoint2DDouble p;
    GetDoubleCanvasPointPix(rlat, rlon, &p);
    *r = wxPoint(wxRound(p.m_x), wxRound(p.m_y));
}

void ChartCanvas::GetCanvasPixPoint( double x, double y, double &lat, double &lon )
{
    // If the Current Chart is a raster chart, and the
    // requested x,y is within the boundaries of the chart,
    // and the VP is not rotated,
    // then use the embedded BSB chart georeferencing algorithm
    // for greater accuracy
    // Additionally, use chart embedded georef if the projection is TMERC
    //  i.e. NOT MERCATOR and NOT POLYCONIC

    // If for some reason the chart rejects the request by returning an error,
    // then fall back to Viewport Projection  estimate from canvas parameters
    bool bUseVP = true;

    if( Current_Ch && ( Current_Ch->GetChartFamily() == CHART_FAMILY_RASTER )
        && ( ( ( fabs( GetVP().rotation ) < .0001 ) &&
               ( ( !g_bskew_comp || ( fabs( GetVP().skew ) < .0001 ) ) ) )
             || ( ( Current_Ch->GetChartProjectionType() != PROJECTION_MERCATOR )
                  && ( Current_Ch->GetChartProjectionType() != PROJECTION_TRANSVERSE_MERCATOR )
                  && ( Current_Ch->GetChartProjectionType() != PROJECTION_POLYCONIC ) ) ) )
    {
        ChartBaseBSB *Cur_BSB_Ch = dynamic_cast<ChartBaseBSB *>( Current_Ch );

        // TODO     maybe need iterative process to validate bInside
        //          first pass is mercator, then check chart boundaries

        if( Cur_BSB_Ch ) {
            //    This is a Raster chart....
            //    If the VP is changing, the raster chart parameters may not yet be setup
            //    So do that before accessing the chart's embedded georeferencing
            Cur_BSB_Ch->SetVPRasterParms( GetVP() );

            double slat, slon;
            if( 0 == Cur_BSB_Ch->vp_pix_to_latlong( GetVP(), x, y, &slat, &slon ) ) {
                lat = slat;

                if( slon < -180. ) slon += 360.;
                else if( slon > 180. ) slon -= 360.;

                lon = slon;
                bUseVP = false;
            }
        }

    }

    //    if needed, use the VPoint scaling estimator
    if( bUseVP ) {
        GetVP().GetLLFromPix( wxPoint( x, y ), &lat, &lon );
    }
}

void ChartCanvas::ZoomCanvas( double factor, bool can_zoom_to_cursor, bool stoptimer )
{
    m_bzooming_to_cursor = can_zoom_to_cursor && g_bEnableZoomToCursor;

    if( g_bsmoothpanzoom ) {
        if(StartTimedMovement(stoptimer)) {
            m_mustmove += 150; /* for quick presses register as 200 ms duration */
            m_zoom_factor = factor;
//            m_zoom_target =  VPoint.chart_scale / factor;
        }
        m_zoom_target =  VPoint.chart_scale / factor;
    } else {
        if( m_modkeys == wxMOD_ALT )
            factor = pow(factor, .15);
        
        DoZoomCanvas( factor );
    }

    extendedSectorLegs.clear();
}

void ChartCanvas::DoZoomCanvas( double factor,  bool can_zoom_to_cursor )
{
    /* TODO: queue the quilted loading code to a background thread
       so yield is never called from here, and also rendering is not delayed */

    //    Cannot allow Yield() re-entrancy here
    if( m_bzooming ) return;
    m_bzooming = true;

    //  Capture current cursor position for zoom to cursor
    double zlat = m_cursor_lat;
    double zlon = m_cursor_lon;

    double proposed_scale_onscreen = GetCanvasScaleFactor() / ( GetVPScale() * factor );
    bool b_do_zoom = false;
    
    if(factor > 1)
    {
        b_do_zoom = true;

        double zoom_factor = factor;

        ChartBase *pc = NULL;

        if( !VPoint.b_quilt ) {
            pc = Current_Ch;
        } else {
            int new_db_index = m_pQuilt->AdjustRefOnZoomIn( proposed_scale_onscreen );
            if( new_db_index >= 0 )
                pc = ChartData->OpenChartFromDB( new_db_index, FULL_INIT );

            if(pCurrentStack)
                pCurrentStack->SetCurrentEntryFromdbIndex( new_db_index ); // highlite the correct bar entry
        }

        if( pc ) {
            double target_scale_ppm = GetVPScale() * zoom_factor;
            proposed_scale_onscreen = GetCanvasScaleFactor() / target_scale_ppm;
            
            //  Query the chart to determine the appropriate zoom range
            double min_allowed_scale = 800;    // Roughly, latitude dependent for mercator charts
            
            if( proposed_scale_onscreen < min_allowed_scale ) {
                if( min_allowed_scale == GetCanvasScaleFactor() / ( GetVPScale() ) ) {
                    m_zoom_factor = 1; /* stop zooming */
                    b_do_zoom = false;
                } else
                    proposed_scale_onscreen = min_allowed_scale;
            }
            
        }
        else {
            proposed_scale_onscreen = wxMax( proposed_scale_onscreen, 800.);
        }
            
        
    } else if(factor < 1) {
        double zoom_factor = 1/factor;

        b_do_zoom = true;

        ChartBase *pc = NULL;

        bool b_smallest = false;

        if( !VPoint.b_quilt ) {             // not quilted
            pc = Current_Ch;

            if( ChartData && pc ) {
                //      If Current_Ch is not on the screen, unbound the zoomout
                LLBBox viewbox = VPoint.GetBBox();
                wxBoundingBox chart_box;
                int current_index = ChartData->FinddbIndex( pc->GetFullPath() );
                double max_allowed_scale;

                max_allowed_scale = GetCanvasScaleFactor() / m_absolute_min_scale_ppm;

                //  We can allow essentially unbounded zoomout in single chart mode
//                if( ChartData->GetDBBoundingBox( current_index, &chart_box ) &&
//                    !viewbox.IntersectOut( chart_box ) )
//                    //  Clamp the minimum scale zoom-out to the value specified by the chart
//                    max_allowed_scale = wxMin(max_allowed_scale, 4.0 *
//                                              pc->GetNormalScaleMax( GetCanvasScaleFactor(),
//                                                                     GetCanvasWidth() ) );
                if(proposed_scale_onscreen > max_allowed_scale) {
                    m_zoom_factor = 1; /* stop zooming */
                    proposed_scale_onscreen = max_allowed_scale;
                }
            }

        } else {
            int new_db_index = m_pQuilt->AdjustRefOnZoomOut( proposed_scale_onscreen );
            if( new_db_index >= 0 ) pc = ChartData->OpenChartFromDB( new_db_index, FULL_INIT );

            if(pCurrentStack)
                pCurrentStack->SetCurrentEntryFromdbIndex( new_db_index ); // highlite the correct bar entry
            
            b_smallest = m_pQuilt->IsChartSmallestScale( new_db_index );

            if( ( !g_bPreserveScaleOnX ) &&  (b_smallest || (0 == m_pQuilt->GetExtendedStackCount())))
                proposed_scale_onscreen = wxMin(proposed_scale_onscreen,
                                                GetCanvasScaleFactor() / m_absolute_min_scale_ppm);
        }

        //set a minimum scale
        if( ( GetCanvasScaleFactor() / proposed_scale_onscreen ) < m_absolute_min_scale_ppm )
            b_do_zoom = false;
    }

    if( b_do_zoom ) {
        if( can_zoom_to_cursor && g_bEnableZoomToCursor) {
            //  Arrange to combine the zoom and pan into one operation for smoother appearance
            SetVPScale( GetCanvasScaleFactor() / proposed_scale_onscreen, false );   // adjust, but deferred refresh
            wxPoint2DDouble r;
            GetDoubleCanvasPointPix( zlat, zlon, &r );
            PanCanvas( r.m_x - mouse_x, r.m_y - mouse_y );  // this will give the Refresh()
            ClearbFollow();      // update the follow flag
        }
        else
            SetVPScale( GetCanvasScaleFactor() / proposed_scale_onscreen );
        
    }
    
    m_bzooming = false;
    
}

void ChartCanvas::RotateCanvas( double dir )
{
    if(g_bCourseUp)
        g_bCourseUp = false;

    if(g_bsmoothpanzoom) {
        if(StartTimedMovement()) {
            m_mustmove += 150; /* for quick presses register as 200 ms duration */
            m_rotation_speed = dir*60;
        }
    } else {
        double speed = dir*10;
        if( m_modkeys == wxMOD_ALT)
            speed /= 20;
        DoRotateCanvas(VPoint.rotation + PI/180 * speed);
    }
}

void ChartCanvas::DoRotateCanvas( double rotation )
{
    while(rotation < 0) rotation += 2*PI;
    while(rotation > 2*PI) rotation -= 2*PI;

    SetVPRotation( rotation );
    parent_frame->UpdateRotationState( VPoint.rotation);
}

void ChartCanvas::ClearbFollow( void )
{
    m_bFollow = false;      // update the follow flag
    parent_frame->SetToolbarItemState( ID_FOLLOW, false );
}

bool ChartCanvas::PanCanvas( double dx, double dy )
{
    double dlat, dlon;
    wxPoint2DDouble p;
//      CALLGRIND_START_INSTRUMENTATION

    extendedSectorLegs.clear();

    GetDoubleCanvasPointPix( GetVP().clat, GetVP().clon, &p );
    GetCanvasPixPoint( p.m_x + dx, p.m_y + dy, dlat, dlon );

    if( dlon > 360. ) dlon -= 360.;
    if( dlon < -360. ) dlon += 360.;

    //    This should not really be necessary, but round-trip georef on some charts is not perfect,
    //    So we can get creep on repeated unidimensional pans, and corrupt chart cacheing.......

    //    But this only works on north-up projections
    if( ( ( fabs( GetVP().skew ) < .001 ) ) && ( fabs( GetVP().rotation ) < .001 ) ) {

        if( dx == 0 ) dlon = GetVP().clon;
        if( dy == 0 ) dlat = GetVP().clat;
    }

    int cur_ref_dbIndex = m_pQuilt->GetRefChartdbIndex();
    SetViewPoint( dlat, dlon, VPoint.view_scale_ppm, VPoint.skew, VPoint.rotation );

//      vLat = dlat;
//      vLon = dlon;

    if( VPoint.b_quilt ) {
        int new_ref_dbIndex = m_pQuilt->GetRefChartdbIndex();
        if( ( new_ref_dbIndex != cur_ref_dbIndex ) && ( new_ref_dbIndex != -1 ) ) {
            //Tweak the scale slightly for a new ref chart
            ChartBase *pc = ChartData->OpenChartFromDB( new_ref_dbIndex, FULL_INIT );
            if( pc ) {
                double tweak_scale_ppm = pc->GetNearestPreferredScalePPM( VPoint.view_scale_ppm );
                SetVPScale( tweak_scale_ppm );
            }
        }
    }

    ClearbFollow();      // update the follow flag

    Refresh( false );

    pCurTrackTimer->Start( m_curtrack_timer_msec, wxTIMER_ONE_SHOT );

    return true;
}

void ChartCanvas::ReloadVP( bool b_adjust )
{
    if( g_brightness_init ) SetScreenBrightness( g_nbrightness );

    LoadVP( VPoint, b_adjust );
}

void ChartCanvas::LoadVP( ViewPort &vp, bool b_adjust )
{
#ifdef ocpnUSE_GL
    if( g_bopengl ) {
        glChartCanvas::Invalidate();
        if( m_glcc->GetSize().x != VPoint.pix_width || m_glcc->GetSize().y != VPoint.pix_height ) m_glcc->SetSize(
                VPoint.pix_width, VPoint.pix_height );
    }
    else
#endif
    {
        m_cache_vp.Invalidate();
        m_bm_cache_vp.Invalidate();
    }

    VPoint.Invalidate();

    if( m_pQuilt ) m_pQuilt->Invalidate();

    SetViewPoint( vp.clat, vp.clon, vp.view_scale_ppm, vp.skew, vp.rotation, b_adjust );

}

void ChartCanvas::SetQuiltRefChart( int dbIndex )
{
    m_pQuilt->SetReferenceChart( dbIndex );
    VPoint.Invalidate();
    m_pQuilt->Invalidate();
}

double ChartCanvas::GetBestStartScale(int dbi_hint, const ViewPort &vp)
{
    if(m_pQuilt)
        return m_pQuilt->GetBestStartScale(dbi_hint, vp);
    else
        return vp.view_scale_ppm;
}


//      Verify and adjust the current reference chart,
//      so that it will not lead to excessive overzoom or underzoom onscreen
int ChartCanvas::AdjustQuiltRefChart( void )
{
    int ret = -1;
    if(m_pQuilt){
        ChartBase *pc = ChartData->OpenChartFromDB( m_pQuilt->GetRefChartdbIndex(), FULL_INIT );
        if( pc ) {
            double min_ref_scale = pc->GetNormalScaleMin( m_canvas_scale_factor, false );
            double max_ref_scale = pc->GetNormalScaleMax( m_canvas_scale_factor, m_canvas_width );
            
            if( VPoint.chart_scale < min_ref_scale )  {
                ret = m_pQuilt->AdjustRefOnZoomIn( VPoint.chart_scale );
            }
            else if( VPoint.chart_scale > max_ref_scale )  {
                ret = m_pQuilt->AdjustRefOnZoomOut( VPoint.chart_scale );
            }
            else {
                bool brender_ok = IsChartLargeEnoughToRender( pc, VPoint );
                
                int ref_family = pc->GetChartFamily();
                
                if( !brender_ok ) {
                    unsigned int target_stack_index = 0;
                    int target_stack_index_check = m_pQuilt->GetExtendedStackIndexArray().Index(  m_pQuilt->GetRefChartdbIndex() ); // Lookup
                    
                    if( wxNOT_FOUND != target_stack_index_check )
                        target_stack_index = target_stack_index_check;
                    
                    int extended_array_count = m_pQuilt->GetExtendedStackIndexArray().GetCount();
                    while( ( !brender_ok )  && ( (int)target_stack_index < ( extended_array_count - 1 ) ) ) {
                        target_stack_index++;
                        int test_db_index = m_pQuilt->GetExtendedStackIndexArray().Item( target_stack_index );
                    
                        if( ( ref_family == ChartData->GetDBChartFamily( test_db_index ) )
                            && IsChartQuiltableRef( test_db_index ) ) {
                        //    open the target, and check the min_scale
                            ChartBase *ptest_chart = ChartData->OpenChartFromDB( test_db_index, FULL_INIT );
                            if( ptest_chart ){
                                brender_ok = IsChartLargeEnoughToRender( ptest_chart, VPoint );
                            }
                        }
                    }
                    
                    if(brender_ok){             // found a better reference chart
                        int new_db_index = m_pQuilt->GetExtendedStackIndexArray().Item( target_stack_index );
                        if( ( ref_family == ChartData->GetDBChartFamily( new_db_index ) )
                            && IsChartQuiltableRef( new_db_index ) ) {
                            m_pQuilt->SetReferenceChart( new_db_index );
                            ret = new_db_index;
                        }
                        else
                            ret =m_pQuilt->GetRefChartdbIndex();
                    }
                    else
                        ret = m_pQuilt->GetRefChartdbIndex();
                    
                }
                else
                    ret = m_pQuilt->GetRefChartdbIndex();
            }
        }
        else
            ret = -1;
    }
    
    return ret;
}


void ChartCanvas::UpdateCanvasOnGroupChange( void )
{
    delete pCurrentStack;
    pCurrentStack = NULL;
    pCurrentStack = new ChartStack;
    ChartData->BuildChartStack( pCurrentStack, VPoint.clat, VPoint.clon );

    if( m_pQuilt ) {
        m_pQuilt->Compose( VPoint );
        cc1->SetFocus();
    }
}

bool ChartCanvas::SetVPScale( double scale, bool refresh )
{
    return SetViewPoint( VPoint.clat, VPoint.clon, scale, VPoint.skew, VPoint.rotation, true, refresh );
}

bool ChartCanvas::SetViewPoint( double lat, double lon )
{
    return SetViewPoint( lat, lon, VPoint.view_scale_ppm, VPoint.skew, VPoint.rotation );
}

bool ChartCanvas::SetViewPoint( double lat, double lon, double scale_ppm, double skew,
                                double rotation, bool b_adjust, bool b_refresh )
{
    bool b_ret = false;

    if(skew > PI) /* so our difference tests work, put in range of +-Pi */
        skew -= 2*PI;

    //  Any sensible change?
    if( ( fabs( VPoint.view_scale_ppm - scale_ppm ) < 1e-9 )
            && ( fabs( VPoint.skew - skew ) < 1e-9 )
            && ( fabs( VPoint.rotation - rotation ) < 1e-9 ) && ( fabs( VPoint.clat - lat ) < 1e-9 )
            && ( fabs( VPoint.clon - lon ) < 1e-9 ) && VPoint.IsValid() ) return false;

    VPoint.SetProjectionType( PROJECTION_MERCATOR );            // default

    VPoint.Validate();                     // Mark this ViewPoint as OK

    //    Take a local copy of the last viewport
    ViewPort last_vp = VPoint;

    VPoint.skew = skew;
    VPoint.clat = lat;
    VPoint.clon = lon;
    VPoint.view_scale_ppm = scale_ppm;
    SetVPRotation( rotation );

    if( ( VPoint.pix_width <= 0 ) || ( VPoint.pix_height <= 0 ) )    // Canvas parameters not yet set
        return false;

    //  Has the Viewport scale changed?  If so, invalidate the vp
    if( last_vp.view_scale_ppm != scale_ppm ) {
        m_cache_vp.Invalidate();

#ifdef ocpnUSE_GL
        if( g_bopengl )
            glChartCanvas::Invalidate();
#endif        
    }

    //  A preliminary value, may be tweaked below
    VPoint.chart_scale = m_canvas_scale_factor / ( scale_ppm );

    // recompute cursor position
    GetCanvasPixPoint( mouse_x, mouse_y, m_cursor_lat, m_cursor_lon );
    if(g_pi_manager) g_pi_manager->SendCursorLatLonToAllPlugIns( m_cursor_lat, m_cursor_lon );

    if( !VPoint.b_quilt && Current_Ch ) {

        VPoint.SetProjectionType( Current_Ch->GetChartProjectionType() );
        VPoint.SetBoxes();

        //  Allow the chart to adjust the new ViewPort for performance optimization
        //  This will normally be only a fractional (i.e.sub-pixel) adjustment...
        if( b_adjust ) Current_Ch->AdjustVP( last_vp, VPoint );

        // If there is a sensible change in the chart render, refresh the whole screen
        if( ( !m_cache_vp.IsValid() ) || ( m_cache_vp.view_scale_ppm != VPoint.view_scale_ppm ) ) {
            Refresh( false );
            b_ret = true;
        } else {
            wxPoint cp_last, cp_this;
            GetCanvasPointPix( m_cache_vp.clat, m_cache_vp.clon, &cp_last );
            GetCanvasPointPix( VPoint.clat, VPoint.clon, &cp_this );

            if( cp_last != cp_this ) {
                Refresh( false );
                b_ret = true;
            }
        }
    }

    //  Handle the quilted case
    if( VPoint.b_quilt ) {

        if( last_vp.view_scale_ppm != scale_ppm ) m_pQuilt->InvalidateAllQuiltPatchs();

        //  Create the quilt
        if( ChartData && ChartData->IsValid() ) {
            if( !pCurrentStack ) return false;

            int current_db_index = -1;
            current_db_index = pCurrentStack->GetCurrentEntrydbIndex();       // capture the current

            ChartData->BuildChartStack( pCurrentStack, lat, lon );
            pCurrentStack->SetCurrentEntryFromdbIndex( current_db_index );

            //   Check to see if the current quilt reference chart is in the new stack
            int current_ref_stack_index = -1;
            for( int i = 0; i < pCurrentStack->nEntry; i++ ) {
                if( m_pQuilt->GetRefChartdbIndex() == pCurrentStack->GetDBIndex( i ) ) current_ref_stack_index =
                        i;
            }

            if( g_bFullScreenQuilt ) {
                current_ref_stack_index = m_pQuilt->GetRefChartdbIndex();
            }

            //    If the new stack does not contain the current ref chart....
            if( ( -1 == current_ref_stack_index ) && ( m_pQuilt->GetRefChartdbIndex() >= 0 ) ) {
                const ChartTableEntry &cte_ref = ChartData->GetChartTableEntry(
                                                     m_pQuilt->GetRefChartdbIndex() );
                int target_scale = cte_ref.GetScale();
                int target_type = cte_ref.GetChartType();
                int candidate_stack_index;

                //    reset the ref chart in a way that does not lead to excessive underzoom, for performance reasons
                //    Try to find a chart that is the same type, and has a scale of just smaller than the current ref chart

                candidate_stack_index = 0;
                while( candidate_stack_index <= pCurrentStack->nEntry - 1 ) {
                    const ChartTableEntry &cte_candidate = ChartData->GetChartTableEntry(
                            pCurrentStack->GetDBIndex( candidate_stack_index ) );
                    int candidate_scale = cte_candidate.GetScale();
                    int candidate_type = cte_candidate.GetChartType();

                    if( ( candidate_scale >= target_scale ) && ( candidate_type == target_type ) ) break;

                    candidate_stack_index++;
                }

                //    If that did not work, look for a chart of just larger scale and same type
                if( candidate_stack_index >= pCurrentStack->nEntry ) {
                    candidate_stack_index = pCurrentStack->nEntry - 1;
                    while( candidate_stack_index >= 0 ) {
                        const ChartTableEntry &cte_candidate = ChartData->GetChartTableEntry(
                                pCurrentStack->GetDBIndex( candidate_stack_index ) );
                        int candidate_scale = cte_candidate.GetScale();
                        int candidate_type = cte_candidate.GetChartType();

                        if( ( candidate_scale <= target_scale )
                                && ( candidate_type == target_type ) ) break;

                        candidate_stack_index--;
                    }
                }

                // and if that did not work, chose stack entry 0
                if( ( candidate_stack_index >= pCurrentStack->nEntry )
                        || ( candidate_stack_index < 0 ) ) candidate_stack_index = 0;

                int new_ref_index = pCurrentStack->GetDBIndex( candidate_stack_index );

                m_pQuilt->SetReferenceChart( new_ref_index ); //maybe???

            }


            // Preset the VPoint projection type to match what the quilt projection type will be
            int ref_db_index = m_pQuilt->GetRefChartdbIndex();
            int proj = ChartData->GetDBChartProj( ref_db_index );

            // Always keep the default Mercator projection if the reference chart is
            // not in the PatchList or the scale is too small for it to render.

            bool renderable = true;
            ChartBase* referenceChart = ChartData->OpenChartFromDB( ref_db_index, FULL_INIT );
            if( referenceChart ) {
                double chartMaxScale = referenceChart->GetNormalScaleMax( cc1->GetCanvasScaleFactor(), cc1->GetCanvasWidth() );
                renderable = chartMaxScale*1.5 > VPoint.chart_scale;
            }

            VPoint.b_MercatorProjectionOverride = ( m_pQuilt->GetnCharts() == 0 || !renderable );

            if( ! VPoint.b_MercatorProjectionOverride ) VPoint.SetProjectionType( proj );

            VPoint.SetBoxes();

            //    If this quilt will be a perceptible delta from the existing quilt, then refresh the entire screen
            if( m_pQuilt->IsQuiltDelta( VPoint ) ) {
                //  Allow the quilt to adjust the new ViewPort for performance optimization
                //  This will normally be only a fractional (i.e. sub-pixel) adjustment...
                if( b_adjust ) m_pQuilt->AdjustQuiltVP( last_vp, VPoint );

                ChartData->ClearCacheInUseFlags();
                unsigned long hash1 = m_pQuilt->GetXStackHash();
                m_pQuilt->Compose( VPoint );

                //      If the extended chart stack has changed, invalidate any cached render bitmap
                if(m_pQuilt->GetXStackHash() != hash1) {
//                    m_bm_cache_vp.Invalidate();
//                    InvalidateGL();
                }

                ChartData->PurgeCacheUnusedCharts( 0.7 );

                if(b_refresh)
                    Refresh( false );
                
                b_ret = true;
            }
            parent_frame->UpdateControlBar();
        }

        VPoint.skew = 0.;  // Quilting supports 0 Skew
    }

    if( !VPoint.GetBBox().GetValid() ) VPoint.SetBoxes();

    if( VPoint.GetBBox().GetValid() ) {

        //      Update the viewpoint reference scale
        if( Current_Ch )
            VPoint.ref_scale = Current_Ch->GetNativeScale();
        else 
            VPoint.ref_scale = m_pQuilt->GetRefNativeScale();

        //    Calculate the on-screen displayed actual scale
        //    by a simple traverse northward from the center point
<<<<<<< HEAD
        //    of roughly the canvas height
        wxPoint2DDouble r, r1;

        double delta_check = (VPoint.pix_height / VPoint.view_scale_ppm) / (1852. * 60);

=======
        //    of roughly one half of the canvas height
        wxPoint2DDouble r, r1;

        double delta_check = (VPoint.pix_height / VPoint.view_scale_ppm) / (1852. * 60);
        delta_check /= 2.;
        
>>>>>>> db00e16f
        double rhumbDist;
        DistanceBearingMercator( VPoint.clat, VPoint.clon,
                                     VPoint.clat + delta_check,
                                     VPoint.clon,
                                     0, &rhumbDist );
                           
        GetDoubleCanvasPointPix( VPoint.clat, VPoint.clon, &r1 );
        GetDoubleCanvasPointPix( VPoint.clat + delta_check, VPoint.clon, &r );
        double delta_p = sqrt( ((r1.m_y - r.m_y) * (r1.m_y - r.m_y)) + ((r1.m_x - r.m_x) * (r1.m_x - r.m_x)) );
        
        m_true_scale_ppm = delta_p / (rhumbDist * 1852);
        
        //        A fall back in case of very high zoom-out, giving delta_y == 0
        //        which can probably only happen with vector charts
        if( 0.0 == m_true_scale_ppm )
            m_true_scale_ppm = scale_ppm;

        //        Another fallback, for highly zoomed out charts
        //        This adjustment makes the displayed TrueScale correspond to the
        //        same algorithm used to calculate the chart zoom-out limit for ChartDummy.
        if( scale_ppm < 1e-4 )
            m_true_scale_ppm = scale_ppm;

        if( m_true_scale_ppm )
            VPoint.chart_scale = m_canvas_scale_factor / ( m_true_scale_ppm );
        else
            VPoint.chart_scale = 1.0;

        if( parent_frame->m_pStatusBar ) {
            double round_factor = 100.;
            if(VPoint.chart_scale < 1000.)
                round_factor = 10.;
            else if (VPoint.chart_scale < 10000.)
                round_factor = 50.;
            
            double true_scale_display =  wxRound(VPoint.chart_scale / round_factor ) * round_factor;
            wxString text;

            m_displayed_scale_factor = VPoint.ref_scale / VPoint.chart_scale;
            
            if( m_displayed_scale_factor > 10.0 )
                text.Printf( _("Scale %4.0f (%1.0fx)"), true_scale_display, m_displayed_scale_factor );
            else if( m_displayed_scale_factor > 1.0 )
                text.Printf( _("Scale %4.0f (%1.1fx)"), true_scale_display, m_displayed_scale_factor );
            else  {
                double sfr = wxRound(m_displayed_scale_factor * 10.) / 10.;
                text.Printf( _("Scale %4.0f (%1.2fx)"), true_scale_display, sfr );
            }
                
            parent_frame->SetStatusText( text, STAT_FIELD_SCALE );
        }
    }

    //  Maintain global vLat/vLon
    vLat = VPoint.clat;
    vLon = VPoint.clon;

    //   If any PlugIn chart ran wxExecute(), then the canvas focus is likely lost.
    //  Restore it here
    if(m_brecapture  && !gFrame->IsPianoContextMenuActive()){
      cc1->SetFocus();
      m_brecapture = false;
    }
      
    
    return b_ret;
}


//          Static Icon definitions for some symbols requiring scaling/rotation/translation
//          Very specific wxDC draw commands are necessary to properly render these icons...See the code in ShipDraw()

//      This icon was adapted and scaled from the S52 Presentation Library version 3_03.
//     Symbol VECGND02

static int s_png_pred_icon[] = { -10, -10, -10, 10, 10, 10, 10, -10 };

//      This ownship icon was adapted and scaled from the S52 Presentation Library version 3_03
//      Symbol OWNSHP05
static int s_ownship_icon[] = { 5, -42, 11, -28, 11, 42, -11, 42, -11, -28, -5, -42, -11, 0, 11, 0,
                                0, 42, 0, -42
                              };

wxColour ChartCanvas::PredColor()
{ 
    if( SHIP_NORMAL == m_ownship_state )
        return GetGlobalColor( _T ( "URED" ) );
    return GetGlobalColor( _T ( "GREY1" ) );
}

wxColour ChartCanvas::ShipColor()
{ 
    //      Establish ship color
    //     It changes color based on GPS and Chart accuracy/availability

    if( SHIP_NORMAL != m_ownship_state )
        return GetGlobalColor( _T ( "GREY1" ) );

    if( SHIP_LOWACCURACY == m_ownship_state )
        return GetGlobalColor( _T ( "YELO1" ) );

    return GetGlobalColor( _T ( "URED" ) );         // default is OK
}

void ChartCanvas::ShipDrawLargeScale( ocpnDC& dc, wxPoint lShipMidPoint )
{

    dc.SetPen( wxPen( PredColor(), 2 ) );

    if( SHIP_NORMAL == m_ownship_state )
        dc.SetBrush( wxBrush( ShipColor(), wxTRANSPARENT ) );
    else
        dc.SetBrush( wxBrush( GetGlobalColor( _T ( "YELO1" ) ) ) );
 
    dc.DrawEllipse( lShipMidPoint.x - 10, lShipMidPoint.y - 10, 20, 20 );
    dc.DrawEllipse( lShipMidPoint.x - 6, lShipMidPoint.y - 6, 12, 12 );

    dc.DrawLine( lShipMidPoint.x - 12, lShipMidPoint.y, lShipMidPoint.x + 12, lShipMidPoint.y );
    dc.DrawLine( lShipMidPoint.x, lShipMidPoint.y - 12, lShipMidPoint.x, lShipMidPoint.y + 12 );
}

void ChartCanvas::ShipIndicatorsDraw( ocpnDC& dc, float lpp,
                                      wxPoint GPSOffsetPixels,
                                      wxPoint lGPSPoint, wxPoint lHeadPoint,
                                      float img_height, float cog_rad,
                                      wxPoint lPredPoint, bool b_render_hdt,
                                      wxPoint lShipMidPoint)
{
    // draw course over ground if they are longer than the ship
    if( !wxIsNaN(gCog) && !wxIsNaN(gSog) ) {
        if( lpp >= img_height / 2 ) {
            const double png_pred_icon_scale_factor = .4;
            wxPoint icon[4];

            for( int i = 0; i < 4; i++ ) {
                int j = i * 2;
                double pxa = (double) ( s_png_pred_icon[j] );
                double pya = (double) ( s_png_pred_icon[j + 1] );

                pya *= png_pred_icon_scale_factor;
                pxa *= png_pred_icon_scale_factor;

                double px = ( pxa * sin( cog_rad ) ) + ( pya * cos( cog_rad ) );
                double py = ( pya * sin( cog_rad ) ) - ( pxa * cos( cog_rad ) );

                icon[i].x = (int) wxRound( px ) + lPredPoint.x + GPSOffsetPixels.x;
                icon[i].y = (int) wxRound( py ) + lPredPoint.y + GPSOffsetPixels.y;
            }

            //      COG Predictor
            wxDash dash_long[2];
            dash_long[0] = (int) ( 3.0 * m_pix_per_mm );  //8// Long dash  <---------+
            dash_long[1] = (int) ( 1.5 * m_pix_per_mm );  //2// Short gap            |

            wxPen ppPen2( PredColor(), g_cog_predictor_width, wxUSER_DASH );
            ppPen2.SetDashes( 2, dash_long );
            dc.SetPen( ppPen2 );
            dc.StrokeLine( lGPSPoint.x + GPSOffsetPixels.x, lGPSPoint.y + GPSOffsetPixels.y,
                           lPredPoint.x + GPSOffsetPixels.x, lPredPoint.y + GPSOffsetPixels.y );

            wxDash dash_long3[2];
            dash_long3[0] = g_cog_predictor_width * dash_long[0];
            dash_long3[1] = g_cog_predictor_width * dash_long[1];

            if( g_cog_predictor_width > 1 ) {
                wxPen ppPen3( GetGlobalColor( _T ( "UBLCK" ) ), 1, wxUSER_DASH );
                ppPen3.SetDashes( 2, dash_long3 );
                dc.SetPen( ppPen3 );
                dc.StrokeLine( lGPSPoint.x + GPSOffsetPixels.x, lGPSPoint.y + GPSOffsetPixels.y,
                               lPredPoint.x + GPSOffsetPixels.x, lPredPoint.y + GPSOffsetPixels.y );
            }
            wxPen ppPen1( GetGlobalColor( _T ( "UBLCK" ) ), 1, wxSOLID );
            dc.SetPen( ppPen1 );
            dc.SetBrush( wxBrush( PredColor() ) ); //*wxWHITE_BRUSH);

            dc.StrokePolygon( 4, icon );
        }
    }

    //      HDT Predictor
    if( b_render_hdt ) {
        wxDash dash_short[2];
        dash_short[0] = (int) ( 1.5 * m_pix_per_mm );  // Short dash  <---------+
        dash_short[1] = (int) ( 1.8 * m_pix_per_mm );  // Short gap            |

        wxPen ppPen2( PredColor(), 2, wxUSER_DASH );
        ppPen2.SetDashes( 2, dash_short );

        dc.SetPen( ppPen2 );
        dc.StrokeLine( lGPSPoint.x + GPSOffsetPixels.x, lGPSPoint.y + GPSOffsetPixels.y,
                       lHeadPoint.x + GPSOffsetPixels.x, lHeadPoint.y + GPSOffsetPixels.y );

        wxPen ppPen1( PredColor(), 2, wxSOLID );
        dc.SetPen( ppPen1 );
        dc.SetBrush( wxBrush( GetGlobalColor( _T ( "GREY2" ) ) ) );

        dc.StrokeCircle( lHeadPoint.x + GPSOffsetPixels.x, lHeadPoint.y + GPSOffsetPixels.y, 4 );
    }

    // Draw radar rings if activated
    if( g_iNavAidRadarRingsNumberVisible ) {
        double factor = 1.00;
        if( g_pNavAidRadarRingsStepUnits == 1 )          // nautical miles
            factor = 1 / 1.852;

        factor *= g_fNavAidRadarRingsStep;

        double tlat, tlon;
        wxPoint r;
        ll_gc_ll( gLat, gLon, 0, factor, &tlat, &tlon );
        GetCanvasPointPix( tlat, tlon, &r );

        double lpp = sqrt( pow( (double) (lGPSPoint.x - r.x), 2) +
                           pow( (double) (lGPSPoint.y - r.y), 2 ) );
        int pix_radius = (int) lpp;

        wxPen ppPen1( GetGlobalColor( _T ( "URED" ) ), 2 );
        dc.SetPen( ppPen1 );
        dc.SetBrush( wxBrush( GetGlobalColor( _T ( "URED" ) ), wxTRANSPARENT ) );

        for( int i = 1; i <= g_iNavAidRadarRingsNumberVisible; i++ )
            dc.StrokeCircle( lGPSPoint.x, lGPSPoint.y, i * pix_radius );
    }
}

void ChartCanvas::ComputeShipScaleFactor(float icon_hdt,
                                         int ownShipWidth, int ownShipLength, 
                                         wxPoint &lShipMidPoint,
                                         wxPoint &GPSOffsetPixels, wxPoint lGPSPoint,
                                         float &scale_factor_x, float &scale_factor_y)
{
    float screenResolution = (float) ::wxGetDisplaySize().x / g_display_size_mm;

    //  Calculate the true ship length in exact pixels
    double ship_bow_lat, ship_bow_lon;
    ll_gc_ll( gLat, gLon, icon_hdt, g_n_ownship_length_meters / 1852., &ship_bow_lat,
              &ship_bow_lon );
    wxPoint lShipBowPoint;
    wxPoint2DDouble b_point = GetVP().GetDoublePixFromLL( ship_bow_lat, ship_bow_lon );
    wxPoint2DDouble a_point = GetVP().GetDoublePixFromLL( gLat, gLon );
    
    float shipLength_px = sqrtf( powf( (float) (b_point.m_x - a_point.m_x), 2) +
                                 powf( (float) (b_point.m_y - a_point.m_y), 2) );
    
    //  And in mm
    float shipLength_mm = shipLength_px / screenResolution;
    
    //  Set minimum ownship drawing size
    float ownship_min_mm = g_n_ownship_min_mm;
    ownship_min_mm = wxMax(ownship_min_mm, 1.0);
    
    //  Calculate Nautical Miles distance from midships to gps antenna
    float hdt_ant = icon_hdt + 180.;
    float dy = ( g_n_ownship_length_meters / 2 - g_n_gps_antenna_offset_y ) / 1852.;
    float dx = g_n_gps_antenna_offset_x / 1852.;
    if( g_n_gps_antenna_offset_y > g_n_ownship_length_meters / 2 )      //reverse?
    {
        hdt_ant = icon_hdt;
        dy = -dy;
    }
    
    //  If the drawn ship size is going to be clamped, adjust the gps antenna offsets
    if( shipLength_mm < ownship_min_mm ) {
        dy /= shipLength_mm / ownship_min_mm;
        dx /= shipLength_mm / ownship_min_mm;
    }

    double ship_mid_lat, ship_mid_lon, ship_mid_lat1, ship_mid_lon1;
    
    ll_gc_ll( gLat, gLon, hdt_ant, dy, &ship_mid_lat, &ship_mid_lon );
    ll_gc_ll( ship_mid_lat, ship_mid_lon, icon_hdt - 90., dx, &ship_mid_lat1, &ship_mid_lon1 );

    GetCanvasPointPix( ship_mid_lat1, ship_mid_lon1, &lShipMidPoint );
    GPSOffsetPixels.x = lShipMidPoint.x - lGPSPoint.x;
    GPSOffsetPixels.y = lShipMidPoint.y - lGPSPoint.y;
    
    float scale_factor = shipLength_px / ownShipLength;
    
    //  Calculate a scale factor that would produce a reasonably sized icon
    float scale_factor_min = ownship_min_mm / ( ownShipLength / screenResolution );
    
    //  And choose the correct one
    scale_factor = wxMax(scale_factor, scale_factor_min);
    
    scale_factor_y = scale_factor;
    scale_factor_x = scale_factor_y * ( (float) ownShipLength / ownShipWidth )
        / ( (float) g_n_ownship_length_meters / g_n_ownship_beam_meters );
}

void ChartCanvas::ShipDraw( ocpnDC& dc )
{
    if( !GetVP().IsValid() ) return;

    int drawit = 0;
    wxPoint lGPSPoint, lShipMidPoint, lPredPoint, lHeadPoint, GPSOffsetPixels(0,0);

//    Is ship in Vpoint?

    if( GetVP().GetBBox().PointInBox( gLon, gLat, 0 ) ) drawit++;                             // yep

//    Calculate ownship Position Predictor

    double pred_lat, pred_lon;

    //  COG/SOG may be undefined in NMEA data stream
    float pCog = gCog;
    if( wxIsNaN(pCog) )
        pCog = 0.0;
    float pSog = gSog;
    if( wxIsNaN(pSog) )
        pSog = 0.0;

    ll_gc_ll( gLat, gLon, pCog, pSog * g_ownship_predictor_minutes / 60., &pred_lat, &pred_lon );

    GetCanvasPointPix( gLat, gLon, &lGPSPoint );
    lShipMidPoint = lGPSPoint;
    GetCanvasPointPix( pred_lat, pred_lon, &lPredPoint );

    float cog_rad = atan2f( (float) ( lPredPoint.y - lShipMidPoint.y ),
                            (float) ( lPredPoint.x - lShipMidPoint.x ) );
    cog_rad += (float)PI;

    float lpp = sqrtf( powf( (float) (lPredPoint.x - lShipMidPoint.x), 2) +
                       powf( (float) (lPredPoint.y - lShipMidPoint.y), 2) );

//    Is predicted point in the VPoint?
    if( GetVP().GetBBox().PointInBox( pred_lon, pred_lat, 0 ) ) drawit++;                     // yep

    //  Draw the icon rotated to the COG
    //  or to the Hdt if available
    float icon_hdt = pCog;
    if( !wxIsNaN( gHdt ) ) icon_hdt = gHdt;

    //  COG may be undefined in NMEA data stream
    if( wxIsNaN(icon_hdt) ) icon_hdt = 0.0;

//    Calculate the ownship drawing angle icon_rad using an assumed 10 minute predictor
    double osd_head_lat, osd_head_lon;
    wxPoint osd_head_point;

    ll_gc_ll( gLat, gLon, icon_hdt, pSog * 10. / 60., &osd_head_lat, &osd_head_lon );

    GetCanvasPointPix( gLat, gLon, &lShipMidPoint );
    GetCanvasPointPix( osd_head_lat, osd_head_lon, &osd_head_point );

    float icon_rad = atan2f( (float) ( osd_head_point.y - lShipMidPoint.y ),
                             (float) ( osd_head_point.x - lShipMidPoint.x ) );
    icon_rad += (float)PI;

    if( pSog < 0.2 ) icon_rad = ( ( icon_hdt + 90. ) * PI / 180. ) + GetVP().rotation;

//    Calculate ownship Heading pointer as a predictor
    double hdg_pred_lat, hdg_pred_lon;

    ll_gc_ll( gLat, gLon, icon_hdt, g_ownship_HDTpredictor_miles, &hdg_pred_lat,
              &hdg_pred_lon );

    GetCanvasPointPix( gLat, gLon, &lShipMidPoint );
    GetCanvasPointPix( hdg_pred_lat, hdg_pred_lon, &lHeadPoint );

//    Should we draw the Head vector?
//    Compare the points lHeadPoint and lPredPoint
//    If they differ by more than n pixels, and the head vector is valid, then render the head vector

    float ndelta_pix = 10.;
    bool b_render_hdt = false;
    if( !wxIsNaN( gHdt ) ) {
        float dist = sqrtf( powf(  (float) (lHeadPoint.x - lPredPoint.x), 2) +
                            powf(  (float) (lHeadPoint.y - lPredPoint.y), 2) );
        if( dist > ndelta_pix && !wxIsNaN(gSog) )
            b_render_hdt = true;
    }

//    Another draw test ,based on pixels, assuming the ship icon is a fixed nominal size
//    and is just barely outside the viewport        ....
    wxBoundingBox bb_screen( 0, 0, GetVP().pix_width, GetVP().pix_height );
    if( bb_screen.PointInBox( lShipMidPoint, 20 ) ) drawit++;

    // And one more test to catch the case where COG line crosses the screen,
    // but ownship and pred point are both off

    if( GetVP().GetBBox().LineIntersect( wxPoint2DDouble( gLon, gLat ),
                                         wxPoint2DDouble( pred_lon, pred_lat ) ) ) drawit++;

//    Do the draw if either the ship or prediction is within the current VPoint
    if( !drawit )
        return;

    int img_height;

    if( GetVP().chart_scale > 300000 )             // According to S52, this should be 50,000
    {
        ShipDrawLargeScale(dc, lShipMidPoint);
        img_height = 20;
    } else {

        wxImage pos_image;

        //      Substitute user ownship image if found
        if( m_pos_image_user )
            pos_image = m_pos_image_user->Copy();
        else if( SHIP_NORMAL == m_ownship_state )
            pos_image = m_pos_image_red->Copy();
        if( SHIP_LOWACCURACY == m_ownship_state )
            pos_image = m_pos_image_yellow->Copy();
        else if( SHIP_NORMAL != m_ownship_state )
            pos_image = m_pos_image_grey->Copy();


            //      Substitute user ownship image if found
        if( m_pos_image_user ) {
            pos_image = m_pos_image_user->Copy();
                
            if( SHIP_LOWACCURACY == m_ownship_state ) 
                pos_image = m_pos_image_user_yellow->Copy();
            else if( SHIP_NORMAL != m_ownship_state )
                pos_image = m_pos_image_user_grey->Copy();
        }

        img_height = pos_image.GetHeight();

        if( g_n_ownship_beam_meters > 0.0 &&
            g_n_ownship_length_meters > 0.0 &&
            g_OwnShipIconType > 0 ) // use large ship
        {
            int ownShipWidth = 22; // Default values from s_ownship_icon
            int ownShipLength= 84;
            if( g_OwnShipIconType == 1 ) {
                ownShipWidth = pos_image.GetWidth();
                ownShipLength= pos_image.GetHeight();
            }

            float scale_factor_x, scale_factor_y;
            ComputeShipScaleFactor
                (icon_hdt, ownShipWidth, ownShipLength, lShipMidPoint,
                 GPSOffsetPixels, lGPSPoint, scale_factor_x, scale_factor_y);

            if( g_OwnShipIconType == 1 ) { // Scaled bitmap
                pos_image.Rescale( ownShipWidth * scale_factor_x, ownShipLength * scale_factor_y,
                                   wxIMAGE_QUALITY_HIGH );
                wxPoint rot_ctr( pos_image.GetWidth() / 2, pos_image.GetHeight() / 2 );
                wxImage rot_image = pos_image.Rotate( -( icon_rad - ( PI / 2. ) ), rot_ctr, true );

                // Simple sharpening algorithm.....
                for( int ip = 0; ip < rot_image.GetWidth(); ip++ )
                    for( int jp = 0; jp < rot_image.GetHeight(); jp++ )
                        if( rot_image.GetAlpha( ip, jp ) > 64 ) rot_image.SetAlpha( ip, jp, 255 );

                wxBitmap os_bm( rot_image );

                int w = os_bm.GetWidth();
                int h = os_bm.GetHeight();
                img_height = h;

                dc.DrawBitmap( os_bm, lShipMidPoint.x - w / 2, lShipMidPoint.y - h / 2, true );

                // Maintain dirty box,, missing in __WXMSW__ library
                dc.CalcBoundingBox( lShipMidPoint.x - w / 2, lShipMidPoint.y - h / 2 );
                dc.CalcBoundingBox( lShipMidPoint.x - w / 2 + w, lShipMidPoint.y - h / 2 + h );
            }

            else if( g_OwnShipIconType == 2 ) { // Scaled Vector
                wxPoint ownship_icon[10];

                for( int i = 0; i < 10; i++ ) {
                    int j = i * 2;
                    float pxa = (float) ( s_ownship_icon[j] );
                    float pya = (float) ( s_ownship_icon[j + 1] );
                    pya *= scale_factor_y;
                    pxa *= scale_factor_x;

                    float px = ( pxa * sinf( icon_rad ) ) + ( pya * cosf( icon_rad ) );
                    float py = ( pya * sinf( icon_rad ) ) - ( pxa * cosf( icon_rad ) );

                    ownship_icon[i].x = (int) ( px ) + lShipMidPoint.x;
                    ownship_icon[i].y = (int) ( py ) + lShipMidPoint.y;
                }

                wxPen ppPen1( GetGlobalColor( _T ( "UBLCK" ) ), 1, wxSOLID );
                dc.SetPen( ppPen1 );
                dc.SetBrush( wxBrush( ShipColor() ) );

                dc.StrokePolygon( 6, &ownship_icon[0], 0, 0 );

                //     draw reference point (midships) cross
                dc.StrokeLine( ownship_icon[6].x, ownship_icon[6].y, ownship_icon[7].x,
                               ownship_icon[7].y );
                dc.StrokeLine( ownship_icon[8].x, ownship_icon[8].y, ownship_icon[9].x,
                               ownship_icon[9].y );
            }

            img_height = ownShipLength * scale_factor_y;

            //      Reference point, where the GPS antenna is
            int circle_rad = 3;
            if( m_pos_image_user ) circle_rad = 1;

            dc.SetPen( wxPen( GetGlobalColor( _T ( "UBLCK" ) ), 1 ) );
            dc.SetBrush( wxBrush( GetGlobalColor( _T ( "UIBCK" ) ) ) );
            dc.StrokeCircle( lGPSPoint.x, lGPSPoint.y, circle_rad );
        }
        else { // Fixed bitmap icon.
            /* non opengl, or suboptimal opengl via ocpndc: */
            wxPoint rot_ctr( pos_image.GetWidth() / 2, pos_image.GetHeight() / 2 );
            wxImage rot_image = pos_image.Rotate( -( icon_rad - ( PI / 2. ) ), rot_ctr, true );

            // Simple sharpening algorithm.....
            for( int ip = 0; ip < rot_image.GetWidth(); ip++ )
                for( int jp = 0; jp < rot_image.GetHeight(); jp++ )
                    if( rot_image.GetAlpha( ip, jp ) > 64 ) rot_image.SetAlpha( ip, jp, 255 );

            wxBitmap os_bm( rot_image );

            int w = os_bm.GetWidth();
            int h = os_bm.GetHeight();
            img_height = h;

            dc.DrawBitmap( os_bm, lShipMidPoint.x - w / 2, lShipMidPoint.y - h / 2, true );

            //      Reference point, where the GPS antenna is
            int circle_rad = 3;
            if( m_pos_image_user ) circle_rad = 1;

            dc.SetPen( wxPen( GetGlobalColor( _T ( "UBLCK" ) ), 1 ) );
            dc.SetBrush( wxBrush( GetGlobalColor( _T ( "UIBCK" ) ) ) );
            dc.StrokeCircle( lShipMidPoint.x, lShipMidPoint.y, circle_rad );

            // Maintain dirty box,, missing in __WXMSW__ library
            dc.CalcBoundingBox( lShipMidPoint.x - w / 2, lShipMidPoint.y - h / 2 );
            dc.CalcBoundingBox( lShipMidPoint.x - w / 2 + w, lShipMidPoint.y - h / 2 + h );
        }
    }        // ownship draw

    ShipIndicatorsDraw(dc, lpp,  GPSOffsetPixels,
                        lGPSPoint,  lHeadPoint,
                       img_height, cog_rad,
                       lPredPoint,  b_render_hdt, lShipMidPoint);
}

/* @ChartCanvas::CalcGridSpacing
 **
 ** Calculate the major and minor spacing between the lat/lon grid
 **
 ** @param [r] WindowDegrees [float] displayed number of lat or lan in the window
 ** @param [w] MajorSpacing [float &] Major distance between grid lines
 ** @param [w] MinorSpacing [float &] Minor distance between grid lines
 ** @return [void]
 */
void CalcGridSpacing( float WindowDegrees, float& MajorSpacing, float&MinorSpacing )
{
    int tabi; // iterator for lltab

    // table for calculating the distance between the grids
    // [0] width or height of the displayed chart in degrees
    // [1] spacing between major grid lines in degrees
    // [2] spacing between minor grid lines in degrees
    const float lltab[][3] = { { 180.0f, 90.0f, 30.0f }, { 90.0f, 45.0f, 15.0f }, { 60.0f, 30.0f, 10.0f }, {
            20.0f, 10.0f, 2.0f
        }, { 10.0f, 5.0f, 1.0f }, { 4.0f, 2.0f, 30.0f / 60.0f }, {
            2.0f, 1.0f, 20.0f
            / 60.0f
        }, { 1.0f, 0.5f, 10.0f / 60.0f }, { 30.0f / 60.0f, 15.0f / 60.0f, 5.0f / 60.0f }, {
            20.0f
            / 60.0f, 10.0f / 60.0f, 2.0f / 60.0f
        }, { 10.0f / 60.0f, 5.0f / 60.0f, 1.0f / 60.0f }, {
            4.0f
            / 60.0f, 2.0f / 60.0f, 0.5f / 60.0f
        }, { 2.0f / 60.0f, 1.0f / 60.0f, 0.2f / 60.0f }, {
            1.0f / 60.0f,
            0.5f / 60.0f, 0.1f / 60.0f
        }, { 0.4f / 60.0f, 0.2f / 60.0f, 0.05f / 60.0f }, {
            0.0f, 0.1f / 60.0f,
            0.02f / 60.0f
        } // indicates last entry
    };

    for( tabi = 0; lltab[tabi][0] != 0.0; tabi++ ) {
        if( WindowDegrees > lltab[tabi][0] ) {
            break;
        }
    }
    MajorSpacing = lltab[tabi][1]; // major latitude distance
    MinorSpacing = lltab[tabi][2]; // minor latitude distance
    return;
}
/* @ChartCanvas::CalcGridText *************************************
 **
 ** Calculates text to display at the major grid lines
 **
 ** @param [r] latlon [float] latitude or longitude of grid line
 ** @param [r] spacing [float] distance between two major grid lines
 ** @param [r] bPostfix [bool] true for latitudes, false for longitudes
 ** @param [w] text [char*] textbuffer for result, minimum of 12 chars in length
 **
 ** @return [void]
 */
void CalcGridText( float latlon, float spacing, bool bPostfix, char *text )
{
    int deg = (int) fabs( latlon ); // degrees
    float min = fabs( ( fabs( latlon ) - deg ) * 60.0 ); // Minutes
    char postfix;
    const unsigned int BufLen = 12;

    // calculate postfix letter (NSEW)
    if( latlon > 0.0 ) {
        if( bPostfix ) {
            postfix = 'N';
        } else {
            postfix = 'E';
        }
    } else if( latlon < 0.0 ) {
        if( bPostfix ) {
            postfix = 'S';
        } else {
            postfix = 'W';
        }
    } else {
        postfix = ' '; // no postfix for equator and greenwich
    }
    // calculate text, display minutes only if spacing is smaller than one degree

    if( spacing >= 1.0 ) {
        snprintf( text, BufLen, "%3d° %c", deg, postfix );
    } else if( spacing >= ( 1.0 / 60.0 ) ) {
        snprintf( text, BufLen, "%3d°%02.0f %c", deg, min, postfix );
    } else {
        snprintf( text, BufLen, "%3d°%02.2f %c", deg, min, postfix );
    }
    text[BufLen - 1] = '\0';
    return;
}

/* @ChartCanvas::GridDraw *****************************************
 **
 ** Draws major and minor Lat/Lon Grid on the chart
 ** - distance between Grid-lm ines are calculated automatic
 ** - major grid lines will be across the whole chart window
 ** - minor grid lines will be 10 pixel at each edge of the chart window.
 **
 ** @param [w] dc [wxDC&] the wx drawing context
 **
 ** @return [void]
 ************************************************************************/
void ChartCanvas::GridDraw( ocpnDC& dc )
{
    if( !( g_bDisplayGrid && ( fabs( GetVP().rotation ) < 1e-5 )
            && ( ( fabs( GetVP().skew ) < 1e-9 ) || g_bskew_comp ) ) ) return;

    double nlat, elon, slat, wlon;
    float lat, lon;
    float dlat, dlon;
    float gridlatMajor, gridlatMinor, gridlonMajor, gridlonMinor;
    wxCoord w, h;
    wxPen GridPen( GetGlobalColor( _T ( "SNDG1" ) ), 1, wxSOLID );
    wxFont *font = wxTheFontList->FindOrCreateFont( 8, wxFONTFAMILY_SWISS, wxNORMAL,
                   wxFONTWEIGHT_NORMAL, FALSE, wxString( _T ( "Arial" ) ) );
    dc.SetPen( GridPen );
    dc.SetFont( *font );
    dc.SetTextForeground( GetGlobalColor( _T ( "SNDG1" ) ) );

    w = m_canvas_width;
    h = m_canvas_height;

    GetCanvasPixPoint( 0, 0, nlat, wlon ); // get lat/lon of upper left point of the window
    GetCanvasPixPoint( w, h, slat, elon ); // get lat/lon of lower right point of the window
    dlat = nlat - slat; // calculate how many degrees of latitude are shown in the window
    dlon = elon - wlon; // calculate how many degrees of longitude are shown in the window
    if( dlon < 0.0 ) // concider datum border at 180 degrees longitude
    {
        dlon = dlon + 360.0;
    }
    // calculate distance between latitude grid lines
    CalcGridSpacing( dlat, gridlatMajor, gridlatMinor );

    // calculate position of first major latitude grid line
    lat = ceil( slat / gridlatMajor ) * gridlatMajor;

    // Draw Major latitude grid lines and text
    while( lat < nlat ) {
        wxPoint r;
        char sbuf[12];
        CalcGridText( lat, gridlatMajor, true, sbuf ); // get text for grid line
        GetCanvasPointPix( lat, ( elon + wlon ) / 2, &r );
        dc.DrawLine( 0, r.y, w, r.y, false );                             // draw grid line
        dc.DrawText( wxString( sbuf, wxConvUTF8 ), 0, r.y ); // draw text
        lat = lat + gridlatMajor;

        if( fabs( lat - wxRound( lat ) ) < 1e-5 ) lat = wxRound( lat );
    }

    // calculate position of first minor latitude grid line
    lat = ceil( slat / gridlatMinor ) * gridlatMinor;

    // Draw minor latitude grid lines
    while( lat < nlat ) {
        wxPoint r;
        GetCanvasPointPix( lat, ( elon + wlon ) / 2, &r );
        dc.DrawLine( 0, r.y, 10, r.y, false );
        dc.DrawLine( w - 10, r.y, w, r.y, false );
        lat = lat + gridlatMinor;
    }

    // calculate distance between grid lines
    CalcGridSpacing( dlon, gridlonMajor, gridlonMinor );

    // calculate position of first major latitude grid line
    lon = ceil( wlon / gridlonMajor ) * gridlonMajor;

    // draw major longitude grid lines
    for( int i = 0, itermax = (int) ( dlon / gridlonMajor ); i <= itermax; i++ ) {
        wxPoint r;
        char sbuf[12];
        CalcGridText( lon, gridlonMajor, false, sbuf );
        GetCanvasPointPix( ( nlat + slat ) / 2, lon, &r );
        dc.DrawLine( r.x, 0, r.x, h, false );
        dc.DrawText( wxString( sbuf, wxConvUTF8 ), r.x, 0 );
        lon = lon + gridlonMajor;
        if( lon > 180.0 ) {
            lon = lon - 360.0;
        }

        if( fabs( lon - wxRound( lon ) ) < 1e-5 ) lon = wxRound( lon );

    }

    // calculate position of first minor longitude grid line
    lon = ceil( wlon / gridlonMinor ) * gridlonMinor;
    // draw minor longitude grid lines
    for( int i = 0, itermax = (int) ( dlon / gridlonMinor ); i <= itermax; i++ ) {
        wxPoint r;
        GetCanvasPointPix( ( nlat + slat ) / 2, lon, &r );
        dc.DrawLine( r.x, 0, r.x, 10, false );
        dc.DrawLine( r.x, h - 10, r.x, h, false );
        lon = lon + gridlonMinor;
        if( lon > 180.0 ) {
            lon = lon - 360.0;
        }
    }
}

void ChartCanvas::ScaleBarDraw( ocpnDC& dc )
{
    double blat, blon, tlat, tlon;
    wxPoint r;

    int x_origin = g_bDisplayGrid ? 60 : 20;
    int y_origin = m_canvas_height - 50;

    float dist;
    int count;
    wxPen pen1, pen2;

    if( GetVP().chart_scale > 80000 )        // Draw 10 mile scale as SCALEB11
    {
        dist = 10.0;
        count = 5;
        pen1 = wxPen( GetGlobalColor( _T ( "SNDG2" ) ), 3, wxSOLID );
        pen2 = wxPen( GetGlobalColor( _T ( "SNDG1" ) ), 3, wxSOLID );
    } else                                // Draw 1 mile scale as SCALEB10
    {
        dist = 1.0;
        count = 10;
        pen1 = wxPen( GetGlobalColor( _T ( "SCLBR" ) ), 3, wxSOLID );
        pen2 = wxPen( GetGlobalColor( _T ( "CHDRD" ) ), 3, wxSOLID );
    }

    GetCanvasPixPoint( x_origin, y_origin, blat, blon );
    double rotation = -VPoint.rotation;
    if(!g_bskew_comp)
        rotation -= VPoint.skew;
    ll_gc_ll( blat, blon, rotation * 180 / PI, dist, &tlat, &tlon );
    GetCanvasPointPix( tlat, tlon, &r );
    int l1 = ( y_origin - r.y ) / count;

    for( int i = 0; i < count; i++ ) {
        int y = l1 * i;
        if( i & 1 ) dc.SetPen( pen1 );
        else
            dc.SetPen( pen2 );
        
        dc.DrawLine( x_origin, y_origin - y, x_origin, y_origin - ( y + l1 ) );
    }
}

void ChartCanvas::JaggyCircle( ocpnDC &dc, wxPen pen, int x, int y, int radius )
{
    //    Constants?
    double da_min = 2.;
    double da_max = 6.;
    double ra_min = 0.;
    double ra_max = 40.;

    wxPen pen_save = dc.GetPen();

    wxDateTime now = wxDateTime::Now();

    dc.SetPen( pen );

    int x0, y0, x1, y1;

    x0 = x1 = x + radius;                    // Start point
    y0 = y1 = y;
    double angle = 0.;
    int i = 0;

    while( angle < 360. ) {
        double da = da_min + ( ( (double) rand() / RAND_MAX ) * ( da_max - da_min ) );
        angle += da;

        if( angle > 360. ) angle = 360.;

        double ra = ra_min + ( ( (double) rand() / RAND_MAX ) * ( ra_max - ra_min ) );

        double r;
        if( i % 1 ) r = radius + ra;
        else
            r = radius - ra;

        x1 = (int) ( x + cos( angle * PI / 180. ) * r );
        y1 = (int) ( y + sin( angle * PI / 180. ) * r );

        dc.DrawLine( x0, y0, x1, y1 );

        x0 = x1;
        y0 = y1;

        i++;

    }

    dc.DrawLine( x + radius, y, x1, y1 );             // closure

    dc.SetPen( pen_save );
}

void ChartCanvas::AlertDraw( ocpnDC& dc )
{
// Just for prototyping, visual alert for anchorwatch goes here
    bool play_sound = false;
    if( pAnchorWatchPoint1 && AnchorAlertOn1 ) {
        if( AnchorAlertOn1 ) {
            wxPoint TargetPoint;
            GetCanvasPointPix( pAnchorWatchPoint1->m_lat, pAnchorWatchPoint1->m_lon, &TargetPoint );
            JaggyCircle( dc, wxPen( GetGlobalColor( _T("URED") ), 2 ), TargetPoint.x, TargetPoint.y,
                         100 );
            play_sound = true;
        }
    } else
        AnchorAlertOn1 = false;

    if( pAnchorWatchPoint2 && AnchorAlertOn2 ) {
        if( AnchorAlertOn2 ) {
            wxPoint TargetPoint;
            GetCanvasPointPix( pAnchorWatchPoint2->m_lat, pAnchorWatchPoint2->m_lon, &TargetPoint );
            JaggyCircle( dc, wxPen( GetGlobalColor( _T("URED") ), 2 ), TargetPoint.x, TargetPoint.y,
                         100 );
            play_sound = true;
        }
    } else
        AnchorAlertOn2 = false;


    if( play_sound ) {
        if( !g_anchorwatch_sound.IsOk() ) g_anchorwatch_sound.Create( g_sAIS_Alert_Sound_File );

#ifndef __WXMSW__
        if(g_anchorwatch_sound.IsOk() && !g_anchorwatch_sound.IsPlaying())
            g_anchorwatch_sound.Play();
#else
            if( g_anchorwatch_sound.IsOk() ) g_anchorwatch_sound.Play();
#endif
    } else {
        if( g_anchorwatch_sound.IsOk() ) g_anchorwatch_sound.Stop();
    }

}
// End of prototype anchor watch alerting-----------------------

void ChartCanvas::UpdateShips()
{
    //  Get the rectangle in the current dc which bounds the "ownship" symbol

    wxClientDC dc( this );
    if( !dc.IsOk() ) return;

    wxBitmap test_bitmap( dc.GetSize().x, dc.GetSize().y );
    wxMemoryDC temp_dc( test_bitmap );

    temp_dc.ResetBoundingBox();
    temp_dc.DestroyClippingRegion();
    temp_dc.SetClippingRegion( 0, 0, dc.GetSize().x, dc.GetSize().y );

    // Draw the ownship on the temp_dc
    ocpnDC ocpndc = ocpnDC( temp_dc );
    ShipDraw( ocpndc );

    if( g_pActiveTrack && g_pActiveTrack->IsRunning() ) {
        RoutePoint* p = g_pActiveTrack->GetLastPoint();
        if( p ) {
            wxPoint px;
            cc1->GetCanvasPointPix( p->m_lat, p->m_lon, &px );
            ocpndc.CalcBoundingBox( px.x, px.y );
        }
    }

    ship_draw_rect = wxRect( temp_dc.MinX(), temp_dc.MinY(),
            temp_dc.MaxX() - temp_dc.MinX(),
            temp_dc.MaxY() - temp_dc.MinY() );

    wxRect own_ship_update_rect = ship_draw_rect;

    if( !own_ship_update_rect.IsEmpty() ) {
        //  The required invalidate rectangle is the union of the last drawn rectangle
        //  and this drawn rectangle
        own_ship_update_rect.Union( ship_draw_last_rect );
        own_ship_update_rect.Inflate( 2 );
    }

    if( !own_ship_update_rect.IsEmpty() ) RefreshRect( own_ship_update_rect, false );

    ship_draw_last_rect = ship_draw_rect;

    temp_dc.SelectObject( wxNullBitmap );
}

void ChartCanvas::UpdateAlerts()
{
    //  Get the rectangle in the current dc which bounds the detected Alert targets

    //  Use this dc
    wxClientDC dc( this );

    // Get dc boundary
    int sx, sy;
    dc.GetSize( &sx, &sy );

    //  Need a bitmap
    wxBitmap test_bitmap( sx, sy, -1 );

    // Create a memory DC
    wxMemoryDC temp_dc;
    temp_dc.SelectObject( test_bitmap );

    temp_dc.ResetBoundingBox();
    temp_dc.DestroyClippingRegion();
    temp_dc.SetClippingRegion( wxRect( 0, 0, sx, sy ) );

    // Draw the Alert Targets on the temp_dc
    ocpnDC ocpndc = ocpnDC( temp_dc );
    AlertDraw( ocpndc );

    //  Retrieve the drawing extents
    wxRect alert_rect( temp_dc.MinX(), temp_dc.MinY(), temp_dc.MaxX() - temp_dc.MinX(),
                       temp_dc.MaxY() - temp_dc.MinY() );

    if( !alert_rect.IsEmpty() ) alert_rect.Inflate( 2 );              // clear all drawing artifacts

    if( !alert_rect.IsEmpty() || !alert_draw_rect.IsEmpty() ) {
        //  The required invalidate rectangle is the union of the last drawn rectangle
        //  and this drawn rectangle
        wxRect alert_update_rect = alert_draw_rect;
        alert_update_rect.Union( alert_rect );

        //  Invalidate the rectangular region
        RefreshRect( alert_update_rect, false );
    }

    //  Save this rectangle for next time
    alert_draw_rect = alert_rect;

    temp_dc.SelectObject( wxNullBitmap );      // clean up
}

void ChartCanvas::UpdateAIS()
{
    if(!g_pAIS) return;

    //  Get the rectangle in the current dc which bounds the detected AIS targets

    //  Use this dc
    wxClientDC dc( this );

    // Get dc boundary
    int sx, sy;
    dc.GetSize( &sx, &sy );

    wxRect ais_rect;

    //  How many targets are there?

    //  If more than "some number", it will be cheaper to refresh the entire screen
    //  than to build update rectangles for each target.
    AIS_Target_Hash *current_targets = g_pAIS->GetTargetList();
    if( current_targets->size() > 10 ) {
        ais_rect = wxRect( 0, 0, sx, sy );            // full screen
    } else {
        //  Need a bitmap
        wxBitmap test_bitmap( sx, sy, -1 );

        // Create a memory DC
        wxMemoryDC temp_dc;
        temp_dc.SelectObject( test_bitmap );

        temp_dc.ResetBoundingBox();
        temp_dc.DestroyClippingRegion();
        temp_dc.SetClippingRegion( wxRect( 0, 0, sx, sy ) );

        // Draw the AIS Targets on the temp_dc
        ocpnDC ocpndc = ocpnDC( temp_dc );
        AISDraw( ocpndc );
        AISDrawAreaNotices( ocpndc );

        //  Retrieve the drawing extents
        ais_rect = wxRect( temp_dc.MinX(), temp_dc.MinY(), temp_dc.MaxX() - temp_dc.MinX(),
                           temp_dc.MaxY() - temp_dc.MinY() );

        if( !ais_rect.IsEmpty() ) ais_rect.Inflate( 2 );              // clear all drawing artifacts

        temp_dc.SelectObject( wxNullBitmap );      // clean up

    }

    if( !ais_rect.IsEmpty() || !ais_draw_rect.IsEmpty() ) {
        //  The required invalidate rectangle is the union of the last drawn rectangle
        //  and this drawn rectangle
        wxRect ais_update_rect = ais_draw_rect;
        ais_update_rect.Union( ais_rect );

        //  Invalidate the rectangular region
        RefreshRect( ais_update_rect, false );
    }

    //  Save this rectangle for next time
    ais_draw_rect = ais_rect;

}

void ChartCanvas::OnActivate( wxActivateEvent& event )
{
    ReloadVP();
}

void ChartCanvas::OnSize( wxSizeEvent& event )
{

    GetClientSize( &m_canvas_width, &m_canvas_height );

//    Get some canvas metrics

//          Rescale to current value, in order to rebuild VPoint data structures
//          for new canvas size
    SetVPScale( GetVPScale() );

    m_absolute_min_scale_ppm = m_canvas_width / ( 1.5 * WGS84_semimajor_axis_meters * PI ); // something like 180 degrees

    //  Inform the parent Frame that I am being resized...
    gFrame->ProcessCanvasResize();

//    Set up the scroll margins
    xr_margin = m_canvas_width * 95 / 100;
    xl_margin = m_canvas_width * 5 / 100;
    yt_margin = m_canvas_height * 5 / 100;
    yb_margin = m_canvas_height * 95 / 100;

    if( m_pQuilt ) m_pQuilt->SetQuiltParameters( m_canvas_scale_factor, m_canvas_width );

//    Resize the current viewport

    VPoint.pix_width = m_canvas_width;
    VPoint.pix_height = m_canvas_height;

    // Resize the scratch BM
    delete pscratch_bm;
    pscratch_bm = new wxBitmap( VPoint.pix_width, VPoint.pix_height, -1 );

    // Resize the Route Calculation BM
    m_dc_route.SelectObject( wxNullBitmap );
    delete proute_bm;
    proute_bm = new wxBitmap( VPoint.pix_width, VPoint.pix_height, -1 );
    m_dc_route.SelectObject( *proute_bm );

    //  Resize the saved Bitmap
    m_cached_chart_bm.Create( VPoint.pix_width, VPoint.pix_height, -1 );

    //  Resize the working Bitmap
    m_working_bm.Create( VPoint.pix_width, VPoint.pix_height, -1 );

    //  Rescale again, to capture all the changes for new canvas size
    SetVPScale( GetVPScale() );

#ifdef ocpnUSE_GL
    if( /*g_bopengl &&*/ m_glcc ) {
        m_glcc->OnSize( event );
    }
#endif
    //  Invalidate the whole window
    ReloadVP();
}

void ChartCanvas::ShowChartInfoWindow( int x, int y, int dbIndex )
{
    if( dbIndex >= 0 ) {
        if( NULL == m_pCIWin ) {
            m_pCIWin = new ChInfoWin( this );
            m_pCIWin->Hide();
        }

        if( !m_pCIWin->IsShown() || (m_pCIWin->dbIndex != dbIndex) ) {
            wxString s;
            ChartBase *pc = NULL;

            if( ( ChartData->IsChartInCache( dbIndex ) ) && ChartData->IsValid() )
                pc = ChartData->OpenChartFromDB( dbIndex, FULL_INIT );   // this must come from cache

            int char_width, char_height;
            s = ChartData->GetFullChartInfo( pc, dbIndex, &char_width, &char_height );
            m_pCIWin->SetString( s );
            m_pCIWin->FitToChars( char_width, char_height );

            wxPoint p;
            p.x = x;
            if( ( p.x + m_pCIWin->GetWinSize().x ) > m_canvas_width )
                p.x = m_canvas_width - m_pCIWin->GetWinSize().x;

            int statsW, statsH;
            stats->GetSize( &statsW, &statsH );
            p.y = m_canvas_height - statsH - 4 - m_pCIWin->GetWinSize().y;

            m_pCIWin->dbIndex = dbIndex;
            m_pCIWin->SetPosition( p );
            m_pCIWin->SetBitmap();
            m_pCIWin->Refresh();
            m_pCIWin->Show();
        }
    } else {
        HideChartInfoWindow();
    }
}

void ChartCanvas::HideChartInfoWindow( void )
{
    if( m_pCIWin && m_pCIWin->IsShown() ) m_pCIWin->Hide();
}

void ChartCanvas::PanTimerEvent( wxTimerEvent& event )
{
    wxMouseEvent ev( wxEVT_MOTION );
    ev.m_x = mouse_x;
    ev.m_y = mouse_y;
    ev.m_leftDown = mouse_leftisdown;

    wxEvtHandler *evthp = GetEventHandler();

    ::wxPostEvent( evthp, ev );

}

void ChartCanvas::MovementTimerEvent( wxTimerEvent& )
{
    DoTimedMovement();
}

void ChartCanvas::MovementStopTimerEvent( wxTimerEvent& )
{
    StopMovement( );
}

bool ChartCanvas::CheckEdgePan( int x, int y, bool bdragging, int margin, int delta )
{
    if(m_disable_edge_pan)
        return false;
    
    bool bft = false;
    int pan_margin = m_canvas_width * margin / 100;
    int pan_timer_set = 200;
    double pan_delta = GetVP().pix_width * delta / 100;
    int pan_x = 0;
    int pan_y = 0;

    if( x > m_canvas_width - pan_margin ) {
        bft = true;
        pan_x = pan_delta;
    }

    else if( x < pan_margin ) {
        bft = true;
        pan_x = -pan_delta;
    }

    if( y < pan_margin ) {
        bft = true;
        pan_y = -pan_delta;
    }

    else if( y > m_canvas_height - pan_margin ) {
        bft = true;
        pan_y = pan_delta;
    }

    //    Of course, if dragging, and the mouse left button is not down, we must stop the event injection
    if( bdragging ) {
        if( !g_btouch )
        {
            wxMouseState state = ::wxGetMouseState();
            if( !state.LeftDown() )
                bft = false;
        }
    }
    if( ( bft ) && !pPanTimer->IsRunning() ) {
        PanCanvas( pan_x, pan_y );
        pPanTimer->Start( pan_timer_set, wxTIMER_ONE_SHOT );
        return true;
    }

    //    This mouse event must not be due to pan timer event injector
    //    Mouse is out of the pan zone, so prevent any orphan event injection
    if( ( !bft ) && pPanTimer->IsRunning() ) {
        pPanTimer->Stop();
    }

    return ( false );
}

// Look for waypoints at the current position.
// Used to determine what a mouse event should act on.

void ChartCanvas::FindRoutePointsAtCursor( float selectRadius, bool setBeingEdited )
{
    m_lastRoutePointEditTarget = m_pRoutePointEditTarget;       // save a copy
    m_pRoutePointEditTarget = NULL;
    m_pFoundPoint = NULL;

    SelectItem *pFind = NULL;
    SelectableItemList SelList = pSelect->FindSelectionList( m_cursor_lat, m_cursor_lon,
                                 SELTYPE_ROUTEPOINT );
    wxSelectableItemListNode *node = SelList.GetFirst();
    while( node ) {
        pFind = node->GetData();

        RoutePoint *frp = (RoutePoint *) pFind->m_pData1;

        //    Get an array of all routes using this point
        m_pEditRouteArray = g_pRouteMan->GetRouteArrayContaining( frp );

        // Use route array to determine actual visibility for the point
        bool brp_viz = false;
        if( m_pEditRouteArray ) {
            for( unsigned int ir = 0; ir < m_pEditRouteArray->GetCount(); ir++ ) {
                Route *pr = (Route *) m_pEditRouteArray->Item( ir );
                if( pr->IsVisible() ) {
                    brp_viz = true;
                    break;
                }
            }
        } else
            brp_viz = frp->IsVisible();               // isolated point

        if( brp_viz ) {
            //    Use route array to rubberband all affected routes
            if( m_pEditRouteArray )                 // Editing Waypoint as part of route
            {
                for( unsigned int ir = 0; ir < m_pEditRouteArray->GetCount(); ir++ ) {
                    Route *pr = (Route *) m_pEditRouteArray->Item( ir );
                    pr->m_bIsBeingEdited = setBeingEdited;
                }
                m_bRouteEditing = setBeingEdited;
            } else                                      // editing Mark
            {
                frp->m_bIsBeingEdited = setBeingEdited;
                m_bMarkEditing = setBeingEdited;
            }

            m_pRoutePointEditTarget = frp;
            m_pFoundPoint = pFind;
            break;            // out of the while(node)
        }

        node = node->GetNext();
    }       // while (node)
}

void ChartCanvas::MouseTimedEvent( wxTimerEvent& event )
{
    if( singleClickEventIsValid ) MouseEvent( singleClickEvent );
    singleClickEventIsValid = false;
    m_DoubleClickTimer->Stop();
}

void ChartCanvas::MouseEvent( wxMouseEvent& event )
{
    int x, y;
    int mx, my;

    // Protect from leftUp's coming from event handlers in child
    // windows who return focus to the canvas.
    static bool leftIsDown = false;

#ifndef __WXOSX__
    if (event.LeftDown()) {
        if ( pConfig->m_bShowMenuBar == false && g_bTempShowMenuBar == true ) {
            // The menu bar is temporarily visible due to alt having been pressed.
            // Clicking will hide it, and do nothing else.
            g_bTempShowMenuBar = false;
            parent_frame->ApplyGlobalSettings(false, false);
            return;
        }
    }
#endif

    // Protect from very small cursor slips during double click, which produce a
    // single Drag event.
    
    // This code is nonsense...
#if 0    
    static bool lastEventWasDrag = false;

    if( event.Dragging() && !lastEventWasDrag ) {
        lastEventWasDrag = true;
        return;
    }
    lastEventWasDrag = event.Dragging();
#endif

    event.GetPosition( &x, &y );

    // Update modifiers here; some window managers never send the key event
    m_modkeys = 0;
    if(event.ControlDown())
        m_modkeys |= wxMOD_CONTROL;
    if(event.AltDown())
        m_modkeys |= wxMOD_ALT;

#ifdef __WXMSW__
    //TODO Test carefully in other platforms, remove ifdef....
    if( event.ButtonDown() && !HasCapture() ) CaptureMouse();
    if( event.ButtonUp() && HasCapture() ) ReleaseMouse();
#endif

    if(g_pi_manager)
        if(g_pi_manager->SendMouseEventToPlugins( event ))
            return;                     // PlugIn did something, and does not want the canvas to do anything else
    
    // We start with Double Click processing. The first left click just starts a timer and
    // is remembered, then we actually do something if there is a LeftDClick.
    // If there is, the two single clicks are ignored.

    if( event.LeftDClick() && ( cursor_region == CENTER ) ) {
        m_DoubleClickTimer->Start();
        singleClickEventIsValid = false;

        double zlat, zlon;
        GetCanvasPixPoint( x, y, zlat, zlon );

        SelectItem *pFindAIS;
        pFindAIS = pSelectAIS->FindSelection( zlat, zlon, SELTYPE_AISTARGET );

        if( pFindAIS ) {
            m_FoundAIS_MMSI = pFindAIS->GetUserData();
            if( g_pAIS->Get_Target_Data_From_MMSI( m_FoundAIS_MMSI ) ) {
                wxWindow *pwin = wxDynamicCast(this, wxWindow);
                ShowAISTargetQueryDialog( pwin, m_FoundAIS_MMSI );
            }
            return;
        }

        SelectableItemList rpSelList = pSelect->FindSelectionList( zlat, zlon, SELTYPE_ROUTEPOINT );
        wxSelectableItemListNode *node = rpSelList.GetFirst();
        bool b_onRPtarget = false;
        while( node ) {
            SelectItem *pFind = node->GetData();
            RoutePoint *frp = (RoutePoint *) pFind->m_pData1;
            if(m_pRoutePointEditTarget && (frp == m_pRoutePointEditTarget) ){
                b_onRPtarget = true;
                break;
            }
            node = node->GetNext();
        }
        
        //      Double tap with selected RoutePoint or Mark
        bool bt1 = m_bMarkEditing;
        RoutePoint *pp = m_pRoutePointEditTarget;
        
        if(m_pRoutePointEditTarget){
            if( b_onRPtarget ) {
                ShowMarkPropertiesDialog( m_pRoutePointEditTarget );
                return;
            }
            else {
                m_pRoutePointEditTarget->m_bIsBeingEdited = false;
                m_pRoutePointEditTarget->m_bPtIsSelected = false;
                wxRect wp_rect;
                m_pRoutePointEditTarget->CalculateDCRect( m_dc_route, &wp_rect );
                m_pRoutePointEditTarget = NULL;         //cancel selection
                RefreshRect( wp_rect, true );
                return;
             }
        }
        else{
            node = rpSelList.GetFirst();
            if( node ) {
                SelectItem *pFind = node->GetData();
                RoutePoint *frp = (RoutePoint *) pFind->m_pData1;
                if(frp){
                    ShowMarkPropertiesDialog( frp );
                    return;
                }
            }
        }
                
            

        SelectItem* cursorItem;
        cursorItem = pSelect->FindSelection( zlat, zlon, SELTYPE_ROUTESEGMENT );

        if( cursorItem ) {
            Route *pr = (Route *) cursorItem->m_pData3;
            if( pr->IsVisible() ) {
                ShowRoutePropertiesDialog( _("Route Properties"), pr );
                return;
            }
        }

        cursorItem = pSelect->FindSelection( zlat, zlon, SELTYPE_TRACKSEGMENT );

        if( cursorItem ) {
            Route *pr = (Route *) cursorItem->m_pData3;
            if( pr->IsVisible() ) {
                ShowTrackPropertiesDialog( pr );
                return;
            }
        }

        // Found no object to act on, so show chart info.

        ShowObjectQueryWindow( x, y, zlat, zlon );
        return;
    }

    // Capture LeftUp's and time them, unless it already came from the timer.
    if( event.LeftUp() && !singleClickEventIsValid ) {

        // Ignore the second LeftUp after the DClick.
        if( m_DoubleClickTimer->IsRunning() ) {
            m_DoubleClickTimer->Stop();
            return;
        }

        // Save the event for later running if there is no DClick.
        m_DoubleClickTimer->Start( 250, wxTIMER_ONE_SHOT );
        singleClickEvent = event;
        singleClickEventIsValid = true;
        return;
    }

    //  This logic is necessary on MSW to handle the case where
    //  a context (right-click) menu is dismissed without action
    //  by clicking on the chart surface.
    //  We need to avoid an unintentional pan by eating some clicks...
#ifdef __WXMSW__
    if( event.LeftDown() || event.LeftUp() || event.Dragging() ) {
        if( g_click_stop > 0 ) {
            g_click_stop--;
            return;
        }
    }
#endif

    if( s_ProgDialog ) return;

    if(!g_btouch){
        if( ( m_bMeasure_Active && ( m_nMeasureState >= 2 ) ) || ( parent_frame->nRoute_State > 1 )
            || ( parent_frame->nRoute_State ) > 1 ) {
            wxPoint p = ClientToScreen( wxPoint( x, y ) );
            gFrame->SubmergeToolbarIfOverlap( p.x, p.y, 20 );
        }
    }

    //  Kick off the Rotation control timer
    if( g_bCourseUp ) {
        m_b_rot_hidef = false;
        pRotDefTimer->Start( 500, wxTIMER_ONE_SHOT );
    } else
        pRotDefTimer->Stop();

    mouse_x = x;
    mouse_y = y;
    mouse_leftisdown = event.LeftIsDown();

//      Retrigger the route leg / AIS target popup timer
    if( !g_btouch )
    {
        if( m_pRouteRolloverWin && m_pRouteRolloverWin->IsActive() )
            m_RolloverPopupTimer.Start( 10, wxTIMER_ONE_SHOT );               // faster response while the rollover is turned on
        else
            m_RolloverPopupTimer.Start( m_rollover_popup_timer_msec, wxTIMER_ONE_SHOT );
    }

//  Retrigger the cursor tracking timer
    pCurTrackTimer->Start( m_curtrack_timer_msec, wxTIMER_ONE_SHOT );

    mx = x;
    my = y;
    GetCanvasPixPoint( x, y, m_cursor_lat, m_cursor_lon );

    //    Calculate meaningful SelectRadius
    float SelectRadius;
    int sel_rad_pix = 8;
    if(g_btouch)
        sel_rad_pix = 50;

    SelectRadius = sel_rad_pix / ( m_true_scale_ppm * 1852 * 60 );  // Degrees, approximately

//      Show cursor position on Status Bar, if present
//      except for GTK, under which status bar updates are very slow
//      due to Update() call.
//      In this case, as a workaround, update the status window
//      after an interval timer (pCurTrackTimer) pops, which will happen
//      whenever the mouse has stopped moving for specified interval.
//      See the method OnCursorTrackTimerEvent()
#ifndef __WXGTK__
    SetCursorStatus(m_cursor_lat, m_cursor_lon);
#endif

    //  Send the current cursor lat/lon to all PlugIns requesting it
    if( g_pi_manager ) g_pi_manager->SendCursorLatLonToAllPlugIns( m_cursor_lat, m_cursor_lon );

    //        Check for wheel rotation
    // ideally, should be just longer than the time between
    // processing accumulated mouse events from the event queue
    // as would happen during screen redraws.
    int wheel_dir = event.GetWheelRotation();

    if( wheel_dir ) {
        int mouse_wheel_oneshot = abs(wheel_dir)*4;                  //msec
        wheel_dir = wheel_dir > 0 ? 1 : -1; // normalize

        double factor = 2.0;
        if(wheel_dir < 0)
            factor = 1/factor;
        
        if(g_bsmoothpanzoom){
            if( (m_wheelstopwatch.Time() < m_wheelzoom_stop_oneshot) ) {
                if( wheel_dir == m_last_wheel_dir ) {
                    m_wheelzoom_stop_oneshot += mouse_wheel_oneshot;
//                    m_zoom_target /= factor;
                }
                else 
                    StopMovement( );
            }
            else {    
                m_wheelzoom_stop_oneshot = mouse_wheel_oneshot;
                m_wheelstopwatch.Start(0);
//                m_zoom_target =  VPoint.chart_scale / factor;
            }
        }

        m_last_wheel_dir = wheel_dir;
        
        
        ZoomCanvas( factor, true, false );
        
    }

    if(!g_btouch ){
    //    Route Creation Rubber Banding
        if( parent_frame->nRoute_State >= 2 ) {
            r_rband.x = x;
            r_rband.y = y;
            m_bDrawingRoute = true;

            CheckEdgePan( x, y, event.Dragging(), 5, 2 );
            Refresh( false );
        }


    //    Measure Tool Rubber Banding
        if( m_bMeasure_Active && ( m_nMeasureState >= 2 ) ) {
            r_rband.x = x;
            r_rband.y = y;
            m_bDrawingRoute = true;

            CheckEdgePan( x, y, event.Dragging(), 5, 2 );
            Refresh( false );
        }
    }

//          Mouse Clicks

    
    if( event.LeftDown() ) {
        //  This really should not be needed, but....
        //  on Windows, when using wxAUIManager, sometimes the focus is lost
        //  when clicking into another pane, e.g.the AIS target list, and then back to this pane.
        //  Oddly, some mouse events are not lost, however.  Like this one....
        SetFocus();

        last_drag.x = mx;
        last_drag.y = my;
        leftIsDown = true;

        if(!g_btouch){
            if( parent_frame->nRoute_State )                  // creating route?
            {
                double rlat, rlon;

                SetCursor( *pCursorPencil );
                rlat = m_cursor_lat;
                rlon = m_cursor_lon;

                m_bRouteEditing = true;

                if( parent_frame->nRoute_State == 1 ) {
                    m_pMouseRoute = new Route();
                    pRouteList->Append( m_pMouseRoute );
                    r_rband.x = x;
                    r_rband.y = y;
                }

                //    Check to see if there is a nearby point which may be reused
                RoutePoint *pMousePoint = NULL;

                //    Calculate meaningful SelectRadius
                int nearby_sel_rad_pix = 8;
                double nearby_radius_meters = nearby_sel_rad_pix / m_true_scale_ppm;

                RoutePoint *pNearbyPoint = pWayPointMan->GetNearbyWaypoint( rlat, rlon,
                                        nearby_radius_meters );
                if( pNearbyPoint && ( pNearbyPoint != m_prev_pMousePoint )
                        && !pNearbyPoint->m_bIsInTrack && !pNearbyPoint->m_bIsInLayer )
                {
                    int dlg_return;
    #ifndef __WXOSX__
                    dlg_return = OCPNMessageBox( this, _("Use nearby waypoint?"),
                                                    _("OpenCPN Route Create"),
                                                    (long) wxYES_NO | wxCANCEL | wxYES_DEFAULT );
    #else
                    dlg_return = wxID_YES;
    #endif
                    if( dlg_return == wxID_YES ) {
                        pMousePoint = pNearbyPoint;

                        // Using existing waypoint, so nothing to delete for undo.
                        if( parent_frame->nRoute_State > 1 )
                            undo->BeforeUndoableAction( Undo_AppendWaypoint, pMousePoint, Undo_HasParent, NULL );

                        // check all other routes to see if this point appears in any other route
                        // If it appears in NO other route, then it should e considered an isolated mark
                        if( !g_pRouteMan->FindRouteContainingWaypoint( pMousePoint ) ) pMousePoint->m_bKeepXRoute =
                                true;
                    }
                }

                if( NULL == pMousePoint ) {                 // need a new point
                    pMousePoint = new RoutePoint( rlat, rlon, _T("diamond"), _T(""), GPX_EMPTY_STRING );
                    pMousePoint->SetNameShown( false );

                    pConfig->AddNewWayPoint( pMousePoint, -1 );    // use auto next num
                    pSelect->AddSelectableRoutePoint( rlat, rlon, pMousePoint );

                    if( parent_frame->nRoute_State > 1 )
                        undo->BeforeUndoableAction( Undo_AppendWaypoint, pMousePoint, Undo_IsOrphanded, NULL );
                }

                if(m_pMouseRoute){
                    if( parent_frame->nRoute_State == 1 ) {
                        // First point in the route.
                        m_pMouseRoute->AddPoint( pMousePoint );
                    } else {
                        if( m_pMouseRoute->m_NextLegGreatCircle ) {
                            double rhumbBearing, rhumbDist, gcBearing, gcDist;
                            DistanceBearingMercator( rlat, rlon, m_prev_rlat, m_prev_rlon, &rhumbBearing, &rhumbDist );
                            Geodesic::GreatCircleDistBear( m_prev_rlon, m_prev_rlat, rlon, rlat, &gcDist, &gcBearing, NULL );
                            double gcDistNM = gcDist / 1852.0;

                            // Empirically found expression to get reasonable route segments.
                            int segmentCount = (3.0 + (rhumbDist - gcDistNM)) / pow(rhumbDist-gcDistNM-1, 0.5 );

                            wxString msg;
                            msg << _("For this leg the Great Circle route is ")
                                << FormatDistanceAdaptive( rhumbDist - gcDistNM ) << _(" shorter than rhumbline.\n\n")
                                << _("Would you like include the Great Circle routing points for this leg?");
                                
                            m_disable_edge_pan = true;  // This helps on OS X if MessageBox does not fully capture mouse

                            int answer = OCPNMessageBox( this, msg, _("OpenCPN Route Create"), wxYES_NO | wxNO_DEFAULT );

                            m_disable_edge_pan = false;
                            
                            if( answer == wxID_YES ) {
                                RoutePoint* gcPoint;
                                RoutePoint* prevGcPoint = m_prev_pMousePoint;
                                wxRealPoint gcCoord;

                                for( int i = 1; i <= segmentCount; i++ ) {
                                    double fraction = (double) i * ( 1.0 / (double) segmentCount );
                                    Geodesic::GreatCircleTravel( m_prev_rlon, m_prev_rlat, gcDist * fraction,
                                            gcBearing, &gcCoord.x, &gcCoord.y, NULL );

                                    if( i < segmentCount ) {
                                        gcPoint = new RoutePoint( gcCoord.y, gcCoord.x, _T("xmblue"), _T(""),
                                                GPX_EMPTY_STRING );
                                        gcPoint->SetNameShown( false );
                                        pConfig->AddNewWayPoint( gcPoint, -1 );
                                        pSelect->AddSelectableRoutePoint( gcCoord.y, gcCoord.x, gcPoint );
                                    } else {
                                        gcPoint = pMousePoint; // Last point, previously exsisting!
                                    }

                                    m_pMouseRoute->AddPoint( gcPoint );
                                    pSelect->AddSelectableRouteSegment( prevGcPoint->m_lat, prevGcPoint->m_lon,
                                            gcPoint->m_lat, gcPoint->m_lon, prevGcPoint, gcPoint, m_pMouseRoute );
                                    prevGcPoint = gcPoint;
                                }

                                undo->CancelUndoableAction( true );

                            } else {
                                m_pMouseRoute->AddPoint( pMousePoint );
                                pSelect->AddSelectableRouteSegment( m_prev_rlat, m_prev_rlon,
                                        rlat, rlon, m_prev_pMousePoint, pMousePoint, m_pMouseRoute );
                                undo->AfterUndoableAction( m_pMouseRoute );
                            }
                        } else {
                            // Ordinary rhumblinesegment.
                            m_pMouseRoute->AddPoint( pMousePoint );
                            pSelect->AddSelectableRouteSegment( m_prev_rlat, m_prev_rlon,
                                    rlat, rlon, m_prev_pMousePoint, pMousePoint, m_pMouseRoute );
                            undo->AfterUndoableAction( m_pMouseRoute );
                        }
                    }
                }

                m_prev_rlat = rlat;
                m_prev_rlon = rlon;
                m_prev_pMousePoint = pMousePoint;
                if(m_pMouseRoute)
                    m_pMouseRoute->m_lastMousePointIndex = m_pMouseRoute->GetnPoints();

                parent_frame->nRoute_State++;
                InvalidateGL();
                Refresh( false );
            }

            else if( m_bMeasure_Active && m_nMeasureState )   // measure tool?
            {
                double rlat, rlon;

                SetCursor( *pCursorPencil );
                rlat = m_cursor_lat;
                rlon = m_cursor_lon;

                if( m_nMeasureState == 1 ) {
                    m_pMeasureRoute = new Route();
                    pRouteList->Append( m_pMeasureRoute );
                    r_rband.x = x;
                    r_rband.y = y;
                }

                RoutePoint *pMousePoint = new RoutePoint( m_cursor_lat, m_cursor_lon,
                        wxString( _T ( "circle" ) ), wxEmptyString, GPX_EMPTY_STRING );
                pMousePoint->m_bShowName = false;

                m_pMeasureRoute->AddPoint( pMousePoint );

                m_prev_rlat = m_cursor_lat;
                m_prev_rlon = m_cursor_lon;
                m_prev_pMousePoint = pMousePoint;
                m_pMeasureRoute->m_lastMousePointIndex = m_pMeasureRoute->GetnPoints();

                m_nMeasureState++;

                InvalidateGL();
                Refresh( false );
            }

            else {
                FindRoutePointsAtCursor( SelectRadius, true );    // Not creating Route
            }
        }  // !g_btouch
        else {                  // g_btouch

           if(( m_bMeasure_Active && m_nMeasureState ) || ( parent_frame->nRoute_State )){

               // if near screen edge, pan with injection
//                if( CheckEdgePan( x, y, true, 5, 10 ) ) {
//                    return;
//                }
                
           }
        }
    }

    if( event.Dragging() ) {
        
       //in touch screen mode ensure the finger/cursor is on the selected point's radius to allow dragging
        if( g_btouch ) {
            if( m_pRoutePointEditTarget && !m_bIsInRadius ) {
                SelectItem *pFind = NULL;
                SelectableItemList SelList = pSelect->FindSelectionList( m_cursor_lat, m_cursor_lon,
                                                                                         +                                 SELTYPE_ROUTEPOINT );
                wxSelectableItemListNode *node = SelList.GetFirst();
                while( node ) {
                    pFind = node->GetData();
                    RoutePoint *frp = (RoutePoint *) pFind->m_pData1;
                    if( m_pRoutePointEditTarget == frp ) m_bIsInRadius = true;
                    node = node->GetNext();
                }
            }
        }

                    
        if( m_bRouteEditing && m_pRoutePointEditTarget ) {

            bool DraggingAllowed = g_btouch ? m_bIsInRadius : true;
            
            if( NULL == pMarkPropDialog ) {
                if( g_bWayPointPreventDragging ) DraggingAllowed = false;
            } else if( !pMarkPropDialog->IsShown() && g_bWayPointPreventDragging ) DraggingAllowed =
                    false;

            if( m_pRoutePointEditTarget && ( m_pRoutePointEditTarget->GetIconName() == _T("mob") ) ) DraggingAllowed =
                    false;

            if( m_pRoutePointEditTarget->m_bIsInLayer ) DraggingAllowed = false;

            if( DraggingAllowed ) {

                if( !undo->InUndoableAction() ) {
                    undo->BeforeUndoableAction( Undo_MoveWaypoint, m_pRoutePointEditTarget,
                            Undo_NeedsCopy, m_pFoundPoint );
                }

                // Get the update rectangle for the union of the un-edited routes
                wxRect pre_rect;

                if( !g_bopengl && m_pEditRouteArray ) {
                    for( unsigned int ir = 0; ir < m_pEditRouteArray->GetCount(); ir++ ) {
                        Route *pr = (Route *) m_pEditRouteArray->Item( ir );
                        //      Need to validate route pointer
                        //      Route may be gone due to drgging close to ownship with
                        //      "Delete On Arrival" state set, as in the case of
                        //      navigating to an isolated waypoint on a temporary route
                        if( g_pRouteMan->IsRouteValid(pr) ) {
                            wxRect route_rect;
                            pr->CalculateDCRect( m_dc_route, &route_rect, VPoint );
                            pre_rect.Union( route_rect );
                        }
                    }
                }

                m_pRoutePointEditTarget->m_lat = m_cursor_lat;     // update the RoutePoint entry
                m_pRoutePointEditTarget->m_lon = m_cursor_lon;
                m_pFoundPoint->m_slat = m_cursor_lat;             // update the SelectList entry
                m_pFoundPoint->m_slon = m_cursor_lon;

                if( CheckEdgePan( x, y, true, 5, 2 ) ) {
                    double new_cursor_lat, new_cursor_lon;
                    GetCanvasPixPoint( x, y, new_cursor_lat, new_cursor_lon );
                    m_pRoutePointEditTarget->m_lat = new_cursor_lat;  // update the RoutePoint entry
                    m_pRoutePointEditTarget->m_lon = new_cursor_lon;
                    m_pFoundPoint->m_slat = new_cursor_lat;           // update the SelectList entry
                    m_pFoundPoint->m_slon = new_cursor_lon;
                }

                //    Update the MarkProperties Dialog, if currently shown
                if( ( NULL != pMarkPropDialog ) && ( pMarkPropDialog->IsShown() ) ) {
                    if( m_pRoutePointEditTarget == pMarkPropDialog->GetRoutePoint() ) pMarkPropDialog->UpdateProperties();
                }

                if(g_bopengl) {
                    InvalidateGL();
                    Refresh( false );
                } else {
                    // Get the update rectangle for the edited route
                    wxRect post_rect;

                    if( m_pEditRouteArray ) {
                        for( unsigned int ir = 0; ir < m_pEditRouteArray->GetCount(); ir++ ) {
                            Route *pr = (Route *) m_pEditRouteArray->Item( ir );
                            if( g_pRouteMan->IsRouteValid(pr) ) {
                                wxRect route_rect;
                                pr->CalculateDCRect( m_dc_route, &route_rect, VPoint );
                                post_rect.Union( route_rect );
                            }
                        }
                    }

                    //    Invalidate the union region
                    pre_rect.Union( post_rect );
                    RefreshRect( pre_rect, false );
                }
            }
        }     // if Route Editing

        else if( m_bMarkEditing && m_pRoutePointEditTarget ) {

            bool DraggingAllowed = g_btouch ? m_bIsInRadius : true;

            if( NULL == pMarkPropDialog ) {
                if( g_bWayPointPreventDragging ) DraggingAllowed = false;
            } else if( !pMarkPropDialog->IsShown() && g_bWayPointPreventDragging ) DraggingAllowed =
                    false;

            if( m_pRoutePointEditTarget
                    && ( m_pRoutePointEditTarget->GetIconName() == _T("mob") ) ) DraggingAllowed =
                            false;

            if( m_pRoutePointEditTarget->m_bIsInLayer ) DraggingAllowed = false;

            if( DraggingAllowed ) {
                if( !undo->InUndoableAction() ) {
                    undo->BeforeUndoableAction( Undo_MoveWaypoint, m_pRoutePointEditTarget,
                            Undo_NeedsCopy, m_pFoundPoint );
                }

                //      The mark may be an anchorwatch
                double lpp1 = 0.;
                double lpp2 = 0.;
                double lppmax;

                if( pAnchorWatchPoint1 == m_pRoutePointEditTarget ) {
                    lpp1 = fabs( GetAnchorWatchRadiusPixels( pAnchorWatchPoint1 ) );

                }
                if( pAnchorWatchPoint2 == m_pRoutePointEditTarget ) {
                    lpp2 = fabs( GetAnchorWatchRadiusPixels( pAnchorWatchPoint2 ) );
                }
                lppmax = wxMax(lpp1 + 10, lpp2 + 10);         // allow for cruft

                // Get the update rectangle for the un-edited mark
                wxRect pre_rect;
                m_pRoutePointEditTarget->CalculateDCRect( m_dc_route, &pre_rect );
                if( ( lppmax > pre_rect.width / 2 ) || ( lppmax > pre_rect.height / 2 ) ) pre_rect.Inflate(
                        (int) ( lppmax - ( pre_rect.width / 2 ) ),
                        (int) ( lppmax - ( pre_rect.height / 2 ) ) );
                m_pRoutePointEditTarget->m_lat = m_cursor_lat;    // update the RoutePoint entry
                m_pRoutePointEditTarget->m_lon = m_cursor_lon;
                m_pFoundPoint->m_slat = m_cursor_lat;             // update the SelectList entry
                m_pFoundPoint->m_slon = m_cursor_lon;

                //    Update the MarkProperties Dialog, if currently shown
                if( ( NULL != pMarkPropDialog ) && ( pMarkPropDialog->IsShown() ) ) {
                    if( m_pRoutePointEditTarget == pMarkPropDialog->GetRoutePoint() )
                        pMarkPropDialog->UpdateProperties( true );
                }

                //    Invalidate the union region
                if(g_bopengl) {
                    InvalidateGL();
                    Refresh( false );
                } else {
                    // Get the update rectangle for the edited mark
                    wxRect post_rect;
                    m_pRoutePointEditTarget->CalculateDCRect( m_dc_route, &post_rect );
                    if( ( lppmax > post_rect.width / 2 ) || ( lppmax > post_rect.height / 2 ) )
                        post_rect.Inflate(
                            (int) ( lppmax - ( post_rect.width / 2 ) ),
                            (int) ( lppmax - ( post_rect.height / 2 ) ) );
                    
//                        post_rect.Inflate(200);
                    //    Invalidate the union region
                    pre_rect.Union( post_rect );
                    RefreshRect( pre_rect, false );
                }
            }
        }

        // must be chart dragging...
        else if( leftIsDown ) {
            if( ( last_drag.x != mx ) || ( last_drag.y != my ) ) {
                m_bChartDragging = true;
                PanCanvas( last_drag.x - mx, last_drag.y - my );

                last_drag.x = mx;
                last_drag.y = my;
                
                if( g_btouch ) {
                   if(( m_bMeasure_Active && m_nMeasureState ) || ( parent_frame->nRoute_State )){
                   //deactivate next LeftUp to ovoid creating an unexpected point
                         m_DoubleClickTimer->Start();
                         singleClickEventIsValid = false;
                    }
                }
                        
            }
        }
    }

    if( event.LeftUp() ) {
        bool b_startedit_route = false;
        bool b_startedit_mark = false;

        if(g_btouch) {
            m_bChartDragging = false;
            m_bIsInRadius = false;
            
            if( parent_frame->nRoute_State )                  // creating route?
            {
                if(m_bedge_pan){
                    m_bedge_pan = false;
                    return;
                }
                
                double rlat, rlon;

                rlat = m_cursor_lat;
                rlon = m_cursor_lon;

                if( m_pRoutePointEditTarget) {
                    m_pRoutePointEditTarget->m_bIsBeingEdited = false;
                    m_pRoutePointEditTarget->m_bPtIsSelected = false;
                    wxRect wp_rect;
                    m_pRoutePointEditTarget->CalculateDCRect( m_dc_route, &wp_rect );
                    RefreshRect( wp_rect, true );
                    m_pRoutePointEditTarget = NULL;
                }
                m_bRouteEditing = true;

                if( parent_frame->nRoute_State == 1 ) {
                    m_pMouseRoute = new Route();
                    m_pMouseRoute->SetHiLite(50);
                    pRouteList->Append( m_pMouseRoute );
                    r_rband.x = x;
                    r_rband.y = y;
                }

                    
                //    Check to see if there is a nearby point which may be reused
                RoutePoint *pMousePoint = NULL;

                //    Calculate meaningful SelectRadius
                int nearby_sel_rad_pix = 8;
                double nearby_radius_meters = nearby_sel_rad_pix / m_true_scale_ppm;

                RoutePoint *pNearbyPoint = pWayPointMan->GetNearbyWaypoint( rlat, rlon,
                                                                            nearby_radius_meters );
                if( pNearbyPoint && ( pNearbyPoint != m_prev_pMousePoint )
                    && !pNearbyPoint->m_bIsInTrack && !pNearbyPoint->m_bIsInLayer )
                {
                    int dlg_return;
                    #ifndef __WXOSX__
                    dlg_return = OCPNMessageBox( this, _("Use nearby waypoint?"),
                                                _("OpenCPN Route Create"),
                                                (long) wxYES_NO | wxCANCEL | wxYES_DEFAULT );
                                                #else
                                                dlg_return = wxID_YES;
                                                #endif
                                                if( dlg_return == wxID_YES ) {
                                                    pMousePoint = pNearbyPoint;

                                                    // Using existing waypoint, so nothing to delete for undo.
                                                    if( parent_frame->nRoute_State > 1 )
                                                        undo->BeforeUndoableAction( Undo_AppendWaypoint, pMousePoint, Undo_HasParent, NULL );

                                                    // check all other routes to see if this point appears in any other route
                                                        // If it appears in NO other route, then it should e considered an isolated mark
                                                        if( !g_pRouteMan->FindRouteContainingWaypoint( pMousePoint ) ) pMousePoint->m_bKeepXRoute =
                                                            true;
                                                }
                }

                if( NULL == pMousePoint ) {                 // need a new point
                    pMousePoint = new RoutePoint( rlat, rlon, _T("diamond"), _T(""), GPX_EMPTY_STRING );
                    pMousePoint->SetNameShown( false );

                    pConfig->AddNewWayPoint( pMousePoint, -1 );    // use auto next num
                    pSelect->AddSelectableRoutePoint( rlat, rlon, pMousePoint );

                    if( parent_frame->nRoute_State > 1 )
                        undo->BeforeUndoableAction( Undo_AppendWaypoint, pMousePoint, Undo_IsOrphanded, NULL );
                }

                if( parent_frame->nRoute_State == 1 ) {
                    // First point in the route.
                    m_pMouseRoute->AddPoint( pMousePoint );
                } else {
                    if( m_pMouseRoute->m_NextLegGreatCircle ) {
                        double rhumbBearing, rhumbDist, gcBearing, gcDist;
                        DistanceBearingMercator( rlat, rlon, m_prev_rlat, m_prev_rlon, &rhumbBearing, &rhumbDist );
                        Geodesic::GreatCircleDistBear( m_prev_rlon, m_prev_rlat, rlon, rlat, &gcDist, &gcBearing, NULL );
                        double gcDistNM = gcDist / 1852.0;

                        // Empirically found expression to get reasonable route segments.
                        int segmentCount = (3.0 + (rhumbDist - gcDistNM)) / pow(rhumbDist-gcDistNM-1, 0.5 );

                        wxString msg;
                        msg << _("For this leg the Great Circle route is ")
                        << FormatDistanceAdaptive( rhumbDist - gcDistNM ) << _(" shorter than rhumbline.\n\n")
                        << _("Would you like include the Great Circle routing points for this leg?");

                        #ifndef __WXOSX__
                        int answer = OCPNMessageBox( this, msg, _("OpenCPN Route Create"), wxYES_NO | wxNO_DEFAULT );
                        #else
                        int answer = wxID_NO;
                        #endif

                        if( answer == wxID_YES ) {
                            RoutePoint* gcPoint;
                            RoutePoint* prevGcPoint = m_prev_pMousePoint;
                            wxRealPoint gcCoord;

                            for( int i = 1; i <= segmentCount; i++ ) {
                                double fraction = (double) i * ( 1.0 / (double) segmentCount );
                                Geodesic::GreatCircleTravel( m_prev_rlon, m_prev_rlat, gcDist * fraction,
                                                            gcBearing, &gcCoord.x, &gcCoord.y, NULL );

                                if( i < segmentCount ) {
                                    gcPoint = new RoutePoint( gcCoord.y, gcCoord.x, _T("xmblue"), _T(""),
                                                            GPX_EMPTY_STRING );
                                    gcPoint->SetNameShown( false );
                                    pConfig->AddNewWayPoint( gcPoint, -1 );
                                    pSelect->AddSelectableRoutePoint( gcCoord.y, gcCoord.x, gcPoint );
                                } else {
                                    gcPoint = pMousePoint; // Last point, previously exsisting!
                                }

                                m_pMouseRoute->AddPoint( gcPoint );
                                pSelect->AddSelectableRouteSegment( prevGcPoint->m_lat, prevGcPoint->m_lon,
                                                                    gcPoint->m_lat, gcPoint->m_lon, prevGcPoint, gcPoint, m_pMouseRoute );
                                prevGcPoint = gcPoint;
                            }

                            undo->CancelUndoableAction( true );

                        } else {
                            m_pMouseRoute->AddPoint( pMousePoint );
                            pSelect->AddSelectableRouteSegment( m_prev_rlat, m_prev_rlon,
                                                                rlat, rlon, m_prev_pMousePoint, pMousePoint, m_pMouseRoute );
                            undo->AfterUndoableAction( m_pMouseRoute );
                        }
                    } else {
                        // Ordinary rhumblinesegment.
                        m_pMouseRoute->AddPoint( pMousePoint );
                        pSelect->AddSelectableRouteSegment( m_prev_rlat, m_prev_rlon,
                                                            rlat, rlon, m_prev_pMousePoint, pMousePoint, m_pMouseRoute );
                        undo->AfterUndoableAction( m_pMouseRoute );
                    }
                }

                m_prev_rlat = rlat;
                m_prev_rlon = rlon;
                m_prev_pMousePoint = pMousePoint;
                m_pMouseRoute->m_lastMousePointIndex = m_pMouseRoute->GetnPoints();

                parent_frame->nRoute_State++;
                Refresh( true );
            }
            else if( m_bMeasure_Active && m_nMeasureState )   // measure tool?
            {
                if(m_bedge_pan){
                    m_bedge_pan = false;
                    return;
                }
                    
                double rlat, rlon;

                rlat = m_cursor_lat;
                rlon = m_cursor_lon;

                if( m_nMeasureState == 1 ) {
                    m_pMeasureRoute = new Route();
                    pRouteList->Append( m_pMeasureRoute );
                    r_rband.x = x;
                    r_rband.y = y;
                }

                
                RoutePoint *pMousePoint = new RoutePoint( m_cursor_lat, m_cursor_lon,
                                                        wxString( _T ( "circle" ) ), wxEmptyString, GPX_EMPTY_STRING );
                pMousePoint->m_bShowName = false;

                m_pMeasureRoute->AddPoint( pMousePoint );

                m_prev_rlat = m_cursor_lat;
                m_prev_rlon = m_cursor_lon;
                m_prev_pMousePoint = pMousePoint;
                m_pMeasureRoute->m_lastMousePointIndex = m_pMeasureRoute->GetnPoints();

                m_nMeasureState++;

                Refresh( true );
            }
            else {
                bool b_was_editing_mark = m_bMarkEditing;
                bool b_was_editing_route = m_bRouteEditing;
                FindRoutePointsAtCursor( SelectRadius, true );    // Possibly selecting a point in a route for later dragging
                
                if( !b_was_editing_route ) {
                    if( m_pEditRouteArray ) {
                        b_startedit_route = true;

                          
                        //  Hide the route rollover during route point edit, not needed, and may be confusing
                        if( m_pRouteRolloverWin && m_pRouteRolloverWin->IsActive()  ) {
                            m_pRouteRolloverWin->IsActive( false );
                        }
                        
                        wxRect pre_rect;
                        for( unsigned int ir = 0; ir < m_pEditRouteArray->GetCount(); ir++ ) {
                            Route *pr = (Route *) m_pEditRouteArray->Item( ir );
                            //      Need to validate route pointer
                            //      Route may be gone due to drgging close to ownship with
                            //      "Delete On Arrival" state set, as in the case of
                            //      navigating to an isolated waypoint on a temporary route
                            if( g_pRouteMan->IsRouteValid(pr) ) {
//                                pr->SetHiLite(50);
                                wxRect route_rect;
                                pr->CalculateDCRect( m_dc_route, &route_rect, VPoint );
                                pre_rect.Union( route_rect );
                            }
                        }
                        RefreshRect( pre_rect, true );
                    }
                }
                else {
                    b_startedit_route = false; 
                }
                

                //  Mark editing
                if( m_pRoutePointEditTarget ) {

                    if(b_was_editing_mark || b_was_editing_route) {            // kill previous hilight
                        if( m_lastRoutePointEditTarget) {
                            m_lastRoutePointEditTarget->m_bIsBeingEdited = false;
                            m_lastRoutePointEditTarget->m_bPtIsSelected = false;
                            wxRect wp_rect;
                            m_lastRoutePointEditTarget->CalculateDCRect( m_dc_route, &wp_rect );
                            RefreshRect( wp_rect, true );
                        }
                    }
                        
                    if( m_pRoutePointEditTarget) {
                        m_pRoutePointEditTarget->m_bIsBeingEdited = true;
                        m_pRoutePointEditTarget->m_bPtIsSelected = true;
                        wxRect wp_rect;
                        m_pRoutePointEditTarget->CalculateDCRect( m_dc_route, &wp_rect );
                        RefreshRect( wp_rect, true );
                    }
                    
                }
                else {
                    if( m_lastRoutePointEditTarget) {
                        m_lastRoutePointEditTarget->m_bIsBeingEdited = false;
                        m_lastRoutePointEditTarget->m_bPtIsSelected = false;
                        wxRect wp_rect;
                        m_lastRoutePointEditTarget->CalculateDCRect( m_dc_route, &wp_rect );
                        RefreshRect( wp_rect, true );
                    }
                }
            }
            
                //      Check to see if there is a route or AIS target under the cursor
                //      If so, start the rollover timer which creates the popup
                bool b_start_rollover = false;
                if( g_pAIS && g_pAIS->GetNumTargets() && g_bShowAIS ) {
                    SelectItem *pFind = pSelectAIS->FindSelection( m_cursor_lat, m_cursor_lon,
                                                                   SELTYPE_AISTARGET );
                    if( pFind )
                        b_start_rollover = true;
                }
                
                if(!b_start_rollover && !b_startedit_route){
                    SelectableItemList SelList = pSelect->FindSelectionList( m_cursor_lat, m_cursor_lon,
                                                                             SELTYPE_ROUTESEGMENT );
                    wxSelectableItemListNode *node = SelList.GetFirst();
                    while( node ) {
                        SelectItem *pFindSel = node->GetData();
                        
                        Route *pr = (Route *) pFindSel->m_pData3;        //candidate
                        
                        if( pr && pr->IsVisible() ){
                            b_start_rollover = true;
                            break;
                        }
                        node = node->GetNext();
                    }       // while
                }
                
                if( b_start_rollover )
                    m_RolloverPopupTimer.Start( m_rollover_popup_timer_msec, wxTIMER_ONE_SHOT );
                

        if( m_bRouteEditing/* && !b_startedit_route*/) {            // End of RoutePoint drag
            if( m_pRoutePointEditTarget ) {
                pSelect->UpdateSelectableRouteSegments( m_pRoutePointEditTarget );
                
                if( m_pEditRouteArray ) {
                    for( unsigned int ir = 0; ir < m_pEditRouteArray->GetCount(); ir++ ) {
                        Route *pr = (Route *) m_pEditRouteArray->Item( ir );
                        if( g_pRouteMan->IsRouteValid(pr) ) {
                            pr->FinalizeForRendering();
                            pr->UpdateSegmentDistances();
                            pConfig->UpdateRoute( pr );
                        }
                    }
                }

                //    Update the RouteProperties Dialog, if currently shown
                if( ( NULL != pRoutePropDialog ) && ( pRoutePropDialog->IsShown() ) ) {
                    if( m_pEditRouteArray ) {
                        for( unsigned int ir = 0; ir < m_pEditRouteArray->GetCount(); ir++ ) {
                            Route *pr = (Route *) m_pEditRouteArray->Item( ir );
                            if( g_pRouteMan->IsRouteValid(pr) ) {
                                if( !pr->IsTrack() && pRoutePropDialog->m_pRoute == pr ) {
                                    pRoutePropDialog->SetRouteAndUpdate( pr, true );
                                } else if ( ( NULL != pTrackPropDialog ) && ( pTrackPropDialog->IsShown() ) && pTrackPropDialog->m_pRoute == pr ) {
                                    pTrackPropDialog->SetTrackAndUpdate( pr );
                                }
                            }
                        }
                    }
                }

            }
        }

        if( m_pRoutePointEditTarget ) {
            pConfig->UpdateWayPoint( m_pRoutePointEditTarget );
            undo->AfterUndoableAction( m_pRoutePointEditTarget );
        }
        
        if(!m_pRoutePointEditTarget){
            delete m_pEditRouteArray;
            m_pEditRouteArray = NULL;
            m_bRouteEditing = false;
        }
            
#if 0        
        else if( m_bMarkEditing && !b_startedit_mark) {         // end of Waypoint drag
            if( m_pRoutePointEditTarget ) {
                pConfig->UpdateWayPoint( m_pRoutePointEditTarget );
                undo->AfterUndoableAction( m_pRoutePointEditTarget );
//                m_pRoutePointEditTarget->m_bIsBeingEdited = false;
//                wxRect wp_rect;
//                m_pRoutePointEditTarget->CalculateDCRect( m_dc_route, &wp_rect );
//                m_pRoutePointEditTarget->m_bPtIsSelected = false;
//                RefreshRect( wp_rect, true );
                
            }
//            m_pRoutePointEditTarget = NULL;
//            m_bMarkEditing = false;
            if( !g_FloatingToolbarDialog->IsShown() )
                gFrame->SurfaceToolbar();
        }
#endif
        }       // g_btouch


        else{                   // !g_btouch
        if( m_bRouteEditing ) {            // End of RoutePoint drag
            if( m_pRoutePointEditTarget ) {
                pSelect->UpdateSelectableRouteSegments( m_pRoutePointEditTarget );
                m_pRoutePointEditTarget->m_bBlink = false;
                
                if( m_pEditRouteArray ) {
                    for( unsigned int ir = 0; ir < m_pEditRouteArray->GetCount(); ir++ ) {
                        Route *pr = (Route *) m_pEditRouteArray->Item( ir );
                        if( g_pRouteMan->IsRouteValid(pr) ) {
                            pr->FinalizeForRendering();
                            pr->UpdateSegmentDistances();
                            pr->m_bIsBeingEdited = false;

                            pConfig->UpdateRoute( pr );
                            
                            pr->SetHiLite( 0 );
                        }
                    }
                    Refresh( false );
                }

                //    Update the RouteProperties Dialog, if currently shown
                if( ( NULL != pRoutePropDialog ) && ( pRoutePropDialog->IsShown() ) ) {
                    if( m_pEditRouteArray ) {
                        for( unsigned int ir = 0; ir < m_pEditRouteArray->GetCount(); ir++ ) {
                            Route *pr = (Route *) m_pEditRouteArray->Item( ir );
                            if( g_pRouteMan->IsRouteValid(pr) ) {
                                if( !pr->IsTrack() && pRoutePropDialog->m_pRoute == pr ) {
                                    pRoutePropDialog->SetRouteAndUpdate( pr, true );
                                } else if ( ( NULL != pTrackPropDialog ) && ( pTrackPropDialog->IsShown() ) && pTrackPropDialog->m_pRoute == pr ) {
                                    pTrackPropDialog->SetTrackAndUpdate( pr );
                                }
                            }
                        }
                    }
                }

                m_pRoutePointEditTarget->m_bPtIsSelected = false;
                m_pRoutePointEditTarget->m_bIsBeingEdited = false;
                
                delete m_pEditRouteArray;
                m_pEditRouteArray = NULL;
                undo->AfterUndoableAction( m_pRoutePointEditTarget );
            }

            InvalidateGL();
            m_bRouteEditing = false;
            m_pRoutePointEditTarget = NULL;
            if( !g_FloatingToolbarDialog->IsShown() ) gFrame->SurfaceToolbar();
        }

        else if( m_bMarkEditing) {         // end of Waypoint drag
            if( m_pRoutePointEditTarget ) {
                pConfig->UpdateWayPoint( m_pRoutePointEditTarget );
                undo->AfterUndoableAction( m_pRoutePointEditTarget );
                m_pRoutePointEditTarget->m_bIsBeingEdited = false;
                wxRect wp_rect;
                m_pRoutePointEditTarget->CalculateDCRect( m_dc_route, &wp_rect );
                m_pRoutePointEditTarget->m_bPtIsSelected = false;
                RefreshRect( wp_rect, true );
                
            }
            m_pRoutePointEditTarget = NULL;
            m_bMarkEditing = false;
            if( !g_FloatingToolbarDialog->IsShown() )
                gFrame->SurfaceToolbar();
        }

        else if( leftIsDown ) {  // left click for chart center
            leftIsDown = false;

            if( !g_btouch ){
                if( !m_bChartDragging && !m_bMeasure_Active ) {
                    switch( cursor_region ){
                        case MID_RIGHT: {
                            PanCanvas( 100, 0 );
                            break;
                        }

                        case MID_LEFT: {
                            PanCanvas( -100, 0 );
                            break;
                        }

                        case MID_TOP: {
                            PanCanvas( 0, 100 );
                            break;
                        }

                        case MID_BOT: {
                            PanCanvas( 0, -100 );
                            break;
                        }

                        case CENTER: {
                            PanCanvas( x - GetVP().pix_width / 2, y - GetVP().pix_height / 2 );
                            break;
                        }
                    }
                } else {
                    m_bChartDragging = false;
                }
            }
        }
        }       // !btouch
    }

    if( event.RightDown() ) {
        last_drag.x = mx;
        last_drag.y = my;
        
        if(g_btouch ){
            if( m_pRoutePointEditTarget )
                return;
        }
            

        if( parent_frame->nRoute_State )                     // creating route?
            CanvasPopupMenu( x, y, SELTYPE_ROUTECREATE );
        else                                                  // General Right Click
        {
            // Look for selectable objects
            double slat, slon;
            slat = m_cursor_lat;
            slon = m_cursor_lon;
//                      SelectItem *pFind;
 //           wxClientDC cdc( this );
//            ocpnDC dc( cdc );
#ifdef __WXMAC__
            wxScreenDC sdc;
            ocpnDC dc( sdc );
#else
            wxClientDC cdc( GetParent() );
            ocpnDC dc( cdc );
#endif

            SelectItem *pFindAIS;
            SelectItem *pFindRP;
            SelectItem *pFindRouteSeg;
            SelectItem *pFindTrackSeg;
            SelectItem *pFindCurrent = NULL;
            SelectItem *pFindTide = NULL;

            //    Deselect any current objects
            if( m_pSelectedRoute ) {
                m_pSelectedRoute->m_bRtIsSelected = false;        // Only one selection at a time
                m_pSelectedRoute->DeSelectRoute();
                m_pSelectedRoute->Draw( dc, VPoint );
            }

            if( m_pFoundRoutePoint ) {
                m_pFoundRoutePoint->m_bPtIsSelected = false;
                m_pFoundRoutePoint->Draw( dc );
                RefreshRect( m_pFoundRoutePoint->CurrentRect_in_DC );
            }

            //      Get all the selectable things at the cursor
            pFindAIS = pSelectAIS->FindSelection( slat, slon, SELTYPE_AISTARGET );
            pFindRP = pSelect->FindSelection( slat, slon, SELTYPE_ROUTEPOINT );
            pFindRouteSeg = pSelect->FindSelection( slat, slon, SELTYPE_ROUTESEGMENT );
            pFindTrackSeg = pSelect->FindSelection( slat, slon, SELTYPE_TRACKSEGMENT );

            if( m_bShowCurrent ) pFindCurrent = pSelectTC->FindSelection( slat, slon,
                                                    SELTYPE_CURRENTPOINT );

            if( m_bShowTide )                                // look for tide stations
                pFindTide = pSelectTC->FindSelection( slat, slon, SELTYPE_TIDEPOINT );

            int seltype = 0;

            //    Try for AIS targets first
            if( pFindAIS ) {
                m_FoundAIS_MMSI = pFindAIS->GetUserData();

                //      Make sure the target data is available
                if( g_pAIS->Get_Target_Data_From_MMSI( m_FoundAIS_MMSI ) ) seltype |=
                        SELTYPE_AISTARGET;
            }

            //    Now the various Route Parts

            m_pFoundRoutePoint = NULL;
            if( pFindRP ) {
                RoutePoint *pFirstVizPoint = NULL;
                RoutePoint *pFoundActiveRoutePoint = NULL;
                RoutePoint *pFoundVizRoutePoint = NULL;
                Route *pSelectedActiveRoute = NULL;
                Route *pSelectedVizRoute = NULL;

                //There is at least one routepoint, so get the whole list
                SelectableItemList SelList = pSelect->FindSelectionList( slat, slon,
                                             SELTYPE_ROUTEPOINT );
                wxSelectableItemListNode *node = SelList.GetFirst();
                while( node ) {
                    SelectItem *pFindSel = node->GetData();

                    RoutePoint *prp = (RoutePoint *) pFindSel->m_pData1;        //candidate

                    //    Get an array of all routes using this point
                    wxArrayPtrVoid *proute_array = g_pRouteMan->GetRouteArrayContaining( prp );

                    // Use route array (if any) to determine actual visibility for this point
                    bool brp_viz = false;
                    if( proute_array ) {
                        for( unsigned int ir = 0; ir < proute_array->GetCount(); ir++ ) {
                            Route *pr = (Route *) proute_array->Item( ir );
                            if( pr->IsVisible() ) {
                                brp_viz = true;
                                break;
                            }
                        }
                        if( !brp_viz )                          // is not visible as part of route
                            brp_viz = prp->IsVisible();         //  so treat as isolated point

                    } else
                        brp_viz = prp->IsVisible();               // isolated point

                    if( ( NULL == pFirstVizPoint ) && brp_viz ) pFirstVizPoint = prp;

                    // Use route array to choose the appropriate route
                    // Give preference to any active route, otherwise select the first visible route in the array for this point
                    m_pSelectedRoute = NULL;
                    if( proute_array ) {
                        for( unsigned int ir = 0; ir < proute_array->GetCount(); ir++ ) {
                            Route *pr = (Route *) proute_array->Item( ir );
                            if( pr->m_bRtIsActive ) {
                                pSelectedActiveRoute = pr;
                                pFoundActiveRoutePoint = prp;
                                break;
                            }
                        }

                        if( NULL == pSelectedVizRoute ) {
                            for( unsigned int ir = 0; ir < proute_array->GetCount(); ir++ ) {
                                Route *pr = (Route *) proute_array->Item( ir );
                                if( pr->IsVisible() ) {
                                    pSelectedVizRoute = pr;
                                    pFoundVizRoutePoint = prp;
                                    break;
                                }
                            }
                        }

                        delete proute_array;
                    }

                    node = node->GetNext();
                }

                //      Now choose the "best" selections
                if( pFoundActiveRoutePoint ) {
                    m_pFoundRoutePoint = pFoundActiveRoutePoint;
                    m_pSelectedRoute = pSelectedActiveRoute;
                } else if( pFoundVizRoutePoint ) {
                    m_pFoundRoutePoint = pFoundVizRoutePoint;
                    m_pSelectedRoute = pSelectedVizRoute;
                } else
                    // default is first visible point in list
                    m_pFoundRoutePoint = pFirstVizPoint;

                if( m_pSelectedRoute ) {
                    if( m_pSelectedRoute->IsVisible() ) seltype |= SELTYPE_ROUTEPOINT;
                } else if( m_pFoundRoutePoint ) seltype |= SELTYPE_MARKPOINT;
            }

            // Note here that we use SELTYPE_ROUTESEGMENT to select tracks as well as routes
            // But call the popup handler with identifier appropriate to the type
            if( pFindRouteSeg )                  // there is at least one select item
            {
                SelectableItemList SelList = pSelect->FindSelectionList( slat, slon,
                                             SELTYPE_ROUTESEGMENT );

                if( NULL == m_pSelectedRoute )  // the case where a segment only is selected
                {
                    //  Choose the first visible route containing segment in the list
                    wxSelectableItemListNode *node = SelList.GetFirst();
                    while( node ) {
                        SelectItem *pFindSel = node->GetData();

                        Route *pr = (Route *) pFindSel->m_pData3;
                        if( pr->IsVisible() ) {
                            m_pSelectedRoute = pr;
                            break;
                        }
                        node = node->GetNext();
                    }
                }

                if( m_pSelectedRoute ) {
                    if( NULL == m_pFoundRoutePoint ) m_pFoundRoutePoint =
                            (RoutePoint *) pFindRouteSeg->m_pData1;
                    m_pFoundRoutePointSecond = (RoutePoint *) pFindRouteSeg->m_pData2;

                    m_pSelectedRoute->m_bRtIsSelected = !(seltype & SELTYPE_ROUTEPOINT);
                    if( m_pSelectedRoute->m_bRtIsSelected )
                        m_pSelectedRoute->Draw( dc, GetVP() );
                    seltype |= SELTYPE_ROUTESEGMENT;
                }

            }

            if( pFindTrackSeg ) {
                m_pSelectedTrack = NULL;
                SelectableItemList SelList = pSelect->FindSelectionList( slat, slon,
                                             SELTYPE_TRACKSEGMENT );

                //  Choose the first visible track containing segment in the list
                wxSelectableItemListNode *node = SelList.GetFirst();
                while( node ) {
                    SelectItem *pFindSel = node->GetData();

                    Route *pt = (Route *) pFindSel->m_pData3;
                    if( pt->IsVisible() ) {
                        m_pSelectedTrack = pt;
                        break;
                    }
                    node = node->GetNext();
                }

                if( m_pSelectedTrack ) seltype |= SELTYPE_TRACKSEGMENT;
            }

            bool bseltc = false;
//                      if(0 == seltype)
            {
                if( pFindCurrent ) {
                    // There may be multiple current entries at the same point.
                    // For example, there often is a current substation (with directions specified)
                    // co-located with its master.  We want to select the substation, so that
                    // the direction will be properly indicated on the graphic.
                    // So, we search the select list looking for IDX_type == 'c' (i.e substation)
                    IDX_entry *pIDX_best_candidate;

                    SelectItem *pFind = NULL;
                    SelectableItemList SelList = pSelectTC->FindSelectionList( m_cursor_lat,
                                                 m_cursor_lon, SELTYPE_CURRENTPOINT );

                    //      Default is first entry
                    wxSelectableItemListNode *node = SelList.GetFirst();
                    pFind = node->GetData();
                    pIDX_best_candidate = (IDX_entry *) ( pFind->m_pData1 );

                    if( SelList.GetCount() > 1 ) {
                        node = node->GetNext();
                        while( node ) {
                            pFind = node->GetData();
                            IDX_entry *pIDX_candidate = (IDX_entry *) ( pFind->m_pData1 );
                            if( pIDX_candidate->IDX_type == 'c' ) {
                                pIDX_best_candidate = pIDX_candidate;
                                break;
                            }

                            node = node->GetNext();
                        }       // while (node)
                    } else {
                        wxSelectableItemListNode *node = SelList.GetFirst();
                        pFind = node->GetData();
                        pIDX_best_candidate = (IDX_entry *) ( pFind->m_pData1 );
                    }

                    m_pIDXCandidate = pIDX_best_candidate;

                    if( 0 == seltype ) {
                        DrawTCWindow( x, y, (void *) pIDX_best_candidate );
                        Refresh( false );
                        bseltc = true;
                    } else
                        seltype |= SELTYPE_CURRENTPOINT;
                }

                else if( pFindTide ) {
                    m_pIDXCandidate = (IDX_entry *) pFindTide->m_pData1;

                    if( 0 == seltype ) {
                        DrawTCWindow( x, y, (void *) pFindTide->m_pData1 );
                        Refresh( false );
                        bseltc = true;
                    } else
                        seltype |= SELTYPE_TIDEPOINT;
                }
            }

            if( 0 == seltype ) seltype |= SELTYPE_UNKNOWN;

            if( !bseltc ) CanvasPopupMenu( x, y, seltype );

            // Seth: Is this refresh needed?
            Refresh( false );            // needed for MSW, not GTK  Why??
        }
    }

//    Switch to the appropriate cursor on mouse movement

    wxCursor *ptarget_cursor = pCursorArrow;

    if( ( !parent_frame->nRoute_State )
            && ( !m_bMeasure_Active ) /*&& ( !m_bCM93MeasureOffset_Active )*/) {

        if( x > xr_margin ) {
            ptarget_cursor = pCursorRight;
            cursor_region = MID_RIGHT;
        } else if( x < xl_margin ) {
            ptarget_cursor = pCursorLeft;
            cursor_region = MID_LEFT;
        } else if( y > yb_margin ) {
            ptarget_cursor = pCursorDown;
            cursor_region = MID_TOP;
        } else if( y < yt_margin ) {
            ptarget_cursor = pCursorUp;
            cursor_region = MID_BOT;
        } else {
            ptarget_cursor = pCursorArrow;
            cursor_region = CENTER;
        }
    } else if( m_bMeasure_Active || parent_frame->nRoute_State ) // If Measure tool use Pencil Cursor
        ptarget_cursor = pCursorPencil;

    SetCursor( *ptarget_cursor );

}

void ChartCanvas::LostMouseCapture( wxMouseCaptureLostEvent& event )
{
    SetCursor( *pCursorArrow );
}

//-------------------------------------------------------------------------------
//          Popup Menu Handling
//-------------------------------------------------------------------------------

void MenuPrepend( wxMenu *menu, int id, wxString label)
{
    wxMenuItem *item = new wxMenuItem(menu, id, label);
#ifdef __WXMSW__
    wxFont *qFont = GetOCPNScaledFont(_T("Menu"));
    item->SetFont(*qFont);
#endif
    menu->Prepend(item);
}

void MenuAppend( wxMenu *menu, int id, wxString label)
{
    wxMenuItem *item = new wxMenuItem(menu, id, label);
#ifdef __WXMSW__
    wxFont *qFont = GetOCPNScaledFont(_("Menu"));
    item->SetFont(*qFont);
#endif
    menu->Append(item);
}

void SetMenuItemFont(wxMenuItem *item)
{
#ifdef __WXMSW__
    wxFont *qFont = GetOCPNScaledFont(_("Menu"));
    item->SetFont(*qFont);
#endif
}

void ChartCanvas::CanvasPopupMenu( int x, int y, int seltype )
{
    wxMenu* contextMenu = new wxMenu;
    wxMenu* menuWaypoint = new wxMenu( _("Waypoint") );
    wxMenu* menuRoute = new wxMenu( _("Route") );
    wxMenu* menuTrack = new wxMenu( _("Track") );
    wxMenu* menuAIS = new wxMenu( _("AIS") );

    wxMenu *subMenuChart = new wxMenu;

    wxMenu *menuFocus = contextMenu;    // This is the one that will be shown

    popx = x;
    popy = y;

#ifdef __WXGTK__
#ifdef ocpnUSE_GTK_OPTIMIZE
    //  This code changes the background color on the popup context menu
    wxColour back_color = GetGlobalColor(_T("UIBCK"));
    GdkColor color;

    color.red = back_color.Red() << 8;
    color.green = back_color.Green() << 8;
    color.blue = back_color.Blue() << 8;

//    gtk_widget_modify_bg (GTK_WIDGET(contextMenu->m_menu), GTK_STATE_NORMAL, &color);
#endif
#endif

    if( seltype == SELTYPE_ROUTECREATE ) {
        MenuAppend( contextMenu, ID_RC_MENU_FINISH, _menuText( _( "End Route" ), _T("Esc") ) );
    }

    if( ! m_pMouseRoute ) {
        if( m_bMeasure_Active )
            MenuPrepend( contextMenu, ID_DEF_MENU_DEACTIVATE_MEASURE, _menuText( _("Measure Off"), _T("Esc") ) );
        else
            MenuPrepend( contextMenu, ID_DEF_MENU_ACTIVATE_MEASURE, _menuText( _( "Measure" ), _T("M") ) );
//            contextMenu->Prepend( ID_DEF_MENU_ACTIVATE_MEASURE, _menuText( _( "Measure" ), _T("F4") ) );
    }

    if( undo->AnythingToUndo() ) {
        wxString undoItem;
        undoItem << _("Undo") << _T(" ") << undo->GetNextUndoableAction()->Description();
        MenuPrepend( contextMenu, ID_UNDO, _menuText( undoItem, _T("Ctrl-Z") ) );
    }

    if( undo->AnythingToRedo() ) {
        wxString redoItem;
        redoItem << _("Redo") << _T(" ") << undo->GetNextRedoableAction()->Description();
#ifdef __WXOSX__
        MenuPrepend( contextMenu, ID_REDO, _menuText( redoItem, _T("Shift-Ctrl-Z") ) );
#else
        MenuPrepend( contextMenu, ID_REDO, _menuText( redoItem, _T("Ctrl-Y") ) );
#endif
    }

    bool ais_areanotice = false;
    if( g_pAIS && g_bShowAIS && g_bShowAreaNotices ) {

        AIS_Target_Hash* an_sources = g_pAIS->GetAreaNoticeSourcesList();

        float vp_scale = GetVPScale();

        for( AIS_Target_Hash::iterator target = an_sources->begin(); target != an_sources->end(); ++target ) {
            AIS_Target_Data* target_data = target->second;
            if( !target_data->area_notices.empty() ) {
                for( AIS_Area_Notice_Hash::iterator ani = target_data->area_notices.begin(); ani != target_data->area_notices.end(); ++ani ) {
                    Ais8_001_22& area_notice = ani->second;

                    wxBoundingBox bbox;

                    for( Ais8_001_22_SubAreaList::iterator sa = area_notice.sub_areas.begin(); sa != area_notice.sub_areas.end(); ++sa ) {
                        switch( sa->shape ) {
                            case AIS8_001_22_SHAPE_CIRCLE: {
                                wxPoint target_point;
                                GetCanvasPointPix( sa->latitude, sa->longitude, &target_point );
                                bbox.Expand( target_point );
                                if( sa->radius_m > 0.0 )
                                    bbox.EnLarge( sa->radius_m * vp_scale );
                                break;
                            }
                            case AIS8_001_22_SHAPE_POLYGON:
                            case AIS8_001_22_SHAPE_POLYLINE: {
                                double lat = sa->latitude;
                                double lon = sa->longitude;
                                for( int i = 0; i < 4; ++i ) {
                                    ll_gc_ll( lat, lon, sa->angles[i], sa->dists_m[i] / 1852.0,
                                              &lat, &lon );
                                    wxPoint target_point;
                                    GetCanvasPointPix( lat, lon, &target_point );
                                    bbox.Expand( target_point );
                                }
                            }
                        }
                    }

                    if( bbox.PointInBox( x, y ) ) {
                        ais_areanotice = true;
                        break;
                    }
                }
            }
        }
    }
    if( !VPoint.b_quilt ) {
        if( parent_frame->GetnChartStack() > 1 ) {
            MenuAppend( contextMenu, ID_DEF_MENU_MAX_DETAIL, _( "Max Detail Here" ) );
            MenuAppend( contextMenu, ID_DEF_MENU_SCALE_IN, _menuText( _( "Scale In" ), _T("Ctrl-Left") ) );
            MenuAppend( contextMenu, ID_DEF_MENU_SCALE_OUT, _menuText( _( "Scale Out" ), _T("Ctrl-Right") ) );
        }

        if( ( Current_Ch && ( Current_Ch->GetChartFamily() == CHART_FAMILY_VECTOR ) ) || ais_areanotice ) {
            MenuAppend( contextMenu, ID_DEF_MENU_QUERY, _( "Object Query..." ) );
        }

    } else {
        ChartBase *pChartTest = m_pQuilt->GetChartAtPix( wxPoint( x, y ) );
        if( ( pChartTest && ( pChartTest->GetChartFamily() == CHART_FAMILY_VECTOR ) ) || ais_areanotice ) {
            MenuAppend( contextMenu, ID_DEF_MENU_QUERY, _( "Object Query..." ) );
        } else {
            if( parent_frame->GetnChartStack() > 1 ) {
                MenuAppend( contextMenu, ID_DEF_MENU_SCALE_IN, _menuText( _( "Scale In" ), _T("Ctrl-Left") ) );
                MenuAppend( contextMenu, ID_DEF_MENU_SCALE_OUT, _menuText( _( "Scale Out" ), _T("Ctrl-Right") ) );
            }
        }
    }

    MenuAppend( contextMenu, ID_DEF_MENU_DROP_WP, _menuText( _( "Drop Mark" ), _T("Ctrl-M") ) );

    if( !bGPSValid ) MenuAppend( contextMenu, ID_DEF_MENU_MOVE_BOAT_HERE, _( "Move Boat Here" ) );

    if( !( g_pRouteMan->GetpActiveRoute() || ( seltype & SELTYPE_MARKPOINT ) ) )
        MenuAppend( contextMenu, ID_DEF_MENU_GOTO_HERE, _( "Navigate To Here" ) );

    MenuAppend( contextMenu, ID_DEF_MENU_GOTOPOSITION, _("Center View...") );

    if( !g_bCourseUp ) MenuAppend( contextMenu, ID_DEF_MENU_COGUP, _("Course Up Mode") );
    else {
        if( !VPoint.b_quilt && Current_Ch && ( fabs( Current_Ch->GetChartSkew() ) > .01 )
            && !g_bskew_comp ) MenuAppend( contextMenu, ID_DEF_MENU_NORTHUP, _("Chart Up Mode") );
        else
            MenuAppend( contextMenu, ID_DEF_MENU_NORTHUP, _("North Up Mode") );
    }

    bool full_toggle_added = false;
    if(g_btouch){
        MenuAppend( contextMenu, ID_DEF_MENU_TOGGLE_FULL, _("Toggle Full Screen") );
        full_toggle_added = true;
    }
        
    
    if(!full_toggle_added){
        if(gFrame->IsFullScreen()){
            MenuAppend( contextMenu, ID_DEF_MENU_TOGGLE_FULL, _("Toggle Full Screen") );
        }
    }
        
    
    if ( g_pRouteMan->IsAnyRouteActive() && g_pRouteMan->GetCurrentXTEToActivePoint() > 0. ) MenuAppend( contextMenu, ID_DEF_ZERO_XTE, _("Zero XTE") );

    Kml* kml = new Kml;
    int pasteBuffer = kml->ParsePasteBuffer();
    if( pasteBuffer != KML_PASTE_INVALID ) {
        switch( pasteBuffer ) {
            case KML_PASTE_WAYPOINT: {
                MenuAppend( contextMenu, ID_PASTE_WAYPOINT, _( "Paste Waypoint" ) );
                break;
            }
            case KML_PASTE_ROUTE: {
                MenuAppend( contextMenu, ID_PASTE_ROUTE, _( "Paste Route" ) );
                break;
            }
            case KML_PASTE_TRACK: {
                MenuAppend( contextMenu, ID_PASTE_TRACK, _( "Paste Track" ) );
                break;
            }
            case KML_PASTE_ROUTE_TRACK: {
                MenuAppend( contextMenu, ID_PASTE_ROUTE, _( "Paste Route" ) );
                MenuAppend( contextMenu, ID_PASTE_TRACK, _( "Paste Track" ) );
                break;
            }
        }
    }
    delete kml;

    if( !VPoint.b_quilt && Current_Ch && ( Current_Ch->GetChartType() == CHART_TYPE_CM93COMP ) ) {
        MenuAppend( contextMenu, ID_DEF_MENU_CM93OFFSET_DIALOG, _( "CM93 Offset Dialog..." ) );
    }

    if( ( VPoint.b_quilt ) && ( pCurrentStack && pCurrentStack->b_valid ) ) {
        int dbIndex = m_pQuilt->GetChartdbIndexAtPix( wxPoint( popx, popy ) );
        if( dbIndex != -1 )
            MenuAppend( contextMenu, ID_DEF_MENU_QUILTREMOVE, _( "Hide This Chart" ) );
    }

#ifdef __WXMSW__
    //  If we dismiss the context menu without action, we need to discard some mouse events....
    //  Eat the next 2 button events, which happen as down-up on MSW XP
    g_click_stop = 2;
#endif

    //  ChartGroup SubMenu
    wxMenuItem* subItemChart = contextMenu->AppendSubMenu( subMenuChart, _("Chart Groups") );
    SetMenuItemFont(subItemChart);
    
    if( g_pGroupArray->GetCount() ) {

#ifdef __WXMSW__
          const wxString l[] = { _T(" "), wxString::Format( _T("\u2022") ) };
          wxMenuItem* subItem1 = subMenuChart->AppendRadioItem( wxID_CANCEL , _T("temporary") );
          SetMenuItemFont(subItem1);
#endif
          wxMenuItem* subItem0 = subMenuChart->AppendRadioItem( ID_DEF_MENU_GROUPBASE ,
#ifdef __WXMSW__
                  ( g_GroupIndex == 0 ? l[1] : l[0] ) +
#endif
                  _("All Active Charts") );



        SetMenuItemFont(subItem0);

        for( unsigned int i = 0; i < g_pGroupArray->GetCount(); i++ ) {
            subItem0 = subMenuChart->AppendRadioItem( ID_DEF_MENU_GROUPBASE + i + 1,
#ifdef __WXMSW__
                     ( i == g_GroupIndex - 1 ? l[1] : l[0] ) +
#endif
                     g_pGroupArray->Item( i )->m_group_name );
            SetMenuItemFont(subItem0);
            Connect( ID_DEF_MENU_GROUPBASE + i + 1, wxEVT_COMMAND_MENU_SELECTED,
                     (wxObjectEventFunction) (wxEventFunction) &ChartCanvas::PopupMenuHandler );
        }
        
#ifdef __WXMSW__
    subMenuChart->Remove( wxID_CANCEL );
#endif
        subMenuChart->Check( ID_DEF_MENU_GROUPBASE + g_GroupIndex, true );
    }
    
        
    //  Add PlugIn Context Menu items
    ArrayOfPlugInMenuItems item_array = g_pi_manager->GetPluginContextMenuItemArray();

    for( unsigned int i = 0; i < item_array.GetCount(); i++ ) {
        PlugInMenuItemContainer *pimis = item_array.Item( i );
        {
            if( pimis->b_viz ) {
                wxMenuItem *pmi = new wxMenuItem( contextMenu, pimis->id,
                                                  pimis->pmenu_item->GetLabel(), pimis->pmenu_item->GetHelp(),
                                                  pimis->pmenu_item->GetKind(), pimis->pmenu_item->GetSubMenu() );
#ifdef __WXMSW__
                pmi->SetFont(pimis->pmenu_item->GetFont());
#endif
                contextMenu->Append( pmi );
                contextMenu->Enable( pimis->id, !pimis->b_grey );

                Connect( pimis->id, wxEVT_COMMAND_MENU_SELECTED,
                         (wxObjectEventFunction) (wxEventFunction) &ChartCanvas::PopupMenuHandler );
            }
        }
    }

    //  This is the default context menu
    menuFocus = contextMenu;

    if( g_pAIS ) {
        MenuAppend( contextMenu, ID_DEF_MENU_AISTARGETLIST, _("AIS Target List...") );

        if( seltype & SELTYPE_AISTARGET ) {
            MenuAppend( menuAIS, ID_DEF_MENU_AIS_QUERY, _( "Target Query..." ) );
            AIS_Target_Data *myptarget = g_pAIS->Get_Target_Data_From_MMSI( m_FoundAIS_MMSI );
            if( myptarget && myptarget->bCPA_Valid && (myptarget->n_alert_state != AIS_ALERT_SET) ) {
                if( myptarget->b_show_AIS_CPA )
                    MenuAppend( menuAIS, ID_DEF_MENU_AIS_CPA, _( "Hide Target CPA" ) );
                else
                    MenuAppend( menuAIS, ID_DEF_MENU_AIS_CPA, _( "Show Target CPA" ) );
            }
            MenuAppend( menuAIS, ID_DEF_MENU_AISTARGETLIST, _("Target List...") );
            if ( 1 /*g_bAISShowTracks*/ ) {
                if( myptarget && myptarget->b_show_track )
                    MenuAppend( menuAIS, ID_DEF_MENU_AISSHOWTRACK, _("Hide Target Track") );
                else
                    MenuAppend( menuAIS, ID_DEF_MENU_AISSHOWTRACK, _("Show Target Track") );
            }
            menuFocus = menuAIS;
        }
    }

    if( seltype & SELTYPE_ROUTESEGMENT ) {
        bool blay = false;
        if( m_pSelectedRoute && m_pSelectedRoute->m_bIsInLayer )
            blay = true;

        if( blay ){
            delete menuRoute;
            menuRoute = new wxMenu( _("Layer Route") );
            MenuAppend( menuRoute, ID_RT_MENU_PROPERTIES, _( "Properties..." ) );
            if( m_pSelectedRoute ) {
                if( m_pSelectedRoute->IsActive() ) {
                    int indexActive = m_pSelectedRoute->GetIndexOf( m_pSelectedRoute->m_pRouteActivePoint );
                    if( ( indexActive + 1 ) <= m_pSelectedRoute->GetnPoints() ) {
                        MenuAppend( menuRoute, ID_RT_MENU_ACTNXTPOINT, _( "Activate Next Waypoint" ) );
                    }
                    MenuAppend( menuRoute, ID_RT_MENU_DEACTIVATE, _( "Deactivate" ) );
                }
                else {
                    MenuAppend( menuRoute, ID_RT_MENU_ACTIVATE, _( "Activate" ) );
                }
            }
        }
        else {
            MenuAppend( menuRoute, ID_RT_MENU_PROPERTIES, _( "Properties..." ) );
            if( m_pSelectedRoute ) {
                if( m_pSelectedRoute->IsActive() ) {
                    int indexActive = m_pSelectedRoute->GetIndexOf( m_pSelectedRoute->m_pRouteActivePoint );
                    if( ( indexActive + 1 ) <= m_pSelectedRoute->GetnPoints() ) {
                        MenuAppend( menuRoute, ID_RT_MENU_ACTNXTPOINT, _( "Activate Next Waypoint" ) );
                    }
                    MenuAppend( menuRoute, ID_RT_MENU_DEACTIVATE, _( "Deactivate" ) );
                }
                else {
                    MenuAppend( menuRoute, ID_RT_MENU_ACTIVATE, _( "Activate" ) );
                }
            }
            MenuAppend( menuRoute, ID_RT_MENU_INSERT, _( "Insert Waypoint" ) );
            MenuAppend( menuRoute, ID_RT_MENU_APPEND, _( "Append Waypoint" ) );
            MenuAppend( menuRoute, ID_RT_MENU_COPY, _( "Copy as KML..." ) );
            MenuAppend( menuRoute, ID_RT_MENU_DELETE, _( "Delete..." ) );
            MenuAppend( menuRoute, ID_RT_MENU_REVERSE, _( "Reverse..." ) );
            wxString port = FindValidUploadPort();
            m_active_upload_port = port;
            wxString item = _( "Send to GPS" );
            if( !port.IsEmpty() ) {
                item.Append( _T(" ( ") );
                item.Append( port );
                item.Append(_T(" )") );
            }
            MenuAppend( menuRoute, ID_RT_MENU_SENDTOGPS, item );

            if( !port.IsEmpty() ) {
                wxString item = _( "Send to new GPS" );
                MenuAppend( menuRoute, ID_RT_MENU_SENDTONEWGPS, item );
            }
                
                
        }
        //      Set this menu as the "focused context menu"
        menuFocus = menuRoute;
    }

    if( seltype & SELTYPE_TRACKSEGMENT ) {
        bool blay = false;
        if( m_pSelectedTrack && m_pSelectedTrack->m_bIsInLayer )
            blay = true;

        if( blay ) {
            delete menuTrack;
            menuTrack = new wxMenu( _("Layer Track") );
            MenuAppend( menuTrack, ID_TK_MENU_PROPERTIES, _( "Properties..." ) );
        }
        else {
            MenuAppend( menuTrack, ID_TK_MENU_PROPERTIES, _( "Properties..." ) );
            MenuAppend( menuTrack, ID_TK_MENU_COPY, _( "Copy As KML" ) );
            MenuAppend( menuTrack, ID_TK_MENU_DELETE, _( "Delete..." ) );
        }

        //      Set this menu as the "focused context menu"
        menuFocus = menuTrack;
    }

    if( seltype & SELTYPE_ROUTEPOINT ) {
        bool blay = false;
        if( m_pFoundRoutePoint && m_pFoundRoutePoint->m_bIsInLayer )
            blay = true;

        if( blay ){
            delete menuWaypoint;
            menuWaypoint = new wxMenu( _("Layer Routepoint") );
            MenuAppend( menuWaypoint, ID_WP_MENU_PROPERTIES, _( "Properties..." ) );

            if( m_pSelectedRoute && m_pSelectedRoute->IsActive() )
                MenuAppend( menuWaypoint, ID_RT_MENU_ACTPOINT, _( "Activate" ) );
        }
        else {
            MenuAppend( menuWaypoint, ID_WP_MENU_PROPERTIES, _( "Properties..." ) );
            if( m_pSelectedRoute && m_pSelectedRoute->IsActive() ) {
                if(m_pSelectedRoute->m_pRouteActivePoint != m_pFoundRoutePoint )
                    MenuAppend( menuWaypoint, ID_RT_MENU_ACTPOINT, _( "Activate" ) );
            }

            if( m_pSelectedRoute && m_pSelectedRoute->IsActive() ) {
                if(m_pSelectedRoute->m_pRouteActivePoint == m_pFoundRoutePoint ) {
                    int indexActive = m_pSelectedRoute->GetIndexOf( m_pSelectedRoute->m_pRouteActivePoint );
                    if( ( indexActive + 1 ) <= m_pSelectedRoute->GetnPoints() )
                        MenuAppend( menuWaypoint, ID_RT_MENU_ACTNXTPOINT, _( "Activate Next Waypoint" ) );
                }
            }
            if( m_pSelectedRoute->GetnPoints() > 2 )
                MenuAppend( menuWaypoint, ID_RT_MENU_REMPOINT, _( "Remove from Route" ) );

            MenuAppend( menuWaypoint, ID_WPT_MENU_COPY, _( "Copy as KML" ) );

            if( m_pFoundRoutePoint->GetIconName() != _T("mob") )
                MenuAppend( menuWaypoint, ID_RT_MENU_DELPOINT,  _( "Delete" ) );

            wxString port = FindValidUploadPort();
            m_active_upload_port = port;
            wxString item = _( "Send to GPS" );
            if( !port.IsEmpty() ) {
                item.Append( _T(" ( ") );
                item.Append( port );
                item.Append(_T(" )") );
            }
            MenuAppend( menuWaypoint, ID_WPT_MENU_SENDTOGPS, item );
            
            if( !port.IsEmpty() ) {
                wxString item = _( "Send to new GPS" );
                MenuAppend( menuWaypoint, ID_WPT_MENU_SENDTONEWGPS, item );
            }
            
            
        }
        //      Set this menu as the "focused context menu"
        menuFocus = menuWaypoint;
    }

    if( seltype & SELTYPE_MARKPOINT ) {
        bool blay = false;
        if( m_pFoundRoutePoint && m_pFoundRoutePoint->m_bIsInLayer )
            blay = true;

        if( blay ){
            delete menuWaypoint;
            menuWaypoint = new wxMenu( _("Layer Waypoint") );
            MenuAppend( menuWaypoint, ID_WP_MENU_PROPERTIES, _( "Properties..." ) );
        }
        else {
            MenuAppend( menuWaypoint, ID_WP_MENU_PROPERTIES, _( "Properties..." ) );

            if( !g_pRouteMan->GetpActiveRoute() )
                MenuAppend( menuWaypoint, ID_WP_MENU_GOTO, _( "Navigate To This" ) );

            MenuAppend( menuWaypoint, ID_WPT_MENU_COPY, _( "Copy as KML" ) );

            if( m_pFoundRoutePoint->GetIconName() != _T("mob") )
                MenuAppend( menuWaypoint, ID_WP_MENU_DELPOINT, _( "Delete" ) );

            wxString port = FindValidUploadPort();
            m_active_upload_port = port;
            wxString item = _( "Send to GPS" );
            if( !port.IsEmpty() ) {
                item.Append( _T(" ( ") );
                item.Append( port );
                item.Append(_T(" )") );
            }
            MenuAppend( menuWaypoint, ID_WPT_MENU_SENDTOGPS, item );


            if( ( m_pFoundRoutePoint == pAnchorWatchPoint1 ) || ( m_pFoundRoutePoint == pAnchorWatchPoint2 ) )
                MenuAppend( menuWaypoint, ID_WP_MENU_CLEAR_ANCHORWATCH, _( "Clear Anchor Watch" ) );
            else {
                if( !( m_pFoundRoutePoint->m_bIsInLayer )
                    && ( ( NULL == pAnchorWatchPoint1 ) || ( NULL == pAnchorWatchPoint2 ) ) ) {

                    double dist;
                    double brg;
                    DistanceBearingMercator( m_pFoundRoutePoint->m_lat, m_pFoundRoutePoint->m_lon, gLat,
                                         gLon, &brg, &dist );
                    if( dist * 1852. <= g_nAWMax )
                        MenuAppend( menuWaypoint,  ID_WP_MENU_SET_ANCHORWATCH,  _( "Set Anchor Watch" ) );
                }
            }
        }

        //      Set this menu as the "focused context menu"
        menuFocus = menuWaypoint;
    }

    if( ! subMenuChart->GetMenuItemCount() ) contextMenu->Destroy( subItemChart );

    //  Add the Tide/Current selections if the item was not activated by shortcut in right-click handlers
    bool bsep = false;
    if( seltype & SELTYPE_TIDEPOINT ){
        menuFocus->AppendSeparator();
        bsep = true;
        MenuAppend( menuFocus, ID_DEF_MENU_TIDEINFO, _( "Show Tide Information" ) );
    }

    if( seltype & SELTYPE_CURRENTPOINT ) {
        if( !bsep )
            menuFocus->AppendSeparator();
        MenuAppend( menuFocus,  ID_DEF_MENU_CURRENTINFO, _( "Show Current Information" ) );
    }

    //        Invoke the correct focused drop-down menu
    PopupMenu( menuFocus, x, y );


    // Cleanup
    if( ( m_pSelectedRoute ) ) {
        m_pSelectedRoute->m_bRtIsSelected = false;
    }

    m_pSelectedRoute = NULL;

    if( m_pFoundRoutePoint ) {
        m_pFoundRoutePoint->m_bPtIsSelected = false;
    }
    m_pFoundRoutePoint = NULL;

    m_pFoundRoutePointSecond = NULL;

    delete contextMenu;
    delete menuAIS;
    delete menuRoute;
    delete menuTrack;
    delete menuWaypoint;
}

void ChartCanvas::ShowObjectQueryWindow( int x, int y, float zlat, float zlon )
{
    ChartPlugInWrapper *target_plugin_chart = NULL;
    s57chart *Chs57 = NULL;

    ChartBase *target_chart = GetChartAtCursor();
    if( target_chart ){
        if( (target_chart->GetChartType() == CHART_TYPE_PLUGIN) && (target_chart->GetChartFamily() == CHART_FAMILY_VECTOR) )
            target_plugin_chart = dynamic_cast<ChartPlugInWrapper *>(target_chart);
        else
            Chs57 = dynamic_cast<s57chart*>( target_chart );
    }

    std::vector<Ais8_001_22*> area_notices;

    if( g_pAIS && g_bShowAIS && g_bShowAreaNotices ) {
        AIS_Target_Hash* an_sources = g_pAIS->GetAreaNoticeSourcesList();

        float vp_scale = GetVPScale();

        for( AIS_Target_Hash::iterator target = an_sources->begin(); target != an_sources->end(); ++target ) {
            AIS_Target_Data* target_data = target->second;
            if( !target_data->area_notices.empty() ) {
                for( AIS_Area_Notice_Hash::iterator ani = target_data->area_notices.begin(); ani != target_data->area_notices.end(); ++ani ) {
                    Ais8_001_22& area_notice = ani->second;

                    wxBoundingBox bbox;

                    for( Ais8_001_22_SubAreaList::iterator sa = area_notice.sub_areas.begin(); sa != area_notice.sub_areas.end(); ++sa ) {
                        switch( sa->shape ) {
                            case AIS8_001_22_SHAPE_CIRCLE: {
                                wxPoint target_point;
                                GetCanvasPointPix( sa->latitude, sa->longitude, &target_point );
                                bbox.Expand( target_point );
                                if( sa->radius_m > 0.0 )
                                    bbox.EnLarge( sa->radius_m * vp_scale );
                                break;
                            }
                            case AIS8_001_22_SHAPE_POLYGON:
                            case AIS8_001_22_SHAPE_POLYLINE: {
                                for( int i = 0; i < 4; ++i ) {
                                    double lat = sa->latitude;
                                    double lon = sa->longitude;
                                    ll_gc_ll( lat, lon, sa->angles[i], sa->dists_m[i] / 1852.0,
                                              &lat, &lon );
                                    wxPoint target_point;
                                    GetCanvasPointPix( lat, lon, &target_point );
                                    bbox.Expand( target_point );
                                }
                            }
                        }
                    }

                    if( bbox.PointInBox( x, y ) ) {
                        area_notices.push_back( &area_notice );
                    }
                }
            }
        }
    }


    if( target_plugin_chart || Chs57 || !area_notices.empty() ) {
        // Go get the array of all objects at the cursor lat/lon
        int sel_rad_pix = 5;
        float SelectRadius = sel_rad_pix / ( GetVP().view_scale_ppm * 1852 * 60 );

        // Make sure we always get the lights from an object, even if we are currently
        // not displaying lights on the chart.

        SetCursor( wxCURSOR_WAIT );
        bool lightsVis = gFrame->ToggleLights( false );
        if( !lightsVis ) gFrame->ToggleLights( true, true );

        ListOfObjRazRules* rule_list = NULL;
        ListOfPI_S57Obj* pi_rule_list = NULL;
        if( Chs57 )
            rule_list = Chs57->GetObjRuleListAtLatLon( zlat, zlon, SelectRadius, &GetVP() );
        else if( target_plugin_chart )
            pi_rule_list = g_pi_manager->GetPlugInObjRuleListAtLatLon( target_plugin_chart, zlat, zlon, SelectRadius, GetVP() );

        ListOfObjRazRules* overlay_rule_list = NULL;
        ChartBase *overlay_chart = GetOverlayChartAtCursor();
        s57chart *CHs57_Overlay = dynamic_cast<s57chart*>( overlay_chart );

        if( CHs57_Overlay ) {
            overlay_rule_list =
                CHs57_Overlay->GetObjRuleListAtLatLon( zlat, zlon, SelectRadius, &GetVP() );
        }

        if( !lightsVis ) gFrame->ToggleLights( true, true );

        wxString objText;
        wxFont *dFont = FontMgr::Get().GetFont( _("ObjectQuery") );
        wxString face = dFont->GetFaceName();

        if( NULL == g_pObjectQueryDialog ) {
            g_pObjectQueryDialog = new S57QueryDialog();

            g_pObjectQueryDialog->Create( this, -1, _( "Object Query" ), wxDefaultPosition,
                                          wxSize( g_S57_dialog_sx, g_S57_dialog_sy ) );
            g_pObjectQueryDialog->Centre();
        }

        wxColor bg = g_pObjectQueryDialog->GetBackgroundColour();
        wxColor fg = FontMgr::Get().GetFontColor( _("ObjectQuery") );

        objText.Printf( _T("<html><body bgcolor=#%02x%02x%02x><font color=#%02x%02x%02x>"),
                       bg.Red(), bg.Blue(), bg.Green(), fg.Red(), fg.Blue(), fg.Green() );

#ifdef __WXOSX__
        int points = dFont->GetPointSize();
#else
        int points = dFont->GetPointSize() + 1;
#endif

        int sizes[7];
        for ( int i=-2; i<5; i++ ) {
            sizes[i+2] = points + i + (i>0?i:0);
        }
        g_pObjectQueryDialog->m_phtml->SetFonts(face, face, sizes);

        if(wxFONTSTYLE_ITALIC == dFont->GetStyle())
            objText += _T("<i>");
        
        if( overlay_rule_list && CHs57_Overlay) {
            objText << CHs57_Overlay->CreateObjDescriptions( overlay_rule_list );
            objText << _T("<hr noshade>");
        }

        for( std::vector< Ais8_001_22* >::iterator an = area_notices.begin(); an != area_notices.end(); ++an ) {
            objText << _T( "<b>AIS Area Notice:</b> " );
            objText << ais8_001_22_notice_names[( *an )->notice_type];
            for( std::vector< Ais8_001_22_SubArea >::iterator sa = ( *an )->sub_areas.begin(); sa != ( *an )->sub_areas.end(); ++sa )
                if( !sa->text.empty() )
                    objText << sa->text;
            objText << _T( "<br>expires: " ) << ( *an )->expiry_time.Format();
            objText << _T( "<hr noshade>" );
        }

        if( Chs57 )
            objText << Chs57->CreateObjDescriptions( rule_list );
        else if( target_plugin_chart )
            objText << g_pi_manager->CreateObjDescriptions( target_plugin_chart, pi_rule_list );

        objText << _T("</font>");
        if(wxFONTSTYLE_ITALIC == dFont->GetStyle())
            objText << _T("</i>");
        
        objText << _T("</body></html>");
        
        g_pObjectQueryDialog->SetHTMLPage( objText );

        g_pObjectQueryDialog->Show();

        if( rule_list )
            rule_list->Clear();
        delete rule_list;

        if( overlay_rule_list )
            overlay_rule_list->Clear();
        delete overlay_rule_list;

        if( pi_rule_list )
            pi_rule_list->Clear();
        delete pi_rule_list;

        SetCursor( wxCURSOR_ARROW );
    }
}

void ChartCanvas::RemovePointFromRoute( RoutePoint* point, Route* route ) {
    //  Rebuild the route selectables
    pSelect->DeleteAllSelectableRoutePoints( route );
    pSelect->DeleteAllSelectableRouteSegments( route );

    route->RemovePoint( point );

    //  Check for 1 point routes. If we are creating a route, this is an undo, so keep the 1 point.
    if( (route->GetnPoints() <= 1) && (parent_frame->nRoute_State == 0) ) {
        pConfig->DeleteConfigRoute( route );
        g_pRouteMan->DeleteRoute( route );
        route = NULL;
    }
    //  Add this point back into the selectables
    pSelect->AddSelectableRoutePoint( point->m_lat, point->m_lon, point );

    if( pRoutePropDialog && ( pRoutePropDialog->IsShown() ) ) {
        pRoutePropDialog->SetRouteAndUpdate( route, true );
    }

    InvalidateGL();
}

void ChartCanvas::ShowMarkPropertiesDialog( RoutePoint* markPoint ) {
    if( NULL == pMarkPropDialog )    // There is one global instance of the MarkProp Dialog
        pMarkPropDialog = new MarkInfoImpl( this );

    if( 1/*g_bresponsive*/ ) {

        wxSize canvas_size = GetSize();
        wxPoint canvas_pos = GetPosition();
        wxSize fitted_size = pMarkPropDialog->GetSize();;

        if(canvas_size.x < fitted_size.x){
            fitted_size.x = canvas_size.x - 40;
            if(canvas_size.y < fitted_size.y)
                fitted_size.y -= 40;                // scrollbar added
        }
        if(canvas_size.y < fitted_size.y){
            fitted_size.y = canvas_size.y - 40;
            if(canvas_size.x < fitted_size.x)
                fitted_size.x -= 40;                // scrollbar added
        }

        pMarkPropDialog->SetSize( fitted_size );
        pMarkPropDialog->Centre();


        int xp = (canvas_size.x - fitted_size.x)/2;
        int yp = (canvas_size.y - fitted_size.y)/2;

        wxPoint xxp = ClientToScreen(canvas_pos);
//        pMarkPropDialog->Move(xxp.x + xp, xxp.y + yp);

    }

    pMarkPropDialog->SetRoutePoint( markPoint );
    pMarkPropDialog->UpdateProperties();
    if( markPoint->m_bIsInLayer ) {
        wxString caption( _("Waypoint Properties, Layer: ") );
        caption.Append( GetLayerName( markPoint->m_LayerID ) );
        pMarkPropDialog->SetDialogTitle( caption );
    } else
        pMarkPropDialog->SetDialogTitle( _("Waypoint Properties") );

    pMarkPropDialog->Show();
    pMarkPropDialog->InitialFocus();
}

void ChartCanvas::ShowRoutePropertiesDialog(wxString title, Route* selected)
{
    if( NULL == pRoutePropDialog )  // There is one global instance of the RouteProp Dialog
        pRoutePropDialog = new RouteProp( this );

    if( g_bresponsive ) {

        wxSize canvas_size = cc1->GetSize();
        wxPoint canvas_pos = cc1->GetPosition();
        wxSize fitted_size = pRoutePropDialog->GetSize();;

        if(canvas_size.x < fitted_size.x){
            fitted_size.x = canvas_size.x;
            if(canvas_size.y < fitted_size.y)
                fitted_size.y -= 20;                // scrollbar added
        }
        if(canvas_size.y < fitted_size.y){
            fitted_size.y = canvas_size.y;
            if(canvas_size.x < fitted_size.x)
                fitted_size.x -= 20;                // scrollbar added
        }


        pRoutePropDialog->SetSize( fitted_size );
        pRoutePropDialog->Centre();

        int xp = (canvas_size.x - fitted_size.x)/2;
        int yp = (canvas_size.y - fitted_size.y)/2;

        wxPoint xxp = ClientToScreen(canvas_pos);
//        pRoutePropDialog->Move(xxp.x + xp, xxp.y + yp);

    }


    pRoutePropDialog->SetRouteAndUpdate( selected );
    pRoutePropDialog->UpdateProperties();
    if( !selected->m_bIsInLayer )
        pRoutePropDialog->SetDialogTitle( title );
    else {
        wxString caption( title << _T(", Layer: ") );
        caption.Append( GetLayerName( selected->m_LayerID ) );
        pRoutePropDialog->SetDialogTitle( caption );
    }

    pRoutePropDialog->Show();

    Refresh( false );
}

void ChartCanvas::ShowTrackPropertiesDialog( Route* selected )
{
    if( NULL == pTrackPropDialog )  // There is one global instance of the RouteProp Dialog
        pTrackPropDialog = new TrackPropDlg( this );

    pTrackPropDialog->SetTrackAndUpdate( selected );
    pTrackPropDialog->UpdateProperties();

    pTrackPropDialog->Show();

    Refresh( false );
}

void pupHandler_PasteWaypoint() {
    Kml* kml = new Kml();
    ::wxBeginBusyCursor();

    int pasteBuffer = kml->ParsePasteBuffer();
    RoutePoint* pasted = kml->GetParsedRoutePoint();

    int nearby_sel_rad_pix = 8;
    double nearby_radius_meters = nearby_sel_rad_pix / cc1->GetCanvasTrueScale();

    RoutePoint *nearPoint = pWayPointMan->GetNearbyWaypoint( pasted->m_lat, pasted->m_lon,
                               nearby_radius_meters );

    int answer = wxID_NO;
    if( nearPoint && !nearPoint->m_bIsInTrack && !nearPoint->m_bIsInLayer ) {
        wxString msg;
        msg << _("There is an existing waypoint at the same location as the one you are pasting. Would you like to merge the pasted data with it?\n\n");
        msg << _("Answering 'No' will create a new waypoint at the same location.");
        answer = OCPNMessageBox( cc1, msg, _("Merge waypoint?"), (long) wxYES_NO | wxCANCEL | wxNO_DEFAULT );
    }

    if( answer == wxID_YES ) {
        nearPoint->SetName( pasted->GetName() );
        nearPoint->m_MarkDescription = pasted->m_MarkDescription;
        if( pRouteManagerDialog && pRouteManagerDialog->IsShown() ) pRouteManagerDialog->UpdateWptListCtrl();
    }

    if( answer == wxID_NO ) {
        RoutePoint* newPoint = new RoutePoint( pasted );
        newPoint->m_bIsolatedMark = true;
        pSelect->AddSelectableRoutePoint( newPoint->m_lat, newPoint->m_lon, newPoint );
        pConfig->AddNewWayPoint( newPoint, -1 );
        pWayPointMan->AddRoutePoint( newPoint );
        if( pRouteManagerDialog && pRouteManagerDialog->IsShown() ) pRouteManagerDialog->UpdateWptListCtrl();
    }

    cc1->InvalidateGL();
    cc1->Refresh( false );
    delete kml;
    ::wxEndBusyCursor();
}

void pupHandler_PasteRoute() {
    Kml* kml = new Kml();
    ::wxBeginBusyCursor();

    int pasteBuffer = kml->ParsePasteBuffer();
    Route* pasted = kml->GetParsedRoute();
    if( ! pasted ) return;

    int nearby_sel_rad_pix = 8;
    double nearby_radius_meters = nearby_sel_rad_pix / cc1->GetCanvasTrueScale();

    RoutePoint* curPoint;
    RoutePoint* nearPoint;
    RoutePoint* prevPoint = NULL;

    bool mergepoints = false;
    bool createNewRoute = true;
    int existingWaypointCounter = 0;

    for( int i = 1; i <= pasted->GetnPoints(); i++ ) {
		curPoint = pasted->GetPoint( i ); // NB! n starts at 1 !
        nearPoint = pWayPointMan->GetNearbyWaypoint( curPoint->m_lat,
                curPoint->m_lon, nearby_radius_meters );
        if( nearPoint ) {
            mergepoints = true;
            existingWaypointCounter++;
            // Small hack here to avoid both extending RoutePoint and repeating all the GetNearbyWaypoint
            // calculations. Use existin data field in RoutePoint as temporary storage.
            curPoint->m_bPtIsSelected = true;
        }
    }

    int answer = wxID_NO;
    if( mergepoints ) {
        wxString msg;
        msg << _("There are existing waypoints at the same location as some of the ones you are pasting. Would you like to just merge the pasted data into them?\n\n");
        msg << _("Answering 'No' will create all new waypoints for this route.");
        answer = OCPNMessageBox( cc1, msg, _("Merge waypoints?"), (long) wxYES_NO | wxCANCEL | wxYES_DEFAULT );

        if( answer == wxID_CANCEL ) {
            delete kml;
            return;
        }
    }

    // If all waypoints exist since before, and a route with the same name, we don't create a new route.
    if( mergepoints && answer==wxID_YES && existingWaypointCounter==pasted->GetnPoints() ) {

        wxRouteListNode *route_node = pRouteList->GetFirst();
        while( route_node ) {
            Route *proute = route_node->GetData();

            if( pasted->m_RouteNameString == proute->m_RouteNameString ) {
                createNewRoute = false;
                break;
            }
            route_node = route_node->GetNext();
        }
    }

    Route* newRoute = NULL;
    RoutePoint* newPoint;

    if( createNewRoute ) {
        newRoute = new Route();
        newRoute->m_RouteNameString = pasted->m_RouteNameString;
    }

    for( int i = 1; i <= pasted->GetnPoints(); i++ ) {
        curPoint = pasted->GetPoint( i );
        if( answer == wxID_YES && curPoint->m_bPtIsSelected ) {
            curPoint->m_bPtIsSelected = false;
            newPoint = pWayPointMan->GetNearbyWaypoint( curPoint->m_lat, curPoint->m_lon,
                    nearby_radius_meters );
            newPoint->SetName( curPoint->GetName() );
            newPoint->m_MarkDescription = curPoint->m_MarkDescription;

            if( createNewRoute ) newRoute->AddPoint( newPoint );
        } else {
            curPoint->m_bPtIsSelected = false;

            newPoint = new RoutePoint( curPoint );
            newPoint->m_bIsolatedMark = false;
            newPoint->SetIconName( _T("circle") );
            newPoint->m_bIsVisible = true;
            newPoint->m_bShowName = false;
            newPoint->m_bKeepXRoute = false;

            newRoute->AddPoint( newPoint );
            pSelect->AddSelectableRoutePoint( newPoint->m_lat, newPoint->m_lon, newPoint );
            pConfig->AddNewWayPoint( newPoint, -1 );
            pWayPointMan->AddRoutePoint( newPoint );
        }
        if( i > 1 && createNewRoute ) pSelect->AddSelectableRouteSegment( prevPoint->m_lat,
                prevPoint->m_lon, curPoint->m_lat, curPoint->m_lon, prevPoint, newPoint, newRoute );
        prevPoint = newPoint;
    }

    if( createNewRoute ) {
        pRouteList->Append( newRoute );
        pConfig->AddNewRoute( newRoute, -1 );    // use auto next num
        newRoute->RebuildGUIDList(); // ensure the GUID list is intact and good

        if( pRoutePropDialog && ( pRoutePropDialog->IsShown() ) ) {
            pRoutePropDialog->SetRouteAndUpdate( newRoute );
            pRoutePropDialog->UpdateProperties();
        }

        if( pRouteManagerDialog && pRouteManagerDialog->IsShown() ) {
            pRouteManagerDialog->UpdateRouteListCtrl();
            pRouteManagerDialog->UpdateWptListCtrl();
        }
        cc1->InvalidateGL();
        cc1->Refresh( false );
    }

    delete kml;
    ::wxEndBusyCursor();
}

void pupHandler_PasteTrack() {
    Kml* kml = new Kml();
    ::wxBeginBusyCursor();

    int pasteBuffer = kml->ParsePasteBuffer();
    Track* pasted = kml->GetParsedTrack();
    if( ! pasted ) return;

    RoutePoint* curPoint;

    Track* newTrack = new Track();
    RoutePoint* newPoint;
    RoutePoint* prevPoint = NULL;

    newTrack->m_RouteNameString = pasted->m_RouteNameString;

    for( int i = 1; i <= pasted->GetnPoints(); i++ ) {
        curPoint = pasted->GetPoint( i );

        newPoint = new RoutePoint( curPoint );
        newPoint->m_bShowName = false;
        newPoint->m_bIsVisible = false;
        newPoint->m_GPXTrkSegNo = 1;

        wxDateTime now = wxDateTime::Now();
        newPoint->SetCreateTime(curPoint->GetCreateTime());

        newTrack->AddPoint( newPoint );

        //    This is a hack, need to undo the action of Route::AddPoint
        newPoint->m_bIsInRoute = false;
        newPoint->m_bIsInTrack = true;

        if( prevPoint )
            pSelect->AddSelectableTrackSegment(
                prevPoint->m_lat, prevPoint->m_lon,
                newPoint->m_lat, newPoint->m_lon,
                prevPoint, newPoint, newTrack );

        prevPoint = newPoint;
    }

    pRouteList->Append( newTrack );
    pConfig->AddNewRoute( newTrack, -1 );    // use auto next num
    newTrack->RebuildGUIDList(); // ensure the GUID list is intact and good

    cc1->InvalidateGL();
    cc1->Refresh( false );
    delete kml;
    ::wxEndBusyCursor();
}

void ChartCanvas::PopupMenuHandler( wxCommandEvent& event )
{
    RoutePoint *pLast;

    wxPoint r;
    double zlat, zlon;

    GetCanvasPixPoint( popx, popy, zlat, zlon );

    switch( event.GetId() ) {
    case ID_DEF_MENU_MAX_DETAIL:
        vLat = zlat;
        vLon = zlon;
        ClearbFollow();

        parent_frame->DoChartUpdate();

        parent_frame->SelectChartFromStack( 0, false, CHART_TYPE_DONTCARE,
                                            CHART_FAMILY_RASTER );
        break;

    case ID_DEF_MENU_SCALE_IN:
        parent_frame->DoStackDown();
        break;

    case ID_DEF_MENU_SCALE_OUT:
        parent_frame->DoStackUp();
        break;

    case ID_UNDO:
        undo->UndoLastAction();
        InvalidateGL();
        Refresh( false );
        break;

    case ID_REDO:
        undo->RedoNextAction();
        InvalidateGL();
        Refresh( false );
        break;

    case ID_DEF_MENU_MOVE_BOAT_HERE:
        gLat = zlat;
        gLon = zlon;
        break;

    case ID_DEF_MENU_GOTO_HERE: {
        RoutePoint *pWP_dest = new RoutePoint( zlat, zlon, g_default_wp_icon, wxEmptyString,
                                               GPX_EMPTY_STRING );
        pSelect->AddSelectableRoutePoint( zlat, zlon, pWP_dest );

        RoutePoint *pWP_src = new RoutePoint( gLat, gLon, g_default_wp_icon, wxEmptyString,
                                              GPX_EMPTY_STRING );
        pSelect->AddSelectableRoutePoint( gLat, gLon, pWP_src );

        Route *temp_route = new Route();
        pRouteList->Append( temp_route );

        temp_route->AddPoint( pWP_src );
        temp_route->AddPoint( pWP_dest );

        pSelect->AddSelectableRouteSegment( gLat, gLon, zlat, zlon, pWP_src, pWP_dest,
                                            temp_route );

        temp_route->m_RouteNameString = _("Temporary GOTO Route");
        temp_route->m_RouteStartString = _("Here");
        ;
        temp_route->m_RouteEndString = _("There");

        temp_route->m_bDeleteOnArrival = true;

        if( g_pRouteMan->GetpActiveRoute() ) g_pRouteMan->DeactivateRoute();

        g_pRouteMan->ActivateRoute( temp_route, pWP_dest );

        break;
    }

    case ID_DEF_MENU_DROP_WP: {
        RoutePoint *pWP = new RoutePoint( zlat, zlon, g_default_wp_icon, wxEmptyString,
                                          GPX_EMPTY_STRING );
        pWP->m_bIsolatedMark = true;                      // This is an isolated mark
        pSelect->AddSelectableRoutePoint( zlat, zlon, pWP );
        pConfig->AddNewWayPoint( pWP, -1 );    // use auto next num

        if( pRouteManagerDialog && pRouteManagerDialog->IsShown() ) pRouteManagerDialog->UpdateWptListCtrl();
        undo->BeforeUndoableAction( Undo_CreateWaypoint, pWP, Undo_HasParent, NULL );
        undo->AfterUndoableAction( NULL );
        InvalidateGL();
        Refresh( false );      // Needed for MSW, why not GTK??
        break;
    }

    case ID_DEF_MENU_AISTARGETLIST:
        ShowAISTargetList();
        break;

    case ID_WP_MENU_GOTO: {
        RoutePoint *pWP_src = new RoutePoint( gLat, gLon, g_default_wp_icon, wxEmptyString,
                                              GPX_EMPTY_STRING );
        pSelect->AddSelectableRoutePoint( gLat, gLon, pWP_src );

        Route *temp_route = new Route();
        pRouteList->Append( temp_route );

        temp_route->AddPoint( pWP_src );
        temp_route->AddPoint( m_pFoundRoutePoint );
        m_pFoundRoutePoint->m_bKeepXRoute = true;

        pSelect->AddSelectableRouteSegment( gLat, gLon, m_pFoundRoutePoint->m_lat,
                                            m_pFoundRoutePoint->m_lon, pWP_src, m_pFoundRoutePoint, temp_route );

        wxString name = m_pFoundRoutePoint->GetName();
        if( name.IsEmpty() ) name = _("(Unnamed Waypoint)");
        wxString rteName = _("Go to ");
        rteName.Append( name );
        temp_route->m_RouteNameString = rteName;
        temp_route->m_RouteStartString = _("Here");
        ;
        temp_route->m_RouteEndString = name;
        temp_route->m_bDeleteOnArrival = true;

        if( g_pRouteMan->GetpActiveRoute() ) g_pRouteMan->DeactivateRoute();

        g_pRouteMan->ActivateRoute( temp_route, m_pFoundRoutePoint );

        break;
    }

    case ID_DEF_MENU_COGUP:
        gFrame->ToggleCourseUp();
        break;

    case ID_DEF_MENU_NORTHUP:
        gFrame->ToggleCourseUp();
        break;
        
    case ID_DEF_MENU_TOGGLE_FULL:
        gFrame->ToggleFullScreen();
        break;

    case ID_DEF_MENU_GOTOPOSITION:
        if( NULL == pGoToPositionDialog ) // There is one global instance of the Go To Position Dialog
            pGoToPositionDialog = new GoToPositionDialog( this );
        pGoToPositionDialog->CheckPasteBufferForPosition();
        pGoToPositionDialog->Show();
        break;

    case ID_WP_MENU_DELPOINT: {
        if( m_pFoundRoutePoint == pAnchorWatchPoint1 ) {
            pAnchorWatchPoint1 = NULL;
            g_AW1GUID.Clear();
        } else if( m_pFoundRoutePoint == pAnchorWatchPoint2 ) {
            pAnchorWatchPoint2 = NULL;
            g_AW2GUID.Clear();
        }

        if( m_pFoundRoutePoint && !( m_pFoundRoutePoint->m_bIsInLayer )
                && ( m_pFoundRoutePoint->GetIconName() != _T("mob") ) ) {

            // If the WP belongs to an invisible route, we come here instead of to ID_RT_MENU_DELPOINT
            //  Check it, and if so then remove the point from its routes
            wxArrayPtrVoid *proute_array = g_pRouteMan->GetRouteArrayContaining( m_pFoundRoutePoint );
            if( proute_array ) {
                pWayPointMan->DestroyWaypoint( m_pFoundRoutePoint );
                m_pFoundRoutePoint = NULL;
             }
            else {
                undo->BeforeUndoableAction( Undo_DeleteWaypoint, m_pFoundRoutePoint, Undo_IsOrphanded, m_pFoundPoint );
                pConfig->DeleteWayPoint( m_pFoundRoutePoint );
                pSelect->DeleteSelectablePoint( m_pFoundRoutePoint, SELTYPE_ROUTEPOINT );
                if( NULL != pWayPointMan )
                    pWayPointMan->RemoveRoutePoint( m_pFoundRoutePoint );
                m_pFoundRoutePoint = NULL;
                undo->AfterUndoableAction( NULL );
            }

            if( pMarkPropDialog ) {
                pMarkPropDialog->SetRoutePoint( NULL );
                pMarkPropDialog->UpdateProperties();
            }

            if( pRouteManagerDialog && pRouteManagerDialog->IsShown() )
                pRouteManagerDialog->UpdateWptListCtrl();

            InvalidateGL();
        }
        break;
    }
    case ID_WP_MENU_PROPERTIES:
        ShowMarkPropertiesDialog( m_pFoundRoutePoint );
        break;

    case ID_WP_MENU_CLEAR_ANCHORWATCH:
        if( pAnchorWatchPoint1 == m_pFoundRoutePoint ) {
            pAnchorWatchPoint1 = NULL;
            g_AW1GUID.Clear();
        } else if( pAnchorWatchPoint2 == m_pFoundRoutePoint ) {
            pAnchorWatchPoint2 = NULL;
            g_AW2GUID.Clear();
        }
        break;

    case ID_WP_MENU_SET_ANCHORWATCH:
        if( pAnchorWatchPoint1 == NULL ) {
            pAnchorWatchPoint1 = m_pFoundRoutePoint;
            g_AW1GUID = pAnchorWatchPoint1->m_GUID;
            wxString nn;
            nn = m_pFoundRoutePoint->GetName();
            if( nn.IsNull() ) {
                nn.Printf( _T("%d m"), g_nAWDefault );
                m_pFoundRoutePoint->SetName( nn );
            }
        } else if( pAnchorWatchPoint2 == NULL ) {
            pAnchorWatchPoint2 = m_pFoundRoutePoint;
            g_AW2GUID = pAnchorWatchPoint2->m_GUID;
            wxString nn;
            nn = m_pFoundRoutePoint->GetName();
            if( nn.IsNull() ) {
                nn.Printf( _T("%d m"), g_nAWDefault );
                m_pFoundRoutePoint->SetName( nn );
            }
        }
        break;

    case ID_DEF_MENU_ACTIVATE_MEASURE:
//                        WarpPointer(popx,popy);
        m_bMeasure_Active = true;
        m_nMeasureState = 1;
        break;

    case ID_DEF_MENU_DEACTIVATE_MEASURE:
        m_bMeasure_Active = false;
        m_nMeasureState = 0;
        g_pRouteMan->DeleteRoute( m_pMeasureRoute );
        m_pMeasureRoute = NULL;
        gFrame->SurfaceToolbar();
        InvalidateGL();
        Refresh( false );
        break;

#ifdef USE_S57
    case ID_DEF_MENU_CM93OFFSET_DIALOG:
    {
        if( NULL == g_pCM93OffsetDialog ) {
            g_pCM93OffsetDialog = new CM93OffsetDialog( parent_frame );
        }
        
        cm93compchart *pch = NULL;
        if( !VPoint.b_quilt && Current_Ch  && ( Current_Ch->GetChartType() == CHART_TYPE_CM93COMP ) ) {
                pch = (cm93compchart *) Current_Ch;
        }
        
        if( g_pCM93OffsetDialog ){
            g_pCM93OffsetDialog->SetCM93Chart( pch );
            g_pCM93OffsetDialog->Show();
            g_pCM93OffsetDialog->UpdateMCOVRList( GetVP() );
        }

        break;
    }
    case ID_DEF_MENU_QUERY: {
        ShowObjectQueryWindow( popx, popy, zlat, zlon );
        break;
    }
#endif
    case ID_DEF_MENU_AIS_QUERY: {
        wxWindow *pwin = wxDynamicCast(this, wxWindow);
        ShowAISTargetQueryDialog( pwin, m_FoundAIS_MMSI );
        break;
    }

    case ID_DEF_MENU_AIS_CPA: {             //TR 2012.06.28: Show AIS-CPA
        AIS_Target_Data *myptarget = g_pAIS->Get_Target_Data_From_MMSI(m_FoundAIS_MMSI); //TR 2012.06.28: Show AIS-CPA
        if ( myptarget )                    //TR 2012.06.28: Show AIS-CPA
            myptarget->Toggle_AIS_CPA();     //TR 2012.06.28: Show AIS-CPA
        break;                              //TR 2012.06.28: Show AIS-CPA
    }

    case ID_DEF_MENU_AISSHOWTRACK: {
        AIS_Target_Data *myptarget = g_pAIS->Get_Target_Data_From_MMSI(m_FoundAIS_MMSI);
        if ( myptarget )
            myptarget->ToggleShowTrack();
        break;
    }

    case ID_DEF_MENU_QUILTREMOVE: {
        if( VPoint.b_quilt ) {
            int dbIndex = m_pQuilt->GetChartdbIndexAtPix( wxPoint( popx, popy ) );
            parent_frame->RemoveChartFromQuilt( dbIndex );

            ReloadVP();

        }

        break;
    }

    case ID_DEF_MENU_CURRENTINFO: {
        DrawTCWindow( popx, popy, (void *) m_pIDXCandidate );
        Refresh( false );

        break;
    }

    case ID_DEF_MENU_TIDEINFO: {
        DrawTCWindow( popx, popy, (void *) m_pIDXCandidate );
        Refresh( false );

        break;
    }
    case ID_RT_MENU_REVERSE: {
        if( m_pSelectedRoute->m_bIsInLayer ) break;

        int ask_return = OCPNMessageBox( this, g_pRouteMan->GetRouteReverseMessage(),
                               _("Rename Waypoints?"), wxYES_NO | wxCANCEL );

        if( ask_return != wxID_CANCEL ) {
            pSelect->DeleteAllSelectableRouteSegments( m_pSelectedRoute );
            m_pSelectedRoute->Reverse( ask_return == wxID_YES );
            pSelect->AddAllSelectableRouteSegments( m_pSelectedRoute );

            pConfig->UpdateRoute( m_pSelectedRoute );

            if( pRoutePropDialog && ( pRoutePropDialog->IsShown() ) ) {
                pRoutePropDialog->SetRouteAndUpdate( m_pSelectedRoute );
                pRoutePropDialog->UpdateProperties();
            }
        }
        break;
    }

    case ID_RT_MENU_DELETE: {
        int dlg_return = wxID_YES;
        if( g_bConfirmObjectDelete ) {
            dlg_return = OCPNMessageBox( this,  _("Are you sure you want to delete this route?"),
                _("OpenCPN Route Delete"), (long) wxYES_NO | wxCANCEL | wxYES_DEFAULT );
        }

        if( dlg_return == wxID_YES ) {
            if( g_pRouteMan->GetpActiveRoute() == m_pSelectedRoute ) g_pRouteMan->DeactivateRoute();

            if( m_pSelectedRoute->m_bIsInLayer )
                break;

            if( !g_pRouteMan->DeleteRoute( m_pSelectedRoute ) )
                break;
            if( pRoutePropDialog && ( pRoutePropDialog->IsShown()) && (m_pSelectedRoute == pRoutePropDialog->GetRoute()) ) {
                pRoutePropDialog->Hide();
            }

            m_pSelectedRoute = NULL;
            m_pFoundRoutePoint = NULL;
            m_pFoundRoutePointSecond = NULL;

            if( pRouteManagerDialog && pRouteManagerDialog->IsShown() )
                pRouteManagerDialog->UpdateRouteListCtrl();

            if( pMarkPropDialog && pMarkPropDialog->IsShown() ) {
                pMarkPropDialog->ValidateMark();
                pMarkPropDialog->UpdateProperties();
            }

            undo->InvalidateUndo();

            InvalidateGL();
        }
        break;
    }

    case ID_RT_MENU_ACTIVATE: {
        if( g_pRouteMan->GetpActiveRoute() )
            g_pRouteMan->DeactivateRoute();

        //  If this is an auto-created MOB route, always select the second point (the MOB)
        // as the destination.
        RoutePoint *best_point;
        if(m_pSelectedRoute){
            if(wxNOT_FOUND == m_pSelectedRoute->m_RouteNameString.Find(_T("MOB")) ){
                best_point = g_pRouteMan->FindBestActivatePoint( m_pSelectedRoute, gLat,
                                 gLon, gCog, gSog );
            }
            else
                best_point = m_pSelectedRoute->GetPoint( 2 );
        
            g_pRouteMan->ActivateRoute( m_pSelectedRoute, best_point );
            m_pSelectedRoute->m_bRtIsSelected = false;
        }
            

        break;
    }

    case ID_RT_MENU_DEACTIVATE:
        g_pRouteMan->DeactivateRoute();
        m_pSelectedRoute->m_bRtIsSelected = false;

        break;

    case ID_RT_MENU_INSERT:

        if( m_pSelectedRoute->m_bIsInLayer ) break;

        m_pSelectedRoute->InsertPointBefore( m_pFoundRoutePointSecond, zlat, zlon );

        pSelect->DeleteAllSelectableRoutePoints( m_pSelectedRoute );
        pSelect->DeleteAllSelectableRouteSegments( m_pSelectedRoute );

        pSelect->AddAllSelectableRouteSegments( m_pSelectedRoute );
        pSelect->AddAllSelectableRoutePoints( m_pSelectedRoute );

        //    As a special case (which comes up often)...
        //    If the inserted waypoint is on the active leg of an active route
        /*            if(m_pSelectedRoute->m_bRtIsActive)
         {
         if(m_pSelectedRoute->m_nRouteActivePoint == np + 1)
         {
         pNew_Point = m_pSelectedRoute->GetPoint(np + 2);
         pRouteMan->ActivateRoutePoint(m_pSelectedRoute, pNew_Point);
         }
         }
         */
        m_pSelectedRoute->RebuildGUIDList();          // ensure the GUID list is intact and good
        pConfig->UpdateRoute( m_pSelectedRoute );

        if( pRoutePropDialog && ( pRoutePropDialog->IsShown() ) ) {
            pRoutePropDialog->SetRouteAndUpdate( m_pSelectedRoute, true );
        }

        break;

    case ID_RT_MENU_APPEND:

        if( m_pSelectedRoute->m_bIsInLayer ) break;

        m_pMouseRoute = m_pSelectedRoute;
        parent_frame->nRoute_State = m_pSelectedRoute->GetnPoints() + 1;
        m_pMouseRoute->m_lastMousePointIndex = m_pSelectedRoute->GetnPoints();

        pLast = m_pSelectedRoute->GetLastPoint();

        m_prev_rlat = pLast->m_lat;
        m_prev_rlon = pLast->m_lon;
        m_prev_pMousePoint = pLast;

        m_bAppendingRoute = true;

        SetCursor( *pCursorPencil );

        break;

    case ID_RT_MENU_COPY:
        if( m_pSelectedRoute ) Kml::CopyRouteToClipboard( m_pSelectedRoute );
        break;

    case ID_TK_MENU_COPY:
        if( m_pSelectedTrack ) Kml::CopyTrackToClipboard( (Track*)m_pSelectedTrack );
        break;

    case ID_WPT_MENU_COPY:
        if( m_pFoundRoutePoint ) Kml::CopyWaypointToClipboard( m_pFoundRoutePoint );
        break;

    case ID_WPT_MENU_SENDTOGPS:
        if( m_pFoundRoutePoint ) {
             if( m_active_upload_port.Length() )
                 m_pFoundRoutePoint->SendToGPS( m_active_upload_port.BeforeFirst(' '), NULL );
             else {
                 SendToGpsDlg dlg;
                 dlg.SetWaypoint( m_pFoundRoutePoint );

                 dlg.Create( NULL, -1, _( "Send To GPS..." ), _T("") );
                 dlg.ShowModal();
             }
        }
        break;

    case ID_WPT_MENU_SENDTONEWGPS:
        if( m_pFoundRoutePoint ) {
            SendToGpsDlg dlg;
            dlg.SetWaypoint( m_pFoundRoutePoint );
                
            dlg.Create( NULL, -1, _( "Send To GPS..." ), _T("") );
            dlg.ShowModal();
        }
        break;
        
    case ID_RT_MENU_SENDTOGPS:
        if( m_pSelectedRoute ) {
            if( m_active_upload_port.Length() )
                m_pSelectedRoute->SendToGPS( m_active_upload_port.BeforeFirst(' '), true, NULL );
            else {
                SendToGpsDlg dlg;
                dlg.SetRoute( m_pSelectedRoute );

                dlg.Create( NULL, -1, _( "Send To GPS..." ), _T("") );
                dlg.ShowModal();
            }

        }
        break;

    case ID_RT_MENU_SENDTONEWGPS:
        if( m_pSelectedRoute ) {
            SendToGpsDlg dlg;
            dlg.SetRoute( m_pSelectedRoute );
                
            dlg.Create( NULL, -1, _( "Send To GPS..." ), _T("") );
            dlg.ShowModal();
        }
        break;
        
    case ID_PASTE_WAYPOINT:
        pupHandler_PasteWaypoint();
        break;

    case ID_PASTE_ROUTE:
        pupHandler_PasteRoute();
        break;

    case ID_PASTE_TRACK:
        pupHandler_PasteTrack();
        break;

    case ID_RT_MENU_DELPOINT:
        if( m_pSelectedRoute ) {
            if( m_pSelectedRoute->m_bIsInLayer ) break;

            pWayPointMan->DestroyWaypoint( m_pFoundRoutePoint );
            m_pFoundRoutePoint = NULL;

            //    Selected route may have been deleted as one-point route, so check it
            if( !g_pRouteMan->IsRouteValid( m_pSelectedRoute ) ) m_pSelectedRoute = NULL;

            if( pRoutePropDialog && ( pRoutePropDialog->IsShown() ) ) {
                if( m_pSelectedRoute ) {
                    pRoutePropDialog->SetRouteAndUpdate( m_pSelectedRoute, true );
                }
                else
                    pRoutePropDialog->Hide();

            }

            if( pRouteManagerDialog && pRouteManagerDialog->IsShown() ) {
                pRouteManagerDialog->UpdateWptListCtrl();
                pRouteManagerDialog->UpdateRouteListCtrl();
            }

            InvalidateGL();
        }

        break;

    case ID_RT_MENU_REMPOINT:
        if( m_pSelectedRoute ) {
            if( m_pSelectedRoute->m_bIsInLayer ) break;
            RemovePointFromRoute( m_pFoundRoutePoint, m_pSelectedRoute );
            InvalidateGL();
        }
        break;

    case ID_RT_MENU_ACTPOINT:
        if( g_pRouteMan->GetpActiveRoute() == m_pSelectedRoute ) {
            g_pRouteMan->ActivateRoutePoint( m_pSelectedRoute, m_pFoundRoutePoint );
            m_pSelectedRoute->m_bRtIsSelected = false;
        }

        break;

    case ID_RT_MENU_DEACTPOINT:
        break;

    case ID_RT_MENU_ACTNXTPOINT:
        if( g_pRouteMan->GetpActiveRoute() == m_pSelectedRoute ) {
            g_pRouteMan->ActivateNextPoint( m_pSelectedRoute, true );
            m_pSelectedRoute->m_bRtIsSelected = false;
        }

        break;

    case ID_RT_MENU_PROPERTIES: {
        ShowRoutePropertiesDialog( _("Route Properties"), m_pSelectedRoute );
        break;
    }

    case ID_TK_MENU_PROPERTIES: {
        ShowTrackPropertiesDialog( m_pSelectedTrack );
        break;
    }

    case ID_TK_MENU_DELETE: {
        int dlg_return = wxID_YES;
        if( g_bConfirmObjectDelete ) {
            dlg_return = OCPNMessageBox( this, _("Are you sure you want to delete this track?"),
                _("OpenCPN Track Delete"), (long) wxYES_NO | wxCANCEL | wxYES_DEFAULT );
        }

        if( dlg_return == wxID_YES ) {

            if( (Track *) ( m_pSelectedTrack ) == g_pActiveTrack ) parent_frame->TrackOff();

            pConfig->DeleteConfigRoute( m_pSelectedTrack );

            g_pRouteMan->DeleteTrack( m_pSelectedTrack );

            if( pTrackPropDialog && ( pTrackPropDialog->IsShown()) && (m_pSelectedTrack == pTrackPropDialog->GetTrack()) ) {
                pTrackPropDialog->Hide();
            }

            m_pSelectedTrack = NULL;
            m_pFoundRoutePoint = NULL;
            m_pFoundRoutePointSecond = NULL;

            if( pRouteManagerDialog && pRouteManagerDialog->IsShown() ) {
                pRouteManagerDialog->UpdateTrkListCtrl();
                pRouteManagerDialog->UpdateRouteListCtrl();
            }
            InvalidateGL();
        }
        break;
    }

    case ID_RC_MENU_SCALE_IN:
        parent_frame->DoStackDown();
        GetCanvasPointPix( zlat, zlon, &r );
        WarpPointer( r.x, r.y );
        break;

    case ID_RC_MENU_SCALE_OUT:
        parent_frame->DoStackUp();
        GetCanvasPointPix( zlat, zlon, &r );
        WarpPointer( r.x, r.y );
        break;

    case ID_RC_MENU_ZOOM_IN:
        SetVPScale( GetVPScale() * 2 );
        GetCanvasPointPix( zlat, zlon, &r );
        WarpPointer( r.x, r.y );
        break;

    case ID_RC_MENU_ZOOM_OUT:
        SetVPScale( GetVPScale() / 2 );
        GetCanvasPointPix( zlat, zlon, &r );
        WarpPointer( r.x, r.y );
        break;

    case ID_RC_MENU_FINISH:
        FinishRoute();
        gFrame->SurfaceToolbar();
        Refresh( false );
        break;

    case ID_DEF_ZERO_XTE:
        g_pRouteMan->ZeroCurrentXTEToActivePoint();
        break;

    default: {
        //  Look for PlugIn Context Menu selections
        //  If found, make the callback
        ArrayOfPlugInMenuItems item_array = g_pi_manager->GetPluginContextMenuItemArray();

        for( unsigned int i = 0; i < item_array.GetCount(); i++ ) {
            PlugInMenuItemContainer *pimis = item_array.Item( i );
            {
                if( pimis->id == event.GetId() ) {
                    if( pimis->m_pplugin ) pimis->m_pplugin->OnContextMenuItemCallback(
                            pimis->id );
                }
            }
        }

        break;
    }
    }           // switch

    //  Chart Groups....
    if( ( event.GetId() >= ID_DEF_MENU_GROUPBASE )
            && ( event.GetId() <= ID_DEF_MENU_GROUPBASE + (int) g_pGroupArray->GetCount() ) ) {
        gFrame->SetGroupIndex( event.GetId() - ID_DEF_MENU_GROUPBASE );
    }

    g_click_stop = 0;    // Context menu was processed, all is well

}

void ChartCanvas::FinishRoute( void )
{
    parent_frame->nRoute_State = 0;
    m_prev_pMousePoint = NULL;

    parent_frame->SetToolbarItemState( ID_ROUTE, false );
    SetCursor( *pCursorArrow );
    m_bDrawingRoute = false;

    if( m_pMouseRoute ) {
        if( m_bAppendingRoute ) 
            pConfig->UpdateRoute( m_pMouseRoute );
        else {
            if( m_pMouseRoute->GetnPoints() > 1 ) {
                pConfig->AddNewRoute( m_pMouseRoute, -1 );    // use auto next num
            } else {
                g_pRouteMan->DeleteRoute( m_pMouseRoute );
                m_pMouseRoute = NULL;
            }

            if( m_pMouseRoute )
                m_pMouseRoute->RebuildGUIDList(); // ensure the GUID list is intact and good
        }
        if( m_pMouseRoute ){
            m_pMouseRoute->RebuildGUIDList(); // ensure the GUID list is intact and good
            m_pMouseRoute->SetHiLite(0);
        }
            

        if( pRoutePropDialog && ( pRoutePropDialog->IsShown() ) ) {
            pRoutePropDialog->SetRouteAndUpdate( m_pMouseRoute, true );
        }

        if( pRouteManagerDialog && pRouteManagerDialog->IsShown() )
            pRouteManagerDialog->UpdateRouteListCtrl();

    }
    m_bAppendingRoute = false;
    m_pMouseRoute = NULL;

    m_pSelectedRoute = NULL;
    m_pFoundRoutePointSecond = NULL;

    undo->InvalidateUndo();
    Refresh(true);
}

void ChartCanvas::ShowAISTargetList( void )
{
    if( NULL == g_pAISTargetList ) {         // There is one global instance of the Dialog
        g_pAISTargetList = new AISTargetListDialog( parent_frame, g_pauimgr, g_pAIS );
    }

    g_pAISTargetList->UpdateAISTargetList();

}

void ChartCanvas::RenderAllChartOutlines( ocpnDC &dc, ViewPort& vp )
{
    if( !g_bShowOutlines ) return;

    int nEntry = ChartData->GetChartTableEntries();

    for( int i = 0; i < nEntry; i++ ) {
        ChartTableEntry *pt = (ChartTableEntry *) &ChartData->GetChartTableEntry( i );

        //    Check to see if the candidate chart is in the currently active group
        bool b_group_draw = false;
        if( g_GroupIndex > 0 ) {
            for( unsigned int ig = 0; ig < pt->GetGroupArray().GetCount(); ig++ ) {
                int index = pt->GetGroupArray().Item( ig );
                if( g_GroupIndex == index ) {
                    b_group_draw = true;
                    break;
                }
            }
        } else
            b_group_draw = true;

        if( b_group_draw ) RenderChartOutline( dc, i, vp );
    }

#ifdef USE_S57
    //        On CM93 Composite Charts, draw the outlines of the next smaller scale cell
    if( Current_Ch && ( Current_Ch->GetChartType() == CHART_TYPE_CM93COMP ) ) {
        cm93compchart *pch = (cm93compchart *) Current_Ch;
        if( pch ) {
            double chart_native_ppm = m_canvas_scale_factor / Current_Ch->GetNativeScale();
            double zoom_factor = GetVP().view_scale_ppm / chart_native_ppm;

            if( zoom_factor > 8.0 ) {
                wxPen mPen( GetGlobalColor( _T("UINFM") ), 2, wxSHORT_DASH );
                dc.SetPen( mPen );
                pch->RenderNextSmallerCellOutlines( dc, GetVP() );
            } else {
                wxPen mPen( GetGlobalColor( _T("UINFM") ), 1, wxSOLID );
                dc.SetPen( mPen );
            } 

            pch->RenderNextSmallerCellOutlines( dc, vp );
        }
    }
#endif
}

void ChartCanvas::RenderChartOutline( ocpnDC &dc, int dbIndex, ViewPort& vp )
{
#ifdef ocpnUSE_GL
    if(g_bopengl) {
        /* opengl version specially optimized */
        m_glcc->RenderChartOutline(dbIndex, vp);
        return;
    }
#endif

    if( ChartData->GetDBChartType( dbIndex ) == CHART_TYPE_PLUGIN ){
        if( !ChartData->IsChartAvailable( dbIndex ) )
            return;
    }

    float plylat, plylon;
    float plylat1, plylon1;

    int pixx, pixy, pixx1, pixy1;
    bool b_draw = false;
    double lon_bias = 0.;

    wxBoundingBox box;
    ChartData->GetDBBoundingBox( dbIndex, &box );

    // Don't draw an outline in the case where the chart covers the entire world */
    double lon_diff = box.GetMaxX() - box.GetMinX();
    if(lon_diff == 360)
        return;

    if( !vp.GetBBox().IntersectOut( box ) )              // chart is not outside of viewport
        b_draw = true;

    //  Does simple test fail, and current vp cross international dateline?
    if( !b_draw && ( ( vp.GetBBox().GetMinX() < -180. ) || ( vp.GetBBox().GetMaxX() > 180. ) ) ) {
        //  If so, do an explicit test with alternate phasing
        if( vp.GetBBox().GetMinX() < -180. ) {
            wxPoint2DDouble p( -360., 0 );
            box.Translate( p );
            if( !vp.GetBBox().IntersectOut( box ) )       // chart is not outside of viewport
            {
                b_draw = true;
                lon_bias = -360.;
            }
        } else {
            wxPoint2DDouble p( 360., 0 );
            box.Translate( p );
            if( !vp.GetBBox().IntersectOut( box ) )       // chart is not outside of viewport
            {
                b_draw = true;
                lon_bias = 360.;
            }
        }

    }

    //  Does simple test fail, and chart box cross international dateline?
    if( !b_draw && ( box.GetMinX() < 180. ) && ( box.GetMaxX() > 180. ) ) {
        wxPoint2DDouble p( -360., 0 );
        box.Translate( p );
        if( !vp.GetBBox().IntersectOut( box )  )           // chart is not outside of viewport
        {
            b_draw = true;
            lon_bias = -360.;
        }
    }

    if( !b_draw ) return;

    int nPly = ChartData->GetDBPlyPoint( dbIndex, 0, &plylat, &plylon );

    if( ChartData->GetDBChartType( dbIndex ) == CHART_TYPE_CM93 )
        dc.SetPen( wxPen( GetGlobalColor( _T ( "YELO1" ) ), 1, wxSOLID ) );

    else if( ChartData->GetDBChartFamily( dbIndex ) == CHART_FAMILY_VECTOR )
        dc.SetPen( wxPen( GetGlobalColor( _T ( "UINFG" ) ), 1, wxSOLID ) );

    else
        dc.SetPen( wxPen( GetGlobalColor( _T ( "UINFR" ) ), 1, wxSOLID ) );

    //        Are there any aux ply entries?
    int nAuxPlyEntries = ChartData->GetnAuxPlyEntries( dbIndex );
    if( 0 == nAuxPlyEntries )                 // There are no aux Ply Point entries
    {
        wxPoint r, r1;

        ChartData->GetDBPlyPoint( dbIndex, 0, &plylat, &plylon );
        plylon += lon_bias;

        GetCanvasPointPix( plylat, plylon, &r );
        pixx = r.x;
        pixy = r.y;

        for( int i = 0; i < nPly - 1; i++ ) {
            ChartData->GetDBPlyPoint( dbIndex, i + 1, &plylat1, &plylon1 );
            plylon1 += lon_bias;

            GetCanvasPointPix( plylat1, plylon1, &r1 );
            pixx1 = r1.x;
            pixy1 = r1.y;

            int pixxs1 = pixx1;
            int pixys1 = pixy1;

            bool b_skip = false;

            if( vp.chart_scale > 5e7 ) {
                //    calculate projected distance between these two points in meters
                double dist = sqrt( pow( (double) (pixx1 - pixx), 2 ) +
                                    pow( (double) (pixy1 - pixy), 2 ) ) / vp.view_scale_ppm;
                //    calculate GC distance between these two points in meters
                double distgc = DistGreatCircle( plylat, plylon, plylat1, plylon1 ) * 1852.;

                //    If the distances are nonsense, it means that the scale is very small and the segment wrapped the world
                //    So skip it....
                //    TODO improve this to draw two segments
                if( fabs( dist - distgc ) > 10000. * 1852. )          //lotsa miles
                    b_skip = true;
            }

            ClipResult res = cohen_sutherland_line_clip_i( &pixx, &pixy, &pixx1, &pixy1, 0,
                             vp.pix_width, 0, vp.pix_height );
            if( res != Invisible && !b_skip ) dc.DrawLine( pixx, pixy, pixx1, pixy1, false );

            plylat = plylat1;
            plylon = plylon1;
            pixx = pixxs1;
            pixy = pixys1;
        }

        ChartData->GetDBPlyPoint( dbIndex, 0, &plylat1, &plylon1 );
        plylon1 += lon_bias;

        GetCanvasPointPix( plylat1, plylon1, &r1 );
        pixx1 = r1.x;
        pixy1 = r1.y;

        ClipResult res = cohen_sutherland_line_clip_i( &pixx, &pixy, &pixx1, &pixy1, 0,
                         vp.pix_width, 0, vp.pix_height );
        if( res != Invisible ) dc.DrawLine( pixx, pixy, pixx1, pixy1, false );
    }

    else                              // Use Aux PlyPoints
    {
        wxPoint r, r1;

        int nAuxPlyEntries = ChartData->GetnAuxPlyEntries( dbIndex );
        for( int j = 0; j < nAuxPlyEntries; j++ ) {

            int nAuxPly = ChartData->GetDBAuxPlyPoint( dbIndex, 0, j, &plylat, &plylon );
            GetCanvasPointPix( plylat, plylon, &r );
            pixx = r.x;
            pixy = r.y;

            for( int i = 0; i < nAuxPly - 1; i++ ) {
                ChartData->GetDBAuxPlyPoint( dbIndex, i + 1, j, &plylat1, &plylon1 );

                GetCanvasPointPix( plylat1, plylon1, &r1 );
                pixx1 = r1.x;
                pixy1 = r1.y;

                int pixxs1 = pixx1;
                int pixys1 = pixy1;

                bool b_skip = false;

                if( vp.chart_scale > 5e7 ) {
                    //    calculate projected distance between these two points in meters
                    double dist = sqrt(
                                      (double) ( ( pixx1 - pixx ) * ( pixx1 - pixx ) )
                                      + ( ( pixy1 - pixy ) * ( pixy1 - pixy ) ) ) / vp.view_scale_ppm;
                    //    calculate GC distance between these two points in meters
                    double distgc = DistGreatCircle( plylat, plylon, plylat1, plylon1 ) * 1852.;

                    //    If the distances are nonsense, it means that the scale is very small and the segment wrapped the world
                    //    So skip it....
                    //    TODO improve this to draw two segments
                    if( fabs( dist - distgc ) > 10000. * 1852. )          //lotsa miles
                        b_skip = true;
                }

                ClipResult res = cohen_sutherland_line_clip_i( &pixx, &pixy, &pixx1, &pixy1, 0,
                                 vp.pix_width, 0, vp.pix_height );
                if( res != Invisible && !b_skip ) dc.DrawLine( pixx, pixy, pixx1, pixy1 );

                plylat = plylat1;
                plylon = plylon1;
                pixx = pixxs1;
                pixy = pixys1;
            }

            ChartData->GetDBAuxPlyPoint( dbIndex, 0, j, &plylat1, &plylon1 );
            GetCanvasPointPix( plylat1, plylon1, &r1 );
            pixx1 = r1.x;
            pixy1 = r1.y;

            ClipResult res = cohen_sutherland_line_clip_i( &pixx, &pixy, &pixx1, &pixy1, 0,
                             vp.pix_width, 0, vp.pix_height );
            if( res != Invisible ) dc.DrawLine( pixx, pixy, pixx1, pixy1, false );
        }
    }

}

bool ChartCanvas::PurgeGLCanvasChartCache( ChartBase *pc, bool b_purge_full )
{
#ifdef ocpnUSE_GL
    if( g_bopengl && m_glcc )
        m_glcc->PurgeChartTextures( pc, b_purge_full );
#endif
    return true;
}

wxString ChartCanvas::FormatDistanceAdaptive( double distance ) {
    wxString result;
    int unit = g_iDistanceFormat;
    double usrDistance = toUsrDistance( distance, unit );
    if( usrDistance < 0.1 &&  ( unit == DISTANCE_KM || unit == DISTANCE_MI || unit == DISTANCE_NMI ) ) {
	unit = ( unit == DISTANCE_MI ) ? DISTANCE_FT : DISTANCE_M;
	usrDistance = toUsrDistance( distance, unit );
    }
    wxString format;
    if( usrDistance < 5.0 ) {
        format = _T("%1.2f ");
    } else if( usrDistance < 100.0 ) {
        format = _T("%2.1f ");
    } else if( usrDistance < 1000.0 ) {
        format = _T("%3.0f ");
    } else {
        format = _T("%4.0f ");
    }
    result << wxString::Format(format, usrDistance ) << getUsrDistanceUnit( unit );
    return result;
}

void RenderExtraRouteLegInfo( ocpnDC &dc, wxPoint ref_point, wxString s )
{
    wxFont *dFont = FontMgr::Get().GetFont( _("RouteLegInfoRollover") );
    dc.SetFont( *dFont );

    int w, h;
    int xp, yp;
    int hilite_offset = 3;
#ifdef __WXMAC__
    wxScreenDC sdc;
    sdc.GetTextExtent(s, &w, &h, NULL, NULL, dFont);
#else
    dc.GetTextExtent( s, &w, &h );
#endif

    xp = ref_point.x - w;
    yp = ref_point.y + h;
    yp += hilite_offset;

    AlphaBlending( dc, xp, yp, w, h, 0.0, GetGlobalColor( _T ( "YELO1" ) ), 172 );

    dc.SetPen( wxPen( GetGlobalColor( _T ( "UBLCK" ) ) ) );
    dc.DrawText( s, xp, yp );
}

void ChartCanvas::RenderRouteLegs( ocpnDC &dc )
{
    if( (parent_frame->nRoute_State >= 2) ||
        (m_pMeasureRoute && m_bMeasure_Active && ( m_nMeasureState >= 2 )) ) {

        Route* route = 0;
        int state;
        if( m_pMeasureRoute ) {
            route = m_pMeasureRoute;
            state = m_nMeasureState;
        } else {
            route = m_pMouseRoute;
            state = parent_frame->nRoute_State;
        }
        
        if(!route)
            return;
    
        double rhumbBearing, rhumbDist, gcBearing, gcBearing2, gcDist;
        DistanceBearingMercator( m_cursor_lat, m_cursor_lon, m_prev_rlat, m_prev_rlon, &rhumbBearing, &rhumbDist );
        Geodesic::GreatCircleDistBear( m_prev_rlon, m_prev_rlat, m_cursor_lon, m_cursor_lat, &gcDist, &gcBearing, &gcBearing2);
        double gcDistm = gcDist / 1852.0;

        if( ( m_prev_rlat == m_cursor_lat ) && ( m_prev_rlon == m_cursor_lon ) ) rhumbBearing = 90.;

        wxPoint destPoint, lastPoint;


        double brg = rhumbBearing;
        double dist = rhumbDist;
        route->m_NextLegGreatCircle = false;
        int milesDiff = rhumbDist - gcDistm;
        if( milesDiff > 1 ) {
            brg = gcBearing;
            dist = gcDistm;
            route->m_NextLegGreatCircle = true;
        }

        if( !g_btouch) {
            route->DrawPointWhich( dc, route->m_lastMousePointIndex, &lastPoint );

            if( route->m_NextLegGreatCircle ) {
                for( int i=1; i<=milesDiff; i++ ) {
                    double p = (double)i * (1.0/(double)milesDiff);
                    double pLat, pLon;
                    Geodesic::GreatCircleTravel( m_prev_rlon, m_prev_rlat, gcDist*p, brg, &pLon, &pLat, &gcBearing2 );
                    destPoint = VPoint.GetPixFromLL( pLat, pLon );
                    route->DrawSegment( dc, &lastPoint, &destPoint, GetVP(), false );
                    lastPoint = destPoint;
                }
            }
            else {
                route->DrawSegment( dc, &lastPoint, &r_rband, GetVP(), false );
            }
        }

        wxString routeInfo;
        if( g_bShowMag )
            routeInfo << wxString::Format( wxString("%03d°(M)  ", wxConvUTF8 ), (int)gFrame->GetTrueOrMag( brg ) );
        else
            routeInfo << wxString::Format( wxString("%03d°  ", wxConvUTF8 ), (int)gFrame->GetTrueOrMag( brg ) );

        routeInfo << _T(" ") << FormatDistanceAdaptive( dist );

        wxFont *dFont = FontMgr::Get().GetFont( _("RouteLegInfoRollover") );
        dc.SetFont( *dFont );

        int w, h;
        int xp, yp;
        int hilite_offset = 3;
    #ifdef __WXMAC__
        wxScreenDC sdc;
        sdc.GetTextExtent(routeInfo, &w, &h, NULL, NULL, dFont);
    #else
        dc.GetTextExtent( routeInfo, &w, &h );
    #endif
        xp = r_rband.x - w;
        yp = r_rband.y;
        yp += hilite_offset;

        AlphaBlending( dc, xp, yp, w, h, 0.0, GetGlobalColor( _T ( "YELO1" ) ), 172 );

        dc.SetPen( wxPen( GetGlobalColor( _T ( "UBLCK" ) ) ) );
        dc.DrawText( routeInfo, xp, yp );

        wxString s0;
        if( !route->m_bIsInLayer )
            s0.Append( _("Route: ") );
        else
            s0.Append( _("Layer Route: ") );

        s0 += FormatDistanceAdaptive( route->m_route_length + dist );
        RenderExtraRouteLegInfo( dc, r_rband, s0 );
    }
}

void ChartCanvas::WarpPointerDeferred( int x, int y )
{
    warp_x = x;
    warp_y = y;
    warp_flag = true;
}

int spaint;
int s_in_update;
void ChartCanvas::OnPaint( wxPaintEvent& event )
{
    wxPaintDC dc( this );

    //  Paint updates may have been externally disabled (temporarily, to avoid Yield() recursion performance loss)
    //  It is important that the wxPaintDC is built, even if we elect to not process this paint message.
    //  Otherwise, the paint message may not be removed from the message queue, esp on Windows. (FS#1213)
    //  This would lead to a deadlock condition in ::wxYield()

    if(!m_b_paint_enable)
        return;

#ifdef ocpnUSE_GL
    if( !g_bdisable_opengl )
        m_glcc->Show( g_bopengl );

    if( g_bopengl ) {
        if( !s_in_update ) {          // no recursion allowed, seen on lo-spec Mac
            s_in_update++;
            m_glcc->Update();
            s_in_update--;
        }

        return;
    }
#endif

    if( ( GetVP().pix_width == 0 ) || ( GetVP().pix_height == 0 ) ) return;

    wxRegion ru = GetUpdateRegion();

    int rx, ry, rwidth, rheight;
    ru.GetBox( rx, ry, rwidth, rheight );
//        printf("%d Onpaint update region box: %d %d %d %d\n", spaint++, rx, ry, rwidth, rheight);

    wxBoundingBox BltBBox;

#ifdef ocpnUSE_DIBSECTION
    ocpnMemDC temp_dc;
#else
    wxMemoryDC temp_dc;
#endif

    wxRegion rgn_chart( 0, 0, GetVP().pix_width, GetVP().pix_height );

//    In case Thumbnail is shown, set up dc clipper and blt iterator regions
    if( pthumbwin ) {
        int thumbx, thumby, thumbsx, thumbsy;
        pthumbwin->GetPosition( &thumbx, &thumby );
        pthumbwin->GetSize( &thumbsx, &thumbsy );
        wxRegion rgn_thumbwin( thumbx, thumby, thumbsx - 1, thumbsy - 1 );

        if( pthumbwin->IsShown() ) {
            rgn_chart.Subtract( rgn_thumbwin );
            ru.Subtract( rgn_thumbwin );
        }
    }

    //  Is this viewpoint the same as the previously painted one?
    bool b_newview = true;

    if( ( m_cache_vp.view_scale_ppm == VPoint.view_scale_ppm )
            && ( m_cache_vp.rotation == VPoint.rotation ) && ( m_cache_vp.clat == VPoint.clat )
            && ( m_cache_vp.clon == VPoint.clon ) && m_cache_vp.IsValid() ) {
        b_newview = false;
    }

    //  If the ViewPort is rotated, we may be able to use the cached rotated bitmap
    bool b_rcache_ok = false;
    if( fabs( VPoint.rotation ) > 0.01 ) b_rcache_ok = !b_newview;

    //  If in skew compensation mode, with a skewed VP shown, we may be able to use the cached rotated bitmap
    if( g_bskew_comp && ( fabs( VPoint.skew ) > 0.01 ) ) b_rcache_ok = !b_newview;

    //  Make a special VP
    if( VPoint.b_MercatorProjectionOverride ) VPoint.SetProjectionType( PROJECTION_MERCATOR );
    ViewPort svp = VPoint;

    svp.pix_width = svp.rv_rect.width;
    svp.pix_height = svp.rv_rect.height;

//        printf("Onpaint pix %d %d\n", VPoint.pix_width, VPoint.pix_height);
//        printf("OnPaint rv_rect %d %d\n", VPoint.rv_rect.width, VPoint.rv_rect.height);

    OCPNRegion chart_get_region( wxRect( 0, 0, svp.pix_width, svp.pix_height ) );

    //  If we are going to use the cached rotated image, there is no need to fetch any chart data
    //  and this will do it...
    if( b_rcache_ok ) chart_get_region.Clear();

    //  Blit pan acceleration
    if( VPoint.b_quilt )          // quilted
    {
        if( m_pQuilt && !m_pQuilt->IsComposed() ) return;

        if( ( m_working_bm.GetWidth() != svp.pix_width )
                || ( m_working_bm.GetHeight() != svp.pix_height ) ) m_working_bm.Create(
                        svp.pix_width, svp.pix_height, -1 ); // make sure the target is big enoug

        if( fabs( VPoint.rotation ) < 0.01 ) {
            bool b_save = true;

            //  If the saved wxBitmap from last OnPaint is useable
            //  calculate the blit parameters

            //  We can only do screen blit painting if subsequent ViewPorts differ by whole pixels
            //  So, in small scale bFollow mode, force the full screen render.
            //  This seems a hack....There may be better logic here.....

//                  if(m_bFollow)
//                        b_save = false;

            if( m_bm_cache_vp.IsValid() && m_cache_vp.IsValid() /*&& !m_bFollow*/) {
                if( b_newview ) {
                    wxPoint c_old = VPoint.GetPixFromLL( VPoint.clat, VPoint.clon );
                    wxPoint c_new = m_bm_cache_vp.GetPixFromLL( VPoint.clat, VPoint.clon );

                    int dy = c_new.y - c_old.y;
                    int dx = c_new.x - c_old.x;

//                              printf("In OnPaint Trying Blit dx: %d  dy:%d\n\n", dx, dy);

                    if( m_pQuilt->IsVPBlittable( VPoint, dx, dy, true ) ) {
                        if( dx || dy ) {
                            //  Blit the reuseable portion of the cached wxBitmap to a working bitmap
                            temp_dc.SelectObject( m_working_bm );

                            wxMemoryDC cache_dc;
                            cache_dc.SelectObject( m_cached_chart_bm );

                            if( dy > 0 ) {
                                if( dx > 0 ) {
                                    temp_dc.Blit( 0, 0, VPoint.pix_width - dx,
                                                               VPoint.pix_height - dy, &cache_dc, dx, dy );
                                }
                                else {
                                    temp_dc.Blit( -dx, 0, VPoint.pix_width + dx,
                                                  VPoint.pix_height - dy, &cache_dc, 0, dy );
                                }

                            } else {
                                if( dx > 0 ) {
                                    temp_dc.Blit( 0, -dy, VPoint.pix_width - dx,
                                                               VPoint.pix_height + dy, &cache_dc, dx, 0 );
                                }
                                else {
                                    temp_dc.Blit( -dx, -dy, VPoint.pix_width + dx,
                                                  VPoint.pix_height + dy, &cache_dc, 0, 0 );
                                }
                            }

                            OCPNRegion update_region;
                            if( dy ) {
                                if( dy > 0 ) update_region.Union(
                                        wxRect( 0, VPoint.pix_height - dy, VPoint.pix_width, dy ) );
                                else
                                    update_region.Union( wxRect( 0, 0, VPoint.pix_width, -dy ) );
                            }

                            if( dx ) {
                                if( dx > 0 ) update_region.Union(
                                        wxRect( VPoint.pix_width - dx, 0, dx, VPoint.pix_height ) );
                                else
                                    update_region.Union( wxRect( 0, 0, -dx, VPoint.pix_height ) );
                            }

                            //  Render the new region
                            m_pQuilt->RenderQuiltRegionViewOnDC( temp_dc, svp, update_region );
                            cache_dc.SelectObject( wxNullBitmap );
                        } else {
                            //    No sensible (dx, dy) change in the view, so use the cached member bitmap
                            temp_dc.SelectObject( m_cached_chart_bm );
                            b_save = false;

                        }
                        m_pQuilt->ComputeRenderRegion( svp, chart_get_region );

                    } else              // not blitable
                    {
                        temp_dc.SelectObject( m_working_bm );
                        m_pQuilt->RenderQuiltRegionViewOnDC( temp_dc, svp, chart_get_region );
                    }
                } else {
                    //    No change in the view, so use the cached member bitmap2
                    temp_dc.SelectObject( m_cached_chart_bm );
                    b_save = false;
                }
            } else      //cached bitmap is not yet valid
            {
                temp_dc.SelectObject( m_working_bm );
                m_pQuilt->RenderQuiltRegionViewOnDC( temp_dc, svp, chart_get_region );
            }

            //  Save the fully rendered quilt image as a wxBitmap member of this class
            if( b_save ) {
//                        if((m_cached_chart_bm.GetWidth() != svp.pix_width) || (m_cached_chart_bm.GetHeight() != svp.pix_height))
//                              m_cached_chart_bm.Create(svp.pix_width, svp.pix_height, -1); // target wxBitmap is big enough
                wxMemoryDC scratch_dc_0;
                scratch_dc_0.SelectObject( m_cached_chart_bm );
                scratch_dc_0.Blit( 0, 0, svp.pix_width, svp.pix_height, &temp_dc, 0, 0 );

                scratch_dc_0.SelectObject( wxNullBitmap );

                m_bm_cache_vp = VPoint;     // save the ViewPort associated with the cached wxBitmap
            }
        }

        else            // quilted, rotated
        {
            temp_dc.SelectObject( m_working_bm );
            OCPNRegion chart_get_all_region( wxRect( 0, 0, svp.pix_width, svp.pix_height ) );
            m_pQuilt->RenderQuiltRegionViewOnDC( temp_dc, svp, chart_get_all_region );
        }
    }

    else                  // not quilted
    {
        if( !Current_Ch ) {
            dc.SetBackground( wxBrush( *wxLIGHT_GREY ) );
            dc.Clear();
            return;
        }

        if(!chart_get_region.IsEmpty()){
            Current_Ch->RenderRegionViewOnDC( temp_dc, svp, chart_get_region );
        }            
    }

    if(temp_dc.IsOk() ) {
    
//    Arrange to render the World Chart vector data behind the rendered current chart
//    so that uncovered canvas areas show at least the world chart.
        OCPNRegion chartValidRegion;
        if( !VPoint.b_quilt )
            Current_Ch->GetValidCanvasRegion( svp, &chartValidRegion ); // Make a region covering the current chart on the canvas
        else
            chartValidRegion = m_pQuilt->GetFullQuiltRenderedRegion();

        temp_dc.DestroyClippingRegion();
    
        //    Copy current chart region
        OCPNRegion backgroundRegion(  0, 0, svp.pix_width, svp.pix_height  );

        if( chartValidRegion.IsOk() )
            backgroundRegion.Subtract( chartValidRegion );

        if( ( ( fabs( GetVP().skew ) < .01 ) || ! g_bskew_comp )
            && ! backgroundRegion.IsEmpty() ) {
        
            //    Associate with temp_dc
            wxRegion *clip_region = backgroundRegion.GetNew_wxRegion();
            temp_dc.SetClippingRegion( *clip_region );
            delete clip_region;

            //    Draw the Background Chart only in the areas NOT covered by the current chart view

            /* unfortunately wxDC::DrawRectangle and wxDC::Clear do not respect
               clipping regions with more than 1 rectangle so... */
            wxColour water = cc1->pWorldBackgroundChart->water;
            temp_dc.SetPen( *wxTRANSPARENT_PEN );
            temp_dc.SetBrush( wxBrush( water ) );
            OCPNRegionIterator upd( backgroundRegion ); // get the update rect list
            while( upd.HaveRects() ) {
                wxRect rect = upd.GetRect();
                temp_dc.DrawRectangle(rect);
                upd.NextRect();
            }

            ocpnDC bgdc( temp_dc );
            double r =         VPoint.rotation;
            SetVPRotation( 0.0 );
            pWorldBackgroundChart->RenderViewOnDC( bgdc, VPoint );
            SetVPRotation( r );
        }
    } // temp_dc.IsOk();

    wxMemoryDC *pChartDC = &temp_dc;
    wxMemoryDC rotd_dc;

    if( ( ( fabs( GetVP().rotation ) > 0.01 ) )
            || ( g_bskew_comp && ( fabs( GetVP().skew ) > 0.01 ) ) ) {

        //  Can we use the current rotated image cache?
        if( !b_rcache_ok ) {
#ifdef __WXMSW__
            wxMemoryDC tbase_dc;
            wxBitmap bm_base( svp.pix_width, svp.pix_height, -1 );
            tbase_dc.SelectObject( bm_base );
            tbase_dc.Blit( 0, 0, svp.pix_width, svp.pix_height, &temp_dc, 0, 0 );
            tbase_dc.SelectObject( wxNullBitmap );
#else
            const wxBitmap &bm_base = temp_dc.GetSelectedBitmap();
#endif

            wxImage base_image;
            if( bm_base.IsOk() ) base_image = bm_base.ConvertToImage();

            //    Use a local static image rotator to improve wxWidgets code profile
            //    Especially, on GTK the wxRound and wxRealPoint functions are very expensive.....
            double angle;
            angle = -GetVP().rotation;
            if(g_bskew_comp)
                angle += GetVP().skew;

            wxImage ri;
            bool b_rot_ok = false;
            if( base_image.IsOk() ) {
                ViewPort rot_vp = GetVP();

                m_b_rot_hidef = false;
//                              if(g_bskew_comp && (fabs(GetVP().skew) > 0.01))
//                                    m_b_rot_hidef = true;

                ri = Image_Rotate( base_image, angle,
                                   wxPoint( GetVP().rv_rect.width / 2, GetVP().rv_rect.height / 2 ),
                                   m_b_rot_hidef, &m_roffset );

                if( ( rot_vp.view_scale_ppm == VPoint.view_scale_ppm )
                        && ( rot_vp.rotation == VPoint.rotation ) && ( rot_vp.clat == VPoint.clat )
                        && ( rot_vp.clon == VPoint.clon ) && rot_vp.IsValid() && ( ri.IsOk() ) ) {
                    b_rot_ok = true;
                }
            }

            if( b_rot_ok ) {
                delete m_prot_bm;
                m_prot_bm = new wxBitmap( ri );

            }

            m_roffset.x += VPoint.rv_rect.x;
            m_roffset.y += VPoint.rv_rect.y;

        }

        if( m_prot_bm && m_prot_bm->IsOk() ) {
            rotd_dc.SelectObject( *m_prot_bm );
            pChartDC = &rotd_dc;
        } else {
            pChartDC = &temp_dc;
            m_roffset = wxPoint( 0, 0 );
        }

    } else {
        pChartDC = &temp_dc;
        m_roffset = wxPoint( 0, 0 );

    }

    wxPoint offset = m_roffset;

    //        Save the PixelCache viewpoint for next time
    m_cache_vp = VPoint;

//    Set up a scratch DC for overlay objects
    wxRegion rgn_blit;
    wxMemoryDC mscratch_dc;
    mscratch_dc.SelectObject( *pscratch_bm );

    mscratch_dc.ResetBoundingBox();
    mscratch_dc.DestroyClippingRegion();
    mscratch_dc.SetClippingRegion( rgn_chart );

    //    Blit the externally invalidated areas of the chart onto the scratch dc
    rgn_blit = ru;
    wxRegionIterator upd( rgn_blit ); // get the update rect list
    while( upd ) {
        wxRect rect = upd.GetRect();

        mscratch_dc.Blit( rect.x, rect.y, rect.width, rect.height, pChartDC, rect.x - offset.x,
                          rect.y - offset.y );
        upd++;
    }

//    Draw the rest of the overlay objects directly on the scratch dc
    ocpnDC scratch_dc( mscratch_dc );
    DrawOverlayObjects( scratch_dc, ru );

    if( m_bShowTide ){
        RebuildTideSelectList( GetVP().GetBBox() );
        DrawAllTidesInBBox( scratch_dc, GetVP().GetBBox() );
    }

    if( m_bShowCurrent ){
        RebuildCurrentSelectList( GetVP().GetBBox() );
        DrawAllCurrentsInBBox( scratch_dc, GetVP().GetBBox() );
    }


    //quiting?
    if( g_bquiting ) {
#ifdef ocpnUSE_DIBSECTION
        ocpnMemDC q_dc;
#else
        wxMemoryDC q_dc;
#endif
        wxBitmap qbm( GetVP().pix_width, GetVP().pix_height );
        q_dc.SelectObject( qbm );

        // Get a copy of the screen
        q_dc.Blit( 0, 0, GetVP().pix_width, GetVP().pix_height, &mscratch_dc, 0, 0 );

        //  Draw a rectangle over the screen with a stipple brush
        wxBrush qbr( *wxBLACK, wxFDIAGONAL_HATCH );
        q_dc.SetBrush( qbr );
        q_dc.DrawRectangle( 0, 0, GetVP().pix_width, GetVP().pix_height );

        // Blit back into source
        mscratch_dc.Blit( 0, 0, GetVP().pix_width, GetVP().pix_height, &q_dc, 0, 0, wxCOPY );

        q_dc.SelectObject( wxNullBitmap );

    }

//    And finally, blit the scratch dc onto the physical dc
    wxRegionIterator upd_final( rgn_blit );
    while( upd_final ) {
        wxRect rect = upd_final.GetRect();
        dc.Blit( rect.x, rect.y, rect.width, rect.height, &mscratch_dc, rect.x, rect.y );
        upd_final++;
    }

    //  Test code to validate the dc drawing rectangle....
    /*
     OCPNRegionIterator upd_ru ( ru ); // get the update rect list
     while ( upd_ru )
     {
     wxRect rect = upd_ru.GetRect();

     dc.SetPen(wxPen(*wxRED));
     dc.SetBrush(wxBrush(*wxRED, wxTRANSPARENT));
     dc.DrawRectangle(rect);
     upd_ru ++ ;
     }
     */

//    Deselect the chart bitmap from the temp_dc, so that it will not be destroyed in the temp_dc dtor
    temp_dc.SelectObject( wxNullBitmap );
//    And for the scratch bitmap
    mscratch_dc.SelectObject( wxNullBitmap );

    dc.DestroyClippingRegion();

    PaintCleanup();

//      CALLGRIND_STOP_INSTRUMENTATION

}

void ChartCanvas::PaintCleanup()
{
//    Handle the current graphic window, if present

    if( pCwin ) {
        pCwin->Show();
        if( m_bTCupdate ) {
            pCwin->Refresh();
            pCwin->Update();
        }
    }

//    And set flags for next time
    m_bTCupdate = false;

//    Handle deferred WarpPointer
    if( warp_flag ) {
        WarpPointer( warp_x, warp_y );
        warp_flag = false;
    }

    // Start movement timer, this runs nearly immediately.
    // the reason we cannot simply call it directly is the
    // refresh events it emits may be blocked from this paint event
    pMovementTimer->Start( 1, wxTIMER_ONE_SHOT ); 
}

#if 0
wxColour GetErrorGraphicColor(double val)
{
    /*
     double valm = wxMin(val_max, val);

     unsigned char green = (unsigned char)(255 * (1 - (valm/val_max)));
     unsigned char red   = (unsigned char)(255 * (valm/val_max));

     wxImage::HSVValue hv = wxImage::RGBtoHSV(wxImage::RGBValue(red, green, 0));

     hv.saturation = 1.0;
     hv.value = 1.0;

     wxImage::RGBValue rv = wxImage::HSVtoRGB(hv);
     return wxColour(rv.red, rv.green, rv.blue);
     */

    //    HTML colors taken from NOAA WW3 Web representation
    wxColour c;
    if((val > 0) && (val < 1)) c.Set(_T("#002ad9"));
    else if((val >= 1) && (val < 2)) c.Set(_T("#006ed9"));
    else if((val >= 2) && (val < 3)) c.Set(_T("#00b2d9"));
    else if((val >= 3) && (val < 4)) c.Set(_T("#00d4d4"));
    else if((val >= 4) && (val < 5)) c.Set(_T("#00d9a6"));
    else if((val >= 5) && (val < 7)) c.Set(_T("#00d900"));
    else if((val >= 7) && (val < 9)) c.Set(_T("#95d900"));
    else if((val >= 9) && (val < 12)) c.Set(_T("#d9d900"));
    else if((val >= 12) && (val < 15)) c.Set(_T("#d9ae00"));
    else if((val >= 15) && (val < 18)) c.Set(_T("#d98300"));
    else if((val >= 18) && (val < 21)) c.Set(_T("#d95700"));
    else if((val >= 21) && (val < 24)) c.Set(_T("#d90000"));
    else if((val >= 24) && (val < 27)) c.Set(_T("#ae0000"));
    else if((val >= 27) && (val < 30)) c.Set(_T("#8c0000"));
    else if((val >= 30) && (val < 36)) c.Set(_T("#870000"));
    else if((val >= 36) && (val < 42)) c.Set(_T("#690000"));
    else if((val >= 42) && (val < 48)) c.Set(_T("#550000"));
    else if( val >= 48) c.Set(_T("#410000"));

    return c;
}

void ChartCanvas::RenderGeorefErrorMap( wxMemoryDC *pmdc, ViewPort *vp)
{
    wxImage gr_image(vp->pix_width, vp->pix_height);
    gr_image.InitAlpha();

    double maxval = -10000;
    double minval = 10000;

    double rlat, rlon;
    double glat, glon;

    GetCanvasPixPoint(0, 0, rlat, rlon);

    for(int i=1; i < vp->pix_height-1; i++)
    {
        for(int j=0; j < vp->pix_width; j++)
        {
            // Reference mercator value
//                  vp->GetMercatorLLFromPix(wxPoint(j, i), &rlat, &rlon);

            // Georef value
            GetCanvasPixPoint(j, i, glat, glon);

            maxval = wxMax(maxval, (glat - rlat));
            minval = wxMin(minval, (glat - rlat));

        }
        rlat = glat;
    }

    GetCanvasPixPoint(0, 0, rlat, rlon);
    for(int i=1; i < vp->pix_height-1; i++)
    {
        for(int j=0; j < vp->pix_width; j++)
        {
            // Reference mercator value
//                  vp->GetMercatorLLFromPix(wxPoint(j, i), &rlat, &rlon);

            // Georef value
            GetCanvasPixPoint(j, i, glat, glon);

            double f = ((glat - rlat)-minval)/(maxval - minval);

            double dy = (f * 40);

            wxColour c = GetErrorGraphicColor(dy);
            unsigned char r = c.Red();
            unsigned char g = c.Green();
            unsigned char b = c.Blue();

            gr_image.SetRGB(j, i, r,g,b);
            if((glat - rlat )!= 0)
                gr_image.SetAlpha(j, i, 128);
            else
                gr_image.SetAlpha(j, i, 255);

        }
        rlat = glat;
    }

    //    Create a Bitmap
    wxBitmap *pbm = new wxBitmap(gr_image);
    wxMask *gr_mask = new wxMask(*pbm, wxColour(0,0,0));
    pbm->SetMask(gr_mask);

    pmdc->DrawBitmap(*pbm, 0,0);

    delete pbm;

}

#endif

void ChartCanvas::CancelMouseRoute()
{
    parent_frame->nRoute_State = 0;
    m_pMouseRoute = NULL;
}

int ChartCanvas::GetNextContextMenuId()
{
    return ID_DEF_MENU_LAST + 100;  //Allowing for 100 dynamic menu item identifiers
}

bool ChartCanvas::SetCursor( const wxCursor &c )
{
#ifdef ocpnUSE_GL
    if( g_bopengl )
        return m_glcc->SetCursor( c );
    else
#endif
        return wxWindow::SetCursor( c );
}

void ChartCanvas::Refresh( bool eraseBackground, const wxRect *rect )
{
    //  Keep the mouse position members up to date
    GetCanvasPixPoint( mouse_x, mouse_y, m_cursor_lat, m_cursor_lon );

    //      Retrigger the route leg popup timer
    //      This handles the case when the chart is moving in auto-follow mode, but no user mouse input is made.
    //      The timer handler may Hide() the popup if the chart moved enough
    //      n.b.  We use slightly longer oneshot value to allow this method's Refresh() to complete before
    //      ptentially getting another Refresh() in the popup timer handler.
    if( (m_pRouteRolloverWin && m_pRouteRolloverWin->IsActive()) || (m_pAISRolloverWin && m_pAISRolloverWin->IsActive()) )
        m_RolloverPopupTimer.Start( 500, wxTIMER_ONE_SHOT );

#ifdef ocpnUSE_GL
    if( g_bopengl ) {
        
        //      We need to invalidate the FBO cache to ensure repaint of "grounded" overlay objects.
        if( eraseBackground && m_glcc->UsingFBO() )
            m_glcc->Invalidate();
        

        m_glcc->Refresh( eraseBackground, NULL ); // We always are going to render the entire screen anyway, so make
        // sure that the window managers understand the invalid area
        // is actually the entire client area.

        //  We need to selectively Refresh some child windows, if they are visible.
        //  Note that some children are refreshed elsewhere on timer ticks, so don't need attention here.

        //      Thumbnail chart
        if( pthumbwin && pthumbwin->IsShown() ) {
            pthumbwin->Raise();
            pthumbwin->Refresh( false );
        }

        //      ChartInfo window
        if( m_pCIWin && m_pCIWin->IsShown() ) {
            m_pCIWin->Raise();
            m_pCIWin->Refresh( false );
        }


    } else
#endif
        wxWindow::Refresh( eraseBackground, rect );

}

void ChartCanvas::Update()
{
    if( g_bopengl ) {
#ifdef ocpnUSE_GL
        m_glcc->Update();
#endif
    } else
        wxWindow::Update();
}

void ChartCanvas::DrawEmboss( ocpnDC &dc, emboss_data *pemboss)
{
    if( !pemboss ) return;
    int x = pemboss->x, y = pemboss->y;
    const double factor = 200;

    wxASSERT_MSG( dc.GetDC(), wxT ( "DrawEmboss has no dc (opengl?)" ) );
    wxMemoryDC *pmdc = dynamic_cast<wxMemoryDC*>( dc.GetDC() );
    wxASSERT_MSG ( pmdc, wxT ( "dc to EmbossCanvas not a memory dc" ) );
    
    //Grab a snipped image out of the chart
    wxMemoryDC snip_dc;
    wxBitmap snip_bmp( pemboss->width, pemboss->height, -1 );
    snip_dc.SelectObject( snip_bmp );
    
    snip_dc.Blit( 0, 0, pemboss->width, pemboss->height, pmdc, x, y );
    snip_dc.SelectObject( wxNullBitmap );
    
    wxImage snip_img = snip_bmp.ConvertToImage();
    
    //  Apply Emboss map to the snip image
    unsigned char* pdata = snip_img.GetData();
    if( pdata ) {
        for( int y = 0; y < pemboss->height; y++ ) {
            int map_index = ( y * pemboss->width );
            for( int x = 0; x < pemboss->width; x++ ) {
                double val = ( pemboss->pmap[map_index] * factor ) / 256.;
                
                int nred = (int) ( ( *pdata ) + val );
                nred = nred > 255 ? 255 : ( nred < 0 ? 0 : nred );
                *pdata++ = (unsigned char) nred;
                
                int ngreen = (int) ( ( *pdata ) + val );
                ngreen = ngreen > 255 ? 255 : ( ngreen < 0 ? 0 : ngreen );
                *pdata++ = (unsigned char) ngreen;
                
                int nblue = (int) ( ( *pdata ) + val );
                nblue = nblue > 255 ? 255 : ( nblue < 0 ? 0 : nblue );
                *pdata++ = (unsigned char) nblue;
                
                map_index++;
            }
        }
    }
    
    //  Convert embossed snip to a bitmap
    wxBitmap emb_bmp( snip_img );

    //  Map to another memoryDC
    wxMemoryDC result_dc;
    result_dc.SelectObject( emb_bmp );
    
    //  Blit to target
    pmdc->Blit( x, y, pemboss->width, pemboss->height, &result_dc, 0, 0 );
    
    result_dc.SelectObject( wxNullBitmap );
}

emboss_data *ChartCanvas::EmbossOverzoomIndicator( ocpnDC &dc )
{
    double zoom_factor = GetVP().ref_scale / GetVP().chart_scale;
    
    if( GetQuiltMode() ) {
        if( zoom_factor <= 3.9 )
            return NULL;
    } else {
        if( Current_Ch ) {
            if( zoom_factor <= 3.9 )
                return NULL;
        }
        else
            return NULL;
    }

    if(m_pEM_OverZoom){
        m_pEM_OverZoom->x = 0;
        m_pEM_OverZoom->y = 40;
    }
    return m_pEM_OverZoom;
}

void ChartCanvas::DrawOverlayObjects( ocpnDC &dc, const wxRegion& ru )
{
    GridDraw( dc );

    if( g_pi_manager ) {
        g_pi_manager->SendViewPortToRequestingPlugIns( GetVP() );
        g_pi_manager->RenderAllCanvasOverlayPlugIns( dc, GetVP() );
    }

    AISDrawAreaNotices( dc );
    DrawEmboss( dc, EmbossDepthScale( ) );
    DrawEmboss( dc, EmbossOverzoomIndicator( dc ) );

    DrawAllRoutesInBBox( dc, GetVP().GetBBox(), ru );
    DrawAllWaypointsInBBox( dc, GetVP().GetBBox(), ru, true ); // true draws only isolated marks
    DrawAnchorWatchPoints( dc );

    AISDraw( dc );
    ShipDraw( dc );
    AlertDraw( dc );

    RenderAllChartOutlines( dc, GetVP() );
    RenderRouteLegs( dc );
    ScaleBarDraw( dc );
#ifdef USE_S57
    s57_DrawExtendedLightSectors( dc, VPoint, extendedSectorLegs );
#endif

    if( m_pRouteRolloverWin && m_pRouteRolloverWin->IsActive() ) {
        dc.DrawBitmap( *(m_pRouteRolloverWin->GetBitmap()),
                       m_pRouteRolloverWin->GetPosition().x,
                       m_pRouteRolloverWin->GetPosition().y, false );
    }
    if( m_pAISRolloverWin && m_pAISRolloverWin->IsActive() ) {
        dc.DrawBitmap( *(m_pAISRolloverWin->GetBitmap()),
                m_pAISRolloverWin->GetPosition().x,
                m_pAISRolloverWin->GetPosition().y, false );
    }
}

emboss_data *ChartCanvas::EmbossDepthScale()
{
    if( !g_bShowDepthUnits ) return NULL;

    int depth_unit_type = DEPTH_UNIT_UNKNOWN;

    if( GetQuiltMode() ) {
        wxString s = m_pQuilt->GetQuiltDepthUnit();
        s.MakeUpper();
        if( s == _T("FEET") ) depth_unit_type = DEPTH_UNIT_FEET;
        else if( s.StartsWith( _T("FATHOMS") ) ) depth_unit_type = DEPTH_UNIT_FATHOMS;
        else if( s.StartsWith( _T("METERS") ) ) depth_unit_type = DEPTH_UNIT_METERS;
        else if( s.StartsWith( _T("METRES") ) ) depth_unit_type = DEPTH_UNIT_METERS;
        else if( s.StartsWith( _T("METRIC") ) ) depth_unit_type = DEPTH_UNIT_METERS;
        else if( s.StartsWith( _T("METER") ) ) depth_unit_type = DEPTH_UNIT_METERS;

    } else {
        if( Current_Ch ) {
            depth_unit_type = Current_Ch->GetDepthUnitType();
#ifdef USE_S57
            if( Current_Ch->GetChartFamily() == CHART_FAMILY_VECTOR ) depth_unit_type =
                    ps52plib->m_nDepthUnitDisplay + 1;
#endif
        }
    }

    emboss_data *ped = NULL;
    switch( depth_unit_type ) {
    case DEPTH_UNIT_FEET:
        ped = m_pEM_Feet;
        break;
    case DEPTH_UNIT_METERS:
        ped = m_pEM_Meters;
        break;
    case DEPTH_UNIT_FATHOMS:
        ped = m_pEM_Fathoms;
        break;
    default:
        return NULL;
    }

    ped->x = ( GetVP().pix_width - ped->width );
    ped->y = 40;
    return ped;
}

void ChartCanvas::CreateDepthUnitEmbossMaps( ColorScheme cs )
{
    ocpnStyle::Style* style = g_StyleManager->GetCurrentStyle();
    wxFont font;
    if( style->embossFont == wxEmptyString )
        font = wxFont( 60, wxFONTFAMILY_ROMAN, wxFONTSTYLE_NORMAL, wxFONTWEIGHT_BOLD );
    else
        font = wxFont( style->embossHeight, wxFONTFAMILY_SWISS, wxFONTSTYLE_NORMAL, wxFONTWEIGHT_BOLD, false, style->embossFont );

    int emboss_width = 500;
    int emboss_height = 100;

// Free any existing emboss maps
    delete m_pEM_Feet;
    delete m_pEM_Meters;
    delete m_pEM_Fathoms;

// Create the 3 DepthUnit emboss map structures
    m_pEM_Feet = CreateEmbossMapData( font, emboss_width, emboss_height, _("Feet"), cs );
    m_pEM_Meters = CreateEmbossMapData( font, emboss_width, emboss_height, _("Meters"), cs );
    m_pEM_Fathoms = CreateEmbossMapData( font, emboss_width, emboss_height, _("Fathoms"), cs );
}

#define OVERZOOM_TEXT _("OverZoom")

void ChartCanvas::SetOverzoomFont()
{
    ocpnStyle::Style* style = g_StyleManager->GetCurrentStyle();
    int w, h;

    wxFont font;
    if( style->embossFont == wxEmptyString )
        font = wxFont( 40, wxFONTFAMILY_ROMAN, wxFONTSTYLE_NORMAL, wxFONTWEIGHT_BOLD );
    else
        font = wxFont( style->embossHeight, wxFONTFAMILY_SWISS, wxFONTSTYLE_NORMAL, wxFONTWEIGHT_BOLD, false, style->embossFont );

    wxClientDC dc( this );
    dc.SetFont( font );
    dc.GetTextExtent( OVERZOOM_TEXT, &w, &h );

    while( font.GetPointSize() > 10 && (w > 500 || h > 100) )
    {
        font.SetPointSize( font.GetPointSize() - 1 );
        dc.SetFont( font );
        dc.GetTextExtent( OVERZOOM_TEXT, &w, &h );
    }
    m_overzoomFont = font;
    m_overzoomTextWidth = w;
    m_overzoomTextHeight = h;
}

void ChartCanvas::CreateOZEmbossMapData( ColorScheme cs )
{
    delete m_pEM_OverZoom;

    if( m_overzoomTextWidth > 0 && m_overzoomTextHeight > 0 )
        m_pEM_OverZoom = CreateEmbossMapData( m_overzoomFont, m_overzoomTextWidth + 10, m_overzoomTextHeight + 10, OVERZOOM_TEXT, cs );
}

emboss_data *ChartCanvas::CreateEmbossMapData( wxFont &font, int width, int height,
        const wxChar *str, ColorScheme cs )
{
    int *pmap;

    //  Create a temporary bitmap
    wxBitmap bmp( width, height, -1 );

    // Create a memory DC
    wxMemoryDC temp_dc;
    temp_dc.SelectObject( bmp );

    //  Paint on it
    temp_dc.SetBackground( *wxWHITE_BRUSH );
    temp_dc.SetTextBackground( *wxWHITE );
    temp_dc.SetTextForeground( *wxBLACK );

    temp_dc.Clear();

    temp_dc.SetFont( font );

    int str_w, str_h;
    temp_dc.GetTextExtent( wxString( str, wxConvUTF8 ), &str_w, &str_h );
    temp_dc.DrawText( wxString( str, wxConvUTF8 ), width - str_w - 10, 10 );

    //  Deselect the bitmap
    temp_dc.SelectObject( wxNullBitmap );

    //  Convert bitmap the wxImage for manipulation
    wxImage img = bmp.ConvertToImage();

    double val_factor;
    switch( cs ) {
    case GLOBAL_COLOR_SCHEME_DAY:
    default:
        val_factor = 1;
        break;
    case GLOBAL_COLOR_SCHEME_DUSK:
        val_factor = .5;
        break;
    case GLOBAL_COLOR_SCHEME_NIGHT:
        val_factor = .25;
        break;
    }

    int val;
    int index;
    pmap = (int *) calloc( width * height * sizeof(int), 1 );
    //  Create emboss map by differentiating the emboss image
    //  and storing integer results in pmap
    //  n.b. since the image is B/W, it is sufficient to check
    //  one channel (i.e. red) only
    for( int y = 1; y < height - 1; y++ ) {
        for( int x = 1; x < width - 1; x++ ) {
            val = img.GetRed( x + 1, y + 1 ) - img.GetRed( x - 1, y - 1 );  // range +/- 256
            val = (int) ( val * val_factor );
            index = ( y * width ) + x;
            pmap[index] = val;

        }
    }

    emboss_data *pret = new emboss_data;
    pret->pmap = pmap;
    pret->width = width;
    pret->height = height;

    return pret;
}


extern bool g_bTrackActive;

void ChartCanvas::DrawAllRoutesInBBox( ocpnDC& dc, LLBBox& BltBBox, const wxRegion& clipregion )
{
    Route *active_route = NULL;
    Route *active_track = NULL;

    wxDC *pdc = dc.GetDC();
    if( pdc ) {
        pdc->DestroyClippingRegion();
        wxDCClipper( *pdc, clipregion );
    }

    wxRouteListNode *node = pRouteList->GetFirst();
    while( node ) {
        bool b_run = false;
        bool b_drawn = false;
        Route *pRouteDraw = node->GetData();
        if( pRouteDraw ) {
            if( pRouteDraw->IsTrack() ) {
                Track *trk = (Track *) pRouteDraw;
                if( trk->IsRunning() ) {
                    b_run = true;
                    active_track = pRouteDraw;
                }

                if( pRouteDraw->IsActive() || pRouteDraw->IsSelected() ) active_route = pRouteDraw;

            }

            wxBoundingBox test_box = pRouteDraw->GetBBox();

            if( b_run ) test_box.Expand( gLon, gLat );

            if( !BltBBox.IntersectOut( test_box ) ) // Route is not wholly outside window
            {
                b_drawn = true;

                if( ( pRouteDraw != active_route ) && ( pRouteDraw != active_track ) )
                    pRouteDraw->Draw( dc, GetVP() );
            } else if( pRouteDraw->CrossesIDL() ) {
                wxPoint2DDouble xlate( -360., 0. );
                wxBoundingBox test_box1 = pRouteDraw->GetBBox();
                test_box1.Translate( xlate );
                if( b_run ) test_box1.Expand( gLon, gLat );

                if( !BltBBox.IntersectOut( test_box1 ) ) // Route is not wholly outside window
                {
                    b_drawn = true;
                    if( ( pRouteDraw != active_route ) && ( pRouteDraw != active_track ) ) pRouteDraw->Draw(
                            dc, GetVP() );
                }
            }

            //      Need to quick check for the case where VP crosses IDL
            if( !b_drawn ) {
                if( ( BltBBox.GetMinX() < -180. ) && ( BltBBox.GetMaxX() > -180. ) ) {
                    wxPoint2DDouble xlate( -360., 0. );
                    wxBoundingBox test_box2 = pRouteDraw->GetBBox();
                    test_box2.Translate( xlate );
                    if( !BltBBox.IntersectOut( test_box2 ) ) // Route is not wholly outside window
                    {
                        b_drawn = true;
                        if( ( pRouteDraw != active_route ) && ( pRouteDraw != active_track ) ) pRouteDraw->Draw(
                                dc, GetVP() );
                    }
                } else if( !b_drawn && ( BltBBox.GetMinX() < 180. ) && ( BltBBox.GetMaxX() > 180. ) ) {
                    wxPoint2DDouble xlate( 360., 0. );
                    wxBoundingBox test_box3 = pRouteDraw->GetBBox();
                    test_box3.Translate( xlate );
                    if( !BltBBox.IntersectOut( test_box3 ) ) // Route is not wholly outside window
                    {
                        b_drawn = true;
                        if( ( pRouteDraw != active_route ) && ( pRouteDraw != active_track ) ) pRouteDraw->Draw(
                                dc, GetVP() );
                    }
                }
            }
        }

        node = node->GetNext();
    }

    //  Draw any active or selected route (or track) last, so that is is always on top
    if( active_route ) active_route->Draw( dc, GetVP() );
    if( active_track ) active_track->Draw( dc, GetVP() );
}

void ChartCanvas::DrawAllWaypointsInBBox( ocpnDC& dc, LLBBox& BltBBox, const wxRegion& clipregion,
        bool bDrawMarksOnly )
{
//        wxBoundingBox bbx;
    wxDC *pdc = dc.GetDC();
    if( pdc ) {
        wxDCClipper( *pdc, clipregion );
    }

    wxRoutePointListNode *node = pWayPointMan->GetWaypointList()->GetFirst();

    while( node ) {
        RoutePoint *pWP = node->GetData();
        if( pWP ) {
            if( ( bDrawMarksOnly ) && ( pWP->m_bIsInRoute || pWP->m_bIsInTrack ) ) {
                node = node->GetNext();
                continue;
            } else {
                if( BltBBox.GetValid() ) {
                    if( BltBBox.PointInBox( pWP->m_lon, pWP->m_lat, 0 ) ) pWP->Draw( dc, NULL );
                }
            }
        }

        node = node->GetNext();
    }
}

void ChartCanvas::DrawBlinkObjects( void )
{
    //  All RoutePoints
    wxRect update_rect;
    
    wxRoutePointListNode *node = pWayPointMan->GetWaypointList()->GetFirst();
    
    while( node ) {
        RoutePoint *pWP = node->GetData();
        if( pWP ) {
            if( pWP->m_bBlink ) {
                update_rect.Union( pWP->CurrentRect_in_DC ) ;
            }
        }
        
        node = node->GetNext();
    }
    if( !update_rect.IsEmpty() )
        RefreshRect(update_rect);
}




void ChartCanvas::DrawAnchorWatchPoints( ocpnDC& dc )
{
    // draw anchor watch rings, if activated

    if( pAnchorWatchPoint1 || pAnchorWatchPoint2 ) {
        wxPoint r1, r2;
        wxPoint lAnchorPoint1, lAnchorPoint2;
        double lpp1 = 0.0;
        double lpp2 = 0.0;
        if( pAnchorWatchPoint1 ) {
            lpp1 = GetAnchorWatchRadiusPixels( pAnchorWatchPoint1 );
            GetCanvasPointPix( pAnchorWatchPoint1->m_lat, pAnchorWatchPoint1->m_lon,
                               &lAnchorPoint1 );

        }
        if( pAnchorWatchPoint2 ) {
            lpp2 = GetAnchorWatchRadiusPixels( pAnchorWatchPoint2 );
            GetCanvasPointPix( pAnchorWatchPoint2->m_lat, pAnchorWatchPoint2->m_lon,
                               &lAnchorPoint2 );

        }

        wxPen ppPeng( GetGlobalColor( _T ( "UGREN" ) ), 2 );
        wxPen ppPenr( GetGlobalColor( _T ( "URED" ) ), 2 );

        wxBrush *ppBrush = wxTheBrushList->FindOrCreateBrush( wxColour( 0, 0, 0 ), wxTRANSPARENT );
        dc.SetBrush( *ppBrush );

        if( lpp1 > 0 ) {
            dc.SetPen( ppPeng );
            dc.StrokeCircle( lAnchorPoint1.x, lAnchorPoint1.y, fabs( lpp1 ) );
        }

        if( lpp2 > 0 ) {
            dc.SetPen( ppPeng );
            dc.StrokeCircle( lAnchorPoint2.x, lAnchorPoint2.y, fabs( lpp2 ) );
        }

        if( lpp1 < 0 ) {
            dc.SetPen( ppPenr );
            dc.StrokeCircle( lAnchorPoint1.x, lAnchorPoint1.y, fabs( lpp1 ) );
        }

        if( lpp2 < 0 ) {
            dc.SetPen( ppPenr );
            dc.StrokeCircle( lAnchorPoint2.x, lAnchorPoint2.y, fabs( lpp2 ) );
        }
    }
}

double ChartCanvas::GetAnchorWatchRadiusPixels( RoutePoint *pAnchorWatchPoint )
{
    double lpp = 0.;
    wxPoint r1;
    wxPoint lAnchorPoint;
    double d1 = 0.0;
    double dabs;
    double tlat1, tlon1;

    if( pAnchorWatchPoint ) {
        ( pAnchorWatchPoint->GetName() ).ToDouble( &d1 );
        d1 = AnchorDistFix( d1, AnchorPointMinDist, g_nAWMax );
        dabs = fabs( d1 / 1852. );
        ll_gc_ll( pAnchorWatchPoint->m_lat, pAnchorWatchPoint->m_lon, 0, dabs, &tlat1, &tlon1 );
        GetCanvasPointPix( tlat1, tlon1, &r1 );
        GetCanvasPointPix( pAnchorWatchPoint->m_lat, pAnchorWatchPoint->m_lon, &lAnchorPoint );
        lpp = sqrt( pow( (double) (lAnchorPoint.x - r1.x), 2) +
                    pow( (double) (lAnchorPoint.y - r1.y), 2) );

        //    This is an entry watch
        if( d1 < 0 ) lpp = -lpp;
    }
    return lpp;
}

//------------------------------------------------------------------------------------------
//    Tides Support
//------------------------------------------------------------------------------------------
void ChartCanvas::RebuildTideSelectList( LLBBox& BBox )
{
    pSelectTC->DeleteAllSelectableTypePoints( SELTYPE_TIDEPOINT );
    
    for( int i = 1; i < ptcmgr->Get_max_IDX() + 1; i++ ) {
        const IDX_entry *pIDX = ptcmgr->GetIDX_entry( i );
        double lon = pIDX->IDX_lon;
        double lat = pIDX->IDX_lat;
        
        char type = pIDX->IDX_type;             // Entry "TCtcIUu" identifier
        if( ( type == 't' ) || ( type == 'T' ) ) {
            
            if( BBox.PointInBox( lon, lat, 0 ) ) {
                
                //    Manage the point selection list
                pSelectTC->AddSelectablePoint( lat, lon, pIDX, SELTYPE_TIDEPOINT );
            }
        }
    }
}


void ChartCanvas::DrawAllTidesInBBox( ocpnDC& dc, LLBBox& BBox )
{
    wxPen *pblack_pen = wxThePenList->FindOrCreatePen( GetGlobalColor( _T ( "UINFD" ) ), 1,
                        wxSOLID );
    wxPen *pyelo_pen = wxThePenList->FindOrCreatePen( GetGlobalColor( _T ( "YELO1" ) ), 1,
                       wxSOLID );
    wxPen *pblue_pen = wxThePenList->FindOrCreatePen( GetGlobalColor( _T ( "BLUE2" ) ), 1,
                       wxSOLID );

    wxBrush *pgreen_brush = wxTheBrushList->FindOrCreateBrush( GetGlobalColor( _T ( "GREEN1" ) ),
                            wxSOLID );
//        wxBrush *pblack_brush = wxTheBrushList->FindOrCreateBrush ( GetGlobalColor ( _T ( "UINFD" ) ), wxSOLID );
    wxBrush *brc_1 = wxTheBrushList->FindOrCreateBrush( GetGlobalColor( _T ( "BLUE2" ) ), wxSOLID );
    wxBrush *brc_2 = wxTheBrushList->FindOrCreateBrush( GetGlobalColor( _T ( "YELO1" ) ), wxSOLID );

    wxFont *dFont = FontMgr::Get().GetFont( _("ExtendedTideIcon") );
    dc.SetTextForeground( FontMgr::Get().GetFontColor( _("ExtendedTideIcon") ) );
    int font_size = wxMax(8, dFont->GetPointSize());
    wxFont *plabelFont = wxTheFontList->FindOrCreateFont( font_size, dFont->GetFamily(),
                         dFont->GetStyle(), dFont->GetWeight() );

    dc.SetPen( *pblack_pen );
    dc.SetBrush( *pgreen_brush );

    wxBitmap bm;
    switch( m_cs ) {
    case GLOBAL_COLOR_SCHEME_DAY:
        bm = m_bmTideDay;
        break;
    case GLOBAL_COLOR_SCHEME_DUSK:
        bm = m_bmTideDusk;
        break;
    case GLOBAL_COLOR_SCHEME_NIGHT:
        bm = m_bmTideNight;
        break;
    default:
        bm = m_bmTideDay;
        break;
    }

    int bmw = bm.GetWidth();
    int bmh = bm.GetHeight();

    wxDateTime this_now = wxDateTime::Now();
    time_t t_this_now = this_now.GetTicks();

    {

        double lon_last = 0.;
        double lat_last = 0.;
        for( int i = 1; i < ptcmgr->Get_max_IDX() + 1; i++ ) {
            const IDX_entry *pIDX = ptcmgr->GetIDX_entry( i );

            char type = pIDX->IDX_type;             // Entry "TCtcIUu" identifier
            if( ( type == 't' ) || ( type == 'T' ) )  // only Tides
            {
                double lon = pIDX->IDX_lon;
                double lat = pIDX->IDX_lat;
                bool b_inbox = false;
                double nlon;

                if( BBox.PointInBox( lon, lat, 0 ) ) {
                    nlon = lon;
                    b_inbox = true;
                } else if( BBox.PointInBox( lon + 360., lat, 0 ) ) {
                    nlon = lon + 360.;
                    b_inbox = true;
                } else if( BBox.PointInBox( lon - 360., lat, 0 ) ) {
                    nlon = lon - 360.;
                    b_inbox = true;
                }

//try to eliminate double entry , but the only good way is to clean the file!
                if( b_inbox && ( lat != lat_last ) && ( lon != lon_last ) ) {

                    wxPoint r;
                    GetCanvasPointPix( lat, nlon, &r );
//draw standard icons
                    if( GetVP().chart_scale > 500000 ) {
                        dc.DrawBitmap( bm, r.x - bmw / 2, r.y - bmh / 2, true );
                    }
//draw "extended" icons
                    else {
//set rectangle size and position (max text lengh)
                        int wx, hx;
                        dc.SetFont( *plabelFont );
                        dc.GetTextExtent( _T("99.9ft "), &wx, &hx );
                        int w = r.x - 6;
                        int h = r.y - 22;
                        {
                            {
                                float val, nowlev;
                                float ltleve = 0.;
                                float htleve = 0.;
                                time_t tctime;
                                time_t lttime = 0;
                                time_t httime = 0;
                                bool wt;
                                //define if flood or edd in the last ten minutes and verify if data are useable
                                if( ptcmgr->GetTideFlowSens( t_this_now, BACKWARD_TEN_MINUTES_STEP,
                                                             pIDX->IDX_rec_num, nowlev, val, wt ) ) {

                                    //search forward the first HW or LW near "now" ( starting at "now" - ten minutes )
                                    ptcmgr->GetHightOrLowTide(
                                        t_this_now + BACKWARD_TEN_MINUTES_STEP,
                                        FORWARD_TEN_MINUTES_STEP, FORWARD_ONE_MINUTES_STEP, val,
                                        wt, pIDX->IDX_rec_num, val, tctime );
                                    if( wt ) {
                                        httime = tctime;
                                        htleve = val;
                                    } else {
                                        lttime = tctime;
                                        ltleve = val;
                                    }
                                    wt = !wt;

                                    //then search opposite tide near "now"
                                    if( tctime > t_this_now )          // search backward
                                        ptcmgr->GetHightOrLowTide( t_this_now,
                                                                   BACKWARD_TEN_MINUTES_STEP, BACKWARD_ONE_MINUTES_STEP,
                                                                   nowlev, wt, pIDX->IDX_rec_num, val, tctime );
                                    else
                                        // or search forward
                                        ptcmgr->GetHightOrLowTide( t_this_now,
                                                                   FORWARD_TEN_MINUTES_STEP, FORWARD_ONE_MINUTES_STEP,
                                                                   nowlev, wt, pIDX->IDX_rec_num, val, tctime );
                                    if( wt ) {
                                        httime = tctime;
                                        htleve = val;
                                    } else {
                                        lttime = tctime;
                                        ltleve = val;
                                    }

                                    //process tide state  ( %height and flow sens )
                                    float ts = 1 - ( ( nowlev - ltleve ) / ( htleve - ltleve ) );
                                    int hs = ( httime > lttime ) ? -5 : 5;
                                    if( ts > 0.995 || ts < 0.005 ) hs = 0;
                                    int ht_y = (int) ( 45.0 * ts );

                                    //draw yellow rectangle as total amplitude (width = 12 , height = 45 )
                                    dc.SetPen( *pblack_pen );
                                    dc.SetBrush( *brc_2 );
                                    dc.DrawRectangle( w, h, 12, 45 );
                                    //draw blue rectangle as water height
                                    dc.SetPen( *pblue_pen );
                                    dc.SetBrush( *brc_1 );
                                    dc.DrawRectangle( w + 2, h + ht_y, 8, 45 - ht_y );

                                    //draw sens arrows (ensure they are not "under-drawn" by top line of blue rectangle )

                                    int hl;
                                    wxPoint arrow[3];
                                    arrow[0].x = w + 1;
                                    arrow[1].x = w + 5;
                                    arrow[2].x = w + 11;
                                    if( ts > 0.35 || ts < 0.15 )      // one arrow at 3/4 hight tide
                                    {
                                        hl = (int) ( 45.0 * 0.25 ) + h;
                                        arrow[0].y = hl;
                                        arrow[1].y = hl + hs;
                                        arrow[2].y = hl;
                                        if( ts < 0.15 ) dc.SetPen( *pyelo_pen );
                                        else
                                            dc.SetPen( *pblue_pen );

                                        dc.DrawLines( 3, arrow );
                                    }
                                    if( ts > 0.60 || ts < 0.40 )       //one arrow at 1/2 hight tide
                                    {
                                        hl = (int) ( 45.0 * 0.5 ) + h;
                                        arrow[0].y = hl;
                                        arrow[1].y = hl + hs;
                                        arrow[2].y = hl;
                                        if( ts < 0.40 ) dc.SetPen( *pyelo_pen );
                                        else
                                            dc.SetPen( *pblue_pen );
                                        dc.DrawLines( 3, arrow );
                                    }
                                    if( ts < 0.65 || ts > 0.85 )       //one arrow at 1/4 Hight tide
                                    {
                                        hl = (int) ( 45.0 * 0.75 ) + h;
                                        arrow[0].y = hl;
                                        arrow[1].y = hl + hs;
                                        arrow[2].y = hl;
                                        if( ts < 0.65 ) dc.SetPen( *pyelo_pen );
                                        else
                                            dc.SetPen( *pblue_pen );
                                        dc.DrawLines( 3, arrow );
                                    }
                                    //draw tide level text
                                    wxString s;
                                    s.Printf( _T("%3.1f"), nowlev );
                                    Station_Data *pmsd = pIDX->pref_sta_data;           //write unit
                                    if( pmsd ) s.Append(
                                            wxString( pmsd->units_abbrv, wxConvUTF8 ) );
                                    int wx1;
                                    dc.GetTextExtent( s, &wx1, NULL );
                                    dc.DrawText( s, r.x - ( wx1 / 2 ), h + 45 );
                                }
                            }
                        }
                    }
                }
                lon_last = lon;
                lat_last = lat;
            }
        }
    }
}

//------------------------------------------------------------------------------------------
//    Currents Support
//------------------------------------------------------------------------------------------

void ChartCanvas::RebuildCurrentSelectList( LLBBox& BBox )
{
    pSelectTC->DeleteAllSelectableTypePoints( SELTYPE_CURRENTPOINT );
    
    double lon_last = 0.;
    double lat_last = 0.;
    for( int i = 1; i < ptcmgr->Get_max_IDX() + 1; i++ ) {
        const IDX_entry *pIDX = ptcmgr->GetIDX_entry( i );
        double lon = pIDX->IDX_lon;
        double lat = pIDX->IDX_lat;
        
        char type = pIDX->IDX_type;             // Entry "TCtcIUu" identifier
        if( ( ( type == 'c' ) || ( type == 'C' ) ) && ( 1/*pIDX->IDX_Useable*/) ) {
            
            //  TODO This is a ---HACK---
            //  try to avoid double current arrows.  Select the first in the list only
            //  Proper fix is to correct the TCDATA index file for depth indication
            bool b_dup = false;
            if( ( type == 'c' ) && ( lat == lat_last ) && ( lon == lon_last ) )
                b_dup = true;
               
            if( !b_dup && ( BBox.PointInBox( lon, lat, 0 ) ) ) {
                   
                   //    Manage the point selection list
                   pSelectTC->AddSelectablePoint( lat, lon, pIDX, SELTYPE_CURRENTPOINT );
            }
        }
        lon_last = lon;
        lat_last = lat;
    }
}
                   

void ChartCanvas::DrawAllCurrentsInBBox( ocpnDC& dc, LLBBox& BBox )
{
    float tcvalue, dir;
    bool bnew_val;
    char sbuf[20];
    wxFont *pTCFont;
    double lon_last = 0.;
    double lat_last = 0.;

    double true_scale_display = floor( VPoint.chart_scale / 100. ) * 100.;
    bDrawCurrentValues =  true_scale_display < g_Show_Target_Name_Scale;

    wxPen *pblack_pen = wxThePenList->FindOrCreatePen( GetGlobalColor( _T ( "UINFD" ) ), 1,
                        wxSOLID );
    wxPen *porange_pen = wxThePenList->FindOrCreatePen( GetGlobalColor( _T ( "UINFO" ) ), 1,
                         wxSOLID );
    wxBrush *porange_brush = wxTheBrushList->FindOrCreateBrush( GetGlobalColor( _T ( "UINFO" ) ),
                             wxSOLID );
    wxBrush *pgray_brush = wxTheBrushList->FindOrCreateBrush( GetGlobalColor( _T ( "UIBDR" ) ),
                           wxSOLID );
    wxBrush *pblack_brush = wxTheBrushList->FindOrCreateBrush( GetGlobalColor( _T ( "UINFD" ) ),
                            wxSOLID );

    double skew_angle = GetVPRotation();

    if( !g_bskew_comp )
        skew_angle += GetVPSkew();

    pTCFont = FontMgr::Get().GetFont( _("CurrentValue") );
    
    int now = time( NULL );

    {

        for( int i = 1; i < ptcmgr->Get_max_IDX() + 1; i++ ) {
            const IDX_entry *pIDX = ptcmgr->GetIDX_entry( i );
            double lon = pIDX->IDX_lon;
            double lat = pIDX->IDX_lat;

            char type = pIDX->IDX_type;             // Entry "TCtcIUu" identifier
            if( ( ( type == 'c' ) || ( type == 'C' ) ) && ( 1/*pIDX->IDX_Useable*/) ) {

//  TODO This is a ---HACK---
//  try to avoid double current arrows.  Select the first in the list only
//  Proper fix is to correct the TCDATA index file for depth indication
                bool b_dup = false;
                if( ( type == 'c' ) && ( lat == lat_last ) && ( lon == lon_last ) ) b_dup = true;

                if( !b_dup && ( BBox.PointInBox( lon, lat, 0 ) ) ) {

                    wxPoint r;
                    GetCanvasPointPix( lat, lon, &r );

                    wxPoint d[4];
                    int dd = 6;
                    d[0].x = r.x;
                    d[0].y = r.y + dd;
                    d[1].x = r.x + dd;
                    d[1].y = r.y;
                    d[2].x = r.x;
                    d[2].y = r.y - dd;
                    d[3].x = r.x - dd;
                    d[3].y = r.y;

                    if( ptcmgr->GetTideOrCurrent15( now, i, tcvalue, dir, bnew_val ) ) {
                        porange_pen->SetWidth( 1 );
                        dc.SetPen( *pblack_pen );
                        dc.SetBrush( *porange_brush );
                        dc.DrawPolygon( 4, d );

                        if( type == 'C' ) {
                            dc.SetBrush( *pblack_brush );
                            dc.DrawCircle( r.x, r.y, 2 );
                        }

                        else if( ( type == 'c' ) && ( GetVP().chart_scale < 1000000 ) )
                        {
                            {

//    Get the display pixel location of the current station
                                int pixxc, pixyc;
                                wxPoint cpoint;
                                GetCanvasPointPix( lat, lon, &cpoint );
                                pixxc = cpoint.x;
                                pixyc = cpoint.y;

//    Adjust drawing size using logarithmic scale
                                double a1 = fabs( tcvalue ) * 10.;
                                a1 = wxMax(1.0, a1);      // Current values less than 0.1 knot
                                // will be displayed as 0
                                double a2 = log10( a1 );

                                double scale = current_draw_scaler * a2;

                                porange_pen->SetWidth( 2 );
                                dc.SetPen( *porange_pen );
                                DrawArrow( dc, pixxc, pixyc,
                                           dir - 90 + ( skew_angle * 180. / PI ), scale / 100 );
// Draw text, if enabled

                                if( bDrawCurrentValues ) {
                                    dc.SetFont( *pTCFont );
                                    snprintf( sbuf, 19, "%3.1f", fabs( tcvalue ) );
                                    dc.DrawText( wxString( sbuf, wxConvUTF8 ), pixxc, pixyc );
                                }
                            }
                        }           // scale
                    }
                    /*          This is useful for debugging the TC database
                     else
                     {
                     dc.SetPen ( *porange_pen );
                     dc.SetBrush ( *pgray_brush );
                     dc.DrawPolygon ( 4, d );
                     }
                     */

                }
                lon_last = lon;
                lat_last = lat;

            }
        }
    }
}

void ChartCanvas::DrawTCWindow( int x, int y, void *pvIDX )
{
    pCwin = new TCWin( this, x, y, pvIDX );

}

#define NUM_CURRENT_ARROW_POINTS 9
static wxPoint CurrentArrowArray[NUM_CURRENT_ARROW_POINTS] = { wxPoint( 0, 0 ), wxPoint( 0, -10 ),
        wxPoint( 55, -10 ), wxPoint( 55, -25 ), wxPoint( 100, 0 ), wxPoint( 55, 25 ), wxPoint( 55,
                10 ), wxPoint( 0, 10 ), wxPoint( 0, 0 )
                                                             };

void ChartCanvas::DrawArrow( ocpnDC& dc, int x, int y, double rot_angle, double scale )
{
    if( scale > 1e-2 ) {

        float sin_rot = sin( rot_angle * PI / 180. );
        float cos_rot = cos( rot_angle * PI / 180. );

        // Move to the first point

        float xt = CurrentArrowArray[0].x;
        float yt = CurrentArrowArray[0].y;

        float xp = ( xt * cos_rot ) - ( yt * sin_rot );
        float yp = ( xt * sin_rot ) + ( yt * cos_rot );
        int x1 = (int) ( xp * scale );
        int y1 = (int) ( yp * scale );

        // Walk thru the point list
        for( int ip = 1; ip < NUM_CURRENT_ARROW_POINTS; ip++ ) {
            xt = CurrentArrowArray[ip].x;
            yt = CurrentArrowArray[ip].y;

            float xp = ( xt * cos_rot ) - ( yt * sin_rot );
            float yp = ( xt * sin_rot ) + ( yt * cos_rot );
            int x2 = (int) ( xp * scale );
            int y2 = (int) ( yp * scale );

            dc.DrawLine( x1 + x, y1 + y, x2 + x, y2 + y );

            x1 = x2;
            y1 = y2;
        }
    }
}

wxString ChartCanvas::FindValidUploadPort()
{
    wxString port;
    //  Try to use the saved persistent upload port first
    if( !g_uploadConnection.IsEmpty() &&  g_uploadConnection.StartsWith(_T("Serial") ) ) {
            port = g_uploadConnection;
    }

    else if( g_pConnectionParams ) {
    // If there is no persistent upload port recorded (yet)
            // then use the first available serial connection which has output defined.
            for( size_t i = 0; i < g_pConnectionParams->Count(); i++ ) {
                ConnectionParams *cp = g_pConnectionParams->Item( i );
                if( (cp->IOSelect != DS_TYPE_INPUT) && cp->Type == SERIAL )
                    port << _T("Serial:") << cp->Port;
            }
    }

    return port;
}

void ShowAISTargetQueryDialog( wxWindow *win, int mmsi )
{
    if( !win ) return;

    if( NULL == g_pais_query_dialog_active ) {
        int pos_x = g_ais_query_dialog_x;
        int pos_y = g_ais_query_dialog_y;

        if( g_pais_query_dialog_active ) {
            delete g_pais_query_dialog_active;
            g_pais_query_dialog_active = new AISTargetQueryDialog();
        }
        else {
            g_pais_query_dialog_active = new AISTargetQueryDialog();
        }

        g_pais_query_dialog_active->Create( win, -1, _( "AIS Target Query" ),
                                            wxPoint( pos_x, pos_y ) );

        g_pais_query_dialog_active->SetMMSI( mmsi );
        g_pais_query_dialog_active->UpdateText();
        wxSize sz = g_pais_query_dialog_active->GetSize();

        bool b_reset_pos = false;
#ifdef __WXMSW__
        //  Support MultiMonitor setups which an allow negative window positions.
        //  If the requested window title bar does not intersect any installed monitor,
        //  then default to simple primary monitor positioning.
        RECT frame_title_rect;
        frame_title_rect.left = pos_x;
        frame_title_rect.top = pos_y;
        frame_title_rect.right = pos_x + sz.x;
        frame_title_rect.bottom = pos_y + 30;

        if( NULL == MonitorFromRect( &frame_title_rect, MONITOR_DEFAULTTONULL ) ) b_reset_pos =
                true;
#else

        //    Make sure drag bar (title bar) of window intersects wxClient Area of screen, with a little slop...
        wxRect window_title_rect;// conservative estimate
        window_title_rect.x = pos_x;
        window_title_rect.y = pos_y;
        window_title_rect.width = sz.x;
        window_title_rect.height = 30;

        wxRect ClientRect = wxGetClientDisplayRect();
        ClientRect.Deflate(60, 60);// Prevent the new window from being too close to the edge
        if(!ClientRect.Intersects(window_title_rect))
            b_reset_pos = true;

#endif

        if( b_reset_pos ) g_pais_query_dialog_active->Move( 50, 200 );

    } else {
        g_pais_query_dialog_active->SetMMSI( mmsi );
        g_pais_query_dialog_active->UpdateText();
    }

    g_pais_query_dialog_active->Show();
}

#ifdef __WXGTK__
#define BRIGHT_XCALIB
#define __OPCPN_USEICC__
#endif

//--------------------------------------------------------------------------------------------------------
//    Screen Brightness Control Support Routines
//
//--------------------------------------------------------------------------------------------------------

#ifdef __OPCPN_USEICC__
int CreateSimpleICCProfileFile(const char *file_name, double co_red, double co_green, double co_blue);

wxString temp_file_name;
#endif

#if 0
class ocpnCurtain: public wxDialog
{
    DECLARE_CLASS( ocpnCurtain )
    DECLARE_EVENT_TABLE()

public:
    ocpnCurtain( wxWindow *parent, wxPoint position, wxSize size, long wstyle );
    ~ocpnCurtain( );
    bool ProcessEvent(wxEvent& event);

};

IMPLEMENT_CLASS ( ocpnCurtain, wxDialog )

BEGIN_EVENT_TABLE(ocpnCurtain, wxDialog)
END_EVENT_TABLE()

ocpnCurtain::ocpnCurtain( wxWindow *parent, wxPoint position, wxSize size, long wstyle )
{
    wxDialog::Create( parent, -1, _T("ocpnCurtain"), position, size, wxNO_BORDER | wxSTAY_ON_TOP );
}

ocpnCurtain::~ocpnCurtain()
{
}

bool ocpnCurtain::ProcessEvent(wxEvent& event)
{
    GetParent()->GetEventHandler()->SetEvtHandlerEnabled(true);
    return GetParent()->GetEventHandler()->ProcessEvent(event);
}
#endif

#ifdef __WIN32__
#include <windows.h>

HMODULE hGDI32DLL;
typedef BOOL (WINAPI *SetDeviceGammaRamp_ptr_type)( HDC hDC, LPVOID lpRampTable );
typedef BOOL (WINAPI *GetDeviceGammaRamp_ptr_type)( HDC hDC, LPVOID lpRampTable );
SetDeviceGammaRamp_ptr_type g_pSetDeviceGammaRamp;            // the API entry points in the dll
GetDeviceGammaRamp_ptr_type g_pGetDeviceGammaRamp;

WORD *g_pSavedGammaMap;

#endif

int InitScreenBrightness( void )
{
#ifdef __WIN32__
    if( g_bopengl ) {
        HDC hDC;
        BOOL bbr;

        if( NULL == hGDI32DLL ) {
            hGDI32DLL = LoadLibrary( TEXT("gdi32.dll") );

            if( NULL != hGDI32DLL ) {
                //Get the entry points of the required functions
                g_pSetDeviceGammaRamp = (SetDeviceGammaRamp_ptr_type) GetProcAddress( hGDI32DLL,
                                        "SetDeviceGammaRamp" );
                g_pGetDeviceGammaRamp = (GetDeviceGammaRamp_ptr_type) GetProcAddress( hGDI32DLL,
                                        "GetDeviceGammaRamp" );

                //    If the functions are not found, unload the DLL and return false
                if( ( NULL == g_pSetDeviceGammaRamp ) || ( NULL == g_pGetDeviceGammaRamp ) ) {
                    FreeLibrary( hGDI32DLL );
                    hGDI32DLL = NULL;
                    return 0;
                }
            }
        }

        //    Interface is ready, so....
        //    Get some storage
        if( !g_pSavedGammaMap ) {
            g_pSavedGammaMap = (WORD *) malloc( 3 * 256 * sizeof(WORD) );

            hDC = GetDC( NULL );                                      // Get the full screen DC
            bbr = g_pGetDeviceGammaRamp( hDC, g_pSavedGammaMap );    // Get the existing ramp table
            ReleaseDC( NULL, hDC );                                       // Release the DC
        }

        //    On Windows hosts, try to adjust the registry to allow full range setting of Gamma table
        //    This is an undocumented Windows hack.....
        wxRegKey *pRegKey =
            new wxRegKey(
            _T("HKEY_LOCAL_MACHINE\\SOFTWARE\\Microsoft\\Windows NT\\CurrentVersion\\ICM") );
        if( !pRegKey->Exists() ) pRegKey->Create();
        pRegKey->SetValue( _T("GdiIcmGammaRange"), 256 );

        g_brightness_init = true;
        return 1;
    }

    else {
        if( NULL == g_pcurtain ) {
            if( gFrame->CanSetTransparent() ) {
                //    Build the curtain window
                g_pcurtain = new wxDialog( cc1, -1, _T(""), wxPoint( 0, 0 ), ::wxGetDisplaySize(),
                                           wxNO_BORDER | wxTRANSPARENT_WINDOW | wxSTAY_ON_TOP | wxDIALOG_NO_PARENT );

                //                  g_pcurtain = new ocpnCurtain(gFrame, wxPoint(0,0),::wxGetDisplaySize(),
                //                      wxNO_BORDER | wxTRANSPARENT_WINDOW |wxSTAY_ON_TOP | wxDIALOG_NO_PARENT);

                g_pcurtain->Hide();

                HWND hWnd = GetHwndOf(g_pcurtain);
                SetWindowLong( hWnd, GWL_EXSTYLE,
                               GetWindowLong( hWnd, GWL_EXSTYLE ) | ~WS_EX_APPWINDOW );
                g_pcurtain->SetBackgroundColour( wxColour( 0, 0, 0 ) );
                g_pcurtain->SetTransparent( 0 );

                g_pcurtain->Maximize();
                g_pcurtain->Show();

                //    All of this is obtuse, but necessary for Windows...
                g_pcurtain->Enable();
                g_pcurtain->Disable();

                gFrame->Disable();
                gFrame->Enable();
                cc1->SetFocus();

            }
        }
        g_brightness_init = true;

        return 1;
    }
#else
    //    Look for "xcalib" application
    wxString cmd ( _T ( "xcalib -version" ) );

    wxArrayString output;
    long r = wxExecute ( cmd, output );
    if(0 != r)
        wxLogMessage(_("   External application \"xcalib\" not found. Screen brightness not changed."));

    g_brightness_init = true;
    return 0;
#endif
}

int RestoreScreenBrightness( void )
{
#ifdef __WIN32__

    if( g_pSavedGammaMap ) {
        HDC hDC = GetDC( NULL );                                 // Get the full screen DC
        g_pSetDeviceGammaRamp( hDC, g_pSavedGammaMap );          // Restore the saved ramp table
        ReleaseDC( NULL, hDC );                                  // Release the DC

        free( g_pSavedGammaMap );
        g_pSavedGammaMap = NULL;
    }

    if( g_pcurtain ) {
        g_pcurtain->Close();
        g_pcurtain->Destroy();
        g_pcurtain = NULL;
    }

    g_brightness_init = false;
    return 1;

#endif

#ifdef BRIGHT_XCALIB
    if(g_brightness_init)
    {
        wxString cmd;
        cmd = _T("xcalib -clear");
        wxExecute(cmd, wxEXEC_ASYNC);
        g_brightness_init = false;
    }

    return 1;
#endif

    return 0;
}

//    Set brightness. [0..100]
int SetScreenBrightness( int brightness )
{
#ifdef __WIN32__

    //    Under Windows, we use the SetDeviceGammaRamp function which exists in some (most modern?) versions of gdi32.dll
    //    Load the required library dll, if not already in place
    if( g_bopengl ) {
        if( g_pcurtain ) {
            g_pcurtain->Close();
            g_pcurtain->Destroy();
            g_pcurtain = NULL;
        }

        InitScreenBrightness();

        if( NULL == hGDI32DLL ) {
            // Unicode stuff.....
            wchar_t wdll_name[80];
            MultiByteToWideChar( 0, 0, "gdi32.dll", -1, wdll_name, 80 );
            LPCWSTR cstr = wdll_name;

            hGDI32DLL = LoadLibrary( cstr );

            if( NULL != hGDI32DLL ) {
                //Get the entry points of the required functions
                g_pSetDeviceGammaRamp = (SetDeviceGammaRamp_ptr_type) GetProcAddress( hGDI32DLL,
                                        "SetDeviceGammaRamp" );
                g_pGetDeviceGammaRamp = (GetDeviceGammaRamp_ptr_type) GetProcAddress( hGDI32DLL,
                                        "GetDeviceGammaRamp" );

                //    If the functions are not found, unload the DLL and return false
                if( ( NULL == g_pSetDeviceGammaRamp ) || ( NULL == g_pGetDeviceGammaRamp ) ) {
                    FreeLibrary( hGDI32DLL );
                    hGDI32DLL = NULL;
                    return 0;
                }
            }
        }

        HDC hDC = GetDC( NULL );                          // Get the full screen DC

        /*
         int cmcap = GetDeviceCaps(hDC, COLORMGMTCAPS);
         if (cmcap != CM_GAMMA_RAMP)
         {
         wxLogMessage(_T("    Video hardware does not support brightness control by gamma ramp adjustment."));
         return false;
         }
         */

        int increment = brightness * 256 / 100;

        // Build the Gamma Ramp table
        WORD GammaTable[3][256];

        int table_val = 0;
        for( int i = 0; i < 256; i++ ) {

            GammaTable[0][i] = r_gamma_mult * (WORD) table_val;
            GammaTable[1][i] = g_gamma_mult * (WORD) table_val;
            GammaTable[2][i] = b_gamma_mult * (WORD) table_val;

            table_val += increment;

            if( table_val > 65535 ) table_val = 65535;

        }

        g_pSetDeviceGammaRamp( hDC, GammaTable );          // Set the ramp table
        ReleaseDC( NULL, hDC );                                     // Release the DC

        return 1;
    } else {
        if( g_pSavedGammaMap ) {
            HDC hDC = GetDC( NULL );                                       // Get the full screen DC
            g_pSetDeviceGammaRamp( hDC, g_pSavedGammaMap );          // Restore the saved ramp table
            ReleaseDC( NULL, hDC );                                             // Release the DC
        }

        if( NULL == g_pcurtain ) InitScreenBrightness();

        if( g_pcurtain ) {
            int sbrite = wxMax(1, brightness);
            sbrite = wxMin(100, sbrite);

            g_pcurtain->SetTransparent( ( 100 - sbrite ) * 256 / 100 );
        }
        return 1;
    }

#endif

#ifdef BRIGHT_XCALIB

    if(!g_brightness_init)
    {
        last_brightness = 100;
        g_brightness_init = true;
        temp_file_name = wxFileName::CreateTempFileName(_T(""));
        InitScreenBrightness();
    }

#ifdef __OPCPN_USEICC__
    //  Create a dead simple temporary ICC profile file, with gamma ramps set as desired,
    //  and then activate this temporary profile using xcalib <filename>
    if(!CreateSimpleICCProfileFile ( ( const char * ) temp_file_name.fn_str(),
                                     brightness * r_gamma_mult,
                                     brightness * g_gamma_mult,
                                     brightness * b_gamma_mult ))
    {
        wxString cmd ( _T ( "xcalib " ) );
        cmd += temp_file_name;

        wxExecute ( cmd, wxEXEC_ASYNC );
    }

#else
    //    Or, use "xcalib -co" to set overall contrast value
    //    This is not as nice, since the -co parameter wants to be a fraction of the current contrast,
    //    and values greater than 100 are not allowed.  As a result, increases of contrast must do a "-clear" step
    //    first, which produces objectionable flashing.
    if(brightness > last_brightness)
    {
        wxString cmd;
        cmd = _T("xcalib -clear");
        wxExecute(cmd, wxEXEC_ASYNC);

        ::wxMilliSleep(10);

        int brite_adj = wxMax(1, brightness);
        cmd.Printf(_T("xcalib -co %2d -a"), brite_adj);
        wxExecute(cmd, wxEXEC_ASYNC);
    }
    else
    {
        int brite_adj = wxMax(1, brightness);
        int factor = (brite_adj * 100) / last_brightness;
        factor = wxMax(1, factor);
        wxString cmd;
        cmd.Printf(_T("xcalib -co %2d -a"), factor);
        wxExecute(cmd, wxEXEC_ASYNC);
    }

#endif

    last_brightness = brightness;

#endif

    return 0;
}

#ifdef __OPCPN_USEICC__

#define MLUT_TAG     0x6d4c5554L
#define VCGT_TAG     0x76636774L

int GetIntEndian(unsigned char *s)
{
    int ret;
    unsigned char *p;
    int i;

    p = (unsigned char *)&ret;

    if(1)
        for(i=sizeof(int)-1; i>-1; --i)
            *p++ = s[i];
    else
        for(i=0; i<(int)sizeof(int); ++i)
            *p++ = s[i];

    return ret;
}

unsigned short GetShortEndian(unsigned char *s)
{
    unsigned short ret;
    unsigned char *p;
    int i;

    p = (unsigned char *)&ret;

    if(1)
        for(i=sizeof(unsigned short)-1; i>-1; --i)
            *p++ = s[i];
    else
        for(i=0; i<(int)sizeof(unsigned short); ++i)
            *p++ = s[i];

    return ret;
}

//    Create a very simple Gamma correction file readable by xcalib
int CreateSimpleICCProfileFile(const char *file_name, double co_red, double co_green, double co_blue)
{
    FILE *fp;

    if(file_name)
    {
        fp = fopen(file_name, "wb");
        if(!fp)
            return -1; /* file can not be created */
    }
    else
        return -1; /* filename char pointer not valid */

    //    Write header
    char header[128];
    for(int i=0; i< 128; i++)
        header[i] = 0;

    fwrite(header, 128, 1, fp);

    //    Num tags
    int numTags0 = 1;
    int numTags = GetIntEndian((unsigned char *)&numTags0);
    fwrite(&numTags, 1, 4, fp);

    int tagName0 = VCGT_TAG;
    int tagName = GetIntEndian((unsigned char *)&tagName0);
    fwrite(&tagName, 1, 4, fp);

    int tagOffset0 = 128 + 4 * sizeof(int);
    int tagOffset = GetIntEndian((unsigned char *)&tagOffset0);
    fwrite(&tagOffset, 1, 4, fp);

    int tagSize0 = 1;
    int tagSize = GetIntEndian((unsigned char *)&tagSize0);
    fwrite(&tagSize, 1, 4, fp);

    fwrite(&tagName, 1, 4, fp);// another copy of tag

    fwrite(&tagName, 1, 4, fp);// dummy

    //  Table type

    /* VideoCardGammaTable (The simplest type) */
    int gammatype0 = 0;
    int gammatype = GetIntEndian((unsigned char *)&gammatype0);
    fwrite(&gammatype, 1, 4, fp);

    int numChannels0 = 3;
    unsigned short numChannels = GetShortEndian((unsigned char *)&numChannels0);
    fwrite(&numChannels, 1, 2, fp);

    int numEntries0 = 256;
    unsigned short numEntries = GetShortEndian((unsigned char *)&numEntries0);
    fwrite(&numEntries, 1, 2, fp);

    int entrySize0 = 1;
    unsigned short entrySize = GetShortEndian((unsigned char *)&entrySize0);
    fwrite(&entrySize, 1, 2, fp);

    unsigned char ramp[256];

    //    Red ramp
    for(int i=0; i< 256; i++)
        ramp[i] = i * co_red/100.;
    fwrite(ramp, 256, 1, fp);

    //    Green ramp
    for(int i=0; i< 256; i++)
        ramp[i] = i * co_green/100.;
    fwrite(ramp, 256, 1, fp);

    //    Blue ramp
    for(int i=0; i< 256; i++)
        ramp[i] = i * co_blue/100.;
    fwrite(ramp, 256, 1, fp);

    fclose(fp);

    return 0;
}
#endif // __OPCPN_USEICC__

void DimeControl( wxWindow* ctrl )
{
    if( NULL == ctrl ) return;

    wxColour col, window_back_color, gridline, uitext, udkrd, ctrl_back_color, text_color;
    col = GetGlobalColor( _T("DILG0") );       // Dialog Background white
    window_back_color = GetGlobalColor( _T("DILG1") );      // Dialog Background
    ctrl_back_color = GetGlobalColor( _T("DILG1") );      // Control Background
    text_color = GetGlobalColor( _T("DILG3") );      // Text
    uitext = GetGlobalColor( _T("UITX1") );    // Menu Text, derived from UINFF
    udkrd = GetGlobalColor( _T("UDKRD") );
    gridline = GetGlobalColor( _T("GREY2") );

    DimeControl( ctrl, col, window_back_color, ctrl_back_color, text_color, uitext, udkrd, gridline );
}

void DimeControl( wxWindow* ctrl, wxColour col, wxColour window_back_color, wxColour ctrl_back_color,
                  wxColour text_color, wxColour uitext, wxColour udkrd, wxColour gridline )
{

    ColorScheme cs = cc1->GetColorScheme();

    static int depth = 0; // recursion count
    if ( depth == 0 ) {   // only for the window root, not for every child

        // If the color scheme is DAY or RGB, use the default platform native colour for backgrounds
        if( cs == GLOBAL_COLOR_SCHEME_DAY || cs == GLOBAL_COLOR_SCHEME_RGB ) {
#ifdef __WXOSX__
            window_back_color = wxSystemSettings::GetColour(wxSYS_COLOUR_WINDOWFRAME);
#else
            window_back_color = wxNullColour;
#endif

            col = wxSystemSettings::GetColour(wxSYS_COLOUR_LISTBOX);
        }

        ctrl->SetBackgroundColour( window_back_color );
    }

    wxWindowList kids = ctrl->GetChildren();
    for( unsigned int i = 0; i < kids.GetCount(); i++ ) {
        wxWindowListNode *node = kids.Item( i );
        wxWindow *win = node->GetData();

        if( win->IsKindOf( CLASSINFO(wxListBox) ) )
            ( (wxListBox*) win )->SetBackgroundColour( col );

        else if( win->IsKindOf( CLASSINFO(wxListCtrl) ) )
            ( (wxListCtrl*) win )->SetBackgroundColour( col );

        else if( win->IsKindOf( CLASSINFO(wxTextCtrl) ) )
            ( (wxTextCtrl*) win )->SetBackgroundColour( col );

        else if( win->IsKindOf( CLASSINFO(wxStaticText) ) )
            ( (wxStaticText*) win )->SetForegroundColour( uitext );

#ifndef __WXOSX__
        // on OS X most controls can't be styled, and trying to do so only creates weird coloured boxes around them

        else if( win->IsKindOf( CLASSINFO(wxBitmapComboBox) ) )
            ( (wxBitmapComboBox*) win )->SetBackgroundColour( col );

        else if( win->IsKindOf( CLASSINFO(wxChoice) ) )
            ( (wxChoice*) win )->SetBackgroundColour( col );

        else if( win->IsKindOf( CLASSINFO(wxComboBox) ) )
            ( (wxComboBox*) win )->SetBackgroundColour( col );

        else if( win->IsKindOf( CLASSINFO(wxRadioButton) ) )
            ( (wxRadioButton*) win )->SetBackgroundColour( window_back_color );

        else if( win->IsKindOf( CLASSINFO(wxScrolledWindow) ) ) {
            if( cs != GLOBAL_COLOR_SCHEME_DAY && cs != GLOBAL_COLOR_SCHEME_RGB )
                ( (wxScrolledWindow*) win )->SetBackgroundColour( window_back_color );
        }
#endif

        else if( win->IsKindOf( CLASSINFO(wxGenericDirCtrl) ) )
            ( (wxGenericDirCtrl*) win )->SetBackgroundColour( window_back_color );

        else if( win->IsKindOf( CLASSINFO(wxListbook) ) )
            ( (wxListbook*) win )->SetBackgroundColour( window_back_color );

        else if( win->IsKindOf( CLASSINFO(wxTreeCtrl) ) )
            ( (wxTreeCtrl*) win )->SetBackgroundColour( col );

        else if( win->IsKindOf( CLASSINFO(wxNotebook) ) ) {
            ( (wxNotebook*) win )->SetBackgroundColour( window_back_color );
            ( (wxNotebook*) win )->SetForegroundColour( text_color );
        }

        else if( win->IsKindOf( CLASSINFO(wxButton) ) ) {
            ( (wxButton*) win )->SetBackgroundColour( window_back_color );
        }

        else if( win->IsKindOf( CLASSINFO(wxToggleButton) ) ) {
            ( (wxToggleButton*) win )->SetBackgroundColour( window_back_color );
        }

//        else if( win->IsKindOf( CLASSINFO(wxPanel) ) ) {
////                  ((wxPanel*)win)->SetBackgroundColour(col1);
//            if( cs != GLOBAL_COLOR_SCHEME_DAY && cs != GLOBAL_COLOR_SCHEME_RGB )
//                ( (wxPanel*) win )->SetBackgroundColour( ctrl_back_color );
//            else
//                ( (wxPanel*) win )->SetBackgroundColour( wxNullColour );
//        }

        else if( win->IsKindOf( CLASSINFO(wxHtmlWindow) ) ) {
            if( cs != GLOBAL_COLOR_SCHEME_DAY && cs != GLOBAL_COLOR_SCHEME_RGB )
                ( (wxPanel*) win )->SetBackgroundColour( ctrl_back_color );
            else
                ( (wxPanel*) win )->SetBackgroundColour( wxNullColour );
        }

        else if( win->IsKindOf( CLASSINFO(wxGrid) ) ) {
            ( (wxGrid*) win )->SetDefaultCellBackgroundColour(
                window_back_color );
            ( (wxGrid*) win )->SetDefaultCellTextColour(
                uitext );
            ( (wxGrid*) win )->SetLabelBackgroundColour(
                col );
            ( (wxGrid*) win )->SetLabelTextColour(
                uitext );
            ( (wxGrid*) win )->SetDividerPen(
                wxPen( col ) );
            ( (wxGrid*) win )->SetGridLineColour(
                gridline );
        }

        else {
            ;
        }

        if( win->GetChildren().GetCount() > 0 ) {
            depth++;
            wxWindow * w = win;
            DimeControl( w, col, window_back_color, ctrl_back_color, text_color, uitext, udkrd, gridline );
            depth--;
        }
    }
}
<|MERGE_RESOLUTION|>--- conflicted
+++ resolved
@@ -3753,20 +3753,12 @@
 
         //    Calculate the on-screen displayed actual scale
         //    by a simple traverse northward from the center point
-<<<<<<< HEAD
-        //    of roughly the canvas height
-        wxPoint2DDouble r, r1;
-
-        double delta_check = (VPoint.pix_height / VPoint.view_scale_ppm) / (1852. * 60);
-
-=======
         //    of roughly one half of the canvas height
         wxPoint2DDouble r, r1;
 
         double delta_check = (VPoint.pix_height / VPoint.view_scale_ppm) / (1852. * 60);
         delta_check /= 2.;
         
->>>>>>> db00e16f
         double rhumbDist;
         DistanceBearingMercator( VPoint.clat, VPoint.clon,
                                      VPoint.clat + delta_check,
