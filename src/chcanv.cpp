/***************************************************************************
 *
 * Project:  OpenCPN
 * Purpose:  Chart Canvas
 * Author:   David Register
 *
 ***************************************************************************
 *   Copyright (C) 2018 by David S. Register                               *
 *                                                                         *
 *   This program is free software; you can redistribute it and/or modify  *
 *   it under the terms of the GNU General Public License as published by  *
 *   the Free Software Foundation; either version 2 of the License, or     *
 *   (at your option) any later version.                                   *
 *                                                                         *
 *   This program is distributed in the hope that it will be useful,       *
 *   but WITHOUT ANY WARRANTY; without even the implied warranty of        *
 *   MERCHANTABILITY or FITNESS FOR A PARTICULAR PURPOSE.  See the         *
 *   GNU General Public License for more details.                          *
 *                                                                         *
 *   You should have received a copy of the GNU General Public License     *
 *   along with this program; if not, write to the                         *
 *   Free Software Foundation, Inc.,                                       *
 *   51 Franklin Street, Fifth Floor, Boston, MA 02110-1301,  USA.         *
 **************************************************************************/

// For compilers that support precompilation, includes "wx.h".
#include "wx/wxprec.h"

#ifndef WX_PRECOMP
#include "wx/wx.h"
#endif  // precompiled headers
#include "wx/image.h"
#include <wx/graphics.h>
#include <wx/listbook.h>
#include <wx/clipbrd.h>
#include <wx/aui/aui.h>
#include "wx/progdlg.h"

#if defined(__OCPN__ANDROID__)
#include <GLES2/gl2.h>
#elif defined(__WXQT__) || defined(__WXGTK__)
#include <GL/glew.h>
#endif

#include "config.h"
#include "dychart.h"
#include "OCPNPlatform.h"

#include <wx/listimpl.cpp>

#include "chcanv.h"
#include "TCWin.h"
#include "geodesic.h"
#include "styles.h"
#include "routeman.h"
#include "piano.h"
#include "navutil.h"
#include "navutil_base.h"
#include "kml.h"
#include "concanv.h"
#include "thumbwin.h"
#include "chartdb.h"
#include "chartimg.h"
#include "cutil.h"
#include "MarkInfo.h"
#include "nav_object_database.h"
#include "RoutePropDlgImpl.h"
#include "TrackPropDlg.h"
#include "tcmgr.h"
#include "routemanagerdialog.h"
#include "route_point_gui.h"
#include "pluginmanager.h"
#include "ocpn_pixel.h"
#include "ocpndc.h"
#include "undo.h"
#include "toolbar.h"
#include "multiplexer.h"
#include "timers.h"
#include "tide_time.h"
#include "glTextureDescriptor.h"
#include "ChInfoWin.h"
#include "Quilt.h"
#include "select_item.h"
#include "select.h"
#include "SystemCmdSound.h"
#include "FontMgr.h"
#include "ais_decoder.h"
#include "ais_target_data.h"
#include "AISTargetAlertDialog.h"
#include "SendToGpsDlg.h"
#include "compass.h"
#include "OCPNRegion.h"
#include "gshhs.h"
#include "canvasMenu.h"
#include "wx28compat.h"
#include "track.h"
#include "track_gui.h"
#include "route.h"
#include "OCPN_AUIManager.h"
#include "MUIBar.h"
#include "CanvasConfig.h"
#include "CanvasOptions.h"
#include "mbtiles.h"
<<<<<<< HEAD
#include "ocpn_frame.h"
#include "idents.h"
#include "conn_params.h"
#include "route_gui.h"
=======
#include "line_clip.h"
>>>>>>> 88d7f658

#ifdef __OCPN__ANDROID__
#include "androidUTIL.h"
#endif

#ifdef ocpnUSE_GL
#include "glChartCanvas.h"
#endif

#include "cm93.h"      // for chart outline draw
#include "s57chart.h"  // for ArrayOfS57Obj
#include "s52plib.h"
#include "s52utils.h"

#include "ais.h"

#ifdef __MSVC__
#define _CRTDBG_MAP_ALLOC
#include <stdlib.h>
#include <crtdbg.h>
#define DEBUG_NEW new (_NORMAL_BLOCK, __FILE__, __LINE__)
#define new DEBUG_NEW
#endif

#ifndef __WXMSW__
#include <signal.h>
#include <setjmp.h>

#endif

extern float g_ChartScaleFactorExp;
extern float g_ShipScaleFactorExp;
extern double g_mouse_zoom_sensitivity;

#include <vector>
//#include <wx-3.0/wx/aui/auibar.h>

#if defined(__MSVC__) && (_MSC_VER < 1700)
#define trunc(d) ((d > 0) ? floor(d) : ceil(d))
#endif

//  Define to enable the invocation of a temporary menubar by pressing the Alt
//  key. Not implemented for Windows XP, as it interferes with Alt-Tab
//  processing.
#define OCPN_ALT_MENUBAR 1

//    Profiling support
//#include "/usr/include/valgrind/callgrind.h"

// ----------------------------------------------------------------------------
// Useful Prototypes
// ----------------------------------------------------------------------------
extern bool G_FloatPtInPolygon(MyFlPoint *rgpts, int wnumpts, float x, float y);
extern void catch_signals(int signo);

extern void AlphaBlending(ocpnDC &dc, int x, int y, int size_x, int size_y,
                          float radius, wxColour color,
                          unsigned char transparency);

extern double g_ChartNotRenderScaleFactor;
extern double gLat, gLon, gCog, gSog, gHdt;
// extern double           vLat, vLon;
extern ChartDB *ChartData;
extern bool bDBUpdateInProgress;
extern ColorScheme global_color_scheme;
extern int g_nbrightness;

extern ConsoleCanvas *console;
extern OCPNPlatform *g_Platform;

extern RouteList *pRouteList;
extern std::vector<Track*> g_TrackList;
extern MyConfig *pConfig;
extern Select *pSelect;
extern Routeman *g_pRouteMan;
extern ThumbWin *pthumbwin;
extern TCMgr *ptcmgr;
extern Select *pSelectTC;
extern Select *pSelectAIS;
extern WayPointman *pWayPointMan;
extern MarkInfoDlg *g_pMarkInfoDialog;
extern RoutePropDlgImpl *pRoutePropDialog;
extern TrackPropDlg *pTrackPropDialog;
extern ActiveTrack *g_pActiveTrack;

extern RoutePoint *pAnchorWatchPoint1;
extern RoutePoint *pAnchorWatchPoint2;
extern double AnchorPointMinDist;
extern bool AnchorAlertOn1;
extern bool AnchorAlertOn2;
extern int g_nAWMax;
extern int g_iDistanceFormat;

extern RouteManagerDialog *pRouteManagerDialog;
extern GoToPositionDialog *pGoToPositionDialog;
extern wxString GetLayerName(int id);
extern wxString g_uploadConnection;
extern bool g_bsimplifiedScalebar;

extern bool bDrawCurrentValues;

extern s52plib *ps52plib;

extern bool bGPSValid;
extern bool g_bTempShowMenuBar;
extern bool g_bShowMenuBar;
extern bool g_bShowCompassWin;

extern AisDecoder *g_pAIS;
extern bool g_bShowAreaNotices;
extern int g_Show_Target_Name_Scale;
extern bool g_bCPAWarn;
extern bool g_bTCPA_Max;

extern MyFrame *gFrame;

extern int g_iNavAidRadarRingsNumberVisible;
extern float g_fNavAidRadarRingsStep;
extern int g_pNavAidRadarRingsStepUnits;
extern bool g_bWayPointPreventDragging;
extern bool g_bEnableZoomToCursor;
extern bool g_bShowChartBar;
extern bool g_bInlandEcdis;
extern int g_ENCSoundingScaleFactor;
extern int g_maxzoomin;

extern float g_GLMinSymbolLineWidth;
bool g_bAllowShipToActive;
bool g_bShowShipToActive;
int g_shipToActiveStyle;
int g_shipToActiveColor;

extern AISTargetQueryDialog *g_pais_query_dialog_active;
extern int g_ais_query_dialog_x, g_ais_query_dialog_y;

extern int g_S57_dialog_sx, g_S57_dialog_sy;

extern PopUpDSlide *pPopupDetailSlider;
extern int g_detailslider_dialog_x, g_detailslider_dialog_y;

extern bool g_b_overzoom_x;  // Allow high overzoom
extern double g_plus_minus_zoom_factor;

extern int g_OwnShipIconType;
extern double g_n_ownship_length_meters;
extern double g_n_ownship_beam_meters;
extern double g_n_gps_antenna_offset_y;
extern double g_n_gps_antenna_offset_x;
extern int g_n_ownship_min_mm;

extern double g_COGAvg;  // only needed for debug....

extern int g_click_stop;
extern double g_ownship_predictor_minutes;
extern double g_ownship_HDTpredictor_miles;

extern bool g_bquiting;
extern AISTargetListDialog *g_pAISTargetList;
extern wxString g_sAIS_Alert_Sound_File;
extern wxString g_anchorwatch_sound_file;

extern PlugInManager *g_pi_manager;

extern OCPN_AUIManager *g_pauimgr;

extern bool g_bopengl;
extern bool g_bdisable_opengl;

extern bool g_bFullScreenQuilt;

extern bool g_bsmoothpanzoom;

bool g_bDebugOGL;

extern bool g_b_assume_azerty;

extern ChartGroupArray *g_pGroupArray;
extern wxString g_default_routepoint_icon;

extern S57QueryDialog *g_pObjectQueryDialog;
extern ocpnStyle::StyleManager *g_StyleManager;
extern wxArrayOfConnPrm *g_pConnectionParams;

extern OcpnSound *g_anchorwatch_sound;

extern bool g_bShowTrue, g_bShowMag;
extern bool g_btouch;
extern bool g_bresponsive;

#ifdef ocpnUSE_GL
#endif

extern bool g_bShowFPS;
extern double g_gl_ms_per_frame;
extern bool g_benable_rotate;
extern bool g_bRollover;

extern bool g_bSpaceDropMark;
extern bool g_bAutoHideToolbar;
extern int g_nAutoHideToolbar;
extern bool g_bDeferredInitDone;

extern wxString g_CmdSoundString;
extern bool g_boptionsactive;

//  TODO why are these static?
static int mouse_x;
static int mouse_y;
static bool mouse_leftisdown;

bool g_brouteCreating;

bool g_bShowTrackPointTime;

int r_gamma_mult;
int g_gamma_mult;
int b_gamma_mult;
int gamma_state;
bool g_brightness_init;
int last_brightness;

int g_cog_predictor_width;
extern double g_display_size_mm;

// extern bool             g_bshowToolbar;
extern ocpnFloatingToolbarDialog *g_MainToolbar;
extern wxColour g_colourOwnshipRangeRingsColour;

// LIVE ETA OPTION
bool g_bShowLiveETA;
double g_defaultBoatSpeed;
double g_defaultBoatSpeedUserUnit;

extern int g_nAIS_activity_timer;
extern bool g_bskew_comp;
extern float g_compass_scalefactor;
extern int g_COGAvgSec;  // COG average period (sec.) for Course Up Mode

wxGLContext *g_pGLcontext;  // shared common context

extern bool g_useMUI;
extern unsigned int g_canvasConfig;
extern wxString g_lastPluginMessage;

extern ChartCanvas *g_focusCanvas;
extern ChartCanvas *g_overlayCanvas;

extern float g_toolbar_scalefactor;
extern SENCThreadManager *g_SencThreadManager;

wxString g_ObjQFileExt;

// "Curtain" mode parameters
wxDialog *g_pcurtain;
extern double gLat, gLat;

extern int g_GUIScaleFactor;

#define MIN_BRIGHT 10
#define MAX_BRIGHT 100

//------------------------------------------------------------------------------
//    ChartCanvas Implementation
//------------------------------------------------------------------------------
BEGIN_EVENT_TABLE(ChartCanvas, wxWindow)
EVT_PAINT(ChartCanvas::OnPaint)
EVT_ACTIVATE(ChartCanvas::OnActivate)
EVT_SIZE(ChartCanvas::OnSize)
#ifndef HAVE_WX_GESTURE_EVENTS
EVT_MOUSE_EVENTS(ChartCanvas::MouseEvent)
#endif
EVT_TIMER(DBLCLICK_TIMER, ChartCanvas::MouseTimedEvent)
EVT_TIMER(PAN_TIMER, ChartCanvas::PanTimerEvent)
EVT_TIMER(MOVEMENT_TIMER, ChartCanvas::MovementTimerEvent)
EVT_TIMER(MOVEMENT_STOP_TIMER, ChartCanvas::MovementStopTimerEvent)
EVT_TIMER(CURTRACK_TIMER, ChartCanvas::OnCursorTrackTimerEvent)
EVT_TIMER(ROT_TIMER, ChartCanvas::RotateTimerEvent)
EVT_TIMER(ROPOPUP_TIMER, ChartCanvas::OnRolloverPopupTimerEvent)
EVT_TIMER(ROUTEFINISH_TIMER, ChartCanvas::OnRouteFinishTimerEvent)
EVT_KEY_DOWN(ChartCanvas::OnKeyDown)
EVT_KEY_UP(ChartCanvas::OnKeyUp)
EVT_CHAR(ChartCanvas::OnKeyChar)
EVT_MOUSE_CAPTURE_LOST(ChartCanvas::LostMouseCapture)
EVT_KILL_FOCUS(ChartCanvas::OnKillFocus)
EVT_SET_FOCUS(ChartCanvas::OnSetFocus)
EVT_MENU(-1, ChartCanvas::OnToolLeftClick)
EVT_TIMER(DEFERRED_FOCUS_TIMER, ChartCanvas::OnDeferredFocusTimerEvent)

END_EVENT_TABLE()

// Define a constructor for my canvas
ChartCanvas::ChartCanvas(wxFrame *frame, int canvasIndex)
    : wxWindow(frame, wxID_ANY, wxPoint(20, 20), wxSize(5, 5), wxNO_BORDER) {
  parent_frame = (MyFrame *)frame;  // save a pointer to parent
  m_canvasIndex = canvasIndex;

  pscratch_bm = NULL;

  SetBackgroundColour(wxColour(0, 0, 0));
  SetBackgroundStyle(wxBG_STYLE_CUSTOM);  // on WXMSW, this prevents flashing on
                                          // color scheme change

  m_groupIndex = 0;
  m_bDrawingRoute = false;
  m_bRouteEditing = false;
  m_bMarkEditing = false;
  m_bRoutePoinDragging = false;
  m_bIsInRadius = false;
  m_bMayToggleMenuBar = true;

  m_bFollow = false;
  m_bShowNavobjects = true;
  m_bTCupdate = false;
  m_bAppendingRoute = false;  // was true in MSW, why??
  pThumbDIBShow = NULL;
  m_bShowCurrent = false;
  m_bShowTide = false;
  bShowingCurrent = false;
  pCwin = NULL;
  warp_flag = false;
  m_bzooming = false;
  m_b_paint_enable = true;
  m_routeState = 0;

  pss_overlay_bmp = NULL;
  pss_overlay_mask = NULL;
  m_bChartDragging = false;
  m_bMeasure_Active = false;
  m_bMeasure_DistCircle = false;
  m_pMeasureRoute = NULL;
  m_pTrackRolloverWin = NULL;
  m_pRouteRolloverWin = NULL;
  m_pAISRolloverWin = NULL;
  m_bedge_pan = false;
  m_disable_edge_pan = false;
  m_dragoffsetSet = false;
  m_bautofind = false;
  m_bFirstAuto = true;
  m_groupIndex = 0;
  m_singleChart = NULL;
  m_upMode = NORTH_UP_MODE;
  m_bShowAIS = true;
  m_bShowAISScaled = false;

  m_vLat = 0.;
  m_vLon = 0.;

  m_pCIWin = NULL;

  m_pSelectedRoute = NULL;
  m_pSelectedTrack = NULL;
  m_pRoutePointEditTarget = NULL;
  m_pFoundPoint = NULL;
  m_pMouseRoute = NULL;
  m_prev_pMousePoint = NULL;
  m_pEditRouteArray = NULL;
  m_pFoundRoutePoint = NULL;
  m_FinishRouteOnKillFocus = true;

  m_pRolloverRouteSeg = NULL;
  m_pRolloverTrackSeg = NULL;
  m_bsectors_shown = false;

  m_bbrightdir = false;
  r_gamma_mult = 1;
  g_gamma_mult = 1;
  b_gamma_mult = 1;

  m_pos_image_user_day = NULL;
  m_pos_image_user_dusk = NULL;
  m_pos_image_user_night = NULL;
  m_pos_image_user_grey_day = NULL;
  m_pos_image_user_grey_dusk = NULL;
  m_pos_image_user_grey_night = NULL;

  m_zoom_factor = 1;
  m_rotation_speed = 0;
  m_mustmove = 0;

  m_OSoffsetx = 0.;
  m_OSoffsety = 0.;

  m_pos_image_user_yellow_day = NULL;
  m_pos_image_user_yellow_dusk = NULL;
  m_pos_image_user_yellow_night = NULL;

  SetOwnShipState(SHIP_INVALID);

  undo = new Undo(this);

  VPoint.Invalidate();

  m_glcc = NULL;

  m_toolBar = NULL;
  m_toolbar_scalefactor = 1.0;
  m_toolbarOrientation = wxTB_HORIZONTAL;
  m_focus_indicator_pix = 1;

  m_pCurrentStack = NULL;
  m_bpersistent_quilt = false;
  m_piano_ctx_menu = NULL;
  m_Compass = NULL;

  g_ChartNotRenderScaleFactor = 2.0;
  m_bShowScaleInStatusBar = true;

  m_muiBar = NULL;
  m_bShowScaleInStatusBar = false;

  m_bShowOutlines = false;
  m_bDisplayGrid = false;
  m_bShowDepthUnits = true;
  m_encDisplayCategory = (int)STANDARD;

  m_encShowLights = true;
  m_encShowAnchor = true;
  m_encShowDataQual = false;
  m_bShowGPS = true;
  m_pQuilt = new Quilt(this);
  SetQuiltMode(true);
  SetAlertString(_T(""));
  m_sector_glat = 0;
  m_sector_glon = 0;

#ifdef HAVE_WX_GESTURE_EVENTS
  m_oldVPSScale = -1.0;
  m_popupWanted = false;
  m_leftdown = false;
#endif /* HAVE_WX_GESTURE_EVENTS */

  SetupGlCanvas();
  /*
  #ifdef ocpnUSE_GL
      if ( !g_bdisable_opengl )
      {
          if(g_bopengl){
              wxLogMessage( _T("Creating glChartCanvas") );
              m_glcc = new glChartCanvas(this);

          // We use one context for all GL windows, so that textures etc will be
  automatically shared if(IsPrimaryCanvas()){ wxGLContext *pctx = new
  wxGLContext(m_glcc); m_glcc->SetContext(pctx); g_pGLcontext = pctx; // Save a
  copy of the common context
              }
              else{
  #ifdef __WXOSX__
                  m_glcc->SetContext(new wxGLContext(m_glcc, g_pGLcontext));
  #else
                  m_glcc->SetContext(g_pGLcontext);   // If not primary canvas,
  use the saved common context #endif
              }
          }
      }
  #endif
  */
  singleClickEventIsValid = false;

  //    Build the cursors

  pCursorLeft = NULL;
  pCursorRight = NULL;
  pCursorUp = NULL;
  pCursorDown = NULL;
  pCursorArrow = NULL;
  pCursorPencil = NULL;
  pCursorCross = NULL;

  RebuildCursors();

  SetCursor(*pCursorArrow);

  pPanTimer = new wxTimer(this, PAN_TIMER);
  pPanTimer->Stop();

  pMovementTimer = new wxTimer(this, MOVEMENT_TIMER);
  pMovementTimer->Stop();

  pMovementStopTimer = new wxTimer(this, MOVEMENT_STOP_TIMER);
  pMovementStopTimer->Stop();

  pRotDefTimer = new wxTimer(this, ROT_TIMER);
  pRotDefTimer->Stop();

  m_DoubleClickTimer = new wxTimer(this, DBLCLICK_TIMER);
  m_DoubleClickTimer->Stop();

  m_panx = m_pany = 0;
  m_panspeed = 0;

  pCurTrackTimer = new wxTimer(this, CURTRACK_TIMER);
  pCurTrackTimer->Stop();
  m_curtrack_timer_msec = 10;

  m_wheelzoom_stop_oneshot = 0;
  m_last_wheel_dir = 0;

  m_RolloverPopupTimer.SetOwner(this, ROPOPUP_TIMER);

  m_deferredFocusTimer.SetOwner(this, DEFERRED_FOCUS_TIMER);

  m_rollover_popup_timer_msec = 20;

  m_routeFinishTimer.SetOwner(this, ROUTEFINISH_TIMER);

  m_b_rot_hidef = true;

  proute_bm = NULL;
  m_prot_bm = NULL;

  m_upMode = NORTH_UP_MODE;
  m_bLookAhead = false;
  m_VPRotate = 0;

  // Set some benign initial values

  m_cs = GLOBAL_COLOR_SCHEME_DAY;
  VPoint.clat = 0;
  VPoint.clon = 0;
  VPoint.view_scale_ppm = 1;
  VPoint.Invalidate();

  m_canvas_scale_factor = 1.;

  m_canvas_width = 1000;

  m_overzoomTextWidth = 0;
  m_overzoomTextHeight = 0;

  //    Create the default world chart
  pWorldBackgroundChart = new GSHHSChart;

  //    Create the default depth unit emboss maps
  m_pEM_Feet = NULL;
  m_pEM_Meters = NULL;
  m_pEM_Fathoms = NULL;

  CreateDepthUnitEmbossMaps(GLOBAL_COLOR_SCHEME_DAY);

  m_pEM_OverZoom = NULL;
  SetOverzoomFont();
  CreateOZEmbossMapData(GLOBAL_COLOR_SCHEME_DAY);

  //    Build icons for tide/current points
  ocpnStyle::Style *style = g_StyleManager->GetCurrentStyle();
  m_bmTideDay = style->GetIcon(_T("tidesml"));

  //    Dusk
  m_bmTideDusk = CreateDimBitmap(m_bmTideDay, .50);

  //    Night
  m_bmTideNight = CreateDimBitmap(m_bmTideDay, .20);

  //    Build Dusk/Night  ownship icons
  double factor_dusk = 0.5;
  double factor_night = 0.25;

  // Red
  m_os_image_red_day = style->GetIcon(_T("ship-red")).ConvertToImage();

  int rimg_width = m_os_image_red_day.GetWidth();
  int rimg_height = m_os_image_red_day.GetHeight();

  m_os_image_red_dusk = m_os_image_red_day.Copy();
  m_os_image_red_night = m_os_image_red_day.Copy();

  for (int iy = 0; iy < rimg_height; iy++) {
    for (int ix = 0; ix < rimg_width; ix++) {
      if (!m_os_image_red_day.IsTransparent(ix, iy)) {
        wxImage::RGBValue rgb(m_os_image_red_day.GetRed(ix, iy),
                              m_os_image_red_day.GetGreen(ix, iy),
                              m_os_image_red_day.GetBlue(ix, iy));
        wxImage::HSVValue hsv = wxImage::RGBtoHSV(rgb);
        hsv.value = hsv.value * factor_dusk;
        wxImage::RGBValue nrgb = wxImage::HSVtoRGB(hsv);
        m_os_image_red_dusk.SetRGB(ix, iy, nrgb.red, nrgb.green, nrgb.blue);

        hsv = wxImage::RGBtoHSV(rgb);
        hsv.value = hsv.value * factor_night;
        nrgb = wxImage::HSVtoRGB(hsv);
        m_os_image_red_night.SetRGB(ix, iy, nrgb.red, nrgb.green, nrgb.blue);
      }
    }
  }

  // Grey
  m_os_image_grey_day =
      style->GetIcon(_T("ship-red")).ConvertToImage().ConvertToGreyscale();

  int gimg_width = m_os_image_grey_day.GetWidth();
  int gimg_height = m_os_image_grey_day.GetHeight();

  m_os_image_grey_dusk = m_os_image_grey_day.Copy();
  m_os_image_grey_night = m_os_image_grey_day.Copy();

  for (int iy = 0; iy < gimg_height; iy++) {
    for (int ix = 0; ix < gimg_width; ix++) {
      if (!m_os_image_grey_day.IsTransparent(ix, iy)) {
        wxImage::RGBValue rgb(m_os_image_grey_day.GetRed(ix, iy),
                              m_os_image_grey_day.GetGreen(ix, iy),
                              m_os_image_grey_day.GetBlue(ix, iy));
        wxImage::HSVValue hsv = wxImage::RGBtoHSV(rgb);
        hsv.value = hsv.value * factor_dusk;
        wxImage::RGBValue nrgb = wxImage::HSVtoRGB(hsv);
        m_os_image_grey_dusk.SetRGB(ix, iy, nrgb.red, nrgb.green, nrgb.blue);

        hsv = wxImage::RGBtoHSV(rgb);
        hsv.value = hsv.value * factor_night;
        nrgb = wxImage::HSVtoRGB(hsv);
        m_os_image_grey_night.SetRGB(ix, iy, nrgb.red, nrgb.green, nrgb.blue);
      }
    }
  }

  // Yellow
  m_os_image_yellow_day = m_os_image_red_day.Copy();

  gimg_width = m_os_image_yellow_day.GetWidth();
  gimg_height = m_os_image_yellow_day.GetHeight();

  m_os_image_yellow_dusk = m_os_image_red_day.Copy();
  m_os_image_yellow_night = m_os_image_red_day.Copy();

  for (int iy = 0; iy < gimg_height; iy++) {
    for (int ix = 0; ix < gimg_width; ix++) {
      if (!m_os_image_yellow_day.IsTransparent(ix, iy)) {
        wxImage::RGBValue rgb(m_os_image_yellow_day.GetRed(ix, iy),
                              m_os_image_yellow_day.GetGreen(ix, iy),
                              m_os_image_yellow_day.GetBlue(ix, iy));
        wxImage::HSVValue hsv = wxImage::RGBtoHSV(rgb);
        hsv.hue += 60. / 360.;  // shift to yellow
        wxImage::RGBValue nrgb = wxImage::HSVtoRGB(hsv);
        m_os_image_yellow_day.SetRGB(ix, iy, nrgb.red, nrgb.green, nrgb.blue);

        hsv = wxImage::RGBtoHSV(rgb);
        hsv.value = hsv.value * factor_dusk;
        hsv.hue += 60. / 360.;  // shift to yellow
        nrgb = wxImage::HSVtoRGB(hsv);
        m_os_image_yellow_dusk.SetRGB(ix, iy, nrgb.red, nrgb.green, nrgb.blue);

        hsv = wxImage::RGBtoHSV(rgb);
        hsv.hue += 60. / 360.;  // shift to yellow
        hsv.value = hsv.value * factor_night;
        nrgb = wxImage::HSVtoRGB(hsv);
        m_os_image_yellow_night.SetRGB(ix, iy, nrgb.red, nrgb.green, nrgb.blue);
      }
    }
  }

  //  Set initial pointers to ownship images
  m_pos_image_red = &m_os_image_red_day;
  m_pos_image_yellow = &m_os_image_yellow_day;
  m_pos_image_grey = &m_os_image_grey_day;

  SetUserOwnship();

  m_pBrightPopup = NULL;

#ifdef ocpnUSE_GL
  if (!g_bdisable_opengl) m_pQuilt->EnableHighDefinitionZoom(true);
#endif

  m_pgridFont = FontMgr::Get().FindOrCreateFont(
      8, wxFONTFAMILY_SWISS, wxFONTSTYLE_NORMAL, wxFONTWEIGHT_NORMAL, FALSE,
      wxString(_T ( "Arial" )));

  m_Piano = new Piano(this);

  m_bShowCompassWin = g_bShowCompassWin;

  m_Compass = new ocpnCompass(this);
  m_Compass->SetScaleFactor(g_compass_scalefactor);
  m_Compass->Show(m_bShowCompassWin);

  m_bToolbarEnable = false;
  m_pianoFrozen = false;

  SetMinSize(wxSize(200, 200));

#ifdef HAVE_WX_GESTURE_EVENTS
  if (!EnableTouchEvents(wxTOUCH_ZOOM_GESTURE |
                         wxTOUCH_PRESS_GESTURES)) {
    wxLogError("Failed to enable touch events");
  }

  Bind(wxEVT_GESTURE_ZOOM, &ChartCanvas::OnZoom, this);

  Bind(wxEVT_LONG_PRESS, &ChartCanvas::OnLongPress, this);
  Bind(wxEVT_PRESS_AND_TAP, &ChartCanvas::OnPressAndTap, this);

  Bind(wxEVT_RIGHT_UP, &ChartCanvas::OnRightUp, this);
  Bind(wxEVT_RIGHT_DOWN, &ChartCanvas::OnRightDown, this);

  Bind(wxEVT_LEFT_UP, &ChartCanvas::OnLeftUp, this);
  Bind(wxEVT_LEFT_DOWN, &ChartCanvas::OnLeftDown, this);

  Bind(wxEVT_MOUSEWHEEL, &ChartCanvas::OnWheel, this);
  Bind(wxEVT_MOTION, &ChartCanvas::OnMotion, this);
#endif
}

ChartCanvas::~ChartCanvas() {
  delete pThumbDIBShow;

  //    Delete Cursors
  delete pCursorLeft;
  delete pCursorRight;
  delete pCursorUp;
  delete pCursorDown;
  delete pCursorArrow;
  delete pCursorPencil;
  delete pCursorCross;

  delete pPanTimer;
  delete pMovementTimer;
  delete pMovementStopTimer;
  delete pCurTrackTimer;
  delete pRotDefTimer;
  delete m_DoubleClickTimer;

  delete m_pTrackRolloverWin;
  delete m_pRouteRolloverWin;
  delete m_pAISRolloverWin;
  delete m_pBrightPopup;

  delete m_pCIWin;

  delete pscratch_bm;

  m_dc_route.SelectObject(wxNullBitmap);
  delete proute_bm;

  delete pWorldBackgroundChart;
  delete pss_overlay_bmp;

  delete m_pEM_Feet;
  delete m_pEM_Meters;
  delete m_pEM_Fathoms;

  delete m_pEM_OverZoom;
  //        delete m_pEM_CM93Offset;

  delete m_prot_bm;

  delete m_pos_image_user_day;
  delete m_pos_image_user_dusk;
  delete m_pos_image_user_night;
  delete m_pos_image_user_grey_day;
  delete m_pos_image_user_grey_dusk;
  delete m_pos_image_user_grey_night;
  delete m_pos_image_user_yellow_day;
  delete m_pos_image_user_yellow_dusk;
  delete m_pos_image_user_yellow_night;

  delete undo;
#ifdef ocpnUSE_GL
  if (!g_bdisable_opengl) {
    delete m_glcc;

#if wxCHECK_VERSION(2, 9, 0)
    if (IsPrimaryCanvas() && g_bopengl) delete g_pGLcontext;
#endif
  }
#endif

  // Delete the MUI bar, but make sure there is no pointer to it during destroy.
  // wx tries to deliver events to this canvas during destroy.
  MUIBar *muiBar = m_muiBar;
  m_muiBar = 0;
  delete muiBar;
  delete m_pQuilt;
}

void ChartCanvas::RebuildCursors() {
  delete pCursorLeft;
  delete pCursorRight;
  delete pCursorUp;
  delete pCursorDown;
  delete pCursorArrow;
  delete pCursorPencil;
  delete pCursorCross;

  ocpnStyle::Style *style = g_StyleManager->GetCurrentStyle();
  double cursorScale = exp(g_GUIScaleFactor * (0.693 / 5.0));

  // On MSW, custom cursors created from images are automatically scaled to maximum size of 32x32.
  // On a high def display, this renders the "pencil" cursor too small to easily use.
  // Detect this configuration, and avoid using "pencil" cursor in this case.
  // TODO  Investigate alternative means of defining custom cursors on MSW
  bool bUsePencil = true;
#ifdef __WXMSW__
  wxSize ds = g_Platform->getDisplaySize();
  if (ds.x > 3000)        // somewhat arbitrary detection of hi-def display
    bUsePencil = false;
#endif

  wxImage ICursorLeft = style->GetIcon(_T("left")).ConvertToImage();
  wxImage ICursorRight = style->GetIcon(_T("right")).ConvertToImage();
  wxImage ICursorUp = style->GetIcon(_T("up")).ConvertToImage();
  wxImage ICursorDown = style->GetIcon(_T("down")).ConvertToImage();
  wxImage ICursorPencil = style->GetIconScaled(_T("pencil"), cursorScale).ConvertToImage();
  wxImage ICursorCross = style->GetIcon(_T("cross")).ConvertToImage();

#if !defined(__WXMSW__) && !defined(__WXQT__)
  ICursorLeft.ConvertAlphaToMask(128);
  ICursorRight.ConvertAlphaToMask(128);
  ICursorUp.ConvertAlphaToMask(128);
  ICursorDown.ConvertAlphaToMask(128);
  ICursorPencil.ConvertAlphaToMask(10);
  ICursorCross.ConvertAlphaToMask(10);
#endif

  if (ICursorLeft.Ok()) {
    ICursorLeft.SetOption(wxIMAGE_OPTION_CUR_HOTSPOT_X, 0);
    ICursorLeft.SetOption(wxIMAGE_OPTION_CUR_HOTSPOT_Y, 15);
    pCursorLeft = new wxCursor(ICursorLeft);
  } else
    pCursorLeft = new wxCursor(wxCURSOR_ARROW);

  if (ICursorRight.Ok()) {
    ICursorRight.SetOption(wxIMAGE_OPTION_CUR_HOTSPOT_X, 31);
    ICursorRight.SetOption(wxIMAGE_OPTION_CUR_HOTSPOT_Y, 15);
    pCursorRight = new wxCursor(ICursorRight);
  } else
    pCursorRight = new wxCursor(wxCURSOR_ARROW);

  if (ICursorUp.Ok()) {
    ICursorUp.SetOption(wxIMAGE_OPTION_CUR_HOTSPOT_X, 15);
    ICursorUp.SetOption(wxIMAGE_OPTION_CUR_HOTSPOT_Y, 0);
    pCursorUp = new wxCursor(ICursorUp);
  } else
    pCursorUp = new wxCursor(wxCURSOR_ARROW);

  if (ICursorDown.Ok()) {
    ICursorDown.SetOption(wxIMAGE_OPTION_CUR_HOTSPOT_X, 15);
    ICursorDown.SetOption(wxIMAGE_OPTION_CUR_HOTSPOT_Y, 31);
    pCursorDown = new wxCursor(ICursorDown);
  } else
    pCursorDown = new wxCursor(wxCURSOR_ARROW);

  if (ICursorPencil.Ok() && bUsePencil) {
    ICursorPencil.SetOption(wxIMAGE_OPTION_CUR_HOTSPOT_X, 0 * cursorScale);
    ICursorPencil.SetOption(wxIMAGE_OPTION_CUR_HOTSPOT_Y, 16 * cursorScale);
    pCursorPencil = new wxCursor(ICursorPencil);
  } else
    pCursorPencil = new wxCursor(wxCURSOR_ARROW);

  if (ICursorCross.Ok()) {
    ICursorCross.SetOption(wxIMAGE_OPTION_CUR_HOTSPOT_X, 13);
    ICursorCross.SetOption(wxIMAGE_OPTION_CUR_HOTSPOT_Y, 12);
    pCursorCross = new wxCursor(ICursorCross);
  } else
    pCursorCross = new wxCursor(wxCURSOR_ARROW);

  pCursorArrow = new wxCursor(wxCURSOR_ARROW);
  pPlugIn_Cursor = NULL;
}

void ChartCanvas::CanvasApplyLocale() {
  CreateDepthUnitEmbossMaps(m_cs);
  CreateOZEmbossMapData(m_cs);
}

void ChartCanvas::SetupGlCanvas() {
#ifndef __OCPN__ANDROID__
#ifdef ocpnUSE_GL
  if (!g_bdisable_opengl) {
    if (g_bopengl) {
      wxLogMessage(_T("Creating glChartCanvas"));
      m_glcc = new glChartCanvas(this);

      // We use one context for all GL windows, so that textures etc will be
      // automatically shared
      if (IsPrimaryCanvas()) {
        // qDebug() << "Creating Primary Context";

        //             wxGLContextAttrs ctxAttr;
        //             ctxAttr.PlatformDefaults().CoreProfile().OGLVersion(3,
        //             2).EndList(); wxGLContext *pctx = new wxGLContext(m_glcc,
        //             NULL, &ctxAttr);
        wxGLContext *pctx = new wxGLContext(m_glcc);
        m_glcc->SetContext(pctx);
        g_pGLcontext = pctx;  // Save a copy of the common context
      } else {
#ifdef __WXOSX__
        m_glcc->SetContext(new wxGLContext(m_glcc, g_pGLcontext));
#else
        m_glcc->SetContext(g_pGLcontext);  // If not primary canvas, use the
                                           // saved common context
#endif
      }
    }
  }
#endif
#endif

#ifdef __OCPN__ANDROID__  // ocpnUSE_GL
  if (!g_bdisable_opengl) {
    if (g_bopengl) {
      // qDebug() << "SetupGlCanvas";
      wxLogMessage(_T("Creating glChartCanvas"));

      // We use one context for all GL windows, so that textures etc will be
      // automatically shared
      if (IsPrimaryCanvas()) {
        qDebug() << "Creating Primary glChartCanvas";

        //             wxGLContextAttrs ctxAttr;
        //             ctxAttr.PlatformDefaults().CoreProfile().OGLVersion(3,
        //             2).EndList(); wxGLContext *pctx = new wxGLContext(m_glcc,
        //             NULL, &ctxAttr);
        m_glcc = new glChartCanvas(this);

        wxGLContext *pctx = new wxGLContext(m_glcc);
        m_glcc->SetContext(pctx);
        g_pGLcontext = pctx;  // Save a copy of the common context
        m_glcc->m_pParentCanvas = this;
        // m_glcc->Reparent(this);
      } else {
        qDebug() << "Creating Secondary glChartCanvas";
        // QGLContext *pctx =
        // gFrame->GetPrimaryCanvas()->GetglCanvas()->GetQGLContext(); qDebug()
        // << "pctx: " << pctx;

        m_glcc = new glChartCanvas(
            gFrame, gFrame->GetPrimaryCanvas()->GetglCanvas());  // Shared
        //                 m_glcc = new glChartCanvas(this, pctx);   //Shared
        //                 m_glcc = new glChartCanvas(this, wxPoint(900, 0));
        wxGLContext *pwxctx = new wxGLContext(m_glcc);
        m_glcc->SetContext(pwxctx);
        m_glcc->m_pParentCanvas = this;
        // m_glcc->Reparent(this);
      }
    }
  }
#endif
}

void ChartCanvas::OnKillFocus(wxFocusEvent &WXUNUSED(event)) {
  RefreshRect(wxRect(0, 0, GetClientSize().x, m_focus_indicator_pix), false);

  // On Android, we get a KillFocus on just about every keystroke.
  //  Why?
#ifdef __OCPN__ANDROID__
  return;
#endif

  // Special logic:
  //  On OSX in GL mode, each mouse click causes a kill and immediate regain of
  //  canvas focus.  Why???  Who knows... So, we provide for this case by
  //  starting a timer if required to actually Finish() a route on a legitimate
  //  focus change, but not if the focus is quickly regained ( <20 msec.) on
  //  this canvas.
#ifdef __WXOSX__
  if (m_routeState && m_FinishRouteOnKillFocus)
    m_routeFinishTimer.Start(20, wxTIMER_ONE_SHOT);
#else
  if (m_routeState && m_FinishRouteOnKillFocus) FinishRoute();
#endif
}

void ChartCanvas::OnSetFocus(wxFocusEvent &WXUNUSED(event)) {
  m_routeFinishTimer.Stop();

  // Try to keep the global top-line menubar selections up to date with the
  // current "focus" canvas
  gFrame->UpdateGlobalMenuItems(this);

  RefreshRect(wxRect(0, 0, GetClientSize().x, m_focus_indicator_pix), false);
}

void ChartCanvas::OnRouteFinishTimerEvent(wxTimerEvent &event) {
  if (m_routeState && m_FinishRouteOnKillFocus) FinishRoute();
}

#ifdef HAVE_WX_GESTURE_EVENTS
void ChartCanvas::OnLongPress(wxLongPressEvent &event) {
  /* we defer the popup menu call upon the leftup event
  else the menu disappears immediately,
  (see
  http://wxwidgets.10942.n7.nabble.com/Popupmenu-disappears-immediately-if-called-from-QueueEvent-td92572.html)
  */
  m_popupWanted = true;
}

void ChartCanvas::OnPressAndTap(wxPressAndTapEvent &event) {
  // not implemented yet
}

void ChartCanvas::OnRightUp(wxMouseEvent &event) { MouseEvent(event); }

void ChartCanvas::OnRightDown(wxMouseEvent &event) { MouseEvent(event); }

void ChartCanvas::OnLeftUp(wxMouseEvent &event) {
  wxPoint pos = event.GetPosition();

  m_leftdown = false;

  if (!m_popupWanted) {
    wxMouseEvent ev(wxEVT_LEFT_UP);
    ev.m_x = pos.x;
    ev.m_y = pos.y;
    MouseEvent(ev);
    return;
  }

  m_popupWanted = false;

  wxMouseEvent ev(wxEVT_RIGHT_DOWN);
  ev.m_x = pos.x;
  ev.m_y = pos.y;

  MouseEvent(ev);
}

void ChartCanvas::OnLeftDown(wxMouseEvent &event) {
  m_leftdown = true;

  wxPoint pos = event.GetPosition();
  MouseEvent(event);
}

void ChartCanvas::OnMotion(wxMouseEvent &event) {
  /* This is a workaround, to the fact that on touchscreen, OnMotion comes with
     dragging, upon simple click, and without the OnLeftDown event before Thus,
     this consists in skiping it, and setting the leftdown bit according to a
     status that we trust */
  event.m_leftDown = m_leftdown;
  MouseEvent(event);
}

void ChartCanvas::OnZoom(wxZoomGestureEvent &event) {
  /* there are spurious end zoom events upon right-click */
  if (event.IsGestureEnd()) return;

  double factor = event.GetZoomFactor();

  if (event.IsGestureStart() || m_oldVPSScale < 0) {
    m_oldVPSScale = GetVPScale();
  }

  double current_vps = GetVPScale();
  double wanted_factor = m_oldVPSScale / current_vps * factor;

  ZoomCanvas(wanted_factor, true, false);

  //  Allow combined zoom/pan operation
  if (event.IsGestureStart()) {
    m_zoomStartPoint = event.GetPosition();
  } else {
    wxPoint delta = event.GetPosition() - m_zoomStartPoint;
    PanCanvas(-delta.x, -delta.y);
    m_zoomStartPoint = event.GetPosition();
  }
}

void ChartCanvas::OnWheel(wxMouseEvent &event) { MouseEvent(event); }

void ChartCanvas::OnDoubleLeftClick(wxMouseEvent &event) {
  DoRotateCanvas(0.0);
}
#endif /* HAVE_WX_GESTURE_EVENTS */

void ChartCanvas::ApplyCanvasConfig(canvasConfig *pcc) {
  SetViewPoint(pcc->iLat, pcc->iLon, pcc->iScale, 0., pcc->iRotation);
  m_vLat = pcc->iLat;
  m_vLon = pcc->iLon;

  m_restore_dbindex = pcc->DBindex;
  m_bFollow = pcc->bFollow;
  if (pcc->GroupID < 0) pcc->GroupID = 0;

  if (pcc->GroupID > (int)g_pGroupArray->GetCount())
    m_groupIndex = 0;
  else
    m_groupIndex = pcc->GroupID;

  if (pcc->bQuilt != GetQuiltMode()) ToggleCanvasQuiltMode();

  ShowTides(pcc->bShowTides);
  ShowCurrents(pcc->bShowCurrents);

  SetShowDepthUnits(pcc->bShowDepthUnits);
  SetShowGrid(pcc->bShowGrid);
  SetShowOutlines(pcc->bShowOutlines);

  SetShowAIS(pcc->bShowAIS);
  SetAttenAIS(pcc->bAttenAIS);

  // ENC options
  SetShowENCText(pcc->bShowENCText);
  m_encDisplayCategory = pcc->nENCDisplayCategory;
  m_encShowDepth = pcc->bShowENCDepths;
  m_encShowLightDesc = pcc->bShowENCLightDescriptions;
  m_encShowBuoyLabels = pcc->bShowENCBuoyLabels;
  m_encShowLights = pcc->bShowENCLights;
  m_bShowVisibleSectors = pcc->bShowENCVisibleSectorLights;
  m_encShowAnchor = pcc->bShowENCAnchorInfo;

  bool courseUp = pcc->bCourseUp;
  bool headUp = pcc->bHeadUp;
  m_upMode = NORTH_UP_MODE;
  if (courseUp)
    m_upMode = COURSE_UP_MODE;
  else if (headUp)
    m_upMode = HEAD_UP_MODE;

  m_bLookAhead = pcc->bLookahead;

  m_singleChart = NULL;
}

void ChartCanvas::ApplyGlobalSettings() {
  // GPS compas window
  m_bShowCompassWin = g_bShowCompassWin;
  if (m_Compass) {
    m_Compass->Show(m_bShowCompassWin);
    if (m_bShowCompassWin) m_Compass->UpdateStatus();
  }
}

void ChartCanvas::CheckGroupValid(bool showMessage, bool switchGroup0) {
  bool groupOK = CheckGroup(m_groupIndex);

  if (!groupOK) {
    SetGroupIndex(m_groupIndex, true);
  }
}

void ChartCanvas::SetShowGPS(bool bshow) {
  if (m_bShowGPS != bshow) {
    delete m_Compass;
    m_Compass = new ocpnCompass(this, bshow);
    m_Compass->SetScaleFactor(g_compass_scalefactor);
    m_Compass->Show(m_bShowCompassWin);
  }
  m_bShowGPS = bshow;
}

void ChartCanvas::SetShowGPSCompassWindow(bool bshow) {
  if (m_Compass) {
    m_Compass->Show(m_bShowCompassWin);
    if (m_bShowCompassWin) m_Compass->UpdateStatus();
  }
}

void ChartCanvas::SetToolbarEnable(bool bShow) {
  return;

  // if(GetToolbarEnable() != bShow)
  {
    m_bToolbarEnable = bShow;
    //         if(!m_toolBar)
    //             RequestNewCanvasToolbar( true );
    if (GetToolbar()) GetToolbar()->Show(bShow);
  }
}

int ChartCanvas::GetPianoHeight() {
  int height = 0;
  if (g_bShowChartBar && GetPiano()) height = m_Piano->GetHeight();

  return height;
}

void ChartCanvas::ConfigureChartBar() {
  ocpnStyle::Style *style = g_StyleManager->GetCurrentStyle();

  m_Piano->SetVizIcon(new wxBitmap(style->GetIcon(_T("viz"))));
  m_Piano->SetInVizIcon(new wxBitmap(style->GetIcon(_T("redX"))));

  if (GetQuiltMode()) {
    m_Piano->SetRoundedRectangles(true);
  }
  m_Piano->SetTMercIcon(new wxBitmap(style->GetIcon(_T("tmercprj"))));
  m_Piano->SetPolyIcon(new wxBitmap(style->GetIcon(_T("polyprj"))));
  m_Piano->SetSkewIcon(new wxBitmap(style->GetIcon(_T("skewprj"))));
}

void ChartCanvas::ShowTides(bool bShow) {
  gFrame->LoadHarmonics();

  if (ptcmgr->IsReady()) {
    SetbShowTide(bShow);
    if (m_toolBar) m_toolBar->GetToolbar()->ToggleTool(ID_TIDE, bShow);
    wxString tip = _("Show Tides");
    if (bShow) tip = _("Hide Tides");
    if (m_toolBar) m_toolBar->SetToolShortHelp(ID_TIDE, tip);

    parent_frame->SetMenubarItemState(ID_MENU_SHOW_TIDES, bShow);
  } else {
    wxLogMessage(_T("Chart1::Event...TCMgr Not Available"));
    SetbShowTide(false);
    if (m_toolBar) m_toolBar->GetToolbar()->ToggleTool(ID_TIDE, false);
    parent_frame->SetMenubarItemState(ID_MENU_SHOW_TIDES, false);
  }

  if (GetMUIBar() && GetMUIBar()->GetCanvasOptions())
    GetMUIBar()->GetCanvasOptions()->RefreshControlValues();

  // TODO
  //     if( GetbShowTide() ) {
  //         FrameTCTimer.Start( TIMER_TC_VALUE_SECONDS * 1000,
  //         wxTIMER_CONTINUOUS ); SetbTCUpdate( true ); // force immediate
  //         update
  //     } else
  //         FrameTCTimer.Stop();
}

void ChartCanvas::ShowCurrents(bool bShow) {
  gFrame->LoadHarmonics();

  if (ptcmgr->IsReady()) {
    SetbShowCurrent(bShow);
    if (m_toolBar) m_toolBar->GetToolbar()->ToggleTool(ID_CURRENT, bShow);
    wxString tip = _("Show Currents");
    if (bShow) tip = _("Hide Currents");
    if (m_toolBar) m_toolBar->SetToolShortHelp(ID_CURRENT, tip);

    parent_frame->SetMenubarItemState(ID_MENU_SHOW_CURRENTS, bShow);
  } else {
    wxLogMessage(_T("Chart1::Event...TCMgr Not Available"));
    SetbShowCurrent(false);
    if (m_toolBar) m_toolBar->GetToolbar()->ToggleTool(ID_CURRENT, false);
    parent_frame->SetMenubarItemState(ID_MENU_SHOW_CURRENTS, false);
  }

  if (GetMUIBar() && GetMUIBar()->GetCanvasOptions())
    GetMUIBar()->GetCanvasOptions()->RefreshControlValues();

  // TODO
  //     if( GetbShowCurrent() ) {
  //         FrameTCTimer.Start( TIMER_TC_VALUE_SECONDS * 1000,
  //         wxTIMER_CONTINUOUS ); SetbTCUpdate( true ); // force immediate
  //         update
  //     } else
  //         FrameTCTimer.Stop();
}

// TODO
extern bool g_bPreserveScaleOnX;
extern ChartDummy *pDummyChart;
extern int g_sticky_chart;

void ChartCanvas::canvasRefreshGroupIndex(void) { SetGroupIndex(m_groupIndex); }

void ChartCanvas::SetGroupIndex(int index, bool autoSwitch) {
  SetAlertString(_T(""));

  int new_index = index;
  if (index > (int)g_pGroupArray->GetCount()) new_index = 0;

  bool bgroup_override = false;
  int old_group_index = new_index;

  if (!CheckGroup(new_index)) {
    new_index = 0;
    bgroup_override = true;
  }

  if (!autoSwitch && (index <= (int)g_pGroupArray->GetCount()))
    new_index = index;

  //    Get the currently displayed chart native scale, and the current ViewPort
  int current_chart_native_scale = GetCanvasChartNativeScale();
  ViewPort vp = GetVP();

  m_groupIndex = new_index;

  // Are there  ENCs in this group
  if (ChartData) m_bENCGroup = ChartData->IsENCInGroup(m_groupIndex);

  //  Update the MUIBar for ENC availability
  if (m_muiBar) m_muiBar->SetCanvasENCAvailable(m_bENCGroup);

  //  Allow the chart database to pre-calculate the MBTile inclusion test
  //  boolean...
  ChartData->CheckExclusiveTileGroup(m_canvasIndex);

  //  Invalidate the "sticky" chart on group change, since it might not be in
  //  the new group
  g_sticky_chart = -1;

  //    We need a chartstack and quilt to figure out which chart to open in the
  //    new group
  UpdateCanvasOnGroupChange();

  int dbi_now = -1;
  if (GetQuiltMode()) dbi_now = GetQuiltReferenceChartIndex();

  int dbi_hint = FindClosestCanvasChartdbIndex(current_chart_native_scale);

  // If a new reference chart is indicated, set a good scale for it.
  if ((dbi_now != dbi_hint) || !GetQuiltMode()) {
    double best_scale = GetBestStartScale(dbi_hint, vp);
    SetVPScale(best_scale);
  }

  if (GetQuiltMode()) dbi_hint = GetQuiltReferenceChartIndex();

  //    Refresh the canvas, selecting the "best" chart,
  //    applying the prior ViewPort exactly
  canvasChartsRefresh(dbi_hint);

  if (!autoSwitch && bgroup_override) {
    // show a short timed message box
    wxString msg(_("Group \""));

    ChartGroup *pGroup = g_pGroupArray->Item(new_index - 1);
    msg += pGroup->m_group_name;

    msg += _("\" is empty.");

    OCPNMessageBox(this, msg, _("OpenCPN Group Notice"), wxICON_INFORMATION, 2);

    return;
  }

  //    Message box is deferred so that canvas refresh occurs properly before
  //    dialog
  if (bgroup_override) {
    wxString msg(_("Group \""));

    ChartGroup *pGroup = g_pGroupArray->Item(old_group_index - 1);
    msg += pGroup->m_group_name;

    msg += _("\" is empty, switching to \"All Active Charts\" group.");

    OCPNMessageBox(this, msg, _("OpenCPN Group Notice"), wxOK, 5);
  }
}

bool ChartCanvas::CheckGroup(int igroup) {
  if (!ChartData) return true;  //  Not known yet...

  if (igroup == 0) return true;  // "all charts" is always OK

  if (igroup < 0)  // negative group is an error
    return false;

  ChartGroup *pGroup = g_pGroupArray->Item(igroup - 1);

  if (pGroup->m_element_array.empty())  //  truly empty group prompts a warning,
                                        //  and auto-shift to group 0
    return false;

  for (const auto &elem : pGroup->m_element_array) {
    for (unsigned int ic = 0;
         ic < (unsigned int)ChartData->GetChartTableEntries(); ic++) {
      ChartTableEntry *pcte = ChartData->GetpChartTableEntry(ic);
      wxString chart_full_path(pcte->GetpFullPath(), wxConvUTF8);

      if (chart_full_path.StartsWith(elem.m_element_name)) return true;
    }
  }

  //  If necessary, check for GSHHS
  for (const auto &elem : pGroup->m_element_array) {
    const wxString &element_root = elem.m_element_name;
    wxString test_string = _T("GSHH");
    if (element_root.Upper().Contains(test_string)) return true;
  }

  return false;
}

void ChartCanvas::canvasChartsRefresh(int dbi_hint) {
  if (!ChartData) return;

  OCPNPlatform::ShowBusySpinner();

  double old_scale = GetVPScale();
  InvalidateQuilt();
  SetQuiltRefChart(-1);

  m_singleChart = NULL;

  // delete m_pCurrentStack;
  // m_pCurrentStack = NULL;

  //    Build a new ChartStack
  if (!m_pCurrentStack) {
    m_pCurrentStack = new ChartStack;
    ChartData->BuildChartStack(m_pCurrentStack, m_vLat, m_vLon, m_groupIndex);
  }

  if (-1 != dbi_hint) {
    if (GetQuiltMode()) {
      GetpCurrentStack()->SetCurrentEntryFromdbIndex(dbi_hint);
      SetQuiltRefChart(dbi_hint);
    } else {
      //      Open the saved chart
      ChartBase *pTentative_Chart;
      pTentative_Chart = ChartData->OpenChartFromDB(dbi_hint, FULL_INIT);

      if (pTentative_Chart) {
        /* m_singleChart is always NULL here, (set above) should this go before
         * that? */
        if (m_singleChart) m_singleChart->Deactivate();

        m_singleChart = pTentative_Chart;
        m_singleChart->Activate();

        GetpCurrentStack()->CurrentStackEntry = ChartData->GetStackEntry(
            GetpCurrentStack(), m_singleChart->GetFullPath());
      }
    }

    // refresh_Piano();
  } else {
    //    Select reference chart from the stack, as though clicked by user
    //    Make it the smallest scale chart on the stack
    GetpCurrentStack()->CurrentStackEntry = GetpCurrentStack()->nEntry - 1;
    int selected_index = GetpCurrentStack()->GetCurrentEntrydbIndex();
    SetQuiltRefChart(selected_index);
  }

  //    Validate the correct single chart, or set the quilt mode as appropriate
  SetupCanvasQuiltMode();
  if (!GetQuiltMode() && m_singleChart == 0) {
    // use a dummy like in DoChartUpdate
    if (NULL == pDummyChart) pDummyChart = new ChartDummy;
    m_singleChart = pDummyChart;
    SetVPScale(old_scale);
  }

  ReloadVP();

  UpdateCanvasControlBar();
  UpdateGPSCompassStatusBox(true);

  SetCursor(wxCURSOR_ARROW);

  OCPNPlatform::HideBusySpinner();
}

bool ChartCanvas::DoCanvasUpdate(void) {
  double tLat, tLon;    // Chart Stack location
  double vpLat, vpLon;  // ViewPort location

  bool bNewChart = false;
  bool bNewView = false;
  bool bCanvasChartAutoOpen = true;  // debugging

  bool bNewPiano = false;
  bool bOpenSpecified;
  ChartStack LastStack;
  ChartBase *pLast_Ch;

  ChartStack WorkStack;

  if (bDBUpdateInProgress) return false;
  if (!ChartData) return false;

  if (ChartData->IsBusy()) return false;

  //    Startup case:
  //    Quilting is enabled, but the last chart seen was not quiltable
  //    In this case, drop to single chart mode, set persistence flag,
  //    And open the specified chart
  // TODO implement this
  //     if( m_bFirstAuto && ( g_restore_dbindex >= 0 ) ) {
  //         if( GetQuiltMode() ) {
  //             if( !IsChartQuiltableRef( g_restore_dbindex ) ) {
  //                 gFrame->ToggleQuiltMode();
  //                 m_bpersistent_quilt = true;
  //                 m_singleChart = NULL;
  //             }
  //         }
  //     }

  //      If in auto-follow mode, use the current glat,glon to build chart
  //      stack. Otherwise, use vLat, vLon gotten from click on chart canvas, or
  //      other means

  if (m_bFollow) {
    tLat = gLat;
    tLon = gLon;

    // Set the ViewPort center based on the OWNSHIP offset
    double dx = m_OSoffsetx;
    double dy = m_OSoffsety;
    double d_east = dx / GetVP().view_scale_ppm;
    double d_north = dy / GetVP().view_scale_ppm;

    if (GetUpMode() == NORTH_UP_MODE) {
      fromSM(d_east, d_north, gLat, gLon, &vpLat, &vpLon);
    } else {
      double offset_angle = atan2(d_north, d_east);
      double offset_distance = sqrt((d_north * d_north) + (d_east * d_east));
      double chart_angle = GetVPRotation();
      double target_angle = chart_angle + offset_angle;
      double d_east_mod = offset_distance * cos(target_angle);
      double d_north_mod = offset_distance * sin(target_angle);
      fromSM(d_east_mod, d_north_mod, gLat, gLon, &vpLat, &vpLon);
    }

    // on lookahead mode, adjust the vp center point
    if (m_bLookAhead && bGPSValid && !m_MouseDragging) {
      double angle = g_COGAvg + (GetVPRotation() * 180. / PI);

      double pixel_deltay =
          fabs(cos(angle * PI / 180.)) * GetCanvasHeight() / 4;
      double pixel_deltax = fabs(sin(angle * PI / 180.)) * GetCanvasWidth() / 4;

      double pixel_delta_tent =
          sqrt((pixel_deltay * pixel_deltay) + (pixel_deltax * pixel_deltax));

      double pixel_delta = 0;

      //    The idea here is to cancel the effect of LookAhead for slow gSog, to
      //    avoid jumping of the vp center point during slow maneuvering, or at
      //    anchor....
      if (!std::isnan(gSog)) {
        if (gSog < 1.0)
          pixel_delta = 0.;
        else if (gSog >= 3.0)
          pixel_delta = pixel_delta_tent;
        else
          pixel_delta = pixel_delta_tent * (gSog - 1.0) / 2.0;
      }

      double meters_to_shift =
          cos(gLat * PI / 180.) * pixel_delta / GetVPScale();

      double dir_to_shift = g_COGAvg;

      ll_gc_ll(gLat, gLon, dir_to_shift, meters_to_shift / 1852., &vpLat,
               &vpLon);
    } else if (m_bLookAhead && !bGPSValid) {
      m_OSoffsetx = 0;  // center ownship on loss of GPS
      m_OSoffsety = 0;
      vpLat = gLat;
      vpLon = gLon;
    }

  } else {
    tLat = m_vLat;
    tLon = m_vLon;
    vpLat = m_vLat;
    vpLon = m_vLon;
  }

  if (GetQuiltMode()) {
    int current_db_index = -1;
    if (m_pCurrentStack)
      current_db_index =
          m_pCurrentStack
              ->GetCurrentEntrydbIndex();  // capture the currently selected Ref
                                           // chart dbIndex
    else
      m_pCurrentStack = new ChartStack;

    //  This logic added to enable opening a chart when there is no
    //  previous chart indication, either from inital startup, or from adding
    //  new chart directory
    if (m_bautofind && (-1 == GetQuiltReferenceChartIndex()) &&
        m_pCurrentStack) {
      if (m_pCurrentStack->nEntry) {
        int new_dbIndex = m_pCurrentStack->GetDBIndex(m_pCurrentStack->nEntry -
                                                      1);  // smallest scale
        SelectQuiltRefdbChart(new_dbIndex, true);
        m_bautofind = false;
      }
    }

    ChartData->BuildChartStack(m_pCurrentStack, tLat, tLon, m_groupIndex);
    m_pCurrentStack->SetCurrentEntryFromdbIndex(current_db_index);

    if (m_bFirstAuto) {
      //  Allow the chart database to pre-calculate the MBTile inclusion test
      //  boolean...
      ChartData->CheckExclusiveTileGroup(m_canvasIndex);

      double proposed_scale_onscreen =
          GetCanvasScaleFactor() / GetVPScale();  // as set from config load

      int initial_db_index = m_restore_dbindex;
      if (initial_db_index < 0) {
        if (m_pCurrentStack->nEntry) {
          initial_db_index =
              m_pCurrentStack->GetDBIndex(m_pCurrentStack->nEntry - 1);
        } else
          m_bautofind = true;  // initial_db_index = 0;
      }

      if (m_pCurrentStack->nEntry) {
        int initial_type = ChartData->GetDBChartType(initial_db_index);

        //    Check to see if the target new chart is quiltable as a reference
        //    chart

        if (!IsChartQuiltableRef(initial_db_index)) {
          // If it is not quiltable, then walk the stack up looking for a
          // satisfactory chart i.e. one that is quiltable and of the same type
          // XXX if there's none?
          int stack_index = 0;

          if (stack_index >= 0) {
            while ((stack_index < m_pCurrentStack->nEntry - 1)) {
              int test_db_index = m_pCurrentStack->GetDBIndex(stack_index);
              if (IsChartQuiltableRef(test_db_index) &&
                  (initial_type ==
                   ChartData->GetDBChartType(initial_db_index))) {
                initial_db_index = test_db_index;
                break;
              }
              stack_index++;
            }
          }
        }

        ChartBase *pc = ChartData->OpenChartFromDB(initial_db_index, FULL_INIT);
        if (pc) {
          SetQuiltRefChart(initial_db_index);
          m_pCurrentStack->SetCurrentEntryFromdbIndex(initial_db_index);
        }

        // Check proposed scale, see how much underzoom results
        // Adjust as necessary to prevent slow loading on initial startup
        // For MBTILES we skip this test because they are always shown in
        // reasonable range of scale
        if (pc) {
          if (pc->GetChartType() != CHART_TYPE_MBTILES)
            proposed_scale_onscreen =
                wxMin(proposed_scale_onscreen, 4.0 * pc->GetNativeScale());
          else
            proposed_scale_onscreen =
                wxMin(proposed_scale_onscreen, 32.0 * pc->GetNativeScale());
        }
      }

      bNewView |= SetViewPoint(vpLat, vpLon,
                               GetCanvasScaleFactor() / proposed_scale_onscreen,
                               0, GetVPRotation());
    }
    // else
    bNewView |= SetViewPoint(vpLat, vpLon, GetVPScale(), 0, GetVPRotation());

    goto update_finish;
  }

  //  Single Chart Mode from here....
  pLast_Ch = m_singleChart;
  ChartTypeEnum new_open_type;
  ChartFamilyEnum new_open_family;
  if (pLast_Ch) {
    new_open_type = pLast_Ch->GetChartType();
    new_open_family = pLast_Ch->GetChartFamily();
  } else {
    new_open_type = CHART_TYPE_KAP;
    new_open_family = CHART_FAMILY_RASTER;
  }

  bOpenSpecified = m_bFirstAuto;

  //  Make sure the target stack is valid
  if (NULL == m_pCurrentStack) m_pCurrentStack = new ChartStack;

  // Build a chart stack based on tLat, tLon
  if (0 == ChartData->BuildChartStack(&WorkStack, tLat, tLon, g_sticky_chart,
                                      m_groupIndex)) {  // Bogus Lat, Lon?
    if (NULL == pDummyChart) {
      pDummyChart = new ChartDummy;
      bNewChart = true;
    }

    if (m_singleChart)
      if (m_singleChart->GetChartType() != CHART_TYPE_DUMMY) bNewChart = true;

    m_singleChart = pDummyChart;

    //    If the current viewpoint is invalid, set the default scale to
    //    something reasonable.
    double set_scale = GetVPScale();
    if (!GetVP().IsValid()) set_scale = 1. / 20000.;

    bNewView |= SetViewPoint(tLat, tLon, set_scale, 0, GetVPRotation());

    //      If the chart stack has just changed, there is new status
    if (WorkStack.nEntry && m_pCurrentStack->nEntry) {
      if (!ChartData->EqualStacks(&WorkStack, m_pCurrentStack)) {
        bNewPiano = true;
        bNewChart = true;
      }
    }

    //      Copy the new (by definition empty) stack into the target stack
    ChartData->CopyStack(m_pCurrentStack, &WorkStack);

    goto update_finish;
  }

  //              Check to see if Chart Stack has changed
  if (!ChartData->EqualStacks(&WorkStack, m_pCurrentStack)) {
    //      New chart stack, so...
    bNewPiano = true;

    //      Save a copy of the current stack
    ChartData->CopyStack(&LastStack, m_pCurrentStack);

    //      Copy the new stack into the target stack
    ChartData->CopyStack(m_pCurrentStack, &WorkStack);

    //  Is Current Chart in new stack?

    int tEntry = -1;
    if (NULL != m_singleChart)  // this handles startup case
      tEntry = ChartData->GetStackEntry(m_pCurrentStack,
                                        m_singleChart->GetFullPath());

    if (tEntry != -1) {  // m_singleChart is in the new stack
      m_pCurrentStack->CurrentStackEntry = tEntry;
      bNewChart = false;
    }

    else  // m_singleChart is NOT in new stack
    {     // So, need to open a new chart
      //      Find the largest scale raster chart that opens OK

      ChartBase *pProposed = NULL;

      if (bCanvasChartAutoOpen) {
        bool search_direction =
            false;  // default is to search from lowest to highest
        int start_index = 0;

        //    A special case:  If panning at high scale, open largest scale
        //    chart first
        if ((LastStack.CurrentStackEntry == LastStack.nEntry - 1) ||
            (LastStack.nEntry == 0)) {
          search_direction = true;
          start_index = m_pCurrentStack->nEntry - 1;
        }

        //    Another special case, open specified index on program start
        if (bOpenSpecified) {
          search_direction = false;
          start_index = 0;
          if ((start_index < 0) | (start_index >= m_pCurrentStack->nEntry))
            start_index = 0;

          new_open_type = CHART_TYPE_DONTCARE;
        }

        pProposed = ChartData->OpenStackChartConditional(
            m_pCurrentStack, start_index, search_direction, new_open_type,
            new_open_family);

        //    Try to open other types/families of chart in some priority
        if (NULL == pProposed)
          pProposed = ChartData->OpenStackChartConditional(
              m_pCurrentStack, start_index, search_direction,
              CHART_TYPE_CM93COMP, CHART_FAMILY_VECTOR);

        if (NULL == pProposed)
          pProposed = ChartData->OpenStackChartConditional(
              m_pCurrentStack, start_index, search_direction,
              CHART_TYPE_CM93COMP, CHART_FAMILY_RASTER);

        bNewChart = true;

      }  // bCanvasChartAutoOpen

      else
        pProposed = NULL;

      //  If no go, then
      //  Open a Dummy Chart
      if (NULL == pProposed) {
        if (NULL == pDummyChart) {
          pDummyChart = new ChartDummy;
          bNewChart = true;
        }

        if (pLast_Ch)
          if (pLast_Ch->GetChartType() != CHART_TYPE_DUMMY) bNewChart = true;

        pProposed = pDummyChart;
      }

      // Arriving here, pProposed points to an opened chart, or NULL.
      if (m_singleChart) m_singleChart->Deactivate();
      m_singleChart = pProposed;

      if (m_singleChart) {
        m_singleChart->Activate();
        m_pCurrentStack->CurrentStackEntry = ChartData->GetStackEntry(
            m_pCurrentStack, m_singleChart->GetFullPath());
      }
    }  // need new chart

    // Arriving here, m_singleChart is opened and OK, or NULL
    if (NULL != m_singleChart) {
      //      Setup the view using the current scale
      double set_scale = GetVPScale();

      //    If the current viewpoint is invalid, set the default scale to
      //    something reasonable.
      if (!GetVP().IsValid())
        set_scale = 1. / 20000.;
      else {  // otherwise, match scale if elected.
        double proposed_scale_onscreen;

        if (m_bFollow) {  // autoset the scale only if in autofollow
          double new_scale_ppm =
              m_singleChart->GetNearestPreferredScalePPM(GetVPScale());
          proposed_scale_onscreen = GetCanvasScaleFactor() / new_scale_ppm;
        } else
          proposed_scale_onscreen = GetCanvasScaleFactor() / set_scale;

        //  This logic will bring a new chart onscreen at roughly twice the true
        //  paper scale equivalent. Note that first chart opened on application
        //  startup (bOpenSpecified = true) will open at the config saved scale
        if (bNewChart && !g_bPreserveScaleOnX && !bOpenSpecified) {
          proposed_scale_onscreen = m_singleChart->GetNativeScale() / 2;
          double equivalent_vp_scale =
              GetCanvasScaleFactor() / proposed_scale_onscreen;
          double new_scale_ppm =
              m_singleChart->GetNearestPreferredScalePPM(equivalent_vp_scale);
          proposed_scale_onscreen = GetCanvasScaleFactor() / new_scale_ppm;
        }

        if (m_bFollow) {  // bounds-check the scale only if in autofollow
          proposed_scale_onscreen =
              wxMin(proposed_scale_onscreen,
                    m_singleChart->GetNormalScaleMax(GetCanvasScaleFactor(),
                                                     GetCanvasWidth()));
          proposed_scale_onscreen =
              wxMax(proposed_scale_onscreen,
                    m_singleChart->GetNormalScaleMin(GetCanvasScaleFactor(),
                                                     g_b_overzoom_x));
        }

        set_scale = GetCanvasScaleFactor() / proposed_scale_onscreen;
      }

      bNewView |= SetViewPoint(vpLat, vpLon, set_scale,
                               m_singleChart->GetChartSkew() * PI / 180.,
                               GetVPRotation());
    }
  }  // new stack

  else  // No change in Chart Stack
  {
    if ((m_bFollow) && m_singleChart)
      bNewView |= SetViewPoint(vpLat, vpLon, GetVPScale(),
                               m_singleChart->GetChartSkew() * PI / 180.,
                               GetVPRotation());
  }

update_finish:

  // TODO
  //     if( bNewPiano ) UpdateControlBar();

  //  Update the ownship position on thumbnail chart, if shown
  if (pthumbwin && pthumbwin->IsShown()) {
    if (pthumbwin->pThumbChart) {
      if (pthumbwin->pThumbChart->UpdateThumbData(gLat, gLon))
        pthumbwin->Refresh(TRUE);
    }
  }

  m_bFirstAuto = false;  // Auto open on program start

  //  If we need a Refresh(), do it here...
  //  But don't duplicate a Refresh() done by SetViewPoint()
  if (bNewChart && !bNewView) Refresh(false);

#ifdef ocpnUSE_GL
  // If a new chart, need to invalidate gl viewport for refresh
  // so the fbo gets flushed
  if (m_glcc && g_bopengl && bNewChart) GetglCanvas()->Invalidate();
#endif

  return bNewChart | bNewView;
}

void ChartCanvas::SelectQuiltRefdbChart(int db_index, bool b_autoscale) {
  if (m_pCurrentStack) m_pCurrentStack->SetCurrentEntryFromdbIndex(db_index);

  SetQuiltRefChart(db_index);
  if (ChartData) {
    ChartBase *pc = ChartData->OpenChartFromDB(db_index, FULL_INIT);
    if (pc) {
      if (b_autoscale) {
        double best_scale_ppm = GetBestVPScale(pc);
        SetVPScale(best_scale_ppm);
      }
    } else
      SetQuiltRefChart(-1);
  } else
    SetQuiltRefChart(-1);
}

void ChartCanvas::SelectQuiltRefChart(int selected_index) {
  std::vector<int> piano_chart_index_array =
      GetQuiltExtendedStackdbIndexArray();
  int current_db_index = piano_chart_index_array[selected_index];

  SelectQuiltRefdbChart(current_db_index);
}

double ChartCanvas::GetBestVPScale(ChartBase *pchart) {
  if (pchart) {
    double proposed_scale_onscreen = GetCanvasScaleFactor() / GetVPScale();

    if ((g_bPreserveScaleOnX) ||
        (CHART_TYPE_CM93COMP == pchart->GetChartType())) {
      double new_scale_ppm = GetVPScale();
      proposed_scale_onscreen = GetCanvasScaleFactor() / new_scale_ppm;
    } else {
      //  This logic will bring the new chart onscreen at roughly twice the true
      //  paper scale equivalent.
      proposed_scale_onscreen = pchart->GetNativeScale() / 2;
      double equivalent_vp_scale =
          GetCanvasScaleFactor() / proposed_scale_onscreen;
      double new_scale_ppm =
          pchart->GetNearestPreferredScalePPM(equivalent_vp_scale);
      proposed_scale_onscreen = GetCanvasScaleFactor() / new_scale_ppm;
    }

    // Do not allow excessive underzoom, even if the g_bPreserveScaleOnX flag is
    // set. Otherwise, we get severe performance problems on all platforms

    double max_underzoom_multiplier = 2.0;
    if (GetVP().b_quilt) {
      double scale_max = m_pQuilt->GetNomScaleMin(pchart->GetNativeScale(),
                                                  pchart->GetChartType(),
                                                  pchart->GetChartFamily());
      max_underzoom_multiplier = scale_max / pchart->GetNativeScale();
    }

    proposed_scale_onscreen = wxMin(
        proposed_scale_onscreen,
        pchart->GetNormalScaleMax(GetCanvasScaleFactor(), GetCanvasWidth()) *
            max_underzoom_multiplier);

    //  And, do not allow excessive overzoom either
    proposed_scale_onscreen =
        wxMax(proposed_scale_onscreen,
              pchart->GetNormalScaleMin(GetCanvasScaleFactor(), false));

    return GetCanvasScaleFactor() / proposed_scale_onscreen;
  } else
    return 1.0;
}

void ChartCanvas::SetupCanvasQuiltMode(void) {
  if (GetQuiltMode())  // going to quilt mode
  {
    ChartData->LockCache();

    m_Piano->SetNoshowIndexArray(m_quilt_noshow_index_array);

    ocpnStyle::Style *style = g_StyleManager->GetCurrentStyle();

    m_Piano->SetVizIcon(new wxBitmap(style->GetIcon(_T("viz"))));
    m_Piano->SetInVizIcon(new wxBitmap(style->GetIcon(_T("redX"))));
    m_Piano->SetTMercIcon(new wxBitmap(style->GetIcon(_T("tmercprj"))));
    m_Piano->SetSkewIcon(new wxBitmap(style->GetIcon(_T("skewprj"))));

    m_Piano->SetRoundedRectangles(true);

    //    Select the proper Ref chart
    int target_new_dbindex = -1;
    if (m_pCurrentStack) {
      target_new_dbindex =
          GetQuiltReferenceChartIndex();  // m_pCurrentStack->GetCurrentEntrydbIndex();

      if (-1 != target_new_dbindex) {
        if (!IsChartQuiltableRef(target_new_dbindex)) {
          int proj = ChartData->GetDBChartProj(target_new_dbindex);
          int type = ChartData->GetDBChartType(target_new_dbindex);

          // walk the stack up looking for a satisfactory chart
          int stack_index = m_pCurrentStack->CurrentStackEntry;

          while ((stack_index < m_pCurrentStack->nEntry - 1) &&
                 (stack_index >= 0)) {
            int proj_tent = ChartData->GetDBChartProj(
                m_pCurrentStack->GetDBIndex(stack_index));
            int type_tent = ChartData->GetDBChartType(
                m_pCurrentStack->GetDBIndex(stack_index));

            if (IsChartQuiltableRef(m_pCurrentStack->GetDBIndex(stack_index))) {
              if ((proj == proj_tent) && (type_tent == type)) {
                target_new_dbindex = m_pCurrentStack->GetDBIndex(stack_index);
                break;
              }
            }
            stack_index++;
          }
        }
      }
    }

    if (IsChartQuiltableRef(target_new_dbindex))
      SelectQuiltRefdbChart(target_new_dbindex,
                            false);  // Try not to allow a scale change
    else
      SelectQuiltRefdbChart(-1, false);

    m_singleChart = NULL;  // Bye....

    //  Re-qualify the quilt reference chart selection
    AdjustQuiltRefChart();

    //  Restore projection type saved on last quilt mode toggle
    // TODO
    //             if(g_sticky_projection != -1)
    //                 GetVP().SetProjectionType(g_sticky_projection);
    //             else
    //                 GetVP().SetProjectionType(PROJECTION_MERCATOR);
    GetVP().SetProjectionType(PROJECTION_UNKNOWN);

  } else  // going to SC Mode
  {
    std::vector<int> empty_array;
    m_Piano->SetActiveKeyArray(empty_array);
    m_Piano->SetNoshowIndexArray(empty_array);
    m_Piano->SetEclipsedIndexArray(empty_array);

    ocpnStyle::Style *style = g_StyleManager->GetCurrentStyle();
    m_Piano->SetVizIcon(new wxBitmap(style->GetIcon(_T("viz"))));
    m_Piano->SetInVizIcon(new wxBitmap(style->GetIcon(_T("redX"))));
    m_Piano->SetTMercIcon(new wxBitmap(style->GetIcon(_T("tmercprj"))));
    m_Piano->SetSkewIcon(new wxBitmap(style->GetIcon(_T("skewprj"))));

    m_Piano->SetRoundedRectangles(false);
    // TODO  Make this a member g_sticky_projection = GetVP().m_projection_type;
  }

  //    When shifting from quilt to single chart mode, select the "best" single
  //    chart to show
  if (!GetQuiltMode()) {
    if (ChartData && ChartData->IsValid()) {
      UnlockQuilt();

      double tLat, tLon;
      if (m_bFollow == true) {
        tLat = gLat;
        tLon = gLon;
      } else {
        tLat = m_vLat;
        tLon = m_vLon;
      }

      if (!m_singleChart) {
        // Build a temporary chart stack based on tLat, tLon
        ChartStack TempStack;
        ChartData->BuildChartStack(&TempStack, tLat, tLon, g_sticky_chart,
                                   m_groupIndex);

        //    Iterate over the quilt charts actually shown, looking for the
        //    largest scale chart that will be in the new chartstack.... This
        //    will (almost?) always be the reference chart....

        ChartBase *Candidate_Chart = NULL;
        int cur_max_scale = (int)1e8;

        ChartBase *pChart = GetFirstQuiltChart();
        while (pChart) {
          //  Is this pChart in new stack?
          int tEntry =
              ChartData->GetStackEntry(&TempStack, pChart->GetFullPath());
          if (tEntry != -1) {
            if (pChart->GetNativeScale() < cur_max_scale) {
              Candidate_Chart = pChart;
              cur_max_scale = pChart->GetNativeScale();
            }
          }
          pChart = GetNextQuiltChart();
        }

        m_singleChart = Candidate_Chart;

        //    If the quilt is empty, there is no "best" chart.
        //    So, open the smallest scale chart in the current stack
        if (NULL == m_singleChart) {
          m_singleChart = ChartData->OpenStackChartConditional(
              &TempStack, TempStack.nEntry - 1, true, CHART_TYPE_DONTCARE,
              CHART_FAMILY_DONTCARE);
        }
      }

      //  Invalidate all the charts in the quilt,
      // as any cached data may be region based and not have fullscreen coverage
      InvalidateAllQuiltPatchs();

      if (m_singleChart) {
        int dbi = ChartData->FinddbIndex(m_singleChart->GetFullPath());
        std::vector<int> one_array;
        one_array.push_back(dbi);
        m_Piano->SetActiveKeyArray(one_array);
      }

      if (m_singleChart) {
        GetVP().SetProjectionType(m_singleChart->GetChartProjectionType());
      }
    }
    //    Invalidate the current stack so that it will be rebuilt on next tick
    if (m_pCurrentStack) m_pCurrentStack->b_valid = false;
  }
}

bool ChartCanvas::IsTempMenuBarEnabled() {
#ifdef __WXMSW__
  int major;
  wxGetOsVersion(&major);
  return (major >
          5);  //  For Windows, function is only available on Vista and above
#else
  return true;
#endif
}

double ChartCanvas::GetCanvasRangeMeters() {
  int width, height;
  GetSize(&width, &height);
  int minDimension = wxMin(width, height);

  double range = (minDimension / GetVP().view_scale_ppm) / 2;
  range *= cos(GetVP().clat * PI / 180.);
  return range;
}

void ChartCanvas::SetCanvasRangeMeters(double range) {
  int width, height;
  GetSize(&width, &height);
  int minDimension = wxMin(width, height);

  double scale_ppm = minDimension / (range / cos(GetVP().clat * PI / 180.));
  SetVPScale(scale_ppm / 2);
}

bool ChartCanvas::SetUserOwnship() {
  //  Look for user defined ownship image
  //  This may be found in the shared data location along with other user
  //  defined icons. and will be called "ownship.xpm" or "ownship.png"
  if (pWayPointMan && pWayPointMan->DoesIconExist(_T("ownship"))) {
    double factor_dusk = 0.5;
    double factor_night = 0.25;

    wxBitmap *pbmp = pWayPointMan->GetIconBitmap(_T("ownship"));
    m_pos_image_user_day = new wxImage;
    *m_pos_image_user_day = pbmp->ConvertToImage();
    if (!m_pos_image_user_day->HasAlpha()) m_pos_image_user_day->InitAlpha();

    int gimg_width = m_pos_image_user_day->GetWidth();
    int gimg_height = m_pos_image_user_day->GetHeight();

    // Make dusk and night images
    m_pos_image_user_dusk = new wxImage;
    m_pos_image_user_night = new wxImage;

    *m_pos_image_user_dusk = m_pos_image_user_day->Copy();
    *m_pos_image_user_night = m_pos_image_user_day->Copy();

    for (int iy = 0; iy < gimg_height; iy++) {
      for (int ix = 0; ix < gimg_width; ix++) {
        if (!m_pos_image_user_day->IsTransparent(ix, iy)) {
          wxImage::RGBValue rgb(m_pos_image_user_day->GetRed(ix, iy),
                                m_pos_image_user_day->GetGreen(ix, iy),
                                m_pos_image_user_day->GetBlue(ix, iy));
          wxImage::HSVValue hsv = wxImage::RGBtoHSV(rgb);
          hsv.value = hsv.value * factor_dusk;
          wxImage::RGBValue nrgb = wxImage::HSVtoRGB(hsv);
          m_pos_image_user_dusk->SetRGB(ix, iy, nrgb.red, nrgb.green,
                                        nrgb.blue);

          hsv = wxImage::RGBtoHSV(rgb);
          hsv.value = hsv.value * factor_night;
          nrgb = wxImage::HSVtoRGB(hsv);
          m_pos_image_user_night->SetRGB(ix, iy, nrgb.red, nrgb.green,
                                         nrgb.blue);
        }
      }
    }

    //  Make some alternate greyed out day/dusk/night images
    m_pos_image_user_grey_day = new wxImage;
    *m_pos_image_user_grey_day = m_pos_image_user_day->ConvertToGreyscale();

    m_pos_image_user_grey_dusk = new wxImage;
    m_pos_image_user_grey_night = new wxImage;

    *m_pos_image_user_grey_dusk = m_pos_image_user_grey_day->Copy();
    *m_pos_image_user_grey_night = m_pos_image_user_grey_day->Copy();

    for (int iy = 0; iy < gimg_height; iy++) {
      for (int ix = 0; ix < gimg_width; ix++) {
        if (!m_pos_image_user_grey_day->IsTransparent(ix, iy)) {
          wxImage::RGBValue rgb(m_pos_image_user_grey_day->GetRed(ix, iy),
                                m_pos_image_user_grey_day->GetGreen(ix, iy),
                                m_pos_image_user_grey_day->GetBlue(ix, iy));
          wxImage::HSVValue hsv = wxImage::RGBtoHSV(rgb);
          hsv.value = hsv.value * factor_dusk;
          wxImage::RGBValue nrgb = wxImage::HSVtoRGB(hsv);
          m_pos_image_user_grey_dusk->SetRGB(ix, iy, nrgb.red, nrgb.green,
                                             nrgb.blue);

          hsv = wxImage::RGBtoHSV(rgb);
          hsv.value = hsv.value * factor_night;
          nrgb = wxImage::HSVtoRGB(hsv);
          m_pos_image_user_grey_night->SetRGB(ix, iy, nrgb.red, nrgb.green,
                                              nrgb.blue);
        }
      }
    }

    //  Make a yellow image for rendering under low accuracy chart conditions
    m_pos_image_user_yellow_day = new wxImage;
    m_pos_image_user_yellow_dusk = new wxImage;
    m_pos_image_user_yellow_night = new wxImage;

    *m_pos_image_user_yellow_day = m_pos_image_user_grey_day->Copy();
    *m_pos_image_user_yellow_dusk = m_pos_image_user_grey_day->Copy();
    *m_pos_image_user_yellow_night = m_pos_image_user_grey_day->Copy();

    for (int iy = 0; iy < gimg_height; iy++) {
      for (int ix = 0; ix < gimg_width; ix++) {
        if (!m_pos_image_user_grey_day->IsTransparent(ix, iy)) {
          wxImage::RGBValue rgb(m_pos_image_user_grey_day->GetRed(ix, iy),
                                m_pos_image_user_grey_day->GetGreen(ix, iy),
                                m_pos_image_user_grey_day->GetBlue(ix, iy));

          //  Simply remove all "blue" from the greyscaled image...
          //  so, what is not black becomes yellow.
          wxImage::HSVValue hsv = wxImage::RGBtoHSV(rgb);
          wxImage::RGBValue nrgb = wxImage::HSVtoRGB(hsv);
          m_pos_image_user_yellow_day->SetRGB(ix, iy, nrgb.red, nrgb.green, 0);

          hsv = wxImage::RGBtoHSV(rgb);
          hsv.value = hsv.value * factor_dusk;
          nrgb = wxImage::HSVtoRGB(hsv);
          m_pos_image_user_yellow_dusk->SetRGB(ix, iy, nrgb.red, nrgb.green, 0);

          hsv = wxImage::RGBtoHSV(rgb);
          hsv.value = hsv.value * factor_night;
          nrgb = wxImage::HSVtoRGB(hsv);
          m_pos_image_user_yellow_night->SetRGB(ix, iy, nrgb.red, nrgb.green,
                                                0);
        }
      }
    }

    return true;
  } else
    return false;
}

void ChartCanvas::SetDisplaySizeMM(double size) {
  m_display_size_mm = size;

  // int sx, sy;
  // wxDisplaySize( &sx, &sy );

  // Calculate pixels per mm for later reference
  wxSize sd = g_Platform->getDisplaySize();
  double max_physical = wxMax(sd.x, sd.y);

#ifdef __WXOSX__
  // Support Mac Retina displays.
  max_physical /= GetContentScaleFactor();
#endif

  m_pix_per_mm = (max_physical) / ((double)m_display_size_mm);
  m_canvas_scale_factor = (max_physical) / (m_display_size_mm / 1000.);

  if (ps52plib) ps52plib->SetPPMM(m_pix_per_mm);

  wxString msg;
  msg.Printf(
      _T("Metrics:  m_display_size_mm: %g     g_Platform->getDisplaySize():  ")
      _T("%d:%d   "),
      m_display_size_mm, sd.x, sd.y);
  wxLogMessage(msg);

  int ssx, ssy;
  ::wxDisplaySize(&ssx, &ssy);
  msg.Printf(_T("wxDisplaySize(): %d %d"), ssx, ssy);
  wxLogMessage(msg);

  m_focus_indicator_pix = /*std::round*/ wxRound(1 * GetPixPerMM());
}
#if 0
void ChartCanvas::OnEvtCompressProgress( OCPN_CompressProgressEvent & event )
{
    wxString msg(event.m_string.c_str(), wxConvUTF8);
    // if cpus are removed between runs
    if(pprog_threads > 0 && compress_msg_array.GetCount() >  (unsigned int)pprog_threads) {
        compress_msg_array.RemoveAt(pprog_threads, compress_msg_array.GetCount() - pprog_threads);
    }

    if(compress_msg_array.GetCount() > (unsigned int)event.thread )
    {
        compress_msg_array.RemoveAt(event.thread);
        compress_msg_array.Insert( msg, event.thread);
    }
    else
        compress_msg_array.Add(msg);


    wxString combined_msg;
    for(unsigned int i=0 ; i < compress_msg_array.GetCount() ; i++) {
        combined_msg += compress_msg_array[i];
        combined_msg += _T("\n");
    }

    bool skip = false;
    pprog->Update(pprog_count, combined_msg, &skip );
    pprog->SetSize(pprog_size);
    if(skip)
        b_skipout = skip;
}
#endif
void ChartCanvas::InvalidateGL() {
  if (!m_glcc) return;
#ifdef ocpnUSE_GL
  if (g_bopengl) m_glcc->Invalidate();
#endif
  if (m_Compass) m_Compass->UpdateStatus(true);
}

int ChartCanvas::GetCanvasChartNativeScale() {
  int ret = 1;
  if (!VPoint.b_quilt) {
    if (m_singleChart) ret = m_singleChart->GetNativeScale();
  } else
    ret = (int)m_pQuilt->GetRefNativeScale();

  return ret;
}

ChartBase *ChartCanvas::GetChartAtCursor() {
  ChartBase *target_chart;
  if (m_singleChart && (m_singleChart->GetChartFamily() == CHART_FAMILY_VECTOR))
    target_chart = m_singleChart;
  else if (VPoint.b_quilt)
    target_chart = m_pQuilt->GetChartAtPix(VPoint, wxPoint(mouse_x, mouse_y));
  else
    target_chart = NULL;
  return target_chart;
}

ChartBase *ChartCanvas::GetOverlayChartAtCursor() {
  ChartBase *target_chart;
  if (VPoint.b_quilt)
    target_chart =
        m_pQuilt->GetOverlayChartAtPix(VPoint, wxPoint(mouse_x, mouse_y));
  else
    target_chart = NULL;
  return target_chart;
}

int ChartCanvas::FindClosestCanvasChartdbIndex(int scale) {
  int new_dbIndex = -1;
  if (!VPoint.b_quilt) {
    if (m_pCurrentStack) {
      for (int i = 0; i < m_pCurrentStack->nEntry; i++) {
        int sc = ChartData->GetStackChartScale(m_pCurrentStack, i, NULL, 0);
        if (sc >= scale) {
          new_dbIndex = m_pCurrentStack->GetDBIndex(i);
          break;
        }
      }
    }
  } else {
    //    Using the current quilt, select a useable reference chart
    //    Said chart will be in the extended (possibly full-screen) stack,
    //    And will have a scale equal to or just greater than the stipulated
    //    value
    unsigned int im = m_pQuilt->GetExtendedStackIndexArray().size();
    if (im > 0) {
      for (unsigned int is = 0; is < im; is++) {
        const ChartTableEntry &m = ChartData->GetChartTableEntry(
            m_pQuilt->GetExtendedStackIndexArray()[is]);
        if ((m.Scale_ge(
                scale)) /* && (m_reference_family == m.GetChartFamily())*/) {
          new_dbIndex = m_pQuilt->GetExtendedStackIndexArray()[is];
          break;
        }
      }
    }
  }

  return new_dbIndex;
}

void ChartCanvas::EnablePaint(bool b_enable) {
  m_b_paint_enable = b_enable;
#ifdef ocpnUSE_GL
  if (m_glcc) m_glcc->EnablePaint(b_enable);
#endif
}

bool ChartCanvas::IsQuiltDelta() { return m_pQuilt->IsQuiltDelta(VPoint); }

void ChartCanvas::UnlockQuilt() { m_pQuilt->UnlockQuilt(); }

std::vector<int> ChartCanvas::GetQuiltIndexArray(void) {
  return m_pQuilt->GetQuiltIndexArray();
  ;
}

void ChartCanvas::SetQuiltMode(bool b_quilt) {
  VPoint.b_quilt = b_quilt;
  VPoint.b_FullScreenQuilt = g_bFullScreenQuilt;
}

bool ChartCanvas::GetQuiltMode(void) { return VPoint.b_quilt; }

int ChartCanvas::GetQuiltReferenceChartIndex(void) {
  return m_pQuilt->GetRefChartdbIndex();
}

void ChartCanvas::InvalidateAllQuiltPatchs(void) {
  m_pQuilt->InvalidateAllQuiltPatchs();
}

ChartBase *ChartCanvas::GetLargestScaleQuiltChart() {
  return m_pQuilt->GetLargestScaleChart();
}

ChartBase *ChartCanvas::GetFirstQuiltChart() {
  return m_pQuilt->GetFirstChart();
}

ChartBase *ChartCanvas::GetNextQuiltChart() { return m_pQuilt->GetNextChart(); }

int ChartCanvas::GetQuiltChartCount() { return m_pQuilt->GetnCharts(); }

void ChartCanvas::SetQuiltChartHiLiteIndex(int dbIndex) {
  m_pQuilt->SetHiliteIndex(dbIndex);
}

std::vector<int> ChartCanvas::GetQuiltCandidatedbIndexArray(bool flag1,
                                                            bool flag2) {
  return m_pQuilt->GetCandidatedbIndexArray(flag1, flag2);
}

int ChartCanvas::GetQuiltRefChartdbIndex(void) {
  return m_pQuilt->GetRefChartdbIndex();
}

std::vector<int> ChartCanvas::GetQuiltExtendedStackdbIndexArray() {
  return m_pQuilt->GetExtendedStackIndexArray();
}

std::vector<int> ChartCanvas::GetQuiltEclipsedStackdbIndexArray() {
  return m_pQuilt->GetEclipsedStackIndexArray();
}

void ChartCanvas::InvalidateQuilt(void) { return m_pQuilt->Invalidate(); }

double ChartCanvas::GetQuiltMaxErrorFactor() {
  return m_pQuilt->GetMaxErrorFactor();
}

bool ChartCanvas::IsChartQuiltableRef(int db_index) {
  return m_pQuilt->IsChartQuiltableRef(db_index);
}

bool ChartCanvas::IsChartLargeEnoughToRender(ChartBase *chart, ViewPort &vp) {
  double chartMaxScale =
      chart->GetNormalScaleMax(GetCanvasScaleFactor(), GetCanvasWidth());
  return (chartMaxScale * g_ChartNotRenderScaleFactor > vp.chart_scale);
}

void ChartCanvas::StartMeasureRoute() {
  if (!m_routeState) {  // no measure tool if currently creating route
    if (m_bMeasure_Active) {
      g_pRouteMan->DeleteRoute(m_pMeasureRoute);
      m_pMeasureRoute = NULL;
    }

    m_bMeasure_Active = true;
    m_nMeasureState = 1;
    m_bDrawingRoute = false;

    SetCursor(*pCursorPencil);
    Refresh();
  }
}

void ChartCanvas::CancelMeasureRoute() {
  m_bMeasure_Active = false;
  m_nMeasureState = 0;
  m_bDrawingRoute = false;

  g_pRouteMan->DeleteRoute(m_pMeasureRoute);
  m_pMeasureRoute = NULL;

  SetCursor(*pCursorArrow);
}

ViewPort &ChartCanvas::GetVP() { return VPoint; }

void ChartCanvas::SetVP(ViewPort &vp) { VPoint = vp; }

// void ChartCanvas::SetFocus()
// {
//     printf("set %d\n", m_canvasIndex);
//     //wxWindow:SetFocus();
// }

void ChartCanvas::TriggerDeferredFocus() {
  //#if defined(__WXGTK__) || defined(__WXOSX__)

  m_deferredFocusTimer.Start(20, true);

#if defined(__WXGTK__) || defined(__WXOSX__)
  gFrame->Raise();
#endif

  //    gFrame->Raise();
  //#else
  //    SetFocus();
  //    Refresh(true);
  //#endif
}

void ChartCanvas::OnDeferredFocusTimerEvent(wxTimerEvent &event) {
  SetFocus();
  Refresh(true);
}

void ChartCanvas::OnKeyChar(wxKeyEvent &event) {
  if (g_pi_manager)
    if (g_pi_manager->SendKeyEventToPlugins(event))
      return;  // PlugIn did something, and does not want the canvas to do
               // anything else

  int key_char = event.GetKeyCode();

  if (g_benable_rotate) {
    switch (key_char) {
      case ']':
        RotateCanvas(1);
        break;

      case '[':
        RotateCanvas(-1);
        break;

      case '\\':
        DoRotateCanvas(0);
        break;
    }
  }

  event.Skip();
}

void ChartCanvas::OnKeyDown(wxKeyEvent &event) {
  if (g_pi_manager)
    if (g_pi_manager->SendKeyEventToPlugins(event))
      return;  // PlugIn did something, and does not want the canvas to do
               // anything else

  bool b_handled = false;

  m_modkeys = event.GetModifiers();

  int panspeed = m_modkeys == wxMOD_ALT ? 1 : 100;

#ifdef OCPN_ALT_MENUBAR
#ifndef __WXOSX__
  // If the permanent menubar is disabled, we show it temporarily when Alt is
  // pressed or when Alt + a letter is presssed (for the top-menu-level
  // hotkeys). The toggling normally takes place in OnKeyUp, but here we handle
  // some special cases.
  if (IsTempMenuBarEnabled() && event.AltDown() && !g_bShowMenuBar) {
    // If Alt + a letter is pressed, and the menubar is hidden, show it now
    if (event.GetKeyCode() >= 'A' && event.GetKeyCode() <= 'Z') {
      if (!g_bTempShowMenuBar) {
        g_bTempShowMenuBar = true;
        parent_frame->ApplyGlobalSettings(false);
      }
      m_bMayToggleMenuBar = false;  // don't hide it again when we release Alt
      event.Skip();
      return;
    }
    // If another key is pressed while Alt is down, do NOT toggle the menus when
    // Alt is released
    if (event.GetKeyCode() != WXK_ALT) {
      m_bMayToggleMenuBar = false;
    }
  }
#endif
#endif

  // HOTKEYS
  switch (event.GetKeyCode()) {
    case WXK_TAB:
      // parent_frame->SwitchKBFocus( this );
      break;

    case WXK_MENU:
      int x, y;
      event.GetPosition(&x, &y);
      m_FinishRouteOnKillFocus = false;
      CallPopupMenu(x, y);
      m_FinishRouteOnKillFocus = true;
      break;

    case WXK_ALT:
      m_modkeys |= wxMOD_ALT;
      break;

    case WXK_CONTROL:
      m_modkeys |= wxMOD_CONTROL;
      break;

    case WXK_LEFT:
      if (m_modkeys == wxMOD_CONTROL)
        parent_frame->DoStackDown(this);
      else if (g_bsmoothpanzoom) {
        StartTimedMovement();
        m_panx = -1;
      } else {
        PanCanvas(-panspeed, 0);
      }
      b_handled = true;
      break;

    case WXK_UP:
      if (g_bsmoothpanzoom) {
        StartTimedMovement();
        m_pany = -1;
      } else
        PanCanvas(0, -panspeed);
      b_handled = true;
      break;

    case WXK_RIGHT:
      if (m_modkeys == wxMOD_CONTROL)
        parent_frame->DoStackUp(this);
      else if (g_bsmoothpanzoom) {
        StartTimedMovement();
        m_panx = 1;
      } else
        PanCanvas(panspeed, 0);
      b_handled = true;

      break;

    case WXK_DOWN:
      if (g_bsmoothpanzoom) {
        StartTimedMovement();
        m_pany = 1;
      } else
        PanCanvas(0, panspeed);
      b_handled = true;
      break;

    case WXK_F2:
      TogglebFollow();
      break;

    case WXK_F3: {
      SetShowENCText(!GetShowENCText());
      Refresh(true);
      InvalidateGL();
      break;
    }
    case WXK_F4:
      if (!m_bMeasure_Active) {
        if (event.ShiftDown())
          m_bMeasure_DistCircle = true;
        else
          m_bMeasure_DistCircle = false;

        StartMeasureRoute();
      } else {
        CancelMeasureRoute();

        SetCursor(*pCursorArrow);

        SurfaceToolbar();
        InvalidateGL();
        Refresh(false);
      }

      break;

    case WXK_F5:
      parent_frame->ToggleColorScheme();
      gFrame->Raise();
      TriggerDeferredFocus();
      break;

    case WXK_F6: {
      int mod = m_modkeys & wxMOD_SHIFT;
      if (mod != m_brightmod) {
        m_brightmod = mod;
        m_bbrightdir = !m_bbrightdir;
      }

      if (!m_bbrightdir) {
        g_nbrightness -= 10;
        if (g_nbrightness <= MIN_BRIGHT) {
          g_nbrightness = MIN_BRIGHT;
          m_bbrightdir = true;
        }
      } else {
        g_nbrightness += 10;
        if (g_nbrightness >= MAX_BRIGHT) {
          g_nbrightness = MAX_BRIGHT;
          m_bbrightdir = false;
        }
      }

      SetScreenBrightness(g_nbrightness);
      ShowBrightnessLevelTimedPopup(g_nbrightness / 10, 1, 10);

      SetFocus();       // just in case the external program steals it....
      gFrame->Raise();  // And reactivate the application main

      break;
    }

    case WXK_F7:
      parent_frame->DoStackDown(this);
      break;

    case WXK_F8:
      parent_frame->DoStackUp(this);
      break;

#ifndef __WXOSX__
    case WXK_F9:
      ToggleCanvasQuiltMode();
      break;
#endif

    case WXK_F11:
      parent_frame->ToggleFullScreen();
      b_handled = true;
      break;

    case WXK_F12: {
      if (m_modkeys == wxMOD_ALT)
        m_nMeasureState = *(volatile int *)(0);  // generate a fault for testing

      ToggleChartOutlines();
      break;
    }

    case WXK_PAUSE:  // Drop MOB
      parent_frame->ActivateMOB();
      break;

    // NUMERIC PAD
    case WXK_NUMPAD_ADD:  // '+' on NUM PAD
    case WXK_PAGEUP: {
      ZoomCanvas(g_plus_minus_zoom_factor, false);
      break;
    }
    case WXK_NUMPAD_SUBTRACT:  // '-' on NUM PAD
    case WXK_PAGEDOWN: {
      ZoomCanvas(1.0 / g_plus_minus_zoom_factor, false);
      break;
    }
    case WXK_DELETE:
    case WXK_BACK:
      if (m_bMeasure_Active) {
        if (m_nMeasureState > 2) {
          m_pMeasureRoute->DeletePoint(m_pMeasureRoute->GetLastPoint());
          m_pMeasureRoute->m_lastMousePointIndex =
              m_pMeasureRoute->GetnPoints();
          m_nMeasureState--;
          gFrame->RefreshAllCanvas();
        } else {
          CancelMeasureRoute();
          StartMeasureRoute();
        }
      }
      break;
    default:
      break;
  }

  if (event.GetKeyCode() < 128)  // ascii
  {
    int key_char = event.GetKeyCode();

    //      Handle both QWERTY and AZERTY keyboard separately for a few control
    //      codes
    if (!g_b_assume_azerty) {
      switch (key_char) {
        case '+':
        case '=':
          ZoomCanvas(g_plus_minus_zoom_factor, false);
          break;

        case '-':
        case '_':
          ZoomCanvas(1.0 / g_plus_minus_zoom_factor, false);
          break;
      }

#ifdef __WXMAC__
      if (g_benable_rotate) {
        switch (key_char) {
            // On other platforms these are handled in OnKeyChar, which
            // (apparently) works better in some locales. On OS X it is better
            // to handle them here, since pressing Alt (which should change the
            // rotation speed) changes the key char and so prevents the keys
            // from working.
          case ']':
            RotateCanvas(1);
            break;

          case '[':
            RotateCanvas(-1);
            break;

          case '\\':
            DoRotateCanvas(0);
            break;
        }
      }
#endif
    } else {  // AZERTY
      switch (key_char) {
        case 43:
          ZoomCanvas(g_plus_minus_zoom_factor, false);
          break;

        case 54:  // '-'  alpha/num pad
          //            case 56:                     // '_'  alpha/num pad
          ZoomCanvas(1.0 / g_plus_minus_zoom_factor, false);
          break;
      }
    }

    if (event.ControlDown()) key_char -= 64;

    if (key_char >= '0' && key_char <= '9')
      SetGroupIndex(key_char - '0');
    else

      switch (key_char) {
        case 'A':
          SetShowENCAnchor(!GetShowENCAnchor());
          ReloadVP();

          break;

        case 'C':
          parent_frame->ToggleColorScheme();
          break;

        case 'D': {
          int x, y;
          event.GetPosition(&x, &y);
          ChartTypeEnum ChartType = CHART_TYPE_UNKNOWN;
          ChartFamilyEnum ChartFam = CHART_FAMILY_UNKNOWN;
          // First find out what kind of chart is being used
          if (!pPopupDetailSlider) {
            if (VPoint.b_quilt) {
              if (m_pQuilt) {
                if (m_pQuilt->GetChartAtPix(
                        VPoint,
                        wxPoint(
                            x, y)))  // = null if no chart loaded for this point
                {
                  ChartType = m_pQuilt->GetChartAtPix(VPoint, wxPoint(x, y))
                                  ->GetChartType();
                  ChartFam = m_pQuilt->GetChartAtPix(VPoint, wxPoint(x, y))
                                 ->GetChartFamily();
                }
              }
            } else {
              if (m_singleChart) {
                ChartType = m_singleChart->GetChartType();
                ChartFam = m_singleChart->GetChartFamily();
              }
            }
            // If a charttype is found show the popupslider
            if ((ChartType != CHART_TYPE_UNKNOWN) ||
                (ChartFam != CHART_FAMILY_UNKNOWN)) {
              pPopupDetailSlider = new PopUpDSlide(
                  this, -1, ChartType, ChartFam,
                  wxPoint(g_detailslider_dialog_x, g_detailslider_dialog_y),
                  wxDefaultSize, wxSIMPLE_BORDER, _T(""));
              if (pPopupDetailSlider) pPopupDetailSlider->Show();
            }
          } else  //( !pPopupDetailSlider ) close popupslider
          {
            if (pPopupDetailSlider) pPopupDetailSlider->Close();
            pPopupDetailSlider = NULL;
          }
          break;
        }

        case 'L':
          SetShowENCLights(!GetShowENCLights());
          ReloadVP();

          break;

        case 'M':
          if (event.ShiftDown())
            m_bMeasure_DistCircle = true;
          else
            m_bMeasure_DistCircle = false;

          StartMeasureRoute();
          break;

        case 'N':
          if (g_bInlandEcdis && ps52plib) {
            SetENCDisplayCategory((_DisCat)STANDARD);
          }
          break;

        case 'O':
          ToggleChartOutlines();
          break;

        case 'Q':
          ToggleCanvasQuiltMode();
          break;

        case 'P':
          parent_frame->ToggleTestPause();
          break;
#if 0
        case 'R':
            parent_frame->ToggleRocks();
            break;
#endif
        case 'S':
          SetShowENCDepth(!m_encShowDepth);
          ReloadVP();
          break;

        case 'T':
          SetShowENCText(!GetShowENCText());
          ReloadVP();
          break;

        case 'U':
          SetShowENCDataQual(!GetShowENCDataQual());
          ReloadVP();
          break;

        case 'V':
          m_bShowNavobjects = !m_bShowNavobjects;
          Refresh(true);
          break;

        case 'W': // W Toggle CPA alarm
          ToggleCPAWarn();
          
          break;

        case 1:  // Ctrl A
          TogglebFollow();

          break;

        case 2:  // Ctrl B
          if (g_bShowMenuBar == false) parent_frame->ToggleChartBar(this);
          break;

        case 13:  // Ctrl M // Drop Marker at cursor
        {
          if (event.ControlDown()) gFrame->DropMarker(false);
          break;
        }

        case 14:  // Ctrl N - Activate next waypoint in a route
        {
          if (Route *r = g_pRouteMan->GetpActiveRoute()) {
            int indexActive = r->GetIndexOf(r->m_pRouteActivePoint);
            if ((indexActive + 1) <= r->GetnPoints()) {
              g_pRouteMan->ActivateNextPoint(r, true);
              InvalidateGL();
              Refresh(false);
            }
          }
          break;
        }

        case 15:  // Ctrl O - Drop Marker at boat's position
        {
          if (!g_bShowMenuBar) gFrame->DropMarker(true);
          break;
        }

        case 32:  // Special needs use space bar
        {
          if (g_bSpaceDropMark) gFrame->DropMarker(true);
          break;
        }

        case -32:  // Ctrl Space            //    Drop MOB
        {
          if (m_modkeys == wxMOD_CONTROL) parent_frame->ActivateMOB();

          break;
        }

        case -20:  // Ctrl ,
        {
          parent_frame->DoSettings();
          break;
        }
        case 17:  // Ctrl Q
          parent_frame->Close();
          return;

        case 18:  // Ctrl R
          StartRoute();
          return;

        case 20:                            // Ctrl T
          if (NULL == pGoToPositionDialog)  // There is one global instance of
                                            // the Go To Position Dialog
            pGoToPositionDialog = new GoToPositionDialog(this);
          pGoToPositionDialog->SetCanvas(this);
          pGoToPositionDialog->Show();
          break;

        case 25:  // Ctrl Y
          if (undo->AnythingToRedo()) {
            undo->RedoNextAction();
            InvalidateGL();
            Refresh(false);
          }
          break;

        case 26:
          if (event.ShiftDown()) {  // Shift-Ctrl-Z
            if (undo->AnythingToRedo()) {
              undo->RedoNextAction();
              InvalidateGL();
              Refresh(false);
            }
          } else {  // Ctrl Z
            if (undo->AnythingToUndo()) {
              undo->UndoLastAction();
              InvalidateGL();
              Refresh(false);
            }
          }
          break;

        case 27:
          // Generic break
          if (m_bMeasure_Active) {
            CancelMeasureRoute();

            SetCursor(*pCursorArrow);

            SurfaceToolbar();
            gFrame->RefreshAllCanvas();
          }

          if (m_routeState)  // creating route?
          {
            FinishRoute();
            SurfaceToolbar();
            InvalidateGL();
            Refresh(false);
          }

          break;

        case 7:  // Ctrl G
          switch (gamma_state) {
            case (0):
              r_gamma_mult = 0;
              g_gamma_mult = 1;
              b_gamma_mult = 0;
              gamma_state = 1;
              break;
            case (1):
              r_gamma_mult = 1;
              g_gamma_mult = 0;
              b_gamma_mult = 0;
              gamma_state = 2;
              break;
            case (2):
              r_gamma_mult = 1;
              g_gamma_mult = 1;
              b_gamma_mult = 1;
              gamma_state = 0;
              break;
          }
          SetScreenBrightness(g_nbrightness);

          break;

        case 9:  // Ctrl I
          if (event.ControlDown()) {
            m_bShowCompassWin = !m_bShowCompassWin;
            SetShowGPSCompassWindow(m_bShowCompassWin);
            Refresh(false);
          }
          break;

        default:
          break;

      }  // switch
  }

#ifndef __WXMAC__
  // Allow OnKeyChar to catch the key events too.
  // On OS X this is unnecessary since we handle all key events here.
  if (!b_handled) event.Skip();
#endif
}

void ChartCanvas::OnKeyUp(wxKeyEvent &event) {
  if (g_pi_manager)
    if (g_pi_manager->SendKeyEventToPlugins(event))
      return;  // PlugIn did something, and does not want the canvas to do
               // anything else

  switch (event.GetKeyCode()) {
    case WXK_TAB:
      parent_frame->SwitchKBFocus(this);
      break;

    case WXK_LEFT:
    case WXK_RIGHT:
      m_panx = 0;
      if (!m_pany) m_panspeed = 0;
      break;

    case WXK_UP:
    case WXK_DOWN:
      m_pany = 0;
      if (!m_panx) m_panspeed = 0;
      break;

    case WXK_NUMPAD_ADD:       // '+' on NUM PAD
    case WXK_NUMPAD_SUBTRACT:  // '-' on NUM PAD
    case WXK_PAGEUP:
    case WXK_PAGEDOWN:
      if (m_mustmove) DoMovement(m_mustmove);

      m_zoom_factor = 1;
      break;

    case WXK_ALT:
      m_modkeys &= ~wxMOD_ALT;
#ifdef OCPN_ALT_MENUBAR
#ifndef __WXOSX__
      // If the permanent menu bar is disabled, and we are not in the middle of
      // another key combo, then show the menu bar temporarily when Alt is
      // released (or hide it if already visible).
      if (IsTempMenuBarEnabled() && !g_bShowMenuBar && m_bMayToggleMenuBar) {
        g_bTempShowMenuBar = !g_bTempShowMenuBar;
        parent_frame->ApplyGlobalSettings(false);
      }
      m_bMayToggleMenuBar = true;
#endif
#endif
      break;

    case WXK_CONTROL:
      m_modkeys &= ~wxMOD_CONTROL;
      break;
  }

  if (event.GetKeyCode() < 128)  // ascii
  {
    int key_char = event.GetKeyCode();

    //      Handle both QWERTY and AZERTY keyboard separately for a few control
    //      codes
    if (!g_b_assume_azerty) {
      switch (key_char) {
        case '+':
        case '=':
        case '-':
        case '_':
        case 54:
        case 56:  // '_'  alpha/num pad
          DoMovement(m_mustmove);

          // m_zoom_factor = 1;
          break;
        case '[':
        case ']':
          DoMovement(m_mustmove);
          m_rotation_speed = 0;
          break;
      }
    } else {
      switch (key_char) {
        case 43:
        case 54:  // '-'  alpha/num pad
        case 56:  // '_'  alpha/num pad
          DoMovement(m_mustmove);

          m_zoom_factor = 1;
          break;
      }
    }
  }
  event.Skip();
}

void ChartCanvas::ToggleChartOutlines(void) {
  m_bShowOutlines = !m_bShowOutlines;

  Refresh(false);

#ifdef ocpnUSE_GL  // opengl renders chart outlines as part of the chart this
                   // needs a full refresh
  if (g_bopengl) InvalidateGL();
#endif
}

void ChartCanvas::ToggleLookahead() {
  m_bLookAhead = !m_bLookAhead;
  m_OSoffsetx = 0;  // center ownship
  m_OSoffsety = 0;
}

void ChartCanvas::SetUpMode(int mode) {
  m_upMode = mode;

  if (mode != NORTH_UP_MODE) {
    //    Stuff the COGAvg table in case COGUp is selected
    double stuff = 0;
    if (!std::isnan(gCog)) stuff = gCog;

    if (g_COGAvgSec > 0) {
      for (int i = 0; i < g_COGAvgSec; i++) gFrame->COGTable[i] = stuff;
    }
    g_COGAvg = stuff;
    gFrame->FrameCOGTimer.Start(100, wxTIMER_CONTINUOUS);
  } else {
    if (!g_bskew_comp && (fabs(GetVPSkew()) > 0.0001))
      SetVPRotation(GetVPSkew());
    else
      SetVPRotation(0); /* reset to north up */
  }

  if (GetMUIBar() && GetMUIBar()->GetCanvasOptions())
    GetMUIBar()->GetCanvasOptions()->RefreshControlValues();

  UpdateGPSCompassStatusBox(true);
  gFrame->DoChartUpdate();
}

bool ChartCanvas::DoCanvasCOGSet(void) {
  if (GetUpMode() == NORTH_UP_MODE) return false;

  if (std::isnan(g_COGAvg)) return true;

  double old_VPRotate = m_VPRotate;

  if ((GetUpMode() == HEAD_UP_MODE) && !std::isnan(gHdt)) {
    m_VPRotate = -gHdt * PI / 180.;
  } else if (GetUpMode() == COURSE_UP_MODE)
    m_VPRotate = -g_COGAvg * PI / 180.;

  SetVPRotation(m_VPRotate);
  bool bnew_chart = DoCanvasUpdate();

  if ((bnew_chart) || (old_VPRotate != m_VPRotate)) ReloadVP();

  return true;
}

void ChartCanvas::StopMovement() {
  m_panx = m_pany = 0;
  m_panspeed = 0;
  m_zoom_factor = 1;
  m_rotation_speed = 0;
  m_mustmove = 0;
#if 0
#if !defined(__WXGTK__) && !defined(__WXQT__)
    SetFocus();
    gFrame->Raise();
#endif
#endif
}

/* instead of integrating in timer callbacks
   (which do not always get called fast enough)
   we can perform the integration of movement
   at each render frame based on the time change */
bool ChartCanvas::StartTimedMovement(bool stoptimer) {
  // Start/restart the stop movement timer
  if (stoptimer) pMovementStopTimer->Start(800, wxTIMER_ONE_SHOT);

  if (!pMovementTimer->IsRunning()) {
    //        printf("timer not running, starting\n");
    pMovementTimer->Start(1, wxTIMER_ONE_SHOT);
  }

  if (m_panx || m_pany || m_zoom_factor != 1 || m_rotation_speed) {
    // already moving, gets called again because of key-repeat event
    return false;
  }

  m_last_movement_time = wxDateTime::UNow();

  /* jumpstart because paint gets called right away, if we want first frame to
   * move */
  //    m_last_movement_time -= wxTimeSpan::Milliseconds(100);

  //    Refresh( false );

  return true;
}

void ChartCanvas::DoTimedMovement() {
  if (m_pan_drag == wxPoint(0, 0) && !m_panx && !m_pany && m_zoom_factor == 1 &&
      !m_rotation_speed)
    return; /* not moving */

  wxDateTime now = wxDateTime::UNow();
  long dt = 0;
  if (m_last_movement_time.IsValid())
    dt = (now - m_last_movement_time).GetMilliseconds().ToLong();

  m_last_movement_time = now;

  if (dt > 500) /* if we are running very slow, don't integrate too fast */
    dt = 500;

  DoMovement(dt);
}

void ChartCanvas::DoMovement(long dt) {
  /* if we get here quickly assume 1ms so that some movement occurs */
  if (dt == 0) dt = 1;

  m_mustmove -= dt;
  if (m_mustmove < 0) m_mustmove = 0;

  if (m_pan_drag.x || m_pan_drag.y) {
    PanCanvas(m_pan_drag.x, m_pan_drag.y);
    m_pan_drag.x = m_pan_drag.y = 0;
  }

  if (m_panx || m_pany) {
    const double slowpan = .1, maxpan = 2;
    if (m_modkeys == wxMOD_ALT)
      m_panspeed = slowpan;
    else {
      m_panspeed += (double)dt / 500; /* apply acceleration */
      m_panspeed = wxMin(maxpan, m_panspeed);
    }
    PanCanvas(m_panspeed * m_panx * dt, m_panspeed * m_pany * dt);
  }

  if (m_zoom_factor != 1) {
    double alpha = 400, beta = 1.5;
    double zoom_factor = (exp(dt / alpha) - 1) / beta + 1;

    if (m_modkeys == wxMOD_ALT) zoom_factor = pow(zoom_factor, .15);

    if (m_zoom_factor < 1) zoom_factor = 1 / zoom_factor;

    //  Try to hit the zoom target exactly.
    // if(m_wheelzoom_stop_oneshot > 0)
    {
      if (zoom_factor > 1) {
        if (VPoint.chart_scale / zoom_factor <= m_zoom_target)
          zoom_factor = VPoint.chart_scale / m_zoom_target;
      }

      else if (zoom_factor < 1) {
        if (VPoint.chart_scale / zoom_factor >= m_zoom_target)
          zoom_factor = VPoint.chart_scale / m_zoom_target;
      }
    }

    if (fabs(zoom_factor - 1) > 1e-4)
      DoZoomCanvas(zoom_factor, m_bzooming_to_cursor);

    if (m_wheelzoom_stop_oneshot > 0) {
      if (m_wheelstopwatch.Time() > m_wheelzoom_stop_oneshot) {
        m_wheelzoom_stop_oneshot = 0;
        StopMovement();
      }

      //      Don't overshoot the zoom target.
      if (zoom_factor > 1) {
        if (VPoint.chart_scale <= m_zoom_target) {
          m_wheelzoom_stop_oneshot = 0;
          StopMovement();
        }
      } else if (zoom_factor < 1) {
        if (VPoint.chart_scale >= m_zoom_target) {
          m_wheelzoom_stop_oneshot = 0;
          StopMovement();
        }
      }
    }
  }

  if (m_rotation_speed) { /* in degrees per second */
    double speed = m_rotation_speed;
    if (m_modkeys == wxMOD_ALT) speed /= 10;
    DoRotateCanvas(VPoint.rotation + speed * PI / 180 * dt / 1000.0);
  }
}

void ChartCanvas::SetColorScheme(ColorScheme cs) {
  SetAlertString(_T(""));

  //    Setup ownship image pointers
  switch (cs) {
    case GLOBAL_COLOR_SCHEME_DAY:
      m_pos_image_red = &m_os_image_red_day;
      m_pos_image_grey = &m_os_image_grey_day;
      m_pos_image_yellow = &m_os_image_yellow_day;
      m_pos_image_user = m_pos_image_user_day;
      m_pos_image_user_grey = m_pos_image_user_grey_day;
      m_pos_image_user_yellow = m_pos_image_user_yellow_day;
      m_cTideBitmap = m_bmTideDay;
      m_cCurrentBitmap = m_bmCurrentDay;

      break;
    case GLOBAL_COLOR_SCHEME_DUSK:
      m_pos_image_red = &m_os_image_red_dusk;
      m_pos_image_grey = &m_os_image_grey_dusk;
      m_pos_image_yellow = &m_os_image_yellow_dusk;
      m_pos_image_user = m_pos_image_user_dusk;
      m_pos_image_user_grey = m_pos_image_user_grey_dusk;
      m_pos_image_user_yellow = m_pos_image_user_yellow_dusk;
      m_cTideBitmap = m_bmTideDusk;
      m_cCurrentBitmap = m_bmCurrentDusk;
      break;
    case GLOBAL_COLOR_SCHEME_NIGHT:
      m_pos_image_red = &m_os_image_red_night;
      m_pos_image_grey = &m_os_image_grey_night;
      m_pos_image_yellow = &m_os_image_yellow_night;
      m_pos_image_user = m_pos_image_user_night;
      m_pos_image_user_grey = m_pos_image_user_grey_night;
      m_pos_image_user_yellow = m_pos_image_user_yellow_night;
      m_cTideBitmap = m_bmTideNight;
      m_cCurrentBitmap = m_bmCurrentNight;
      break;
    default:
      m_pos_image_red = &m_os_image_red_day;
      m_pos_image_grey = &m_os_image_grey_day;
      m_pos_image_yellow = &m_os_image_yellow_day;
      m_pos_image_user = m_pos_image_user_day;
      m_pos_image_user_grey = m_pos_image_user_grey_day;
      m_pos_image_user_yellow = m_pos_image_user_yellow_day;
      m_cTideBitmap = m_bmTideDay;
      m_cCurrentBitmap = m_bmCurrentDay;
      break;
  }

  CreateDepthUnitEmbossMaps(cs);
  CreateOZEmbossMapData(cs);

  //  Set up fog effect base color
  m_fog_color = wxColor(
      170, 195, 240);  // this is gshhs (backgound world chart) ocean color
  float dim = 1.0;
  switch (cs) {
    case GLOBAL_COLOR_SCHEME_DUSK:
      dim = 0.5;
      break;
    case GLOBAL_COLOR_SCHEME_NIGHT:
      dim = 0.25;
      break;
    default:
      break;
  }
  m_fog_color.Set(m_fog_color.Red() * dim, m_fog_color.Green() * dim,
                  m_fog_color.Blue() * dim);

  //  Really dark
#if 0
    if( cs == GLOBAL_COLOR_SCHEME_DUSK || cs == GLOBAL_COLOR_SCHEME_NIGHT ) {
        SetBackgroundColour( wxColour(0,0,0) );

        SetWindowStyleFlag( (GetWindowStyleFlag() & ~wxSIMPLE_BORDER) | wxNO_BORDER);
    }
    else{
        SetWindowStyleFlag( (GetWindowStyleFlag() & ~wxNO_BORDER) | wxSIMPLE_BORDER);
#ifndef __WXMAC__
        SetBackgroundColour( wxNullColour );
#endif
    }
#endif

  UpdateToolbarColorScheme(cs);

  m_Piano->SetColorScheme(cs);

  m_Compass->SetColorScheme(cs);

  if (m_muiBar) m_muiBar->SetColorScheme(cs);

  if (pWorldBackgroundChart) pWorldBackgroundChart->SetColorScheme(cs);
#ifdef ocpnUSE_GL
  if (g_bopengl && m_glcc) {
    m_glcc->SetColorScheme(cs);
    g_glTextureManager->ClearAllRasterTextures();
    // m_glcc->FlushFBO();
  }
#endif
  SetbTCUpdate(true);  // force re-render of tide/current locators
  m_brepaint_piano = true;

  ReloadVP();

  m_cs = cs;
}

wxBitmap ChartCanvas::CreateDimBitmap(wxBitmap &Bitmap, double factor) {
  wxImage img = Bitmap.ConvertToImage();
  int sx = img.GetWidth();
  int sy = img.GetHeight();

  wxImage new_img(img);

  for (int i = 0; i < sx; i++) {
    for (int j = 0; j < sy; j++) {
      if (!img.IsTransparent(i, j)) {
        new_img.SetRGB(i, j, (unsigned char)(img.GetRed(i, j) * factor),
                       (unsigned char)(img.GetGreen(i, j) * factor),
                       (unsigned char)(img.GetBlue(i, j) * factor));
      }
    }
  }

  wxBitmap ret = wxBitmap(new_img);

  return ret;
}

void ChartCanvas::ShowBrightnessLevelTimedPopup(int brightness, int min,
                                                int max) {
  wxFont *pfont = FontMgr::Get().FindOrCreateFont(
      40, wxFONTFAMILY_DEFAULT, wxFONTSTYLE_NORMAL, wxFONTWEIGHT_BOLD);

  if (!m_pBrightPopup) {
    //    Calculate size
    int x, y;
    GetTextExtent(_T("MAX"), &x, &y, NULL, NULL, pfont);

    m_pBrightPopup = new TimedPopupWin(this, 3);

    m_pBrightPopup->SetSize(x, y);
    m_pBrightPopup->Move(120, 120);
  }

  int bmpsx = m_pBrightPopup->GetSize().x;
  int bmpsy = m_pBrightPopup->GetSize().y;

  wxBitmap bmp(bmpsx, bmpsx);
  wxMemoryDC mdc(bmp);

  mdc.SetTextForeground(GetGlobalColor(_T("GREEN4")));
  mdc.SetBackground(wxBrush(GetGlobalColor(_T("UINFD"))));
  mdc.SetPen(wxPen(wxColour(0, 0, 0)));
  mdc.SetBrush(wxBrush(GetGlobalColor(_T("UINFD"))));
  mdc.Clear();

  mdc.DrawRectangle(0, 0, bmpsx, bmpsy);

  mdc.SetFont(*pfont);
  wxString val;

  if (brightness == max)
    val = _T("MAX");
  else if (brightness == min)
    val = _T("MIN");
  else
    val.Printf(_T("%3d"), brightness);

  mdc.DrawText(val, 0, 0);

  mdc.SelectObject(wxNullBitmap);

  m_pBrightPopup->SetBitmap(bmp);
  m_pBrightPopup->Show();
  m_pBrightPopup->Refresh();
}

void ChartCanvas::RotateTimerEvent(wxTimerEvent &event) {
  m_b_rot_hidef = true;
  ReloadVP();
}

void ChartCanvas::OnRolloverPopupTimerEvent(wxTimerEvent &event) {
  if (!g_bRollover) return;

  bool b_need_refresh = false;

  //  Handle the AIS Rollover Window first
  bool showAISRollover = false;
  if (g_pAIS && g_pAIS->GetNumTargets() && m_bShowAIS) {
    SelectCtx ctx(m_bShowNavobjects, GetCanvasTrueScale());
    SelectItem *pFind = pSelectAIS->FindSelection(
        ctx, m_cursor_lat, m_cursor_lon, SELTYPE_AISTARGET);
    if (pFind) {
      int FoundAIS_MMSI = (wxIntPtr)pFind->m_pData1;
      AisTargetData *ptarget =
          g_pAIS->Get_Target_Data_From_MMSI(FoundAIS_MMSI);

      if (ptarget) {
        showAISRollover = true;

        if (NULL == m_pAISRolloverWin) {
          m_pAISRolloverWin = new RolloverWin(this);
          m_pAISRolloverWin->IsActive(false);
          b_need_refresh = true;
        } else if (m_pAISRolloverWin->IsActive() && m_AISRollover_MMSI &&
                   m_AISRollover_MMSI != FoundAIS_MMSI) {
          //      Sometimes the mouse moves fast enough to get over a new AIS
          //      target before the one-shot has fired to remove the old target.
          //      Result:  wrong target data is shown.
          //      Detect this case,close the existing rollover ASAP, and restart
          //      the timer.
          m_RolloverPopupTimer.Start(50, wxTIMER_ONE_SHOT);
          m_pAISRolloverWin->IsActive(false);
          m_AISRollover_MMSI = 0;
          Refresh();
          return;
        }

        m_AISRollover_MMSI = FoundAIS_MMSI;

        if (!m_pAISRolloverWin->IsActive()) {
          wxString s = ptarget->GetRolloverString();
          m_pAISRolloverWin->SetString(s);

          wxSize win_size = GetSize();
          if (console && console->IsShown()) win_size.x -= console->GetSize().x;

          m_pAISRolloverWin->SetBestPosition(mouse_x, mouse_y, 16, 16,
                                             AIS_ROLLOVER, win_size);

          m_pAISRolloverWin->SetBitmap(AIS_ROLLOVER);
          m_pAISRolloverWin->IsActive(true);
          b_need_refresh = true;
        }
      }
    } else {
      m_AISRollover_MMSI = 0;
      showAISRollover = false;
    }
  }

  //  Maybe turn the rollover off
  if (m_pAISRolloverWin && m_pAISRolloverWin->IsActive() && !showAISRollover) {
    m_pAISRolloverWin->IsActive(false);
    m_AISRollover_MMSI = 0;
    b_need_refresh = true;
  }

  // Now the Route info rollover
  // Show the route segment info
  bool showRouteRollover = false;

  if (NULL == m_pRolloverRouteSeg) {
    //    Get a list of all selectable sgements, and search for the first
    //    visible segment as the rollover target.

    SelectCtx ctx(m_bShowNavobjects, GetCanvasTrueScale());
    SelectableItemList SelList = pSelect->FindSelectionList(
        ctx, m_cursor_lat, m_cursor_lon, SELTYPE_ROUTESEGMENT);
    wxSelectableItemListNode *node = SelList.GetFirst();
    while (node) {
      SelectItem *pFindSel = node->GetData();

      Route *pr = (Route *)pFindSel->m_pData3;  // candidate

      if (pr && pr->IsVisible()) {
        m_pRolloverRouteSeg = pFindSel;
        showRouteRollover = true;

        if (NULL == m_pRouteRolloverWin) {
          m_pRouteRolloverWin = new RolloverWin(this, 10);
          m_pRouteRolloverWin->IsActive(false);
        }

        if (!m_pRouteRolloverWin->IsActive()) {
          wxString s;
          RoutePoint *segShow_point_a =
              (RoutePoint *)m_pRolloverRouteSeg->m_pData1;
          RoutePoint *segShow_point_b =
              (RoutePoint *)m_pRolloverRouteSeg->m_pData2;

          double brg, dist;
          DistanceBearingMercator(
              segShow_point_b->m_lat, segShow_point_b->m_lon,
              segShow_point_a->m_lat, segShow_point_a->m_lon, &brg, &dist);

          if (!pr->m_bIsInLayer)
            s.Append(_("Route") + _T(": "));
          else
            s.Append(_("Layer Route: "));

          if (pr->m_RouteNameString.IsEmpty())
            s.Append(_("(unnamed)"));
          else
            s.Append(pr->m_RouteNameString);

          s << _T("\n") << _("Total Length: ")
            << FormatDistanceAdaptive(pr->m_route_length) << _T("\n")
            << _("Leg: from ") << segShow_point_a->GetName() << _(" to ")
            << segShow_point_b->GetName() << _T("\n");

          if (g_bShowTrue)
            s << wxString::Format(wxString("%03d%c ", wxConvUTF8), (int)brg,
                                  0x00B0);
          if (g_bShowMag) {
            double latAverage =
                (segShow_point_b->m_lat + segShow_point_a->m_lat) / 2;
            double lonAverage =
                (segShow_point_b->m_lon + segShow_point_a->m_lon) / 2;
            double varBrg = gFrame->GetMag(brg, latAverage, lonAverage);

            s << wxString::Format(wxString("%03d%c ", wxConvUTF8), (int)varBrg,
                                  0x00B0);
          }

          s << FormatDistanceAdaptive(dist);

          // Compute and display cumulative distance from route start point to
          // current leg end point and RNG,TTG,ETA from ship to current leg end
          // point for active route
          double shiptoEndLeg = 0.;
          bool validActive = false;
          if (pr->IsActive() &&
              pr->pRoutePointList->GetFirst()->GetData()->m_bIsActive)
            validActive = true;

          if (segShow_point_a != pr->pRoutePointList->GetFirst()->GetData()) {
            wxRoutePointListNode *node =
                (pr->pRoutePointList)->GetFirst()->GetNext();
            RoutePoint *prp;
            float dist_to_endleg = 0;
            wxString t;

            while (node) {
              prp = node->GetData();
              if (validActive)
                shiptoEndLeg += prp->m_seg_len;
              else if (prp->m_bIsActive)
                validActive = true;
              dist_to_endleg += prp->m_seg_len;
              if (prp->IsSame(segShow_point_a)) break;
              node = node->GetNext();
            }
            s << _T(" (+") << FormatDistanceAdaptive(dist_to_endleg) << _T(")");
          }
          // write from ship to end selected leg point data if the route is
          // active
          if (validActive) {
            s << _T("\n") << _("From Ship To") << _T(" ")
              << segShow_point_b->GetName() << _T("\n");
            shiptoEndLeg +=
                g_pRouteMan
                    ->GetCurrentRngToActivePoint();  // add distance from ship
                                                     // to active point
            shiptoEndLeg +=
                segShow_point_b
                    ->m_seg_len;  // add the lenght of the selected leg
            s << FormatDistanceAdaptive(shiptoEndLeg);
            // ensure sog/cog are valid and vmg is positive to keep data
            // coherent
            double vmg = 0.;
            if (!std::isnan(gCog) && !std::isnan(gSog))
              vmg = gSog *
                    cos((g_pRouteMan->GetCurrentBrgToActivePoint() - gCog) *
                        PI / 180.);
            if (vmg > 0.) {
              float ttg_sec = (shiptoEndLeg / gSog) * 3600.;
              wxTimeSpan ttg_span = wxTimeSpan::Seconds((long)ttg_sec);
              s << _T(" - ")
                << wxString(ttg_sec > SECONDS_PER_DAY
                                ? ttg_span.Format(_("%Dd %H:%M"))
                                : ttg_span.Format(_("%H:%M")));
              wxDateTime dtnow, eta;
              eta = dtnow.SetToCurrent().Add(ttg_span);
              s << _T(" - ") << eta.Format(_T("%b")).Mid(0, 4)
                << eta.Format(_T(" %d %H:%M"));
            } else
              s << _T("   ----   ----");
          }
          m_pRouteRolloverWin->SetString(s);

          wxSize win_size = GetSize();
          if (console && console->IsShown()) win_size.x -= console->GetSize().x;
          m_pRouteRolloverWin->SetBestPosition(mouse_x, mouse_y, 16, 16,
                                               LEG_ROLLOVER, win_size);
          m_pRouteRolloverWin->SetBitmap(LEG_ROLLOVER);
          m_pRouteRolloverWin->IsActive(true);
          b_need_refresh = true;
          showRouteRollover = true;
          break;
        }
      } else
        node = node->GetNext();
    }
  } else {
    //    Is the cursor still in select radius, and not timed out?
    SelectCtx ctx(m_bShowNavobjects, GetCanvasTrueScale());
    if (!pSelect->IsSelectableSegmentSelected(ctx, m_cursor_lat, m_cursor_lon,
                                              m_pRolloverRouteSeg))
      showRouteRollover = false;
    else if (m_pRouteRolloverWin && !m_pRouteRolloverWin->IsActive())
      showRouteRollover = false;
    else
      showRouteRollover = true;
  }

  //    If currently creating a route, do not show this rollover window
  if (m_routeState) showRouteRollover = false;

  //    Similar for AIS target rollover window
  if (m_pAISRolloverWin && m_pAISRolloverWin->IsActive())
    showRouteRollover = false;

  if (m_pRouteRolloverWin /*&& m_pRouteRolloverWin->IsActive()*/ &&
      !showRouteRollover) {
    m_pRouteRolloverWin->IsActive(false);
    m_pRolloverRouteSeg = NULL;
    m_pRouteRolloverWin->Destroy();
    m_pRouteRolloverWin = NULL;
    b_need_refresh = true;
  } else if (m_pRouteRolloverWin && showRouteRollover) {
    m_pRouteRolloverWin->IsActive(true);
    b_need_refresh = true;
  }

  // Now the Track info rollover
  // Show the track segment info
  bool showTrackRollover = false;

  if (NULL == m_pRolloverTrackSeg) {
    //    Get a list of all selectable sgements, and search for the first
    //    visible segment as the rollover target.

    SelectCtx ctx(m_bShowNavobjects, GetCanvasTrueScale());
    SelectableItemList SelList = pSelect->FindSelectionList(
        ctx, m_cursor_lat, m_cursor_lon, SELTYPE_TRACKSEGMENT);
    wxSelectableItemListNode *node = SelList.GetFirst();
    while (node) {
      SelectItem *pFindSel = node->GetData();

      Track *pt = (Track *)pFindSel->m_pData3;  // candidate

      if (pt && pt->IsVisible()) {
        m_pRolloverTrackSeg = pFindSel;
        showTrackRollover = true;

        if (NULL == m_pTrackRolloverWin) {
          m_pTrackRolloverWin = new RolloverWin(this, 10);
          m_pTrackRolloverWin->IsActive(false);
        }

        if (!m_pTrackRolloverWin->IsActive()) {
          wxString s;
          TrackPoint *segShow_point_a =
              (TrackPoint *)m_pRolloverTrackSeg->m_pData1;
          TrackPoint *segShow_point_b =
              (TrackPoint *)m_pRolloverTrackSeg->m_pData2;

          double brg, dist;
          DistanceBearingMercator(
              segShow_point_b->m_lat, segShow_point_b->m_lon,
              segShow_point_a->m_lat, segShow_point_a->m_lon, &brg, &dist);

          if (!pt->m_bIsInLayer)
            s.Append(_("Track") + _T(": "));
          else
            s.Append(_("Layer Track: "));

          if (pt->GetName().IsEmpty())
            s.Append(_("(unnamed)"));
          else
            s.Append(pt->GetName());
          double tlenght = pt->Length();
          s << _T("\n") << _("Total Track: ")
            << FormatDistanceAdaptive(tlenght);
          if (pt->GetLastPoint()->GetTimeString() &&
              pt->GetPoint(0)->GetTimeString()) {
            wxTimeSpan ttime = pt->GetLastPoint()->GetCreateTime() -
                               pt->GetPoint(0)->GetCreateTime();
            double htime = ttime.GetSeconds().ToDouble() / 3600.;
            s << wxString::Format(_T("  %.1f "), (float)(tlenght / htime))
              << getUsrSpeedUnit();
            s << wxString(htime > 24. ? ttime.Format(_T("  %Dd %H:%M"))
                                      : ttime.Format(_T("  %H:%M")));
          }
          if (g_bShowTrackPointTime && segShow_point_b->GetTimeString())
            s << _T("\n") << _("Segment Created: ")
              << segShow_point_b->GetTimeString();

          s << _T("\n");
          if (g_bShowTrue)
            s << wxString::Format(wxString("%03d%c ", wxConvUTF8), (int)brg,
                                  0x00B0);

          if (g_bShowMag) {
            double latAverage =
                (segShow_point_b->m_lat + segShow_point_a->m_lat) / 2;
            double lonAverage =
                (segShow_point_b->m_lon + segShow_point_a->m_lon) / 2;
            double varBrg = gFrame->GetMag(brg, latAverage, lonAverage);

            s << wxString::Format(wxString("%03d%c ", wxConvUTF8), (int)varBrg,
                                  0x00B0);
          }

          s << FormatDistanceAdaptive(dist);

          if (segShow_point_a->GetTimeString() &&
              segShow_point_b->GetTimeString()) {
            double segmentSpeed =
                toUsrSpeed(dist / ((segShow_point_b->GetCreateTime() -
                                    segShow_point_a->GetCreateTime())
                                       .GetSeconds()
                                       .ToDouble() /
                                   3600.));
            s << wxString::Format(_T("  %.1f "), (float)segmentSpeed)
              << getUsrSpeedUnit();
          }

          m_pTrackRolloverWin->SetString(s);

          wxSize win_size = GetSize();
          if (console && console->IsShown()) win_size.x -= console->GetSize().x;
          m_pTrackRolloverWin->SetBestPosition(mouse_x, mouse_y, 16, 16,
                                               LEG_ROLLOVER, win_size);
          m_pTrackRolloverWin->SetBitmap(LEG_ROLLOVER);
          m_pTrackRolloverWin->IsActive(true);
          b_need_refresh = true;
          showTrackRollover = true;
          break;
        }
      } else
        node = node->GetNext();
    }
  } else {
    //    Is the cursor still in select radius, and not timed out?
    SelectCtx ctx(m_bShowNavobjects, GetCanvasTrueScale());
    if (!pSelect->IsSelectableSegmentSelected(ctx, m_cursor_lat, m_cursor_lon,
                                              m_pRolloverTrackSeg))
      showTrackRollover = false;
    else if (m_pTrackRolloverWin && !m_pTrackRolloverWin->IsActive())
      showTrackRollover = false;
    else
      showTrackRollover = true;
  }

  //    Similar for AIS target rollover window
  if (m_pAISRolloverWin && m_pAISRolloverWin->IsActive())
    showTrackRollover = false;

  //    Similar for route rollover window
  if (m_pRouteRolloverWin && m_pRouteRolloverWin->IsActive())
    showTrackRollover = false;

  // TODO  We onlt show tracks on primary canvas....
  // if(!IsPrimaryCanvas())
  //    showTrackRollover = false;

  if (m_pTrackRolloverWin /*&& m_pTrackRolloverWin->IsActive()*/ &&
      !showTrackRollover) {
    m_pTrackRolloverWin->IsActive(false);
    m_pRolloverTrackSeg = NULL;
    m_pTrackRolloverWin->Destroy();
    m_pTrackRolloverWin = NULL;
    b_need_refresh = true;
  } else if (m_pTrackRolloverWin && showTrackRollover) {
    m_pTrackRolloverWin->IsActive(true);
    b_need_refresh = true;
  }

  if (b_need_refresh) Refresh();
}

void ChartCanvas::OnCursorTrackTimerEvent(wxTimerEvent &event) {
  if (s57_CheckExtendedLightSectors(this, mouse_x, mouse_y, VPoint,
                                    extendedSectorLegs)) {
    if (!m_bsectors_shown) {
      ReloadVP(false);
      m_bsectors_shown = true;
    }
  } else {
    if (m_bsectors_shown) {
      ReloadVP(false);
      m_bsectors_shown = false;
    }
  }

//      This is here because GTK status window update is expensive..
//            cairo using pango rebuilds the font every time so is very
//            inefficient
//      Anyway, only update the status bar when this timer expires
#if defined(__WXGTK__) || defined(__WXQT__)
  {
    //    Check the absolute range of the cursor position
    //    There could be a window wherein the chart geoereferencing is not
    //    valid....
    double cursor_lat, cursor_lon;
    GetCanvasPixPoint(mouse_x, mouse_y, cursor_lat, cursor_lon);

    if ((fabs(cursor_lat) < 90.) && (fabs(cursor_lon) < 360.)) {
      while (cursor_lon < -180.) cursor_lon += 360.;

      while (cursor_lon > 180.) cursor_lon -= 360.;

      SetCursorStatus(cursor_lat, cursor_lon);
    }
  }
#endif
}

void ChartCanvas::SetCursorStatus(double cursor_lat, double cursor_lon) {
  if (!parent_frame->m_pStatusBar) return;

  wxString s1;
  s1 += _T(" ");
  s1 += toSDMM(1, cursor_lat);
  s1 += _T("   ");
  s1 += toSDMM(2, cursor_lon);

  if (STAT_FIELD_CURSOR_LL >= 0)
    parent_frame->SetStatusText(s1, STAT_FIELD_CURSOR_LL);

  if (STAT_FIELD_CURSOR_BRGRNG < 0) return;

  double brg, dist;
  wxString s;
  DistanceBearingMercator(cursor_lat, cursor_lon, gLat, gLon, &brg, &dist);
  if (g_bShowMag)
    s.Printf("%03d%c(M)  ", (int)gFrame->GetMag(brg), 0x00B0);
  else
    s.Printf("%03d%c  ", (int)brg, 0x00B0);

  s << FormatDistanceAdaptive(dist);

  // CUSTOMIZATION - LIVE ETA OPTION
  // -------------------------------------------------------
  // Calculate an "live" ETA based on route starting from the current
  // position of the boat and goes to the cursor of the mouse.
  // In any case, an standard ETA will be calculated with a default speed
  // of the boat to give an estimation of the route (in particular if GPS
  // is off).

  // Display only if option "live ETA" is selected in Settings > Display >
  // General.
  if (g_bShowLiveETA) {
    float realTimeETA;
    float boatSpeed;
    float boatSpeedDefault = g_defaultBoatSpeed;

    // Calculate Estimate Time to Arrival (ETA) in minutes
    // Check before is value not closed to zero (it will make an very big
    // number...)
    if (!std::isnan(gSog)) {
      boatSpeed = gSog;
      if (boatSpeed < 0.5) {
        realTimeETA = 0;
      } else {
        realTimeETA = dist / boatSpeed * 60;
      }
    } else {
      realTimeETA = 0;
    }

    // Add space after distance display
    s << " ";
    // Display ETA
    s << minutesToHoursDays(realTimeETA);

    // In any case, display also an ETA with default speed at 6knts

    s << " [@";
    s << wxString::Format(_T("%d"), (int)toUsrSpeed(boatSpeedDefault, -1));
    s << wxString::Format(_T("%s"), getUsrSpeedUnit(-1));
    s << " ";
    s << minutesToHoursDays(dist / boatSpeedDefault * 60);
    s << "]";
  }
  // END OF - LIVE ETA OPTION

  parent_frame->SetStatusText(s, STAT_FIELD_CURSOR_BRGRNG);
}

// CUSTOMIZATION - FORMAT MINUTES
// -------------------------------------------------------
// New function to format minutes into a more readable format:
//  * Hours + minutes, or
//  * Days + hours.
wxString minutesToHoursDays(float timeInMinutes) {
  wxString s;

  if (timeInMinutes == 0) {
    s << "--min";
  }

  // Less than 60min, keep time in minutes
  else if (timeInMinutes < 60 && timeInMinutes != 0) {
    s << wxString::Format(_T("%d"), (int)timeInMinutes);
    s << "min";
  }

  // Between 1h and less than 24h, display time in hours, minutes
  else if (timeInMinutes >= 60 && timeInMinutes < 24 * 60) {
    int hours;
    int min;
    hours = (int)timeInMinutes / 60;
    min = (int)timeInMinutes % 60;

    if (min == 0) {
      s << wxString::Format(_T("%d"), hours);
      s << "h";
    } else {
      s << wxString::Format(_T("%d"), hours);
      s << "h";
      s << wxString::Format(_T("%d"), min);
      s << "min";
    }

  }

  // More than 24h, display time in days, hours
  else if (timeInMinutes > 24 * 60) {
    int days;
    int hours;
    days = (int)(timeInMinutes / 60) / 24;
    hours = (int)(timeInMinutes / 60) % 24;

    if (hours == 0) {
      s << wxString::Format(_T("%d"), days);
      s << "d";
    } else {
      s << wxString::Format(_T("%d"), days);
      s << "d";
      s << wxString::Format(_T("%d"), hours);
      s << "h";
    }
  }

  return s;
}

// END OF CUSTOMIZATION - FORMAT MINUTES
// Thanks open source code ;-)
// -------------------------------------------------------

void ChartCanvas::GetCursorLatLon(double *lat, double *lon) {
  double clat, clon;
  GetCanvasPixPoint(mouse_x, mouse_y, clat, clon);
  *lat = clat;
  *lon = clon;
}

void ChartCanvas::GetDoubleCanvasPointPix(double rlat, double rlon,
                                          wxPoint2DDouble *r) {
  return GetDoubleCanvasPointPixVP(GetVP(), rlat, rlon, r);
}

void ChartCanvas::GetDoubleCanvasPointPixVP(ViewPort &vp, double rlat,
                                            double rlon, wxPoint2DDouble *r) {
  // If the Current Chart is a raster chart, and the
  // requested lat/long is within the boundaries of the chart,
  // and the VP is not rotated,
  // then use the embedded BSB chart georeferencing algorithm
  // for greater accuracy
  // Additionally, use chart embedded georef if the projection is TMERC
  //  i.e. NOT MERCATOR and NOT POLYCONIC

  // If for some reason the chart rejects the request by returning an error,
  // then fall back to Viewport Projection estimate from canvas parameters
  if (!g_bopengl && m_singleChart &&
      (m_singleChart->GetChartFamily() == CHART_FAMILY_RASTER) &&
      (((fabs(vp.rotation) < .0001) && (fabs(vp.skew) < .0001)) ||
       ((m_singleChart->GetChartProjectionType() != PROJECTION_MERCATOR) &&
        (m_singleChart->GetChartProjectionType() !=
         PROJECTION_TRANSVERSE_MERCATOR) &&
        (m_singleChart->GetChartProjectionType() != PROJECTION_POLYCONIC))) &&
      (m_singleChart->GetChartProjectionType() == vp.m_projection_type) &&
      (m_singleChart->GetChartType() != CHART_TYPE_PLUGIN)) {
    ChartBaseBSB *Cur_BSB_Ch = dynamic_cast<ChartBaseBSB *>(m_singleChart);
    //                        bool bInside = G_FloatPtInPolygon ( ( MyFlPoint *
    //                        ) Cur_BSB_Ch->GetCOVRTableHead ( 0 ),
    //                                                            Cur_BSB_Ch->GetCOVRTablenPoints
    //                                                            ( 0 ), rlon,
    //                                                            rlat );
    //                        bInside = true;
    //                        if ( bInside )
    if (Cur_BSB_Ch) {
      //    This is a Raster chart....
      //    If the VP is changing, the raster chart parameters may not yet be
      //    setup So do that before accessing the chart's embedded
      //    georeferencing
      Cur_BSB_Ch->SetVPRasterParms(vp);
      double rpixxd, rpixyd;
      if (0 == Cur_BSB_Ch->latlong_to_pix_vp(rlat, rlon, rpixxd, rpixyd, vp)) {
        r->m_x = rpixxd;
        r->m_y = rpixyd;
        return;
      }
    }
  }

  //    if needed, use the VPoint scaling estimator,
  *r = vp.GetDoublePixFromLL(rlat, rlon);
}

// This routine might be deleted and all of the rendering improved
// to have floating point accuracy
bool ChartCanvas::GetCanvasPointPix(double rlat, double rlon, wxPoint *r) {
  return GetCanvasPointPixVP(GetVP(), rlat, rlon, r);
}

bool ChartCanvas::GetCanvasPointPixVP(ViewPort &vp, double rlat, double rlon,
                                      wxPoint *r) {
  wxPoint2DDouble p;
  GetDoubleCanvasPointPixVP(vp, rlat, rlon, &p);

  // some projections give nan values when invisible values (other side of
  // world) are requested we should stop using integer coordinates or return
  // false here (and test it everywhere)
  if (std::isnan(p.m_x)) {
    *r = wxPoint(INVALID_COORD, INVALID_COORD);
    return false;
  }

  if( (abs(p.m_x) < 1e6) && (abs(p.m_y) < 1e6) )
    *r = wxPoint(wxRound(p.m_x), wxRound(p.m_y));
  else
    *r = wxPoint(INVALID_COORD, INVALID_COORD);

  return true;
}

void ChartCanvas::GetCanvasPixPoint(double x, double y, double &lat,
                                    double &lon) {
  // If the Current Chart is a raster chart, and the
  // requested x,y is within the boundaries of the chart,
  // and the VP is not rotated,
  // then use the embedded BSB chart georeferencing algorithm
  // for greater accuracy
  // Additionally, use chart embedded georef if the projection is TMERC
  //  i.e. NOT MERCATOR and NOT POLYCONIC

  // If for some reason the chart rejects the request by returning an error,
  // then fall back to Viewport Projection  estimate from canvas parameters
  bool bUseVP = true;

  if (!g_bopengl && m_singleChart &&
      (m_singleChart->GetChartFamily() == CHART_FAMILY_RASTER) &&
      (((fabs(GetVP().rotation) < .0001) && (fabs(GetVP().skew) < .0001)) ||
       ((m_singleChart->GetChartProjectionType() != PROJECTION_MERCATOR) &&
        (m_singleChart->GetChartProjectionType() !=
         PROJECTION_TRANSVERSE_MERCATOR) &&
        (m_singleChart->GetChartProjectionType() != PROJECTION_POLYCONIC))) &&
      (m_singleChart->GetChartProjectionType() == GetVP().m_projection_type) &&
      (m_singleChart->GetChartType() != CHART_TYPE_PLUGIN)) {
    ChartBaseBSB *Cur_BSB_Ch = dynamic_cast<ChartBaseBSB *>(m_singleChart);

    // TODO     maybe need iterative process to validate bInside
    //          first pass is mercator, then check chart boundaries

    if (Cur_BSB_Ch) {
      //    This is a Raster chart....
      //    If the VP is changing, the raster chart parameters may not yet be
      //    setup So do that before accessing the chart's embedded
      //    georeferencing
      Cur_BSB_Ch->SetVPRasterParms(GetVP());

      double slat, slon;
      if (0 == Cur_BSB_Ch->vp_pix_to_latlong(GetVP(), x, y, &slat, &slon)) {
        lat = slat;

        if (slon < -180.)
          slon += 360.;
        else if (slon > 180.)
          slon -= 360.;

        lon = slon;
        bUseVP = false;
      }
    }
  }

  //    if needed, use the VPoint scaling estimator
  if (bUseVP) {
    GetVP().GetLLFromPix(wxPoint2DDouble(x, y), &lat, &lon);
  }
}

void ChartCanvas::ZoomCanvasSimple(double factor) {
  DoZoomCanvas(factor, false);
  extendedSectorLegs.clear();
}

void ChartCanvas::ZoomCanvas(double factor, bool can_zoom_to_cursor,
                             bool stoptimer) {
  m_bzooming_to_cursor = can_zoom_to_cursor && g_bEnableZoomToCursor;

  if (g_bsmoothpanzoom) {
    if (StartTimedMovement(stoptimer)) {
      m_mustmove += 150; /* for quick presses register as 200 ms duration */
      m_zoom_factor = factor;
    }

    m_zoom_target = VPoint.chart_scale / factor;
  } else {
    if (m_modkeys == wxMOD_ALT) factor = pow(factor, .15);

    DoZoomCanvas(factor, can_zoom_to_cursor);
  }

  extendedSectorLegs.clear();
}

void ChartCanvas::DoZoomCanvas(double factor, bool can_zoom_to_cursor) {
  // possible on startup
  if (!ChartData) return;
  if (!m_pCurrentStack) return;

  if (g_bShowCompassWin) {
    m_bShowCompassWin = true;
    SetShowGPSCompassWindow(true);  // Cancel effects of Ctrl-I
  }

  /* TODO: queue the quilted loading code to a background thread
     so yield is never called from here, and also rendering is not delayed */

  //    Cannot allow Yield() re-entrancy here
  if (m_bzooming) return;
  m_bzooming = true;

  double old_ppm = GetVP().view_scale_ppm;

  //  Capture current cursor position for zoom to cursor
  double zlat = m_cursor_lat;
  double zlon = m_cursor_lon;

  double proposed_scale_onscreen =
      GetVP().chart_scale /
      factor;  // GetCanvasScaleFactor() / ( GetVPScale() * factor );
  bool b_do_zoom = false;

  if (factor > 1) {
    b_do_zoom = true;

    // double zoom_factor = factor;

    ChartBase *pc = NULL;

    if (!VPoint.b_quilt) {
      pc = m_singleChart;
    } else {
      int new_db_index = m_pQuilt->AdjustRefOnZoomIn(proposed_scale_onscreen);
      if (new_db_index >= 0)
        pc = ChartData->OpenChartFromDB(new_db_index, FULL_INIT);

      if (m_pCurrentStack)
        m_pCurrentStack->SetCurrentEntryFromdbIndex(
            new_db_index);  // highlite the correct bar entry
    }

    if (pc) {
      //             double target_scale_ppm = GetVPScale() * zoom_factor;
      //             proposed_scale_onscreen = GetCanvasScaleFactor() /
      //             target_scale_ppm;

      //  Query the chart to determine the appropriate zoom range
      double min_allowed_scale =
          g_maxzoomin;  // Roughly, latitude dependent for mercator charts

      if (proposed_scale_onscreen < min_allowed_scale) {
        if (min_allowed_scale == GetCanvasScaleFactor() / (GetVPScale())) {
          m_zoom_factor = 1; /* stop zooming */
          b_do_zoom = false;
        } else
          proposed_scale_onscreen = min_allowed_scale;
      }

    } else {
      proposed_scale_onscreen = wxMax(proposed_scale_onscreen, g_maxzoomin);
    }

  } else if (factor < 1) {
    b_do_zoom = true;

    ChartBase *pc = NULL;

    bool b_smallest = false;

    if (!VPoint.b_quilt) {  // not quilted
      pc = m_singleChart;

      if (pc) {
        //      If m_singleChart is not on the screen, unbound the zoomout
        LLBBox viewbox = VPoint.GetBBox();
        //                BoundingBox chart_box;
        int current_index = ChartData->FinddbIndex(pc->GetFullPath());
        double max_allowed_scale;

        max_allowed_scale = GetCanvasScaleFactor() / m_absolute_min_scale_ppm;

        //  We can allow essentially unbounded zoomout in single chart mode
        //                if( ChartData->GetDBBoundingBox( current_index,
        //                &chart_box ) &&
        //                    !viewbox.IntersectOut( chart_box ) )
        //                    //  Clamp the minimum scale zoom-out to the value
        //                    specified by the chart max_allowed_scale =
        //                    wxMin(max_allowed_scale, 4.0 *
        //                                              pc->GetNormalScaleMax(
        //                                              GetCanvasScaleFactor(),
        //                                                                     GetCanvasWidth() ) );
        if (proposed_scale_onscreen > max_allowed_scale) {
          m_zoom_factor = 1; /* stop zooming */
          proposed_scale_onscreen = max_allowed_scale;
        }
      }

    } else {
      int new_db_index = m_pQuilt->AdjustRefOnZoomOut(proposed_scale_onscreen);
      if (new_db_index >= 0)
        pc = ChartData->OpenChartFromDB(new_db_index, FULL_INIT);

      if (m_pCurrentStack)
        m_pCurrentStack->SetCurrentEntryFromdbIndex(
            new_db_index);  // highlite the correct bar entry

      b_smallest = m_pQuilt->IsChartSmallestScale(new_db_index);

      if (b_smallest || (0 == m_pQuilt->GetExtendedStackCount()))
        proposed_scale_onscreen =
            wxMin(proposed_scale_onscreen,
                  GetCanvasScaleFactor() / m_absolute_min_scale_ppm);
    }

    // set a minimum scale
    if ((GetCanvasScaleFactor() / proposed_scale_onscreen) <
        m_absolute_min_scale_ppm)
      b_do_zoom = false;
  }

  double new_scale =
      GetVPScale() * (GetVP().chart_scale / proposed_scale_onscreen);

  if (b_do_zoom) {
    if (can_zoom_to_cursor && g_bEnableZoomToCursor) {
      //  Arrange to combine the zoom and pan into one operation for smoother
      //  appearance
      SetVPScale(new_scale, false);  // adjust, but deferred refresh

      wxPoint r;
      GetCanvasPointPix(zlat, zlon, &r);
      PanCanvas(r.x - mouse_x, r.y - mouse_y);  // this will give the Refresh()
    } else {
      SetVPScale(new_scale);

      if (m_bFollow) DoCanvasUpdate();
    }
  }

  m_bzooming = false;
}

void ChartCanvas::RotateCanvas(double dir) {
  //SetUpMode(NORTH_UP_MODE);

  if (g_bsmoothpanzoom) {
    if (StartTimedMovement()) {
      m_mustmove += 150; /* for quick presses register as 200 ms duration */
      m_rotation_speed = dir * 60;
    }
  } else {
    double speed = dir * 10;
    if (m_modkeys == wxMOD_ALT) speed /= 20;
    DoRotateCanvas(VPoint.rotation + PI / 180 * speed);
  }
}

void ChartCanvas::DoRotateCanvas(double rotation) {
  while (rotation < 0) rotation += 2 * PI;
  while (rotation > 2 * PI) rotation -= 2 * PI;

  if (rotation == VPoint.rotation || std::isnan(rotation)) return;

  SetVPRotation(rotation);
  parent_frame->UpdateRotationState(VPoint.rotation);
}

void ChartCanvas::DoTiltCanvas(double tilt) {
  while (tilt < 0) tilt = 0;
  while (tilt > .95) tilt = .95;

  if (tilt == VPoint.tilt || std::isnan(tilt)) return;

  VPoint.tilt = tilt;
  Refresh(false);
}

void ChartCanvas::TogglebFollow(void) {
  if (!m_bFollow)
    SetbFollow();
  else
    ClearbFollow();
}

void ChartCanvas::ClearbFollow(void) {
  m_bFollow = false;  // update the follow flag

  if (m_toolBar) m_toolBar->GetToolbar()->ToggleTool(ID_FOLLOW, false);
  parent_frame->SetMenubarItemState(ID_MENU_NAV_FOLLOW, false);

  UpdateFollowButtonState();

  DoCanvasUpdate();
  ReloadVP();
  parent_frame->SetChartUpdatePeriod();
}

void ChartCanvas::SetbFollow(void) {
  JumpToPosition(gLat, gLon, GetVPScale());
  m_bFollow = true;

  if (m_toolBar) m_toolBar->GetToolbar()->ToggleTool(ID_FOLLOW, true);
  parent_frame->SetMenubarItemState(ID_MENU_NAV_FOLLOW, true);

  UpdateFollowButtonState();

  // Is the OWNSHIP on-screen?
  // If not, then reset the OWNSHIP offset to 0 (center screen)
  if ((fabs(m_OSoffsetx) > VPoint.pix_width / 2) ||
      (fabs(m_OSoffsety) > VPoint.pix_height / 2)) {
    m_OSoffsetx = 0;
    m_OSoffsety = 0;
  }

  DoCanvasUpdate();
  ReloadVP();
  parent_frame->SetChartUpdatePeriod();
}

void ChartCanvas::UpdateFollowButtonState(void) {
  if (m_muiBar) {
    if (!m_bFollow)
      m_muiBar->SetFollowButtonState(0);
    else {
      if (m_bLookAhead)
        m_muiBar->SetFollowButtonState(2);
      else
        m_muiBar->SetFollowButtonState(1);
    }
  }

#ifdef __OCPN__ANDROID__
  if (!m_bFollow)
    androidSetFollowTool(0);
  else {
    if (m_bLookAhead)
      androidSetFollowTool(2);
    else
      androidSetFollowTool(1);
  }
#endif
}

void ChartCanvas::JumpToPosition(double lat, double lon, double scale_ppm) {
  if (lon > 180.0) lon -= 360.0;
  m_vLat = lat;
  m_vLon = lon;
  StopMovement();
  m_bFollow = false;

  if (!GetQuiltMode()) {
    double skew = 0;
    if (m_singleChart) skew = m_singleChart->GetChartSkew() * PI / 180.;
    SetViewPoint(lat, lon, scale_ppm, skew, GetVPRotation());
  } else {
    if (scale_ppm != GetVPScale()) {
      // XXX should be done in SetViewPoint
      VPoint.chart_scale = m_canvas_scale_factor / (scale_ppm);
      AdjustQuiltRefChart();
    }
    SetViewPoint(lat, lon, scale_ppm, 0, GetVPRotation());
  }

  ReloadVP();

  if (m_toolBar) m_toolBar->GetToolbar()->ToggleTool(ID_FOLLOW, false);

  UpdateFollowButtonState();

  // TODO
  //    if( g_pi_manager ) {
  //        g_pi_manager->SendViewPortToRequestingPlugIns( cc1->GetVP() );
  //    }
}

bool ChartCanvas::PanCanvas(double dx, double dy) {
  if (!ChartData) return false;

  extendedSectorLegs.clear();

  // double clat = VPoint.clat, clon = VPoint.clon;
  double dlat, dlon;
  wxPoint2DDouble p(VPoint.pix_width / 2.0, VPoint.pix_height / 2.0);

  int iters = 0;
  for (;;) {
    GetCanvasPixPoint(p.m_x + trunc(dx), p.m_y + trunc(dy), dlat, dlon);

    if (iters++ > 5) return false;
    if (!std::isnan(dlat)) break;

    dx *= .5, dy *= .5;
    if (fabs(dx) < 1 && fabs(dy) < 1) return false;
  }

  // avoid overshooting the poles
  if (dlat > 90)
    dlat = 90;
  else if (dlat < -90)
    dlat = -90;

  if (dlon > 360.) dlon -= 360.;
  if (dlon < -360.) dlon += 360.;

  //    This should not really be necessary, but round-trip georef on some
  //    charts is not perfect, So we can get creep on repeated unidimensional
  //    pans, and corrupt chart cacheing.......

  //    But this only works on north-up projections
  // TODO: can we remove this now?
  //     if( ( ( fabs( GetVP().skew ) < .001 ) ) && ( fabs( GetVP().rotation ) <
  //     .001 ) ) {
  //
  //         if( dx == 0 ) dlon = clon;
  //         if( dy == 0 ) dlat = clat;
  //     }

  int cur_ref_dbIndex = m_pQuilt->GetRefChartdbIndex();

  SetViewPoint(dlat, dlon, VPoint.view_scale_ppm, VPoint.skew, VPoint.rotation);

  if (VPoint.b_quilt) {
    int new_ref_dbIndex = m_pQuilt->GetRefChartdbIndex();
    if ((new_ref_dbIndex != cur_ref_dbIndex) && (new_ref_dbIndex != -1)) {
      // Tweak the scale slightly for a new ref chart
      ChartBase *pc = ChartData->OpenChartFromDB(new_ref_dbIndex, FULL_INIT);
      if (pc) {
        double tweak_scale_ppm =
            pc->GetNearestPreferredScalePPM(VPoint.view_scale_ppm);
        SetVPScale(tweak_scale_ppm);
      }
    }
  }

  //  Turn off bFollow only if the ownship has left the screen
  double offx, offy;
  toSM(dlat, dlon, gLat, gLon, &offx, &offy);

  double offset_angle = atan2(offy, offx);
  double offset_distance = sqrt((offy * offy) + (offx * offx));
  double chart_angle = GetVPRotation();
  double target_angle = chart_angle - offset_angle;
  double d_east_mod = offset_distance * cos(target_angle);
  double d_north_mod = offset_distance * sin(target_angle);

  m_OSoffsetx = d_east_mod * VPoint.view_scale_ppm;
  m_OSoffsety = -d_north_mod * VPoint.view_scale_ppm;

  //   m_OSoffsetx = offx * VPoint.view_scale_ppm;
  //   m_OSoffsety = offy * VPoint.view_scale_ppm;

  if (m_bFollow && ((fabs(m_OSoffsetx) > VPoint.pix_width / 2) ||
                    (fabs(m_OSoffsety) > VPoint.pix_height / 2))) {
    m_bFollow = false;  // update the follow flag
    if (m_toolBar) m_toolBar->GetToolbar()->ToggleTool(ID_FOLLOW, false);

    UpdateFollowButtonState();
  }

  Refresh(false);

  pCurTrackTimer->Start(m_curtrack_timer_msec, wxTIMER_ONE_SHOT);

  return true;
}

void ChartCanvas::ReloadVP(bool b_adjust) {
  if (g_brightness_init) SetScreenBrightness(g_nbrightness);

  LoadVP(VPoint, b_adjust);
}

void ChartCanvas::LoadVP(ViewPort &vp, bool b_adjust) {
#ifdef ocpnUSE_GL
  if (g_bopengl && m_glcc) {
    m_glcc->Invalidate();
    if (m_glcc->GetSize() != GetSize()) {
      m_glcc->SetSize(GetSize());
    }
  } else
#endif
  {
    m_cache_vp.Invalidate();
    m_bm_cache_vp.Invalidate();
  }

  VPoint.Invalidate();

  if (m_pQuilt) m_pQuilt->Invalidate();

  //  Make sure that the Selected Group is sensible...
  //    if( m_groupIndex > (int) g_pGroupArray->GetCount() )
  //        m_groupIndex = 0;
  //    if( !CheckGroup( m_groupIndex ) )
  //        m_groupIndex = 0;

  SetViewPoint(vp.clat, vp.clon, vp.view_scale_ppm, vp.skew, vp.rotation,
               vp.m_projection_type, b_adjust);

}

void ChartCanvas::SetQuiltRefChart(int dbIndex) {
  m_pQuilt->SetReferenceChart(dbIndex);
  VPoint.Invalidate();
  m_pQuilt->Invalidate();
}

double ChartCanvas::GetBestStartScale(int dbi_hint, const ViewPort &vp) {
  if (m_pQuilt)
    return m_pQuilt->GetBestStartScale(dbi_hint, vp);
  else
    return vp.view_scale_ppm;
}

//      Verify and adjust the current reference chart,
//      so that it will not lead to excessive overzoom or underzoom onscreen
int ChartCanvas::AdjustQuiltRefChart() {
  int ret = -1;
  if (m_pQuilt) {
    wxASSERT(ChartData);
    ChartBase *pc =
        ChartData->OpenChartFromDB(m_pQuilt->GetRefChartdbIndex(), FULL_INIT);
    if (pc) {
      double min_ref_scale =
          pc->GetNormalScaleMin(m_canvas_scale_factor, false);
      double max_ref_scale =
          pc->GetNormalScaleMax(m_canvas_scale_factor, m_canvas_width);

      if (VPoint.chart_scale < min_ref_scale) {
        ret = m_pQuilt->AdjustRefOnZoomIn(VPoint.chart_scale);
      } else if (VPoint.chart_scale > max_ref_scale) {
        ret = m_pQuilt->AdjustRefOnZoomOut(VPoint.chart_scale);
      } else {
        bool brender_ok = IsChartLargeEnoughToRender(pc, VPoint);

        int ref_family = pc->GetChartFamily();

        if (!brender_ok) {
          unsigned int target_stack_index = 0;
          int target_stack_index_check =
              m_pQuilt->GetExtendedStackIndexArray()
                  [m_pQuilt->GetRefChartdbIndex()];  // Lookup

          if (wxNOT_FOUND != target_stack_index_check)
            target_stack_index = target_stack_index_check;

          int extended_array_count =
              m_pQuilt->GetExtendedStackIndexArray().size();
          while ((!brender_ok) &&
                 ((int)target_stack_index < (extended_array_count - 1))) {
            target_stack_index++;
            int test_db_index =
                m_pQuilt->GetExtendedStackIndexArray()[target_stack_index];

            if ((ref_family == ChartData->GetDBChartFamily(test_db_index)) &&
                IsChartQuiltableRef(test_db_index)) {
              //    open the target, and check the min_scale
              ChartBase *ptest_chart =
                  ChartData->OpenChartFromDB(test_db_index, FULL_INIT);
              if (ptest_chart) {
                brender_ok = IsChartLargeEnoughToRender(ptest_chart, VPoint);
              }
            }
          }

          if (brender_ok) {  // found a better reference chart
            int new_db_index =
                m_pQuilt->GetExtendedStackIndexArray()[target_stack_index];
            if ((ref_family == ChartData->GetDBChartFamily(new_db_index)) &&
                IsChartQuiltableRef(new_db_index)) {
              m_pQuilt->SetReferenceChart(new_db_index);
              ret = new_db_index;
            } else
              ret = m_pQuilt->GetRefChartdbIndex();
          } else
            ret = m_pQuilt->GetRefChartdbIndex();

        } else
          ret = m_pQuilt->GetRefChartdbIndex();
      }
    } else
      ret = -1;
  }

  return ret;
}

void ChartCanvas::UpdateCanvasOnGroupChange(void) {
  delete m_pCurrentStack;
  m_pCurrentStack = NULL;
  m_pCurrentStack = new ChartStack;
  wxASSERT(ChartData);
  ChartData->BuildChartStack(m_pCurrentStack, VPoint.clat, VPoint.clon,
                             m_groupIndex);

  if (m_pQuilt) {
    m_pQuilt->Compose(VPoint);
    SetFocus();
  }
}

bool ChartCanvas::SetViewPointByCorners(double latSW, double lonSW,
                                        double latNE, double lonNE) {
  // Center Point
  double latc = (latSW + latNE) / 2.0;
  double lonc = (lonSW + lonNE) / 2.0;

  // Get scale in ppm (latitude)
  double ne_easting, ne_northing;
  toSM(latNE, lonNE, latc, lonc, &ne_easting, &ne_northing);

  double sw_easting, sw_northing;
  toSM(latSW, lonSW, latc, lonc, &sw_easting, &sw_northing);

  double scale_ppm = VPoint.pix_height / fabs(ne_northing - sw_northing);

  return SetViewPoint(latc, lonc, scale_ppm, VPoint.skew, VPoint.rotation);
}

bool ChartCanvas::SetVPScale(double scale, bool refresh) {
  return SetViewPoint(VPoint.clat, VPoint.clon, scale, VPoint.skew,
                      VPoint.rotation, VPoint.m_projection_type, true, refresh);
}

bool ChartCanvas::SetVPProjection(int projection) {
  if (!g_bopengl)  // alternative projections require opengl
    return false;

  // the view scale varies depending on geographic location and projection
  // rescale to keep the relative scale on the screen the same
  double prev_true_scale_ppm = m_true_scale_ppm;
  return SetViewPoint(VPoint.clat, VPoint.clon, VPoint.view_scale_ppm,
                      VPoint.skew, VPoint.rotation, projection) &&
         SetVPScale(wxMax(
             VPoint.view_scale_ppm * prev_true_scale_ppm / m_true_scale_ppm,
             m_absolute_min_scale_ppm));
}

bool ChartCanvas::SetViewPoint(double lat, double lon) {
  return SetViewPoint(lat, lon, VPoint.view_scale_ppm, VPoint.skew,
                      VPoint.rotation);
}

bool ChartCanvas::SetViewPoint(double lat, double lon, double scale_ppm,
                               double skew, double rotation, int projection,
                               bool b_adjust, bool b_refresh) {
  bool b_ret = false;

  if (skew > PI) /* so our difference tests work, put in range of +-Pi */
    skew -= 2 * PI;

  //  Any sensible change?
  if (VPoint.IsValid()) {
    if ((fabs(VPoint.view_scale_ppm - scale_ppm) / scale_ppm < 1e-5) &&
        (fabs(VPoint.skew - skew) < 1e-9) &&
        (fabs(VPoint.rotation - rotation) < 1e-9) &&
        (fabs(VPoint.clat - lat) < 1e-9) && (fabs(VPoint.clon - lon) < 1e-9) &&
        (VPoint.m_projection_type == projection ||
         projection == PROJECTION_UNKNOWN))
      return false;
  }

  if (VPoint.m_projection_type != projection)
    VPoint.InvalidateTransformCache();  // invalidate

  //    Take a local copy of the last viewport
  ViewPort last_vp = VPoint;

  VPoint.skew = skew;
  VPoint.clat = lat;
  VPoint.clon = lon;
  VPoint.view_scale_ppm = scale_ppm;
  if (projection != PROJECTION_UNKNOWN)
    VPoint.SetProjectionType(projection);
  else if (VPoint.m_projection_type == PROJECTION_UNKNOWN)
    VPoint.SetProjectionType(PROJECTION_MERCATOR);

  // don't allow latitude above 88 for mercator (90 is infinity)
  if (VPoint.m_projection_type == PROJECTION_MERCATOR ||
      VPoint.m_projection_type == PROJECTION_TRANSVERSE_MERCATOR) {
    if (VPoint.clat > 89.5)
      VPoint.clat = 89.5;
    else if (VPoint.clat < -89.5)
      VPoint.clat = -89.5;
  }

  // don't zoom out too far for transverse mercator polyconic until we resolve
  // issues
  if (VPoint.m_projection_type == PROJECTION_POLYCONIC ||
      VPoint.m_projection_type == PROJECTION_TRANSVERSE_MERCATOR)
    VPoint.view_scale_ppm = wxMax(VPoint.view_scale_ppm, 2e-4);

  SetVPRotation(rotation);

  if (!g_bopengl)  // tilt is not possible without opengl
    VPoint.tilt = 0;

  if ((VPoint.pix_width <= 0) ||
      (VPoint.pix_height <= 0))  // Canvas parameters not yet set
    return false;

  bool bwasValid = VPoint.IsValid();
  VPoint.Validate();  // Mark this ViewPoint as OK

  //  Has the Viewport scale changed?  If so, invalidate the vp
  if (last_vp.view_scale_ppm != scale_ppm) {
    m_cache_vp.Invalidate();
    InvalidateGL();
  }

  //  A preliminary value, may be tweaked below
  VPoint.chart_scale = m_canvas_scale_factor / (scale_ppm);

  // recompute cursor position
  // and send to interested plugins if the mouse is actually in this window

  const wxPoint pt = wxGetMousePosition();
  int mouseX = pt.x - GetScreenPosition().x;
  int mouseY = pt.y - GetScreenPosition().y;
  if ((mouseX > 0) && (mouseX < VPoint.pix_width) && (mouseY > 0) &&
      (mouseY < VPoint.pix_height)) {
    double lat, lon;
    GetCanvasPixPoint(mouseX, mouseY, lat, lon);
    m_cursor_lat = lat;
    m_cursor_lon = lon;
    if (g_pi_manager) g_pi_manager->SendCursorLatLonToAllPlugIns(lat, lon);
  }

  if (!VPoint.b_quilt && m_singleChart) {
    VPoint.SetBoxes();

    //  Allow the chart to adjust the new ViewPort for performance optimization
    //  This will normally be only a fractional (i.e.sub-pixel) adjustment...
    if (b_adjust) m_singleChart->AdjustVP(last_vp, VPoint);

    // If there is a sensible change in the chart render, refresh the whole
    // screen
    if ((!m_cache_vp.IsValid()) ||
        (m_cache_vp.view_scale_ppm != VPoint.view_scale_ppm)) {
      Refresh(false);
      b_ret = true;
    } else {
      wxPoint cp_last, cp_this;
      GetCanvasPointPix(m_cache_vp.clat, m_cache_vp.clon, &cp_last);
      GetCanvasPointPix(VPoint.clat, VPoint.clon, &cp_this);

      if (cp_last != cp_this) {
        Refresh(false);
        b_ret = true;
      }
    }
    //  Create the stack
    if (m_pCurrentStack) {
      assert(ChartData != 0);
      int current_db_index;
      current_db_index =
          m_pCurrentStack->GetCurrentEntrydbIndex();  // capture the current

      ChartData->BuildChartStack(m_pCurrentStack, lat, lon, current_db_index,
                                 m_groupIndex);
      m_pCurrentStack->SetCurrentEntryFromdbIndex(current_db_index);
    }

    if (!g_bopengl) VPoint.b_MercatorProjectionOverride = false;
  }

  //  Handle the quilted case
  if (VPoint.b_quilt) {
    if (last_vp.view_scale_ppm != scale_ppm)
      m_pQuilt->InvalidateAllQuiltPatchs();

    //  Create the quilt
    if (ChartData /*&& ChartData->IsValid()*/) {
      if (!m_pCurrentStack) return false;

      int current_db_index;
      current_db_index =
          m_pCurrentStack->GetCurrentEntrydbIndex();  // capture the current

      ChartData->BuildChartStack(m_pCurrentStack, lat, lon, m_groupIndex);
      m_pCurrentStack->SetCurrentEntryFromdbIndex(current_db_index);

      //   Check to see if the current quilt reference chart is in the new stack
      int current_ref_stack_index = -1;
      for (int i = 0; i < m_pCurrentStack->nEntry; i++) {
        if (m_pQuilt->GetRefChartdbIndex() == m_pCurrentStack->GetDBIndex(i))
          current_ref_stack_index = i;
      }

      if (g_bFullScreenQuilt) {
        current_ref_stack_index = m_pQuilt->GetRefChartdbIndex();
      }

      // We might need a new Reference Chart
      bool b_needNewRef = false;

      //    If the new stack does not contain the current ref chart....
      if ((-1 == current_ref_stack_index) &&
          (m_pQuilt->GetRefChartdbIndex() >= 0))
        b_needNewRef = true;

      // Would the current Ref Chart be excessively underzoomed?
      // We need to check this here to be sure, since we cannot know where the
      // reference chart was assigned. For instance, the reference chart may
      // have been selected from the config file, or from a long jump with a
      // chart family switch implicit. Anyway, we check to be sure....
      bool renderable = true;
      ChartBase *referenceChart =
          ChartData->OpenChartFromDB(m_pQuilt->GetRefChartdbIndex(), FULL_INIT);
      if (referenceChart) {
        double chartMaxScale = referenceChart->GetNormalScaleMax(
            GetCanvasScaleFactor(), GetCanvasWidth());
        renderable = chartMaxScale * 64 >= VPoint.chart_scale;
      }
      if (!renderable) b_needNewRef = true;

      //    Need new refchart?
      if (b_needNewRef) {
        const ChartTableEntry &cte_ref =
            ChartData->GetChartTableEntry(m_pQuilt->GetRefChartdbIndex());
        int target_scale = cte_ref.GetScale();
        int target_type = cte_ref.GetChartType();
        int candidate_stack_index;

        //    reset the ref chart in a way that does not lead to excessive
        //    underzoom, for performance reasons Try to find a chart that is the
        //    same type, and has a scale of just smaller than the current ref
        //    chart

        candidate_stack_index = 0;
        while (candidate_stack_index <= m_pCurrentStack->nEntry - 1) {
          const ChartTableEntry &cte_candidate = ChartData->GetChartTableEntry(
              m_pCurrentStack->GetDBIndex(candidate_stack_index));
          int candidate_scale = cte_candidate.GetScale();
          int candidate_type = cte_candidate.GetChartType();

          if ((candidate_scale >= target_scale) &&
              (candidate_type == target_type)) {
            bool renderable = true;
            ChartBase *tentative_referenceChart = ChartData->OpenChartFromDB(
                m_pCurrentStack->GetDBIndex(candidate_stack_index), FULL_INIT);
            if (tentative_referenceChart) {
              double chartMaxScale =
                  tentative_referenceChart->GetNormalScaleMax(
                      GetCanvasScaleFactor(), GetCanvasWidth());
              renderable = chartMaxScale * 1.5 > VPoint.chart_scale;
            }

            if (renderable) break;
          }

          candidate_stack_index++;
        }

        //    If that did not work, look for a chart of just larger scale and
        //    same type
        if (candidate_stack_index >= m_pCurrentStack->nEntry) {
          candidate_stack_index = m_pCurrentStack->nEntry - 1;
          while (candidate_stack_index >= 0) {
            int idx = m_pCurrentStack->GetDBIndex(candidate_stack_index);
            if (idx >= 0) {
              const ChartTableEntry &cte_candidate =
                  ChartData->GetChartTableEntry(idx);
              int candidate_scale = cte_candidate.GetScale();
              int candidate_type = cte_candidate.GetChartType();

              if ((candidate_scale <= target_scale) &&
                  (candidate_type == target_type))
                break;
            }
            candidate_stack_index--;
          }
        }

        // and if that did not work, chose stack entry 0
        if ((candidate_stack_index >= m_pCurrentStack->nEntry) ||
            (candidate_stack_index < 0))
          candidate_stack_index = 0;

        int new_ref_index = m_pCurrentStack->GetDBIndex(candidate_stack_index);

        m_pQuilt->SetReferenceChart(new_ref_index);  // maybe???
      }

      if (!g_bopengl) {
        // Preset the VPoint projection type to match what the quilt projection
        // type will be
        int ref_db_index = m_pQuilt->GetRefChartdbIndex(), proj;

        // Always keep the default Mercator projection if the reference chart is
        // not in the PatchList or the scale is too small for it to render.

        bool renderable = true;
        ChartBase *referenceChart =
            ChartData->OpenChartFromDB(ref_db_index, FULL_INIT);
        if (referenceChart) {
          double chartMaxScale = referenceChart->GetNormalScaleMax(
              GetCanvasScaleFactor(), GetCanvasWidth());
          renderable = chartMaxScale * 1.5 > VPoint.chart_scale;
          proj = ChartData->GetDBChartProj(ref_db_index);
        } else
          proj = PROJECTION_MERCATOR;

        VPoint.b_MercatorProjectionOverride =
            (m_pQuilt->GetnCharts() == 0 || !renderable);

        if (VPoint.b_MercatorProjectionOverride) proj = PROJECTION_MERCATOR;

        VPoint.SetProjectionType(proj);
      }

      VPoint.SetBoxes();

      //    If this quilt will be a perceptible delta from the existing quilt,
      //    then refresh the entire screen
      if (m_pQuilt->IsQuiltDelta(VPoint)) {
        //  Allow the quilt to adjust the new ViewPort for performance
        //  optimization This will normally be only a fractional (i.e.
        //  sub-pixel) adjustment...
        if (b_adjust) m_pQuilt->AdjustQuiltVP(last_vp, VPoint);

          //                ChartData->ClearCacheInUseFlags();
          //                unsigned long hash1 = m_pQuilt->GetXStackHash();

          //                wxStopWatch sw;

#ifdef __OCPN__ANDROID__
        // This is an optimization for panning on touch screen systems.
        //  The quilt composition is deferred until the OnPaint() message gets
        //  finally removed and processed from the message queue.
        // Takes advantage of the fact that touch-screen pan gestures are
        // usually short in distance,
        //  so not requiring a full quilt rebuild until the pan gesture is
        //  complete.
        if ((last_vp.view_scale_ppm != scale_ppm) || !bwasValid) {
          //                   qDebug() << "Force compose";
          m_pQuilt->Compose(VPoint);
        } else {
          m_pQuilt->Invalidate();
        }
#else
        m_pQuilt->Compose(VPoint);
#endif

        //                printf("comp time %ld\n", sw.Time());

        //      If the extended chart stack has changed, invalidate any cached
        //      render bitmap
        //                if(m_pQuilt->GetXStackHash() != hash1) {
        //                    m_bm_cache_vp.Invalidate();
        //                    InvalidateGL();
        //                }

        ChartData->PurgeCacheUnusedCharts(0.7);

        if (b_refresh) Refresh(false);

        b_ret = true;
      }
    }

    VPoint.skew = 0.;  // Quilting supports 0 Skew
  } else if (!g_bopengl) {
    OcpnProjType projection = PROJECTION_UNKNOWN;
    if (m_singleChart)  // viewport projection must match chart projection
                        // without opengl
      projection = m_singleChart->GetChartProjectionType();
    if (projection == PROJECTION_UNKNOWN) projection = PROJECTION_MERCATOR;
    VPoint.SetProjectionType(projection);
  }

  //  Has the Viewport projection changed?  If so, invalidate the vp
  if (last_vp.m_projection_type != VPoint.m_projection_type) {
    m_cache_vp.Invalidate();
    InvalidateGL();
  }

  UpdateCanvasControlBar();  // Refresh the Piano

  VPoint.chart_scale = 1.0;  // fallback default value

  if (!VPoint.GetBBox().GetValid()) VPoint.SetBoxes();

  if (VPoint.GetBBox().GetValid()) {
    //      Update the viewpoint reference scale
    if (m_singleChart)
      VPoint.ref_scale = m_singleChart->GetNativeScale();
    else
      VPoint.ref_scale = m_pQuilt->GetRefNativeScale();

    //    Calculate the on-screen displayed actual scale
    //    by a simple traverse northward from the center point
    //    of roughly one eighth of the canvas height
    wxPoint2DDouble r, r1;

    double delta_check =
        (VPoint.pix_height / VPoint.view_scale_ppm) / (1852. * 60);
    delta_check /= 8.;

    double check_point = wxMin(89., VPoint.clat);

    while ((delta_check + check_point) > 90.) delta_check /= 2.;

    double rhumbDist;
    DistanceBearingMercator(check_point, VPoint.clon, check_point + delta_check,
                            VPoint.clon, 0, &rhumbDist);

    GetDoubleCanvasPointPix(check_point, VPoint.clon, &r1);
    GetDoubleCanvasPointPix(check_point + delta_check, VPoint.clon, &r);
    double delta_p = sqrt(((r1.m_y - r.m_y) * (r1.m_y - r.m_y)) +
                          ((r1.m_x - r.m_x) * (r1.m_x - r.m_x)));

    m_true_scale_ppm = delta_p / (rhumbDist * 1852);

    //        A fall back in case of very high zoom-out, giving delta_y == 0
    //        which can probably only happen with vector charts
    if (0.0 == m_true_scale_ppm) m_true_scale_ppm = scale_ppm;

    //        Another fallback, for highly zoomed out charts
    //        This adjustment makes the displayed TrueScale correspond to the
    //        same algorithm used to calculate the chart zoom-out limit for
    //        ChartDummy.
    if (scale_ppm < 1e-4) m_true_scale_ppm = scale_ppm;

    if (m_true_scale_ppm)
      VPoint.chart_scale = m_canvas_scale_factor / (m_true_scale_ppm);
    else
      VPoint.chart_scale = 1.0;

    // Create a nice renderable string
    double round_factor = 1000.;
    if (VPoint.chart_scale <= 1000.)
      round_factor = 10.;
    else if (VPoint.chart_scale <= 10000.)
      round_factor = 100.;
    else if (VPoint.chart_scale <= 100000.)
      round_factor = 1000.;

    double true_scale_display =
        wxRound(VPoint.chart_scale / round_factor) * round_factor;
    wxString text;

    m_displayed_scale_factor = VPoint.ref_scale / VPoint.chart_scale;

    if (m_displayed_scale_factor > 10.0)
      text.Printf(_T("%s %4.0f (%1.0fx)"), _("Scale"), true_scale_display,
                  m_displayed_scale_factor);
    else if (m_displayed_scale_factor > 1.0)
      text.Printf(_T("%s %4.0f (%1.1fx)"), _("Scale"), true_scale_display,
                  m_displayed_scale_factor);
    else if (m_displayed_scale_factor > 0.1) {
      double sfr = wxRound(m_displayed_scale_factor * 10.) / 10.;
      text.Printf(_T("%s %4.0f (%1.2fx)"), _("Scale"), true_scale_display, sfr);
    } else if (m_displayed_scale_factor > 0.01) {
      double sfr = wxRound(m_displayed_scale_factor * 100.) / 100.;
      text.Printf(_T("%s %4.0f (%1.2fx)"), _("Scale"), true_scale_display, sfr);
    } else {
      text.Printf(
          _T("%s %4.0f (---)"), _("Scale"),
          true_scale_display);  // Generally, no chart, so no chart scale factor
    }

#ifdef ocpnUSE_GL
    if (g_bopengl && g_bShowFPS) {
      wxString fps_str;
      double fps = 0.;
      if (g_gl_ms_per_frame > 0) {
        fps = 1000. / g_gl_ms_per_frame;
        fps_str.Printf(_T("  %3d fps"), (int)fps);
      }
      text += fps_str;
    }
#endif

    m_scaleValue = true_scale_display;
    m_scaleText = text;
    if (m_muiBar) m_muiBar->UpdateDynamicValues();

    if (m_bShowScaleInStatusBar && parent_frame->GetStatusBar() &&
        (parent_frame->GetStatusBar()->GetFieldsCount() > STAT_FIELD_SCALE)) {
      // Check to see if the text will fit in the StatusBar field...
      bool b_noshow = false;
      {
        int w = 0;
        int h;
        wxClientDC dc(parent_frame->GetStatusBar());
        if (dc.IsOk()) {
          wxFont *templateFont = FontMgr::Get().GetFont(_("StatusBar"), 0);
          dc.SetFont(*templateFont);
          dc.GetTextExtent(text, &w, &h);

          // If text is too long for the allocated field, try to reduce the text
          // string a bit.
          wxRect rect;
          parent_frame->GetStatusBar()->GetFieldRect(STAT_FIELD_SCALE, rect);
          if (w && w > rect.width) {
            text.Printf(_T("%s (%1.1fx)"), _("Scale"),
                        m_displayed_scale_factor);
          }

          //  Test again...if too big still, then give it up.
          dc.GetTextExtent(text, &w, &h);

          if (w && w > rect.width) {
            b_noshow = true;
          }
        }
      }

      if (!b_noshow) parent_frame->SetStatusText(text, STAT_FIELD_SCALE);
    }
  }

  //  Maintain member vLat/vLon
  m_vLat = VPoint.clat;
  m_vLon = VPoint.clon;

  return b_ret;
}

//          Static Icon definitions for some symbols requiring
//          scaling/rotation/translation Very specific wxDC draw commands are
//          necessary to properly render these icons...See the code in
//          ShipDraw()

//      This icon was adapted and scaled from the S52 Presentation Library
//      version 3_03.
//     Symbol VECGND02

static int s_png_pred_icon[] = {-10, -10, -10, 10, 10, 10, 10, -10};

//      This ownship icon was adapted and scaled from the S52 Presentation
//      Library version 3_03 Symbol OWNSHP05
static int s_ownship_icon[] = {5,  -42, 11,  -28, 11, 42, -11, 42, -11, -28,
                               -5, -42, -11, 0,   11, 0,  0,   42, 0,   -42};

wxColour ChartCanvas::PredColor() {
  //  RAdjust predictor color change on LOW_ACCURACY ship state in interests of
  //  visibility.
  if (SHIP_NORMAL == m_ownship_state)
    return GetGlobalColor(_T ( "URED" ));

  else if (SHIP_LOWACCURACY == m_ownship_state)
    return GetGlobalColor(_T ( "YELO1" ));

  return GetGlobalColor(_T ( "NODTA" ));
}

wxColour ChartCanvas::ShipColor() {
  //      Establish ship color
  //     It changes color based on GPS and Chart accuracy/availability

  if (SHIP_NORMAL != m_ownship_state) return GetGlobalColor(_T ( "GREY1" ));

  if (SHIP_LOWACCURACY == m_ownship_state)
    return GetGlobalColor(_T ( "YELO1" ));

  return GetGlobalColor(_T ( "URED" ));  // default is OK
}

void ChartCanvas::ShipDrawLargeScale(ocpnDC &dc, wxPoint lShipMidPoint) {
  dc.SetPen(wxPen(PredColor(), 2));

  if (SHIP_NORMAL == m_ownship_state)
    dc.SetBrush(wxBrush(ShipColor(), wxBRUSHSTYLE_TRANSPARENT));
  else
    dc.SetBrush(wxBrush(GetGlobalColor(_T ( "YELO1" ))));

  dc.DrawEllipse(lShipMidPoint.x - 10, lShipMidPoint.y - 10, 20, 20);
  dc.DrawEllipse(lShipMidPoint.x - 6, lShipMidPoint.y - 6, 12, 12);

  dc.DrawLine(lShipMidPoint.x - 12, lShipMidPoint.y, lShipMidPoint.x + 12,
              lShipMidPoint.y);
  dc.DrawLine(lShipMidPoint.x, lShipMidPoint.y - 12, lShipMidPoint.x,
              lShipMidPoint.y + 12);
}

void ChartCanvas::ShipIndicatorsDraw(ocpnDC &dc, int img_height,
                                     wxPoint GPSOffsetPixels,
                                     wxPoint lGPSPoint) {
  // Develop a uniform length for course predictor line dash length, based on
  // physical display size Use this reference length to size all other graphics
  // elements
  float ref_dim = m_display_size_mm / 24;
  ref_dim = wxMin(ref_dim, 12);
  ref_dim = wxMax(ref_dim, 6);

  wxColour cPred = PredColor();

  //  Establish some graphic element line widths dependent on the platform
  //  display resolution
  // double nominal_line_width_pix = wxMax(1.0,
  // floor(g_Platform->GetDisplayDPmm() / 2));             //0.5 mm nominal, but
  // not less than 1 pixel
  double nominal_line_width_pix = wxMax(
      1.0,
      floor(m_pix_per_mm / 2));  // 0.5 mm nominal, but not less than 1 pixel

  // If the calculated value is greater than the config file spec value, then
  // use it.
  if (nominal_line_width_pix > g_cog_predictor_width)
    g_cog_predictor_width = nominal_line_width_pix;

  //    Calculate ownship Position Predictor
  wxPoint lPredPoint, lHeadPoint;

  float pCog = std::isnan(gCog) ? 0 : gCog;
  float pSog = std::isnan(gSog) ? 0 : gSog;

  double pred_lat, pred_lon;
  ll_gc_ll(gLat, gLon, pCog, pSog * g_ownship_predictor_minutes / 60.,
           &pred_lat, &pred_lon);
  GetCanvasPointPix(pred_lat, pred_lon, &lPredPoint);

  // test to catch the case where COG/HDG line crosses the screen
  LLBBox box;

  //    Should we draw the Head vector?
  //    Compare the points lHeadPoint and lPredPoint
  //    If they differ by more than n pixels, and the head vector is valid, then
  //    render the head vector

  float ndelta_pix = 10.;
  double hdg_pred_lat, hdg_pred_lon;
  bool b_render_hdt = false;
  if (!std::isnan(gHdt)) {
    //    Calculate ownship Heading pointer as a predictor
    ll_gc_ll(gLat, gLon, gHdt, g_ownship_HDTpredictor_miles, &hdg_pred_lat,
             &hdg_pred_lon);
    GetCanvasPointPix(hdg_pred_lat, hdg_pred_lon, &lHeadPoint);
    float dist = sqrtf(powf((float)(lHeadPoint.x - lPredPoint.x), 2) +
                       powf((float)(lHeadPoint.y - lPredPoint.y), 2));
    if (dist > ndelta_pix /*&& !std::isnan(gSog)*/) {
      box.SetFromSegment(gLat, gLon, hdg_pred_lat, hdg_pred_lon);
      if (!GetVP().GetBBox().IntersectOut(box)) b_render_hdt = true;
    }
  }

  // draw course over ground if they are longer than the ship
  wxPoint lShipMidPoint;
  lShipMidPoint.x = lGPSPoint.x + GPSOffsetPixels.x;
  lShipMidPoint.y = lGPSPoint.y + GPSOffsetPixels.y;
  float lpp = sqrtf(powf((float)(lPredPoint.x - lShipMidPoint.x), 2) +
                    powf((float)(lPredPoint.y - lShipMidPoint.y), 2));

  if (lpp >= img_height / 2) {
    box.SetFromSegment(gLat, gLon, pred_lat, pred_lon);
    if (!GetVP().GetBBox().IntersectOut(box) && !std::isnan(gCog) &&
        !std::isnan(gSog)) {
      //      COG Predictor
      float dash_length = ref_dim;
      wxDash dash_long[2];
      dash_long[0] =
          (int)(floor(g_Platform->GetDisplayDPmm() * dash_length) /
                g_cog_predictor_width);   // Long dash , in mm <---------+
      dash_long[1] = dash_long[0] / 2.0;  // Short gap

      // On ultra-hi-res displays, do not allow the dashes to be greater than
      // 250, since it is defined as (char)
      if (dash_length > 250.) {
        dash_long[0] = 250. / g_cog_predictor_width;
        dash_long[1] = dash_long[0] / 2;
      }

      wxPen ppPen2(cPred, g_cog_predictor_width, wxPENSTYLE_USER_DASH);
      ppPen2.SetDashes(2, dash_long);
      dc.SetPen(ppPen2);
      dc.StrokeLine(
          lGPSPoint.x + GPSOffsetPixels.x, lGPSPoint.y + GPSOffsetPixels.y,
          lPredPoint.x + GPSOffsetPixels.x, lPredPoint.y + GPSOffsetPixels.y);

      if (g_cog_predictor_width > 1) {
        float line_width = g_cog_predictor_width / 3.;

        wxDash dash_long3[2];
        dash_long3[0] = g_cog_predictor_width / line_width * dash_long[0];
        dash_long3[1] = g_cog_predictor_width / line_width * dash_long[1];

        wxPen ppPen3(GetGlobalColor(_T ( "UBLCK" )), wxMax(1, line_width),
                     wxPENSTYLE_USER_DASH);
        ppPen3.SetDashes(2, dash_long3);
        dc.SetPen(ppPen3);
        dc.StrokeLine(
            lGPSPoint.x + GPSOffsetPixels.x, lGPSPoint.y + GPSOffsetPixels.y,
            lPredPoint.x + GPSOffsetPixels.x, lPredPoint.y + GPSOffsetPixels.y);
      }

      // Prepare COG predictor endpoint icon
      double png_pred_icon_scale_factor = .4;
      if (g_ShipScaleFactorExp > 1.0)
        png_pred_icon_scale_factor *= (log(g_ShipScaleFactorExp) + 1.0) * 1.1;

      wxPoint icon[4];

      float cog_rad = atan2f((float)(lPredPoint.y - lShipMidPoint.y),
                             (float)(lPredPoint.x - lShipMidPoint.x));
      cog_rad += (float)PI;

      for (int i = 0; i < 4; i++) {
        int j = i * 2;
        double pxa = (double)(s_png_pred_icon[j]);
        double pya = (double)(s_png_pred_icon[j + 1]);

        pya *= png_pred_icon_scale_factor;
        pxa *= png_pred_icon_scale_factor;

        double px = (pxa * sin(cog_rad)) + (pya * cos(cog_rad));
        double py = (pya * sin(cog_rad)) - (pxa * cos(cog_rad));

        icon[i].x = (int)wxRound(px) + lPredPoint.x + GPSOffsetPixels.x;
        icon[i].y = (int)wxRound(py) + lPredPoint.y + GPSOffsetPixels.y;
      }

      // Render COG endpoint icon
      wxPen ppPen1(GetGlobalColor(_T ( "UBLCK" )), g_cog_predictor_width / 2,
                   wxPENSTYLE_SOLID);
      dc.SetPen(ppPen1);
      dc.SetBrush(wxBrush(cPred));

      dc.StrokePolygon(4, icon);
    }
  }

  //      HDT Predictor
  if (b_render_hdt) {
    float hdt_dash_length = ref_dim * 0.4;

    float hdt_width = g_cog_predictor_width * 0.8;
    wxDash dash_short[2];
    dash_short[0] =
        (int)(floor(g_Platform->GetDisplayDPmm() * hdt_dash_length) /
              hdt_width);  // Short dash , in mm <---------+
    dash_short[1] =
        (int)(floor(g_Platform->GetDisplayDPmm() * hdt_dash_length * 0.9) /
              hdt_width);  // Short gap            |

    wxPen ppPen2(cPred, hdt_width, wxPENSTYLE_USER_DASH);
    ppPen2.SetDashes(2, dash_short);

    dc.SetPen(ppPen2);
    dc.StrokeLine(
        lGPSPoint.x + GPSOffsetPixels.x, lGPSPoint.y + GPSOffsetPixels.y,
        lHeadPoint.x + GPSOffsetPixels.x, lHeadPoint.y + GPSOffsetPixels.y);

    wxPen ppPen1(cPred, g_cog_predictor_width / 3, wxPENSTYLE_SOLID);
    dc.SetPen(ppPen1);
    dc.SetBrush(wxBrush(GetGlobalColor(_T ( "GREY2" ))));

    double nominal_circle_size_pixels = wxMax(
        4.0, floor(m_pix_per_mm * (ref_dim / 5.0)));  // not less than 4 pixel

    // Scale the circle to ChartScaleFactor, slightly softened....
    if (g_ShipScaleFactorExp > 1.0)
      nominal_circle_size_pixels *= (log(g_ShipScaleFactorExp) + 1.0) * 1.1;

    dc.StrokeCircle(lHeadPoint.x + GPSOffsetPixels.x,
                    lHeadPoint.y + GPSOffsetPixels.y,
                    nominal_circle_size_pixels / 2);
  }

  // Draw radar rings if activated
  if (g_iNavAidRadarRingsNumberVisible) {
    double factor = 1.00;
    if (g_pNavAidRadarRingsStepUnits == 1)  // nautical miles
      factor = 1 / 1.852;

    factor *= g_fNavAidRadarRingsStep;

    double tlat, tlon;
    wxPoint r;
    ll_gc_ll(gLat, gLon, 0, factor, &tlat, &tlon);
    GetCanvasPointPix(tlat, tlon, &r);

    double lpp = sqrt(pow((double)(lGPSPoint.x - r.x), 2) +
                      pow((double)(lGPSPoint.y - r.y), 2));
    int pix_radius = (int)lpp;

    extern wxColor GetDimColor(wxColor c);
    wxColor rangeringcolour = GetDimColor(g_colourOwnshipRangeRingsColour);

    wxPen ppPen1(rangeringcolour, g_cog_predictor_width);

    dc.SetPen(ppPen1);
    dc.SetBrush(wxBrush(rangeringcolour, wxBRUSHSTYLE_TRANSPARENT));

    for (int i = 1; i <= g_iNavAidRadarRingsNumberVisible; i++)
      dc.StrokeCircle(lGPSPoint.x, lGPSPoint.y, i * pix_radius);
  }
}

void ChartCanvas::ComputeShipScaleFactor(
    float icon_hdt, int ownShipWidth, int ownShipLength, wxPoint &lShipMidPoint,
    wxPoint &GPSOffsetPixels, wxPoint lGPSPoint, float &scale_factor_x,
    float &scale_factor_y) {
  float screenResolution = m_pix_per_mm;

  //  Calculate the true ship length in exact pixels
  double ship_bow_lat, ship_bow_lon;
  ll_gc_ll(gLat, gLon, icon_hdt, g_n_ownship_length_meters / 1852.,
           &ship_bow_lat, &ship_bow_lon);
  wxPoint lShipBowPoint;
  wxPoint2DDouble b_point =
      GetVP().GetDoublePixFromLL(ship_bow_lat, ship_bow_lon);
  wxPoint2DDouble a_point = GetVP().GetDoublePixFromLL(gLat, gLon);

  float shipLength_px = sqrtf(powf((float)(b_point.m_x - a_point.m_x), 2) +
                              powf((float)(b_point.m_y - a_point.m_y), 2));

  //  And in mm
  float shipLength_mm = shipLength_px / screenResolution;

  //  Set minimum ownship drawing size
  float ownship_min_mm = g_n_ownship_min_mm;
  ownship_min_mm = wxMax(ownship_min_mm, 1.0);

  //  Calculate Nautical Miles distance from midships to gps antenna
  float hdt_ant = icon_hdt + 180.;
  float dy = (g_n_ownship_length_meters / 2 - g_n_gps_antenna_offset_y) / 1852.;
  float dx = g_n_gps_antenna_offset_x / 1852.;
  if (g_n_gps_antenna_offset_y > g_n_ownship_length_meters / 2)  // reverse?
  {
    hdt_ant = icon_hdt;
    dy = -dy;
  }

  //  If the drawn ship size is going to be clamped, adjust the gps antenna
  //  offsets
  if (shipLength_mm < ownship_min_mm) {
    dy /= shipLength_mm / ownship_min_mm;
    dx /= shipLength_mm / ownship_min_mm;
  }

  double ship_mid_lat, ship_mid_lon, ship_mid_lat1, ship_mid_lon1;

  ll_gc_ll(gLat, gLon, hdt_ant, dy, &ship_mid_lat, &ship_mid_lon);
  ll_gc_ll(ship_mid_lat, ship_mid_lon, icon_hdt - 90., dx, &ship_mid_lat1,
           &ship_mid_lon1);

  GetCanvasPointPix(ship_mid_lat1, ship_mid_lon1, &lShipMidPoint);
  GPSOffsetPixels.x = lShipMidPoint.x - lGPSPoint.x;
  GPSOffsetPixels.y = lShipMidPoint.y - lGPSPoint.y;

  float scale_factor = shipLength_px / ownShipLength;

  //  Calculate a scale factor that would produce a reasonably sized icon
  float scale_factor_min = ownship_min_mm / (ownShipLength / screenResolution);

  //  And choose the correct one
  scale_factor = wxMax(scale_factor, scale_factor_min);

  scale_factor_y = scale_factor;
  scale_factor_x = scale_factor_y * ((float)ownShipLength / ownShipWidth) /
                   ((float)g_n_ownship_length_meters / g_n_ownship_beam_meters);
}

void ChartCanvas::ShipDraw(ocpnDC &dc) {
  if (!GetVP().IsValid()) return;

  wxPoint lGPSPoint, lShipMidPoint, GPSOffsetPixels(0, 0);

  //  COG/SOG may be undefined in NMEA data stream
  float pCog = std::isnan(gCog) ? 0 : gCog;
  float pSog = std::isnan(gSog) ? 0 : gSog;

  GetCanvasPointPix(gLat, gLon, &lGPSPoint);
  lShipMidPoint = lGPSPoint;

  //  Draw the icon rotated to the COG
  //  or to the Hdt if available
  float icon_hdt = pCog;
  if (!std::isnan(gHdt)) icon_hdt = gHdt;

  //  COG may be undefined in NMEA data stream
  if (std::isnan(icon_hdt)) icon_hdt = 0.0;

  //    Calculate the ownship drawing angle icon_rad using an assumed 10 minute
  //    predictor
  double osd_head_lat, osd_head_lon;
  wxPoint osd_head_point;

  ll_gc_ll(gLat, gLon, icon_hdt, pSog * 10. / 60., &osd_head_lat,
           &osd_head_lon);

  GetCanvasPointPix(osd_head_lat, osd_head_lon, &osd_head_point);

  float icon_rad = atan2f((float)(osd_head_point.y - lShipMidPoint.y),
                          (float)(osd_head_point.x - lShipMidPoint.x));
  icon_rad += (float)PI;

  if (pSog < 0.2) icon_rad = ((icon_hdt + 90.) * PI / 180) + GetVP().rotation;

  //    Another draw test ,based on pixels, assuming the ship icon is a fixed
  //    nominal size and is just barely outside the viewport        ....
  BoundingBox bb_screen(0, 0, GetVP().pix_width, GetVP().pix_height);

  // TODO: fix to include actual size of boat that will be rendered
  int img_height = 0;
  if (bb_screen.PointInBox(lShipMidPoint, 20)) {
    if (GetVP().chart_scale >
        300000)  // According to S52, this should be 50,000
    {
      ShipDrawLargeScale(dc, lShipMidPoint);
      img_height = 20;
    } else {
      wxImage pos_image;

      //      Substitute user ownship image if found
      if (m_pos_image_user)
        pos_image = m_pos_image_user->Copy();
      else if (SHIP_NORMAL == m_ownship_state)
        pos_image = m_pos_image_red->Copy();
      if (SHIP_LOWACCURACY == m_ownship_state)
        pos_image = m_pos_image_yellow->Copy();
      else if (SHIP_NORMAL != m_ownship_state)
        pos_image = m_pos_image_grey->Copy();

      //      Substitute user ownship image if found
      if (m_pos_image_user) {
        pos_image = m_pos_image_user->Copy();

        if (SHIP_LOWACCURACY == m_ownship_state)
          pos_image = m_pos_image_user_yellow->Copy();
        else if (SHIP_NORMAL != m_ownship_state)
          pos_image = m_pos_image_user_grey->Copy();
      }

      img_height = pos_image.GetHeight();

      if (g_n_ownship_beam_meters > 0.0 && g_n_ownship_length_meters > 0.0 &&
          g_OwnShipIconType > 0)  // use large ship
      {
        int ownShipWidth = 22;  // Default values from s_ownship_icon
        int ownShipLength = 84;
        if (g_OwnShipIconType == 1) {
          ownShipWidth = pos_image.GetWidth();
          ownShipLength = pos_image.GetHeight();
        }

        float scale_factor_x, scale_factor_y;
        ComputeShipScaleFactor(icon_hdt, ownShipWidth, ownShipLength,
                               lShipMidPoint, GPSOffsetPixels, lGPSPoint,
                               scale_factor_x, scale_factor_y);

        if (g_OwnShipIconType == 1) {  // Scaled bitmap
          pos_image.Rescale(ownShipWidth * scale_factor_x,
                            ownShipLength * scale_factor_y,
                            wxIMAGE_QUALITY_HIGH);
          wxPoint rot_ctr(pos_image.GetWidth() / 2, pos_image.GetHeight() / 2);
          wxImage rot_image =
              pos_image.Rotate(-(icon_rad - (PI / 2.)), rot_ctr, true);

          // Simple sharpening algorithm.....
          for (int ip = 0; ip < rot_image.GetWidth(); ip++)
            for (int jp = 0; jp < rot_image.GetHeight(); jp++)
              if (rot_image.GetAlpha(ip, jp) > 64)
                rot_image.SetAlpha(ip, jp, 255);

          wxBitmap os_bm(rot_image);

          int w = os_bm.GetWidth();
          int h = os_bm.GetHeight();
          img_height = h;

          dc.DrawBitmap(os_bm, lShipMidPoint.x - w / 2, lShipMidPoint.y - h / 2,
                        true);

          // Maintain dirty box,, missing in __WXMSW__ library
          dc.CalcBoundingBox(lShipMidPoint.x - w / 2, lShipMidPoint.y - h / 2);
          dc.CalcBoundingBox(lShipMidPoint.x - w / 2 + w,
                             lShipMidPoint.y - h / 2 + h);
        }

        else if (g_OwnShipIconType == 2) {  // Scaled Vector
          wxPoint ownship_icon[10];

          for (int i = 0; i < 10; i++) {
            int j = i * 2;
            float pxa = (float)(s_ownship_icon[j]);
            float pya = (float)(s_ownship_icon[j + 1]);
            pya *= scale_factor_y;
            pxa *= scale_factor_x;

            float px = (pxa * sinf(icon_rad)) + (pya * cosf(icon_rad));
            float py = (pya * sinf(icon_rad)) - (pxa * cosf(icon_rad));

            ownship_icon[i].x = (int)(px) + lShipMidPoint.x;
            ownship_icon[i].y = (int)(py) + lShipMidPoint.y;
          }

          wxPen ppPen1(GetGlobalColor(_T ( "UBLCK" )), 1, wxPENSTYLE_SOLID);
          dc.SetPen(ppPen1);
          dc.SetBrush(wxBrush(ShipColor()));

          dc.StrokePolygon(6, &ownship_icon[0], 0, 0);

          //     draw reference point (midships) cross
          dc.StrokeLine(ownship_icon[6].x, ownship_icon[6].y, ownship_icon[7].x,
                        ownship_icon[7].y);
          dc.StrokeLine(ownship_icon[8].x, ownship_icon[8].y, ownship_icon[9].x,
                        ownship_icon[9].y);
        }

        img_height = ownShipLength * scale_factor_y;

        //      Reference point, where the GPS antenna is
        int circle_rad = 3;
        if (m_pos_image_user) circle_rad = 1;

        dc.SetPen(wxPen(GetGlobalColor(_T ( "UBLCK" )), 1));
        dc.SetBrush(wxBrush(GetGlobalColor(_T ( "UIBCK" ))));
        dc.StrokeCircle(lGPSPoint.x, lGPSPoint.y, circle_rad);
      } else {  // Fixed bitmap icon.
        /* non opengl, or suboptimal opengl via ocpndc: */
        wxPoint rot_ctr(pos_image.GetWidth() / 2, pos_image.GetHeight() / 2);
        wxImage rot_image =
            pos_image.Rotate(-(icon_rad - (PI / 2.)), rot_ctr, true);

        // Simple sharpening algorithm.....
        for (int ip = 0; ip < rot_image.GetWidth(); ip++)
          for (int jp = 0; jp < rot_image.GetHeight(); jp++)
            if (rot_image.GetAlpha(ip, jp) > 64)
              rot_image.SetAlpha(ip, jp, 255);

        wxBitmap os_bm(rot_image);

        if (g_ShipScaleFactorExp > 1) {
          wxImage scaled_image = os_bm.ConvertToImage();
          double factor = (log(g_ShipScaleFactorExp) + 1.0) *
                          1.0;  // soften the scale factor a bit
          os_bm = wxBitmap(scaled_image.Scale(scaled_image.GetWidth() * factor,
                                              scaled_image.GetHeight() * factor,
                                              wxIMAGE_QUALITY_HIGH));
        }
        int w = os_bm.GetWidth();
        int h = os_bm.GetHeight();
        img_height = h;

        dc.DrawBitmap(os_bm, lShipMidPoint.x - w / 2, lShipMidPoint.y - h / 2,
                      true);

        //      Reference point, where the GPS antenna is
        int circle_rad = 3;
        if (m_pos_image_user) circle_rad = 1;

        dc.SetPen(wxPen(GetGlobalColor(_T ( "UBLCK" )), 1));
        dc.SetBrush(wxBrush(GetGlobalColor(_T ( "UIBCK" ))));
        dc.StrokeCircle(lShipMidPoint.x, lShipMidPoint.y, circle_rad);

        // Maintain dirty box,, missing in __WXMSW__ library
        dc.CalcBoundingBox(lShipMidPoint.x - w / 2, lShipMidPoint.y - h / 2);
        dc.CalcBoundingBox(lShipMidPoint.x - w / 2 + w,
                           lShipMidPoint.y - h / 2 + h);
      }
    }  // ownship draw
  }

  ShipIndicatorsDraw(dc, img_height, GPSOffsetPixels, lGPSPoint);
}

/* @ChartCanvas::CalcGridSpacing
 **
 ** Calculate the major and minor spacing between the lat/lon grid
 **
 ** @param [r] WindowDegrees [float] displayed number of lat or lan in the
 *window
 ** @param [w] MajorSpacing [float &] Major distance between grid lines
 ** @param [w] MinorSpacing [float &] Minor distance between grid lines
 ** @return [void]
 */
void CalcGridSpacing(float view_scale_ppm, float &MajorSpacing,
                     float &MinorSpacing) {
  // table for calculating the distance between the grids
  // [0] view_scale ppm
  // [1] spacing between major grid lines in degrees
  // [2] spacing between minor grid lines in degrees
  const float lltab[][3] = {{0.0f, 90.0f, 30.0f},
                            {.000001f, 45.0f, 15.0f},
                            {.0002f, 30.0f, 10.0f},
                            {.0003f, 10.0f, 2.0f},
                            {.0008f, 5.0f, 1.0f},
                            {.001f, 2.0f, 30.0f / 60.0f},
                            {.003f, 1.0f, 20.0f / 60.0f},
                            {.006f, 0.5f, 10.0f / 60.0f},
                            {.03f, 15.0f / 60.0f, 5.0f / 60.0f},
                            {.01f, 10.0f / 60.0f, 2.0f / 60.0f},
                            {.06f, 5.0f / 60.0f, 1.0f / 60.0f},
                            {.1f, 2.0f / 60.0f, 1.0f / 60.0f},
                            {.4f, 1.0f / 60.0f, 0.5f / 60.0f},
                            {.6f, 0.5f / 60.0f, 0.1f / 60.0f},
                            {1.0f, 0.2f / 60.0f, 0.1f / 60.0f},
                            {1e10f, 0.1f / 60.0f, 0.05f / 60.0f}};

  unsigned int tabi;
  for (tabi = 0; tabi < ((sizeof lltab) / (sizeof *lltab)) - 1; tabi++)
    if (view_scale_ppm < lltab[tabi][0]) break;
  MajorSpacing = lltab[tabi][1];  // major latitude distance
  MinorSpacing = lltab[tabi][2];  // minor latitude distance
  return;
}
/* @ChartCanvas::CalcGridText *************************************
 **
 ** Calculates text to display at the major grid lines
 **
 ** @param [r] latlon [float] latitude or longitude of grid line
 ** @param [r] spacing [float] distance between two major grid lines
 ** @param [r] bPostfix [bool] true for latitudes, false for longitudes
 **
 ** @return
 */

wxString CalcGridText(float latlon, float spacing, bool bPostfix) {
  int deg = (int)fabs(latlon);                    // degrees
  float min = fabs((fabs(latlon) - deg) * 60.0);  // Minutes
  char postfix;

  // calculate postfix letter (NSEW)
  if (latlon > 0.0) {
    if (bPostfix) {
      postfix = 'N';
    } else {
      postfix = 'E';
    }
  } else if (latlon < 0.0) {
    if (bPostfix) {
      postfix = 'S';
    } else {
      postfix = 'W';
    }
  } else {
    postfix = ' ';  // no postfix for equator and greenwich
  }
  // calculate text, display minutes only if spacing is smaller than one degree

  wxString ret;
  if (spacing >= 1.0) {
    ret.Printf(_T("%3d%c %c"), deg, 0x00b0, postfix);
  } else if (spacing >= (1.0 / 60.0)) {
    ret.Printf(_T("%3d%c%02.0f %c"), deg, 0x00b0, min, postfix);
  } else {
    ret.Printf(_T("%3d%c%02.2f %c"), deg, 0x00b0, min, postfix);
  }

  return ret;
}

/* @ChartCanvas::GridDraw *****************************************
 **
 ** Draws major and minor Lat/Lon Grid on the chart
 ** - distance between Grid-lm ines are calculated automatic
 ** - major grid lines will be across the whole chart window
 ** - minor grid lines will be 10 pixel at each edge of the chart window.
 **
 ** @param [w] dc [wxDC&] the wx drawing context
 **
 ** @return [void]
 ************************************************************************/
void ChartCanvas::GridDraw(ocpnDC &dc) {
  if (!(m_bDisplayGrid && (fabs(GetVP().rotation) < 1e-5))) return;

  double nlat, elon, slat, wlon;
  float lat, lon;
  float dlon;
  float gridlatMajor, gridlatMinor, gridlonMajor, gridlonMinor;
  wxCoord w, h;
  wxPen GridPen(GetGlobalColor(_T ( "SNDG1" )), 1, wxPENSTYLE_SOLID);
  dc.SetPen(GridPen);
  dc.SetFont(*m_pgridFont);
  dc.SetTextForeground(GetGlobalColor(_T ( "SNDG1" )));

  w = m_canvas_width;
  h = m_canvas_height;

  GetCanvasPixPoint(0, 0, nlat,
                    wlon);  // get lat/lon of upper left point of the window
  GetCanvasPixPoint(w, h, slat,
                    elon);  // get lat/lon of lower right point of the window
  dlon =
      elon -
      wlon;  // calculate how many degrees of longitude are shown in the window
  if (dlon < 0.0)  // concider datum border at 180 degrees longitude
  {
    dlon = dlon + 360.0;
  }
  // calculate distance between latitude grid lines
  CalcGridSpacing(GetVP().view_scale_ppm, gridlatMajor, gridlatMinor);

  // calculate position of first major latitude grid line
  lat = ceil(slat / gridlatMajor) * gridlatMajor;

  // Draw Major latitude grid lines and text
  while (lat < nlat) {
    wxPoint r;
    wxString st =
        CalcGridText(lat, gridlatMajor, true);  // get text for grid line
    GetCanvasPointPix(lat, (elon + wlon) / 2, &r);
    dc.DrawLine(0, r.y, w, r.y, false);  // draw grid line
    dc.DrawText(st, 0, r.y);             // draw text
    lat = lat + gridlatMajor;

    if (fabs(lat - wxRound(lat)) < 1e-5) lat = wxRound(lat);
  }

  // calculate position of first minor latitude grid line
  lat = ceil(slat / gridlatMinor) * gridlatMinor;

  // Draw minor latitude grid lines
  while (lat < nlat) {
    wxPoint r;
    GetCanvasPointPix(lat, (elon + wlon) / 2, &r);
    dc.DrawLine(0, r.y, 10, r.y, false);
    dc.DrawLine(w - 10, r.y, w, r.y, false);
    lat = lat + gridlatMinor;
  }

  // calculate distance between grid lines
  CalcGridSpacing(GetVP().view_scale_ppm, gridlonMajor, gridlonMinor);

  // calculate position of first major latitude grid line
  lon = ceil(wlon / gridlonMajor) * gridlonMajor;

  // draw major longitude grid lines
  for (int i = 0, itermax = (int)(dlon / gridlonMajor); i <= itermax; i++) {
    wxPoint r;
    wxString st = CalcGridText(lon, gridlonMajor, false);
    GetCanvasPointPix((nlat + slat) / 2, lon, &r);
    dc.DrawLine(r.x, 0, r.x, h, false);
    dc.DrawText(st, r.x, 0);
    lon = lon + gridlonMajor;
    if (lon > 180.0) {
      lon = lon - 360.0;
    }

    if (fabs(lon - wxRound(lon)) < 1e-5) lon = wxRound(lon);
  }

  // calculate position of first minor longitude grid line
  lon = ceil(wlon / gridlonMinor) * gridlonMinor;
  // draw minor longitude grid lines
  for (int i = 0, itermax = (int)(dlon / gridlonMinor); i <= itermax; i++) {
    wxPoint r;
    GetCanvasPointPix((nlat + slat) / 2, lon, &r);
    dc.DrawLine(r.x, 0, r.x, 10, false);
    dc.DrawLine(r.x, h - 10, r.x, h, false);
    lon = lon + gridlonMinor;
    if (lon > 180.0) {
      lon = lon - 360.0;
    }
  }
}

void ChartCanvas::ScaleBarDraw(ocpnDC &dc) {
  if (0 /*!g_bsimplifiedScalebar*/) {
    double blat, blon, tlat, tlon;
    wxPoint r;

    int x_origin = m_bDisplayGrid ? 60 : 20;
    int y_origin = m_canvas_height - 50;

    float dist;
    int count;
    wxPen pen1, pen2;

    if (GetVP().chart_scale > 80000)  // Draw 10 mile scale as SCALEB11
    {
      dist = 10.0;
      count = 5;
      pen1 = wxPen(GetGlobalColor(_T ( "SNDG2" )), 3, wxPENSTYLE_SOLID);
      pen2 = wxPen(GetGlobalColor(_T ( "SNDG1" )), 3, wxPENSTYLE_SOLID);
    } else  // Draw 1 mile scale as SCALEB10
    {
      dist = 1.0;
      count = 10;
      pen1 = wxPen(GetGlobalColor(_T ( "SCLBR" )), 3, wxPENSTYLE_SOLID);
      pen2 = wxPen(GetGlobalColor(_T ( "CHGRD" )), 3, wxPENSTYLE_SOLID);
    }

    GetCanvasPixPoint(x_origin, y_origin, blat, blon);
    double rotation = -VPoint.rotation;

    ll_gc_ll(blat, blon, rotation * 180 / PI, dist, &tlat, &tlon);
    GetCanvasPointPix(tlat, tlon, &r);
    int l1 = (y_origin - r.y) / count;

    for (int i = 0; i < count; i++) {
      int y = l1 * i;
      if (i & 1)
        dc.SetPen(pen1);
      else
        dc.SetPen(pen2);

      dc.DrawLine(x_origin, y_origin - y, x_origin, y_origin - (y + l1));
    }
  } else {
    double blat, blon, tlat, tlon;

    int x_origin = 5.0 * GetPixPerMM();
    int chartbar_height = GetChartbarHeight();
    //         ocpnStyle::Style* style = g_StyleManager->GetCurrentStyle();
    //         if (style->chartStatusWindowTransparent)
    //             chartbar_height = 0;
    int y_origin = m_canvas_height - chartbar_height - 5;

    GetCanvasPixPoint(x_origin, y_origin, blat, blon);
    GetCanvasPixPoint(x_origin + m_canvas_width, y_origin, tlat, tlon);

    double d;
    ll_gc_ll_reverse(blat, blon, tlat, tlon, 0, &d);
    d /= 2;

    int unit = g_iDistanceFormat;
    if (d < .5 &&
        (unit == DISTANCE_KM || unit == DISTANCE_MI || unit == DISTANCE_NMI))
      unit = (unit == DISTANCE_MI) ? DISTANCE_FT : DISTANCE_M;

    // nice number
    float dist = toUsrDistance(d, unit), logdist = log(dist) / log(10.F);
    float places = floor(logdist), rem = logdist - places;
    dist = pow(10, places);

    if (rem < .2)
      dist /= 5;
    else if (rem < .5)
      dist /= 2;

    wxString s = wxString::Format(_T("%g "), dist) + getUsrDistanceUnit(unit);
    wxPen pen1 = wxPen(GetGlobalColor(_T ( "UBLCK" )), 3, wxPENSTYLE_SOLID);
    double rotation = -VPoint.rotation;

    ll_gc_ll(blat, blon, rotation * 180 / PI + 90, fromUsrDistance(dist, unit),
             &tlat, &tlon);
    wxPoint r;
    GetCanvasPointPix(tlat, tlon, &r);
    int l1 = r.x - x_origin;

    m_scaleBarRect = wxRect(x_origin, y_origin - 12, l1,
                            12);  // Store this for later reference

    dc.SetPen(pen1);

    dc.DrawLine(x_origin, y_origin, x_origin, y_origin - 12);
    dc.DrawLine(x_origin, y_origin, x_origin + l1, y_origin);
    dc.DrawLine(x_origin + l1, y_origin, x_origin + l1, y_origin - 12);

    dc.SetFont(*m_pgridFont);
    dc.SetTextForeground(GetGlobalColor(_T ( "UBLCK" )));
    int w, h;
    dc.GetTextExtent(s, &w, &h);
    dc.DrawText(s, x_origin + l1 / 2 - w / 2, y_origin - h - 1);
  }
}

void ChartCanvas::JaggyCircle(ocpnDC &dc, wxPen pen, int x, int y, int radius) {
  //    Constants?
  double da_min = 2.;
  double da_max = 6.;
  double ra_min = 0.;
  double ra_max = 40.;

  wxPen pen_save = dc.GetPen();

  wxDateTime now = wxDateTime::Now();

  dc.SetPen(pen);

  int x0, y0, x1, y1;

  x0 = x1 = x + radius;  // Start point
  y0 = y1 = y;
  double angle = 0.;
  int i = 0;

  while (angle < 360.) {
    double da = da_min + (((double)rand() / RAND_MAX) * (da_max - da_min));
    angle += da;

    if (angle > 360.) angle = 360.;

    double ra = ra_min + (((double)rand() / RAND_MAX) * (ra_max - ra_min));

    double r;
    if (i & 1)
      r = radius + ra;
    else
      r = radius - ra;

    x1 = (int)(x + cos(angle * PI / 180.) * r);
    y1 = (int)(y + sin(angle * PI / 180.) * r);

    dc.DrawLine(x0, y0, x1, y1);

    x0 = x1;
    y0 = y1;

    i++;
  }

  dc.DrawLine(x + radius, y, x1, y1);  // closure

  dc.SetPen(pen_save);
}

static bool bAnchorSoundPlaying = false;

static void onSoundFinished(void *ptr) { bAnchorSoundPlaying = false; }

void ChartCanvas::AlertDraw(ocpnDC &dc) {
  // Just for prototyping, visual alert for anchorwatch goes here
  bool play_sound = false;
  if (pAnchorWatchPoint1 && AnchorAlertOn1) {
    if (AnchorAlertOn1) {
      wxPoint TargetPoint;
      GetCanvasPointPix(pAnchorWatchPoint1->m_lat, pAnchorWatchPoint1->m_lon,
                        &TargetPoint);
      JaggyCircle(dc, wxPen(GetGlobalColor(_T("URED")), 2), TargetPoint.x,
                  TargetPoint.y, 100);
      play_sound = true;
    }
  } else
    AnchorAlertOn1 = false;

  if (pAnchorWatchPoint2 && AnchorAlertOn2) {
    if (AnchorAlertOn2) {
      wxPoint TargetPoint;
      GetCanvasPointPix(pAnchorWatchPoint2->m_lat, pAnchorWatchPoint2->m_lon,
                        &TargetPoint);
      JaggyCircle(dc, wxPen(GetGlobalColor(_T("URED")), 2), TargetPoint.x,
                  TargetPoint.y, 100);
      play_sound = true;
    }
  } else
    AnchorAlertOn2 = false;

  if (play_sound && !bAnchorSoundPlaying) {
    auto cmd_sound = dynamic_cast<SystemCmdSound*>(g_anchorwatch_sound);
    if (cmd_sound) cmd_sound->SetCmd(g_CmdSoundString.mb_str(wxConvUTF8));
    g_anchorwatch_sound->Load(g_anchorwatch_sound_file);
    if (g_anchorwatch_sound->IsOk()) {
      bAnchorSoundPlaying = true;
      g_anchorwatch_sound->SetFinishedCallback(onSoundFinished, NULL);
      g_anchorwatch_sound->Play();
    }
  } else if (g_anchorwatch_sound->IsOk()) {
    g_anchorwatch_sound->Stop();
  }
}
// End of prototype anchor watch alerting-----------------------

void ChartCanvas::UpdateShips() {
  //  Get the rectangle in the current dc which bounds the "ownship" symbol

  wxClientDC dc(this);
  if (!dc.IsOk()) return;

  wxBitmap test_bitmap(dc.GetSize().x, dc.GetSize().y);
  wxMemoryDC temp_dc(test_bitmap);

  temp_dc.ResetBoundingBox();
  temp_dc.DestroyClippingRegion();
  temp_dc.SetClippingRegion(0, 0, dc.GetSize().x, dc.GetSize().y);

  // Draw the ownship on the temp_dc
  ocpnDC ocpndc = ocpnDC(temp_dc);
  ShipDraw(ocpndc);

  if (g_pActiveTrack && g_pActiveTrack->IsRunning()) {
    TrackPoint *p = g_pActiveTrack->GetLastPoint();
    if (p) {
      wxPoint px;
      GetCanvasPointPix(p->m_lat, p->m_lon, &px);
      ocpndc.CalcBoundingBox(px.x, px.y);
    }
  }

  ship_draw_rect =
      wxRect(temp_dc.MinX(), temp_dc.MinY(), temp_dc.MaxX() - temp_dc.MinX(),
             temp_dc.MaxY() - temp_dc.MinY());

  wxRect own_ship_update_rect = ship_draw_rect;

  if (!own_ship_update_rect.IsEmpty()) {
    //  The required invalidate rectangle is the union of the last drawn
    //  rectangle and this drawn rectangle
    own_ship_update_rect.Union(ship_draw_last_rect);
    own_ship_update_rect.Inflate(2);
  }

  if (!own_ship_update_rect.IsEmpty()) RefreshRect(own_ship_update_rect, false);

  ship_draw_last_rect = ship_draw_rect;

  temp_dc.SelectObject(wxNullBitmap);
}

void ChartCanvas::UpdateAlerts() {
  //  Get the rectangle in the current dc which bounds the detected Alert
  //  targets

  //  Use this dc
  wxClientDC dc(this);

  // Get dc boundary
  int sx, sy;
  dc.GetSize(&sx, &sy);

  //  Need a bitmap
  wxBitmap test_bitmap(sx, sy, -1);

  // Create a memory DC
  wxMemoryDC temp_dc;
  temp_dc.SelectObject(test_bitmap);

  temp_dc.ResetBoundingBox();
  temp_dc.DestroyClippingRegion();
  temp_dc.SetClippingRegion(wxRect(0, 0, sx, sy));

  // Draw the Alert Targets on the temp_dc
  ocpnDC ocpndc = ocpnDC(temp_dc);
  AlertDraw(ocpndc);

  //  Retrieve the drawing extents
  wxRect alert_rect(temp_dc.MinX(), temp_dc.MinY(),
                    temp_dc.MaxX() - temp_dc.MinX(),
                    temp_dc.MaxY() - temp_dc.MinY());

  if (!alert_rect.IsEmpty())
    alert_rect.Inflate(2);  // clear all drawing artifacts

  if (!alert_rect.IsEmpty() || !alert_draw_rect.IsEmpty()) {
    //  The required invalidate rectangle is the union of the last drawn
    //  rectangle and this drawn rectangle
    wxRect alert_update_rect = alert_draw_rect;
    alert_update_rect.Union(alert_rect);

    //  Invalidate the rectangular region
    RefreshRect(alert_update_rect, false);
  }

  //  Save this rectangle for next time
  alert_draw_rect = alert_rect;

  temp_dc.SelectObject(wxNullBitmap);  // clean up
}

void ChartCanvas::UpdateAIS() {
  if (!g_pAIS) return;

  //  Get the rectangle in the current dc which bounds the detected AIS targets

  //  Use this dc
  wxClientDC dc(this);

  // Get dc boundary
  int sx, sy;
  dc.GetSize(&sx, &sy);

  wxRect ais_rect;

  //  How many targets are there?

  //  If more than "some number", it will be cheaper to refresh the entire
  //  screen than to build update rectangles for each target.
  if (g_pAIS->GetTargetList().size() > 10) {
    ais_rect = wxRect(0, 0, sx, sy);  // full screen
  } else {
    //  Need a bitmap
    wxBitmap test_bitmap(sx, sy, -1);

    // Create a memory DC
    wxMemoryDC temp_dc;
    temp_dc.SelectObject(test_bitmap);

    temp_dc.ResetBoundingBox();
    temp_dc.DestroyClippingRegion();
    temp_dc.SetClippingRegion(wxRect(0, 0, sx, sy));

    // Draw the AIS Targets on the temp_dc
    ocpnDC ocpndc = ocpnDC(temp_dc);
    AISDraw(ocpndc, GetVP(), this);
    AISDrawAreaNotices(ocpndc, GetVP(), this);

    //  Retrieve the drawing extents
    ais_rect =
        wxRect(temp_dc.MinX(), temp_dc.MinY(), temp_dc.MaxX() - temp_dc.MinX(),
               temp_dc.MaxY() - temp_dc.MinY());

    if (!ais_rect.IsEmpty())
      ais_rect.Inflate(2);  // clear all drawing artifacts

    temp_dc.SelectObject(wxNullBitmap);  // clean up
  }

  if (!ais_rect.IsEmpty() || !ais_draw_rect.IsEmpty()) {
    //  The required invalidate rectangle is the union of the last drawn
    //  rectangle and this drawn rectangle
    wxRect ais_update_rect = ais_draw_rect;
    ais_update_rect.Union(ais_rect);

    //  Invalidate the rectangular region
    RefreshRect(ais_update_rect, false);
  }

  //  Save this rectangle for next time
  ais_draw_rect = ais_rect;
}

void ChartCanvas::ToggleCPAWarn() {
  g_bCPAWarn = !g_bCPAWarn;
  wxString mess = _("ON");
  if (!g_bCPAWarn) {
    g_bTCPA_Max = false;
    mess = _("OFF");
  }
  else { g_bTCPA_Max = true; }
  // Print to status bar if available.
  if (STAT_FIELD_SCALE >= 4 && parent_frame->GetStatusBar()) {
    parent_frame->SetStatusText(_("CPA alarm ") + mess, STAT_FIELD_SCALE);
  }
  else {
    OCPNMessageBox(this,
                    _("CPA Alarm is switched") + _T(" ") + mess.MakeLower(),
                    _("CPA") + _T(" ") + mess, 4, 4);
  }
}

void ChartCanvas::OnActivate(wxActivateEvent &event) { ReloadVP(); }

void ChartCanvas::OnSize(wxSizeEvent &event) {
  GetClientSize(&m_canvas_width, &m_canvas_height);

  //    Get some canvas metrics

  //          Rescale to current value, in order to rebuild VPoint data
  //          structures for new canvas size
  SetVPScale(GetVPScale());

  m_absolute_min_scale_ppm =
      m_canvas_width /
      (1.2 * WGS84_semimajor_axis_meters * PI);  // something like 180 degrees

  //  Inform the parent Frame that I am being resized...
  gFrame->ProcessCanvasResize();

  //  if MUIBar is active, size the bar
  //     if(g_useMUI && !m_muiBar){                          // rebuild if
  //     necessary
  //         m_muiBar = new MUIBar(this, wxHORIZONTAL);
  //         m_muiBarHOSize = m_muiBar->GetSize();
  //     }

  if (m_muiBar) {
    SetMUIBarPosition();
    UpdateFollowButtonState();
    m_muiBar->SetCanvasENCAvailable(m_bENCGroup);
    m_muiBar->Raise();
  }

  //    Set up the scroll margins
  xr_margin = m_canvas_width * 95 / 100;
  xl_margin = m_canvas_width * 5 / 100;
  yt_margin = m_canvas_height * 5 / 100;
  yb_margin = m_canvas_height * 95 / 100;

  if (m_pQuilt)
    m_pQuilt->SetQuiltParameters(m_canvas_scale_factor, m_canvas_width);

  //    Resize the current viewport

  VPoint.pix_width = m_canvas_width;
  VPoint.pix_height = m_canvas_height;

  // Resize the scratch BM
  delete pscratch_bm;
  pscratch_bm = new wxBitmap(VPoint.pix_width, VPoint.pix_height, -1);
  m_brepaint_piano = true;

  // Resize the Route Calculation BM
  m_dc_route.SelectObject(wxNullBitmap);
  delete proute_bm;
  proute_bm = new wxBitmap(VPoint.pix_width, VPoint.pix_height, -1);
  m_dc_route.SelectObject(*proute_bm);

  //  Resize the saved Bitmap
  m_cached_chart_bm.Create(VPoint.pix_width, VPoint.pix_height, -1);

  //  Resize the working Bitmap
  m_working_bm.Create(VPoint.pix_width, VPoint.pix_height, -1);

  //  Rescale again, to capture all the changes for new canvas size
  SetVPScale(GetVPScale());

#ifdef ocpnUSE_GL
  if (/*g_bopengl &&*/ m_glcc) {
    m_glcc->OnSize(event);
  }
#endif

  FormatPianoKeys();
  //  Invalidate the whole window
  ReloadVP();
}

void ChartCanvas::ProcessNewGUIScale() {
  m_muiBar->Hide();
  delete m_muiBar;
  m_muiBar = 0;

  CreateMUIBar();
}

void ChartCanvas::CreateMUIBar() {
  if (g_useMUI && !m_muiBar) {  // rebuild if necessary

    // We need to update the m_bENCGroup flag, at least for the initial creation
    // of a MUIBar
    if (ChartData) m_bENCGroup = ChartData->IsENCInGroup(m_groupIndex);

    m_muiBar = new MUIBar(this, wxHORIZONTAL, g_toolbar_scalefactor);
    m_muiBar->SetColorScheme(m_cs);
    m_muiBarHOSize = m_muiBar->GetSize();
  }

  if (m_muiBar) {
    SetMUIBarPosition();
    UpdateFollowButtonState();
    m_muiBar->UpdateDynamicValues();
    m_muiBar->SetCanvasENCAvailable(m_bENCGroup);
    m_muiBar->Raise();
  }
}

void ChartCanvas::SetMUIBarPosition() {
  //  if MUIBar is active, size the bar
  if (m_muiBar) {
    // We precalculate the piano width based on the canvas width
    int pianoWidth = GetClientSize().x * (g_btouch ? 0.7f : 0.6f);
    //        if(m_Piano)
    //            pianoWidth = m_Piano->GetWidth();

    if ((m_muiBar->GetOrientation() == wxHORIZONTAL)) {
      if (m_muiBarHOSize.x > (GetClientSize().x - pianoWidth)) {
        delete m_muiBar;
        m_muiBar = new MUIBar(this, wxVERTICAL, g_toolbar_scalefactor);
      }
    }

    if ((m_muiBar->GetOrientation() == wxVERTICAL)) {
      if (m_muiBarHOSize.x < (GetClientSize().x - pianoWidth)) {
        delete m_muiBar;
        m_muiBar = new MUIBar(this, wxHORIZONTAL, g_toolbar_scalefactor);
      }
    }

    m_muiBar->SetBestPosition();
  }
}

void ChartCanvas::DestroyMuiBar() {
  if (m_muiBar) {
    m_muiBar->Destroy();
    m_muiBar = NULL;
  }
}

void ChartCanvas::ShowChartInfoWindow(int x, int dbIndex) {
  if (dbIndex >= 0) {
    if (NULL == m_pCIWin) {
      m_pCIWin = new ChInfoWin(this);
      m_pCIWin->Hide();
    }

    if (!m_pCIWin->IsShown() || (m_pCIWin->dbIndex != dbIndex)) {
      wxString s;
      ChartBase *pc = NULL;

      // TOCTOU race but worst case will reload chart.
      // need to lock it or the background spooler may evict charts in
      // OpenChartFromDBAndLock
      if ((ChartData->IsChartInCache(dbIndex)) && ChartData->IsValid())
        pc = ChartData->OpenChartFromDBAndLock(
            dbIndex, FULL_INIT);  // this must come from cache

      int char_width, char_height;
      s = ChartData->GetFullChartInfo(pc, dbIndex, &char_width, &char_height);
      if (pc) ChartData->UnLockCacheChart(dbIndex);

      m_pCIWin->SetString(s);
      m_pCIWin->FitToChars(char_width, char_height);

      wxPoint p;
      p.x = x;
      if ((p.x + m_pCIWin->GetWinSize().x) > m_canvas_width)
        p.x = (m_canvas_width - m_pCIWin->GetWinSize().x) / 2;  // centered

      p.y =
          m_canvas_height - m_Piano->GetHeight() - 4 - m_pCIWin->GetWinSize().y;

      m_pCIWin->dbIndex = dbIndex;
      m_pCIWin->SetPosition(p);
      m_pCIWin->SetBitmap();
      m_pCIWin->Refresh();
      m_pCIWin->Show();
    }
  } else {
    HideChartInfoWindow();
  }
}

void ChartCanvas::HideChartInfoWindow(void) {
  if (m_pCIWin /*&& m_pCIWin->IsShown()*/) {
    m_pCIWin->Hide();
    m_pCIWin->Destroy();
    m_pCIWin = NULL;

#ifdef __OCPN__ANDROID__
    androidForceFullRepaint();
#endif
  }
}

void ChartCanvas::PanTimerEvent(wxTimerEvent &event) {
  wxMouseEvent ev(wxEVT_MOTION);
  ev.m_x = mouse_x;
  ev.m_y = mouse_y;
  ev.m_leftDown = mouse_leftisdown;

  wxEvtHandler *evthp = GetEventHandler();

  ::wxPostEvent(evthp, ev);
}

void ChartCanvas::MovementTimerEvent(wxTimerEvent &) { DoTimedMovement(); }

void ChartCanvas::MovementStopTimerEvent(wxTimerEvent &) { StopMovement(); }

bool ChartCanvas::CheckEdgePan(int x, int y, bool bdragging, int margin,
                               int delta) {
  if (m_disable_edge_pan) return false;

  bool bft = false;
  int pan_margin = m_canvas_width * margin / 100;
  int pan_timer_set = 200;
  double pan_delta = GetVP().pix_width * delta / 100;
  int pan_x = 0;
  int pan_y = 0;

  if (x > m_canvas_width - pan_margin) {
    bft = true;
    pan_x = pan_delta;
  }

  else if (x < pan_margin) {
    bft = true;
    pan_x = -pan_delta;
  }

  if (y < pan_margin) {
    bft = true;
    pan_y = -pan_delta;
  }

  else if (y > m_canvas_height - pan_margin) {
    bft = true;
    pan_y = pan_delta;
  }

  //    Of course, if dragging, and the mouse left button is not down, we must
  //    stop the event injection
  if (bdragging) {
    if (!g_btouch) {
      wxMouseState state = ::wxGetMouseState();
#if wxCHECK_VERSION(3, 0, 0)
      if (!state.LeftIsDown())
#else
      if (!state.LeftDown())
#endif
        bft = false;
    }
  }
  if ((bft) && !pPanTimer->IsRunning()) {
    PanCanvas(pan_x, pan_y);
    pPanTimer->Start(pan_timer_set, wxTIMER_ONE_SHOT);
    return true;
  }

  //    This mouse event must not be due to pan timer event injector
  //    Mouse is out of the pan zone, so prevent any orphan event injection
  if ((!bft) && pPanTimer->IsRunning()) {
    pPanTimer->Stop();
  }

  return (false);
}

// Look for waypoints at the current position.
// Used to determine what a mouse event should act on.

void ChartCanvas::FindRoutePointsAtCursor(float selectRadius,
                                          bool setBeingEdited) {
  m_lastRoutePointEditTarget = m_pRoutePointEditTarget;  // save a copy
  m_pRoutePointEditTarget = NULL;
  m_pFoundPoint = NULL;

  SelectItem *pFind = NULL;
  SelectCtx ctx(m_bShowNavobjects, GetCanvasTrueScale());
  SelectableItemList SelList = pSelect->FindSelectionList(
      ctx, m_cursor_lat, m_cursor_lon, SELTYPE_ROUTEPOINT);
  wxSelectableItemListNode *node = SelList.GetFirst();
  while (node) {
    pFind = node->GetData();

    RoutePoint *frp = (RoutePoint *)pFind->m_pData1;

    //    Get an array of all routes using this point
    m_pEditRouteArray = g_pRouteMan->GetRouteArrayContaining(frp);

    // Use route array to determine actual visibility for the point
    bool brp_viz = false;
    if (m_pEditRouteArray) {
      for (unsigned int ir = 0; ir < m_pEditRouteArray->GetCount(); ir++) {
        Route *pr = (Route *)m_pEditRouteArray->Item(ir);
        if (pr->IsVisible()) {
          brp_viz = true;
          break;
        }
      }
    } else
      brp_viz = frp->IsVisible();  // isolated point

    if (brp_viz) {
      //    Use route array to rubberband all affected routes
      if (m_pEditRouteArray)  // Editing Waypoint as part of route
      {
        for (unsigned int ir = 0; ir < m_pEditRouteArray->GetCount(); ir++) {
          Route *pr = (Route *)m_pEditRouteArray->Item(ir);
          pr->m_bIsBeingEdited = setBeingEdited;
        }
        m_bRouteEditing = setBeingEdited;
      } else  // editing Mark
      {
        frp->m_bRPIsBeingEdited = setBeingEdited;
        m_bMarkEditing = setBeingEdited;
      }

      m_pRoutePointEditTarget = frp;
      m_pFoundPoint = pFind;
      break;  // out of the while(node)
    }

    node = node->GetNext();
  }  // while (node)
}

void ChartCanvas::MouseTimedEvent(wxTimerEvent &event) {
  if (singleClickEventIsValid) MouseEvent(singleClickEvent);
  singleClickEventIsValid = false;
  m_DoubleClickTimer->Stop();
}

bool leftIsDown;

bool ChartCanvas::MouseEventOverlayWindows(wxMouseEvent &event) {
  if (!m_bChartDragging && !m_bDrawingRoute) {
    if (m_Compass && m_Compass->IsShown() &&
        m_Compass->GetRect().Contains(event.GetPosition())) {
      if (m_Compass->MouseEvent(event)) {
        cursor_region = CENTER;
        if (!g_btouch) SetCanvasCursor(event);
        return true;
      }
    }

    if (MouseEventChartBar(event)) return true;
  }
  return false;
}

bool ChartCanvas::MouseEventChartBar(wxMouseEvent &event) {
  if (!g_bShowChartBar) return false;

  if (!m_Piano->MouseEvent(event)) return false;

  cursor_region = CENTER;
  if (!g_btouch) SetCanvasCursor(event);
  return true;
}

bool ChartCanvas::MouseEventSetup(wxMouseEvent &event, bool b_handle_dclick) {
  int x, y;

  bool bret = false;

  event.GetPosition(&x, &y);

  m_MouseDragging = event.Dragging();

  //  Some systems produce null drag events, where the pointer position has not
  //  changed from the previous value. Detect this case, and abort further
  //  processing (FS#1748)
#ifdef __WXMSW__
  if (event.Dragging()) {
    if ((x == mouse_x) && (y == mouse_y)) return true;
  }
#endif

  mouse_x = x;
  mouse_y = y;
  mouse_leftisdown = event.LeftDown();
  GetCanvasPixPoint(x, y, m_cursor_lat, m_cursor_lon);

  //  Establish the event region
  cursor_region = CENTER;

  int chartbar_height = GetChartbarHeight();

  if (m_Compass && m_Compass->IsShown() &&
      m_Compass->GetRect().Contains(event.GetPosition())) {
    cursor_region = CENTER;
  } else if (x > xr_margin) {
    cursor_region = MID_RIGHT;
  } else if (x < xl_margin) {
    cursor_region = MID_LEFT;
  } else if (y > yb_margin - chartbar_height &&
             y < m_canvas_height - chartbar_height) {
    cursor_region = MID_TOP;
  } else if (y < yt_margin) {
    cursor_region = MID_BOT;
  } else {
    cursor_region = CENTER;
  }

  if (!g_btouch) SetCanvasCursor(event);

  // Protect from leftUp's coming from event handlers in child
  // windows who return focus to the canvas.
  leftIsDown = event.LeftDown();

#ifndef __WXOSX__
  if (event.LeftDown()) {
    if (g_bShowMenuBar == false && g_bTempShowMenuBar == true) {
      // The menu bar is temporarily visible due to alt having been pressed.
      // Clicking will hide it, and do nothing else.
      g_bTempShowMenuBar = false;
      parent_frame->ApplyGlobalSettings(false);
      return (true);
    }
  }
#endif

  // Update modifiers here; some window managers never send the key event
  m_modkeys = 0;
  if (event.ControlDown()) m_modkeys |= wxMOD_CONTROL;
  if (event.AltDown()) m_modkeys |= wxMOD_ALT;

#ifdef __WXMSW__
  // TODO Test carefully in other platforms, remove ifdef....
  if (event.ButtonDown() && !HasCapture()) CaptureMouse();
  if (event.ButtonUp() && HasCapture()) ReleaseMouse();
#endif

  if (g_pi_manager)
    if (g_pi_manager->SendMouseEventToPlugins(event))
      return (true);  // PlugIn did something, and does not want the canvas to
                      // do anything else

  // Capture LeftUp's and time them, unless it already came from the timer.

  if (b_handle_dclick && event.LeftUp() && !singleClickEventIsValid) {
    // Ignore the second LeftUp after the DClick.
    if (m_DoubleClickTimer->IsRunning()) {
      m_DoubleClickTimer->Stop();
      return (true);
    }

    // Save the event for later running if there is no DClick.
    m_DoubleClickTimer->Start(350, wxTIMER_ONE_SHOT);
    singleClickEvent = event;
    singleClickEventIsValid = true;
    return (true);
  }

  //  This logic is necessary on MSW to handle the case where
  //  a context (right-click) menu is dismissed without action
  //  by clicking on the chart surface.
  //  We need to avoid an unintentional pan by eating some clicks...
#ifdef __WXMSW__
  if (event.LeftDown() || event.LeftUp() || event.Dragging()) {
    if (g_click_stop > 0) {
      g_click_stop--;
      return (true);
    }
  }
#endif

  //  Kick off the Rotation control timer
  if (GetUpMode() == COURSE_UP_MODE) {
    m_b_rot_hidef = false;
    pRotDefTimer->Start(500, wxTIMER_ONE_SHOT);
  } else
    pRotDefTimer->Stop();

  //      Retrigger the route leg / AIS target popup timer
  bool bRoll = !g_btouch;
#ifdef __OCPN__ANDROID__
  bRoll = g_bRollover;
#endif
  if (bRoll) {
    if ((m_pRouteRolloverWin && m_pRouteRolloverWin->IsActive()) ||
        (m_pTrackRolloverWin && m_pTrackRolloverWin->IsActive()) ||
        (m_pAISRolloverWin && m_pAISRolloverWin->IsActive()))
      m_RolloverPopupTimer.Start(
          10,
          wxTIMER_ONE_SHOT);  // faster response while the rollover is turned on
    else
      m_RolloverPopupTimer.Start(m_rollover_popup_timer_msec, wxTIMER_ONE_SHOT);
  }

  //  Retrigger the cursor tracking timer
  pCurTrackTimer->Start(m_curtrack_timer_msec, wxTIMER_ONE_SHOT);

//      Show cursor position on Status Bar, if present
//      except for GTK, under which status bar updates are very slow
//      due to Update() call.
//      In this case, as a workaround, update the status window
//      after an interval timer (pCurTrackTimer) pops, which will happen
//      whenever the mouse has stopped moving for specified interval.
//      See the method OnCursorTrackTimerEvent()
#if !defined(__WXGTK__) && !defined(__WXQT__)
  SetCursorStatus(m_cursor_lat, m_cursor_lon);
#endif

  //  Send the current cursor lat/lon to all PlugIns requesting it
  if (g_pi_manager) {
    //  Occasionally, MSW will produce nonsense events on right click....
    //  This results in an error in cursor geo position, so we skip this case
    if ((x >= 0) && (y >= 0))
      g_pi_manager->SendCursorLatLonToAllPlugIns(m_cursor_lat, m_cursor_lon);
  }

  if (!g_btouch) {
    if ((m_bMeasure_Active && (m_nMeasureState >= 2)) || (m_routeState > 1)) {
      wxPoint p = ClientToScreen(wxPoint(x, y));

      // Submerge the toolbar if necessary
      if (m_toolBar) {
        wxRect rect = m_toolBar->GetScreenRect();
        rect.Inflate(20);
        if (rect.Contains(p.x, p.y)) m_toolBar->Submerge();
      }
    }
  }

  if (1 /*!g_btouch*/) {
    //    Route Creation Rubber Banding
    if (m_routeState >= 2) {
      r_rband.x = x;
      r_rband.y = y;
      m_bDrawingRoute = true;

      if (!g_btouch) CheckEdgePan(x, y, event.Dragging(), 5, 2);
      Refresh(false);
    }

    //    Measure Tool Rubber Banding
    if (m_bMeasure_Active && (m_nMeasureState >= 2)) {
      r_rband.x = x;
      r_rband.y = y;
      m_bDrawingRoute = true;

      if (!g_btouch) CheckEdgePan(x, y, event.Dragging(), 5, 2);
      Refresh(false);
    }
  }
  return bret;
}

void ChartCanvas::CallPopupMenu(int x, int y) {
  int mx, my;
  mx = x;
  my = y;

  last_drag.x = mx;
  last_drag.y = my;
  if (m_routeState) {  // creating route?
    InvokeCanvasMenu(x, y, SELTYPE_ROUTECREATE);
    return;
  }
  // General Right Click
  // Look for selectable objects
  double slat, slon;
  slat = m_cursor_lat;
  slon = m_cursor_lon;

#if defined(__WXMAC__) || defined(__OCPN__ANDROID__)
  wxScreenDC sdc;
  ocpnDC dc(sdc);
#else
  wxClientDC cdc(GetParent());
  ocpnDC dc(cdc);
#endif

  SelectItem *pFindAIS;
  SelectItem *pFindRP;
  SelectItem *pFindRouteSeg;
  SelectItem *pFindTrackSeg;
  SelectItem *pFindCurrent = NULL;
  SelectItem *pFindTide = NULL;

  //    Deselect any current objects
  if (m_pSelectedRoute) {
    m_pSelectedRoute->m_bRtIsSelected = false;  // Only one selection at a time
    m_pSelectedRoute->DeSelectRoute();
#ifdef ocpnUSE_GL
    if (g_bopengl && m_glcc) {
      InvalidateGL();
      Update();
    } else
#endif
      RouteGui(*m_pSelectedRoute).Draw(dc, this, GetVP().GetBBox());
  }

  if (m_pFoundRoutePoint) {
    m_pFoundRoutePoint->m_bPtIsSelected = false;
    RoutePointGui(*m_pFoundRoutePoint).Draw(dc, this);
    RefreshRect(m_pFoundRoutePoint->CurrentRect_in_DC);
  }

  /**in touch mode a route point could have been selected and draghandle icon
   * shown so clear the selection*/
  if (g_btouch && m_pRoutePointEditTarget) {
    m_pRoutePointEditTarget->m_bRPIsBeingEdited = false;
    m_pRoutePointEditTarget->m_bPtIsSelected = false;
    RoutePointGui(*m_pRoutePointEditTarget).EnableDragHandle(false);
  }

  //      Get all the selectable things at the cursor
  SelectCtx ctx(m_bShowNavobjects, GetCanvasTrueScale());
  pFindAIS = pSelectAIS->FindSelection(ctx, slat, slon, SELTYPE_AISTARGET);
  pFindRP = pSelect->FindSelection(ctx, slat, slon, SELTYPE_ROUTEPOINT);
  pFindRouteSeg =
      pSelect->FindSelection(ctx, slat, slon, SELTYPE_ROUTESEGMENT);
  pFindTrackSeg =
      pSelect->FindSelection(ctx, slat, slon, SELTYPE_TRACKSEGMENT);

  if (m_bShowCurrent)
    pFindCurrent =
        pSelectTC->FindSelection(ctx, slat, slon, SELTYPE_CURRENTPOINT);

  if (m_bShowTide)  // look for tide stations
    pFindTide = pSelectTC->FindSelection(ctx, slat, slon, SELTYPE_TIDEPOINT);

  int seltype = 0;

  //    Try for AIS targets first
  if (pFindAIS) {
    m_FoundAIS_MMSI = pFindAIS->GetUserData();

    //      Make sure the target data is available
    if (g_pAIS->Get_Target_Data_From_MMSI(m_FoundAIS_MMSI))
      seltype |= SELTYPE_AISTARGET;
  }

  //    Now the various Route Parts

  m_pFoundRoutePoint = NULL;
  if (pFindRP) {
    RoutePoint *pFirstVizPoint = NULL;
    RoutePoint *pFoundActiveRoutePoint = NULL;
    RoutePoint *pFoundVizRoutePoint = NULL;
    Route *pSelectedActiveRoute = NULL;
    Route *pSelectedVizRoute = NULL;

    // There is at least one routepoint, so get the whole list
    SelectCtx ctx(m_bShowNavobjects, GetCanvasTrueScale());
    SelectableItemList SelList =
        pSelect->FindSelectionList(ctx, slat, slon, SELTYPE_ROUTEPOINT);
    wxSelectableItemListNode *node = SelList.GetFirst();
    while (node) {
      SelectItem *pFindSel = node->GetData();

      RoutePoint *prp = (RoutePoint *)pFindSel->m_pData1;  // candidate

      //    Get an array of all routes using this point
      wxArrayPtrVoid *proute_array = g_pRouteMan->GetRouteArrayContaining(prp);

      // Use route array (if any) to determine actual visibility for this point
      bool brp_viz = false;
      if (proute_array) {
        for (unsigned int ir = 0; ir < proute_array->GetCount(); ir++) {
          Route *pr = (Route *)proute_array->Item(ir);
          if (pr->IsVisible()) {
            brp_viz = true;
            break;
          }
        }
        if (!brp_viz && prp->IsShared())  // is not visible as part of route,
                                          // but still exists as a waypoint
          brp_viz = prp->IsVisible();     //  so treat as isolated point

      } else
        brp_viz = prp->IsVisible();  // isolated point

      if ((NULL == pFirstVizPoint) && brp_viz) pFirstVizPoint = prp;

      // Use route array to choose the appropriate route
      // Give preference to any active route, otherwise select the first visible
      // route in the array for this point
      m_pSelectedRoute = NULL;
      if (proute_array) {
        for (unsigned int ir = 0; ir < proute_array->GetCount(); ir++) {
          Route *pr = (Route *)proute_array->Item(ir);
          if (pr->m_bRtIsActive) {
            pSelectedActiveRoute = pr;
            pFoundActiveRoutePoint = prp;
            break;
          }
        }

        if (NULL == pSelectedVizRoute) {
          for (unsigned int ir = 0; ir < proute_array->GetCount(); ir++) {
            Route *pr = (Route *)proute_array->Item(ir);
            if (pr->IsVisible()) {
              pSelectedVizRoute = pr;
              pFoundVizRoutePoint = prp;
              break;
            }
          }
        }

        delete proute_array;
      }

      node = node->GetNext();
    }

    //      Now choose the "best" selections
    if (pFoundActiveRoutePoint) {
      m_pFoundRoutePoint = pFoundActiveRoutePoint;
      m_pSelectedRoute = pSelectedActiveRoute;
    } else if (pFoundVizRoutePoint) {
      m_pFoundRoutePoint = pFoundVizRoutePoint;
      m_pSelectedRoute = pSelectedVizRoute;
    } else
      // default is first visible point in list
      m_pFoundRoutePoint = pFirstVizPoint;

    if (m_pSelectedRoute) {
      if (m_pSelectedRoute->IsVisible()) seltype |= SELTYPE_ROUTEPOINT;
    } else if (m_pFoundRoutePoint)
      seltype |= SELTYPE_MARKPOINT;

    //      Highlite the selected point, to verify the proper right click
    //      selection
    if (m_pFoundRoutePoint) {
      m_pFoundRoutePoint->m_bPtIsSelected = true;
      wxRect wp_rect;
      RoutePointGui(*m_pFoundRoutePoint).CalculateDCRect(m_dc_route, this, &wp_rect);
      RefreshRect(wp_rect, true);
    }
  }

  // Note here that we use SELTYPE_ROUTESEGMENT to select tracks as well as
  // routes But call the popup handler with identifier appropriate to the type
  if (pFindRouteSeg)  // there is at least one select item
  {
    SelectCtx ctx(m_bShowNavobjects, GetCanvasTrueScale());
    SelectableItemList SelList =
        pSelect->FindSelectionList(ctx, slat, slon, SELTYPE_ROUTESEGMENT);

    if (NULL == m_pSelectedRoute)  // the case where a segment only is selected
    {
      //  Choose the first visible route containing segment in the list
      wxSelectableItemListNode *node = SelList.GetFirst();
      while (node) {
        SelectItem *pFindSel = node->GetData();

        Route *pr = (Route *)pFindSel->m_pData3;
        if (pr->IsVisible()) {
          m_pSelectedRoute = pr;
          break;
        }
        node = node->GetNext();
      }
    }

    if (m_pSelectedRoute) {
      if (NULL == m_pFoundRoutePoint)
        m_pFoundRoutePoint = (RoutePoint *)pFindRouteSeg->m_pData1;

      m_pSelectedRoute->m_bRtIsSelected = !(seltype & SELTYPE_ROUTEPOINT);
      if (m_pSelectedRoute->m_bRtIsSelected) {
#ifdef ocpnUSE_GL
        if (g_bopengl && m_glcc) {
          InvalidateGL();
          Update();
        } else
#endif
          RouteGui(*m_pSelectedRoute).Draw(dc, this, GetVP().GetBBox());
      }

      seltype |= SELTYPE_ROUTESEGMENT;
    }
  }

  if (pFindTrackSeg) {
    m_pSelectedTrack = NULL;
    SelectCtx ctx(m_bShowNavobjects, GetCanvasTrueScale());
    SelectableItemList SelList =
        pSelect->FindSelectionList(ctx, slat, slon, SELTYPE_TRACKSEGMENT);

    //  Choose the first visible track containing segment in the list
    wxSelectableItemListNode *node = SelList.GetFirst();
    while (node) {
      SelectItem *pFindSel = node->GetData();

      Track *pt = (Track *)pFindSel->m_pData3;
      if (pt->IsVisible()) {
        m_pSelectedTrack = pt;
        break;
      }
      node = node->GetNext();
    }

    if (m_pSelectedTrack) seltype |= SELTYPE_TRACKSEGMENT;
  }

  bool bseltc = false;
  //                      if(0 == seltype)
  {
    if (pFindCurrent) {
      // There may be multiple current entries at the same point.
      // For example, there often is a current substation (with directions
      // specified) co-located with its master.  We want to select the
      // substation, so that the direction will be properly indicated on the
      // graphic. So, we search the select list looking for IDX_type == 'c' (i.e
      // substation)
      IDX_entry *pIDX_best_candidate;

      SelectItem *pFind = NULL;
      SelectCtx ctx(m_bShowNavobjects, GetCanvasTrueScale());
      SelectableItemList SelList = pSelectTC->FindSelectionList(
          ctx, m_cursor_lat, m_cursor_lon, SELTYPE_CURRENTPOINT);

      //      Default is first entry
      wxSelectableItemListNode *node = SelList.GetFirst();
      pFind = node->GetData();
      pIDX_best_candidate = (IDX_entry *)(pFind->m_pData1);

      if (SelList.GetCount() > 1) {
        node = node->GetNext();
        while (node) {
          pFind = node->GetData();
          IDX_entry *pIDX_candidate = (IDX_entry *)(pFind->m_pData1);
          if (pIDX_candidate->IDX_type == 'c') {
            pIDX_best_candidate = pIDX_candidate;
            break;
          }

          node = node->GetNext();
        }  // while (node)
      } else {
        wxSelectableItemListNode *node = SelList.GetFirst();
        pFind = node->GetData();
        pIDX_best_candidate = (IDX_entry *)(pFind->m_pData1);
      }

      m_pIDXCandidate = pIDX_best_candidate;

      if (0 == seltype) {
        DrawTCWindow(x, y, (void *)pIDX_best_candidate);
        Refresh(false);
        bseltc = true;
      } else
        seltype |= SELTYPE_CURRENTPOINT;
    }

    else if (pFindTide) {
      m_pIDXCandidate = (IDX_entry *)pFindTide->m_pData1;

      if (0 == seltype) {
        DrawTCWindow(x, y, (void *)pFindTide->m_pData1);
        Refresh(false);
        bseltc = true;
      } else
        seltype |= SELTYPE_TIDEPOINT;
    }
  }

  if (0 == seltype) seltype |= SELTYPE_UNKNOWN;

  if (!bseltc) {
    InvokeCanvasMenu(x, y, seltype);

    // Clean up if not deleted in InvokeCanvasMenu
    if (m_pSelectedRoute && g_pRouteMan->IsRouteValid(m_pSelectedRoute)) {
      m_pSelectedRoute->m_bRtIsSelected = false;
    }

    m_pSelectedRoute = NULL;

    if (m_pFoundRoutePoint) {
      if (pSelect->IsSelectableRoutePointValid(m_pFoundRoutePoint))
        m_pFoundRoutePoint->m_bPtIsSelected = false;
    }
    m_pFoundRoutePoint = NULL;

    Refresh(true);
  }

  // Seth: Is this refresh needed?
  Refresh(false);  // needed for MSW, not GTK  Why??
}
bool ChartCanvas::MouseEventProcessObjects(wxMouseEvent &event) {
  // For now just bail out completely if the point clicked is not on the chart
  if (std::isnan(m_cursor_lat)) return false;

  //          Mouse Clicks
  bool ret = false;  // return true if processed

  int x, y, mx, my;
  event.GetPosition(&x, &y);
  mx = x;
  my = y;

  //    Calculate meaningful SelectRadius
  float SelectRadius;
  SelectRadius = g_Platform->GetSelectRadiusPix() /
                 (m_true_scale_ppm * 1852 * 60);  // Degrees, approximately

  ///
  // We start with Double Click processing. The first left click just starts a
  // timer and is remembered, then we actually do something if there is a
  // LeftDClick. If there is, the two single clicks are ignored.

  if (event.LeftDClick() && (cursor_region == CENTER)) {
    m_DoubleClickTimer->Start();
    singleClickEventIsValid = false;

    double zlat, zlon;
    GetCanvasPixPoint(x, y, zlat, zlon);

    SelectCtx ctx(m_bShowNavobjects, GetCanvasTrueScale());
    if (m_bShowAIS) {
      SelectItem *pFindAIS;
      pFindAIS = pSelectAIS->FindSelection(ctx, zlat, zlon, SELTYPE_AISTARGET);

      if (pFindAIS) {
        m_FoundAIS_MMSI = pFindAIS->GetUserData();
        if (g_pAIS->Get_Target_Data_From_MMSI(m_FoundAIS_MMSI)) {
          wxWindow *pwin = wxDynamicCast(this, wxWindow);
          ShowAISTargetQueryDialog(pwin, m_FoundAIS_MMSI);
        }
        return true;
      }
    }

    SelectableItemList rpSelList =
        pSelect->FindSelectionList(ctx, zlat, zlon, SELTYPE_ROUTEPOINT);
    wxSelectableItemListNode *node = rpSelList.GetFirst();
    bool b_onRPtarget = false;
    while (node) {
      SelectItem *pFind = node->GetData();
      RoutePoint *frp = (RoutePoint *)pFind->m_pData1;
      if (m_pRoutePointEditTarget && (frp == m_pRoutePointEditTarget)) {
        b_onRPtarget = true;
        break;
      }
      node = node->GetNext();
    }

    //      Double tap with selected RoutePoint or Mark

    if (m_pRoutePointEditTarget) {
      if (b_onRPtarget) {
        ShowMarkPropertiesDialog(m_pRoutePointEditTarget);
        return true;
      } else {
        m_pRoutePointEditTarget->m_bRPIsBeingEdited = false;
        m_pRoutePointEditTarget->m_bPtIsSelected = false;
        if (g_btouch) RoutePointGui(*m_pRoutePointEditTarget).EnableDragHandle(false);
        wxRect wp_rect;
        RoutePointGui(*m_pRoutePointEditTarget).CalculateDCRect(m_dc_route, this, &wp_rect);
        m_pRoutePointEditTarget = NULL;  // cancel selection
        RefreshRect(wp_rect, true);
        return true;
      }
    } else {
      node = rpSelList.GetFirst();
      if (node) {
        SelectItem *pFind = node->GetData();
        RoutePoint *frp = (RoutePoint *)pFind->m_pData1;
        if (frp) {
          wxArrayPtrVoid *proute_array =
              g_pRouteMan->GetRouteArrayContaining(frp);

          // Use route array (if any) to determine actual visibility for this
          // point
          bool brp_viz = false;
          if (proute_array) {
            for (unsigned int ir = 0; ir < proute_array->GetCount(); ir++) {
              Route *pr = (Route *)proute_array->Item(ir);
              if (pr->IsVisible()) {
                brp_viz = true;
                break;
              }
            }
            if (!brp_viz &&
                frp->IsShared())  // is not visible as part of route, but still
                                  // exists as a waypoint
              brp_viz = frp->IsVisible();  // so treat as isolated point
          } else
            brp_viz = frp->IsVisible();  // isolated point

          if (brp_viz) {
            ShowMarkPropertiesDialog(frp);
            return true;
          }
        }
      }
    }

    SelectItem *cursorItem;
    cursorItem = pSelect->FindSelection(ctx, zlat, zlon, SELTYPE_ROUTESEGMENT);

    if (cursorItem) {
      Route *pr = (Route *)cursorItem->m_pData3;
      if (pr->IsVisible()) {
        ShowRoutePropertiesDialog(_("Route Properties"), pr);
        return true;
      }
    }

    cursorItem = pSelect->FindSelection(ctx, zlat, zlon, SELTYPE_TRACKSEGMENT);

    if (cursorItem) {
      Track *pt = (Track *)cursorItem->m_pData3;
      if (pt->IsVisible()) {
        ShowTrackPropertiesDialog(pt);
        return true;
      }
    }

    // Found no object to act on, so show chart info.

    ShowObjectQueryWindow(x, y, zlat, zlon);
    return true;
  }

  ///
  if (event.LeftDown()) {
    //  This really should not be needed, but....
    //  on Windows, when using wxAUIManager, sometimes the focus is lost
    //  when clicking into another pane, e.g.the AIS target list, and then back
    //  to this pane. Oddly, some mouse events are not lost, however.  Like this
    //  one....
    SetFocus();

    last_drag.x = mx;
    last_drag.y = my;
    leftIsDown = true;

    if (!g_btouch) {
      if (m_routeState)  // creating route?
      {
        double rlat, rlon;
        bool appending = false;
        bool inserting = false;
        Route *tail = 0;

        SetCursor(*pCursorPencil);
        rlat = m_cursor_lat;
        rlon = m_cursor_lon;

        m_bRouteEditing = true;

        if (m_routeState == 1) {
          m_pMouseRoute = new Route();
          pRouteList->Append(m_pMouseRoute);
          r_rband.x = x;
          r_rband.y = y;
        }

        //    Check to see if there is a nearby point which may be reused
        RoutePoint *pMousePoint = NULL;

        //    Calculate meaningful SelectRadius
        double nearby_radius_meters =
            g_Platform->GetSelectRadiusPix() / m_true_scale_ppm;

        RoutePoint *pNearbyPoint =
            pWayPointMan->GetNearbyWaypoint(rlat, rlon, nearby_radius_meters);
        if (pNearbyPoint && (pNearbyPoint != m_prev_pMousePoint) &&
            !pNearbyPoint->m_bIsInLayer && pNearbyPoint->IsVisible()) {
          wxArrayPtrVoid *proute_array =
              g_pRouteMan->GetRouteArrayContaining(pNearbyPoint);

          // Use route array (if any) to determine actual visibility for this
          // point
          bool brp_viz = false;
          if (proute_array) {
            for (unsigned int ir = 0; ir < proute_array->GetCount(); ir++) {
              Route *pr = (Route *)proute_array->Item(ir);
              if (pr->IsVisible()) {
                brp_viz = true;
                break;
              }
            }
            if (!brp_viz &&
                pNearbyPoint->IsShared())  // is not visible as part of route,
                                           // but still exists as a waypoint
              brp_viz =
                  pNearbyPoint->IsVisible();  // so treat as isolated point
          } else
            brp_viz = pNearbyPoint->IsVisible();  // isolated point

          if (brp_viz) {
            m_FinishRouteOnKillFocus =
                false;  // Avoid route finish on focus change for message dialog
            int dlg_return = OCPNMessageBox(
                this, _("Use nearby waypoint?"), _("OpenCPN Route Create"),
                (long)wxYES_NO | wxCANCEL | wxYES_DEFAULT);
            m_FinishRouteOnKillFocus = true;

            if (dlg_return == wxID_YES) {
              pMousePoint = pNearbyPoint;

              // Using existing waypoint, so nothing to delete for undo.
              if (m_routeState > 1)
                undo->BeforeUndoableAction(Undo_AppendWaypoint, pMousePoint,
                                           Undo_HasParent, NULL);

              tail =
                  g_pRouteMan->FindVisibleRouteContainingWaypoint(pMousePoint);
              bool procede = false;
              if (tail) {
                procede = true;
                // if (pMousePoint == tail->GetLastPoint()) procede = false;
                if (m_routeState > 1 && m_pMouseRoute && tail == m_pMouseRoute)
                  procede = false;
              }

              if (procede) {
                int dlg_return;
                m_FinishRouteOnKillFocus = false;
                if (m_routeState ==
                    1) {  // first point in new route, preceeding route to be
                          // added?  Not touch case

                  wxString dmsg =
                      _("Insert first part of this route in the new route?");
                  if (tail->GetIndexOf(pMousePoint) ==
                      tail->GetnPoints())  // Starting on last point of another
                                           // route?
                    dmsg = _("Insert this route in the new route?");

                  if (tail->GetIndexOf(pMousePoint) != 1) {  // Anything to do?
                    dlg_return = OCPNMessageBox(
                        this, dmsg, _("OpenCPN Route Create"),
                        (long)wxYES_NO | wxCANCEL | wxYES_DEFAULT);
                    m_FinishRouteOnKillFocus = true;

                    if (dlg_return == wxID_YES) {
                      inserting = true;  // part of the other route will be
                                         // preceeding the new route
                    }
                  }
                } else {
                  wxString dmsg =
                      _("Append last part of this route to the new route?");
                  if (tail->GetIndexOf(pMousePoint) == 1)
                    dmsg = _(
                        "Append this route to the new route?");  // Picking the
                                                                 // first point
                                                                 // of another
                                                                 // route?

                  if (tail->GetLastPoint() != pMousePoint) {  // Anything to do?
                    dlg_return = OCPNMessageBox(
                        this, dmsg, _("OpenCPN Route Create"),
                        (long)wxYES_NO | wxCANCEL | wxYES_DEFAULT);
                    m_FinishRouteOnKillFocus = true;

                    if (dlg_return == wxID_YES) {
                      appending = true;  // part of the other route will be
                                         // appended to the new route
                    }
                  }
                }
              }

              // check all other routes to see if this point appears in any
              // other route If it appears in NO other route, then it should e
              // considered an isolated mark
              if (!FindRouteContainingWaypoint(pMousePoint))
                pMousePoint->SetShared(true);
            }
          }
        }

        if (NULL == pMousePoint) {  // need a new point
          pMousePoint = new RoutePoint(rlat, rlon, g_default_routepoint_icon,
                                       _T(""), wxEmptyString);
          pMousePoint->SetNameShown(false);

          pConfig->AddNewWayPoint(pMousePoint, -1);  // use auto next num
          pSelect->AddSelectableRoutePoint(rlat, rlon, pMousePoint);

          if (m_routeState > 1)
            undo->BeforeUndoableAction(Undo_AppendWaypoint, pMousePoint,
                                       Undo_IsOrphanded, NULL);
        }

        if (m_pMouseRoute) {
          if (m_routeState == 1) {
            // First point in the route.
            m_pMouseRoute->AddPoint(pMousePoint);
          } else {
            if (m_pMouseRoute->m_NextLegGreatCircle) {
              double rhumbBearing, rhumbDist, gcBearing, gcDist;
              DistanceBearingMercator(rlat, rlon, m_prev_rlat, m_prev_rlon,
                                      &rhumbBearing, &rhumbDist);
              Geodesic::GreatCircleDistBear(m_prev_rlon, m_prev_rlat, rlon,
                                            rlat, &gcDist, &gcBearing, NULL);
              double gcDistNM = gcDist / 1852.0;

              // Empirically found expression to get reasonable route segments.
              int segmentCount = (3.0 + (rhumbDist - gcDistNM)) /
                                 pow(rhumbDist - gcDistNM - 1, 0.5);

              wxString msg;
              msg << _("For this leg the Great Circle route is ")
                  << FormatDistanceAdaptive(rhumbDist - gcDistNM)
                  << _(" shorter than rhumbline.\n\n")
                  << _("Would you like include the Great Circle routing points "
                       "for this leg?");

              m_FinishRouteOnKillFocus = false;
              m_disable_edge_pan = true;  // This helps on OS X if MessageBox
                                          // does not fully capture mouse

              int answer = OCPNMessageBox(this, msg, _("OpenCPN Route Create"),
                                          wxYES_NO | wxNO_DEFAULT);

              m_disable_edge_pan = false;
              m_FinishRouteOnKillFocus = true;

              if (answer == wxID_YES) {
                RoutePoint *gcPoint;
                RoutePoint *prevGcPoint = m_prev_pMousePoint;
                wxRealPoint gcCoord;

                for (int i = 1; i <= segmentCount; i++) {
                  double fraction = (double)i * (1.0 / (double)segmentCount);
                  Geodesic::GreatCircleTravel(m_prev_rlon, m_prev_rlat,
                                              gcDist * fraction, gcBearing,
                                              &gcCoord.x, &gcCoord.y, NULL);

                  if (i < segmentCount) {
                    gcPoint = new RoutePoint(gcCoord.y, gcCoord.x, _T("xmblue"),
                                             _T(""), wxEmptyString);
                    gcPoint->SetNameShown(false);
                    pConfig->AddNewWayPoint(gcPoint, -1);
                    pSelect->AddSelectableRoutePoint(gcCoord.y, gcCoord.x,
                                                     gcPoint);
                  } else {
                    gcPoint = pMousePoint;  // Last point, previously exsisting!
                  }

                  m_pMouseRoute->AddPoint(gcPoint);
                  pSelect->AddSelectableRouteSegment(
                      prevGcPoint->m_lat, prevGcPoint->m_lon, gcPoint->m_lat,
                      gcPoint->m_lon, prevGcPoint, gcPoint, m_pMouseRoute);
                  prevGcPoint = gcPoint;
                }

                undo->CancelUndoableAction(true);

              } else {
                m_pMouseRoute->AddPoint(pMousePoint);
                pSelect->AddSelectableRouteSegment(
                    m_prev_rlat, m_prev_rlon, rlat, rlon, m_prev_pMousePoint,
                    pMousePoint, m_pMouseRoute);
                undo->AfterUndoableAction(m_pMouseRoute);
              }
            } else {
              // Ordinary rhumblinesegment.
              m_pMouseRoute->AddPoint(pMousePoint);
              pSelect->AddSelectableRouteSegment(m_prev_rlat, m_prev_rlon, rlat,
                                                 rlon, m_prev_pMousePoint,
                                                 pMousePoint, m_pMouseRoute);
              undo->AfterUndoableAction(m_pMouseRoute);
            }
          }
        }
        m_prev_rlat = rlat;
        m_prev_rlon = rlon;
        m_prev_pMousePoint = pMousePoint;
        if (m_pMouseRoute)
          m_pMouseRoute->m_lastMousePointIndex = m_pMouseRoute->GetnPoints();

        m_routeState++;

        if (appending ||
            inserting) {  // Appending a route or making a new route
          int connect = tail->GetIndexOf(pMousePoint);
          if (connect == 1) {
            inserting = false;  // there is nothing to insert
            appending = true;   // so append
          }
          int length = tail->GetnPoints();

          int i;
          int start, stop;
          if (appending) {
            start = connect + 1;
            stop = length;
          } else {  // inserting
            start = 1;
            stop = connect;
            m_pMouseRoute->RemovePoint(
                m_pMouseRoute
                    ->GetLastPoint());  // Remove the first and only point
          }
          for (i = start; i <= stop; i++) {
            m_pMouseRoute->AddPointAndSegment(tail->GetPoint(i), false);
            if (m_pMouseRoute)
              m_pMouseRoute->m_lastMousePointIndex =
                  m_pMouseRoute->GetnPoints();
            m_routeState++;
            gFrame->RefreshAllCanvas();
            ret = true;
          }
          m_prev_rlat =
              m_pMouseRoute->GetPoint(m_pMouseRoute->GetnPoints())->m_lat;
          m_prev_rlon =
              m_pMouseRoute->GetPoint(m_pMouseRoute->GetnPoints())->m_lon;
          m_pMouseRoute->FinalizeForRendering();
        }
        gFrame->RefreshAllCanvas();
        ret = true;
      }

      else if (m_bMeasure_Active && m_nMeasureState)  // measure tool?
      {
        SetCursor(*pCursorPencil);

        if (m_nMeasureState == 1) {
          m_pMeasureRoute = new Route();
          pRouteList->Append(m_pMeasureRoute);
          r_rband.x = x;
          r_rband.y = y;
        }

        RoutePoint *pMousePoint = new RoutePoint(m_cursor_lat, m_cursor_lon,
                                                 wxString(_T ( "circle" )),
                                                 wxEmptyString, wxEmptyString);
        pMousePoint->m_bShowName = false;
        pMousePoint->SetShowWaypointRangeRings( false );

        m_pMeasureRoute->AddPoint(pMousePoint);

        m_prev_rlat = m_cursor_lat;
        m_prev_rlon = m_cursor_lon;
        m_prev_pMousePoint = pMousePoint;
        m_pMeasureRoute->m_lastMousePointIndex = m_pMeasureRoute->GetnPoints();

        m_nMeasureState++;
        gFrame->RefreshAllCanvas();
        ret = true;
      }

      else {
        FindRoutePointsAtCursor(SelectRadius, true);  // Not creating Route
      }
    }       // !g_btouch
    else {  // g_btouch

      if ((m_bMeasure_Active && m_nMeasureState) || (m_routeState)) {
        // if near screen edge, pan with injection
        //                if( CheckEdgePan( x, y, true, 5, 10 ) ) {
        //                    return;
        //                }
      }
    }

    if (ret) return true;
  }

  if (event.Dragging()) {
    // in touch screen mode ensure the finger/cursor is on the selected point's
    // radius to allow dragging
    SelectCtx ctx(m_bShowNavobjects, GetCanvasTrueScale());
    if (g_btouch) {
      if (m_pRoutePointEditTarget && !m_bIsInRadius) {
        SelectItem *pFind = NULL;
        SelectableItemList SelList = pSelect->FindSelectionList(
            ctx, m_cursor_lat, m_cursor_lon, SELTYPE_ROUTEPOINT);
        wxSelectableItemListNode *node = SelList.GetFirst();
        while (node) {
          pFind = node->GetData();
          RoutePoint *frp = (RoutePoint *)pFind->m_pData1;
          if (m_pRoutePointEditTarget == frp) m_bIsInRadius = true;
          node = node->GetNext();
        }
      }

      // Check for use of dragHandle
      if (m_pRoutePointEditTarget &&
          m_pRoutePointEditTarget->IsDragHandleEnabled()) {
        SelectItem *pFind = NULL;
        SelectableItemList SelList = pSelect->FindSelectionList(
            ctx, m_cursor_lat, m_cursor_lon, SELTYPE_DRAGHANDLE);
        wxSelectableItemListNode *node = SelList.GetFirst();
        while (node) {
          pFind = node->GetData();
          RoutePoint *frp = (RoutePoint *)pFind->m_pData1;
          if (m_pRoutePointEditTarget == frp) {
            m_bIsInRadius = true;
            break;
          }
          node = node->GetNext();
        }

        if (!m_dragoffsetSet) {
          RoutePointGui(*m_pRoutePointEditTarget).PresetDragOffset(this, mouse_x, mouse_y);
          m_dragoffsetSet = true;
        }
      }
    }

    if (m_bRouteEditing && m_pRoutePointEditTarget) {
      bool DraggingAllowed = g_btouch ? m_bIsInRadius : true;

      if (NULL == g_pMarkInfoDialog) {
        if (g_bWayPointPreventDragging) DraggingAllowed = false;
      } else if (!g_pMarkInfoDialog->IsShown() && g_bWayPointPreventDragging)
        DraggingAllowed = false;

      if (m_pRoutePointEditTarget &&
          (m_pRoutePointEditTarget->GetIconName() == _T("mob")))
        DraggingAllowed = false;

      if (m_pRoutePointEditTarget->m_bIsInLayer) DraggingAllowed = false;

      if (DraggingAllowed) {
        if (!undo->InUndoableAction()) {
          undo->BeforeUndoableAction(Undo_MoveWaypoint, m_pRoutePointEditTarget,
                                     Undo_NeedsCopy, m_pFoundPoint);
        }

        // Get the update rectangle for the union of the un-edited routes
        wxRect pre_rect;

        if (!g_bopengl && m_pEditRouteArray) {
          for (unsigned int ir = 0; ir < m_pEditRouteArray->GetCount(); ir++) {
            Route *pr = (Route *)m_pEditRouteArray->Item(ir);
            //      Need to validate route pointer
            //      Route may be gone due to drgging close to ownship with
            //      "Delete On Arrival" state set, as in the case of
            //      navigating to an isolated waypoint on a temporary route
            if (g_pRouteMan->IsRouteValid(pr)) {
              wxRect route_rect;
              RouteGui(*pr).CalculateDCRect(m_dc_route, this, &route_rect);
              pre_rect.Union(route_rect);
            }
          }
        }

        double new_cursor_lat = m_cursor_lat;
        double new_cursor_lon = m_cursor_lon;

        if (CheckEdgePan(x, y, true, 5, 2))
          GetCanvasPixPoint(x, y, new_cursor_lat, new_cursor_lon);

        // update the point itself
        if (g_btouch) {
          // m_pRoutePointEditTarget->SetPointFromDraghandlePoint(VPoint,
          // new_cursor_lat, new_cursor_lon);
          RoutePointGui(*m_pRoutePointEditTarget).SetPointFromDraghandlePoint(this, mouse_x,
                                                               mouse_y);
          // update the Drag Handle entry in the pSelect list
          pSelect->ModifySelectablePoint(new_cursor_lat, new_cursor_lon,
                                         m_pRoutePointEditTarget,
                                         SELTYPE_DRAGHANDLE);
          m_pFoundPoint->m_slat =
              m_pRoutePointEditTarget->m_lat;  // update the SelectList entry
          m_pFoundPoint->m_slon = m_pRoutePointEditTarget->m_lon;
        } else {
          m_pRoutePointEditTarget->m_lat =
              new_cursor_lat;  // update the RoutePoint entry
          m_pRoutePointEditTarget->m_lon = new_cursor_lon;
          m_pRoutePointEditTarget->m_wpBBox.Invalidate();
          m_pFoundPoint->m_slat =
              new_cursor_lat;  // update the SelectList entry
          m_pFoundPoint->m_slon = new_cursor_lon;
        }

        //    Update the MarkProperties Dialog, if currently shown
        if ((NULL != g_pMarkInfoDialog) && (g_pMarkInfoDialog->IsShown())) {
          if (m_pRoutePointEditTarget == g_pMarkInfoDialog->GetRoutePoint())
            g_pMarkInfoDialog->UpdateProperties(true);
        }

        if (g_bopengl) {
          // InvalidateGL();
          Refresh(false);
        } else {
          // Get the update rectangle for the edited route
          wxRect post_rect;

          if (m_pEditRouteArray) {
            for (unsigned int ir = 0; ir < m_pEditRouteArray->GetCount();
                 ir++) {
              Route *pr = (Route *)m_pEditRouteArray->Item(ir);
              if (g_pRouteMan->IsRouteValid(pr)) {
                wxRect route_rect;
                RouteGui(*pr).CalculateDCRect(m_dc_route, this, &route_rect);
                post_rect.Union(route_rect);
              }
            }
          }

          //    Invalidate the union region
          pre_rect.Union(post_rect);
          RefreshRect(pre_rect, false);
        }
        gFrame->RefreshCanvasOther(this);
        m_bRoutePoinDragging = true;
      }
      ret = true;
    }  // if Route Editing

    else if (m_bMarkEditing && m_pRoutePointEditTarget) {
      bool DraggingAllowed = g_btouch ? m_bIsInRadius : true;

      if (NULL == g_pMarkInfoDialog) {
        if (g_bWayPointPreventDragging) DraggingAllowed = false;
      } else if (!g_pMarkInfoDialog->IsShown() && g_bWayPointPreventDragging)
        DraggingAllowed = false;

      if (m_pRoutePointEditTarget &&
          (m_pRoutePointEditTarget->GetIconName() == _T("mob")))
        DraggingAllowed = false;

      if (m_pRoutePointEditTarget->m_bIsInLayer) DraggingAllowed = false;

      if (DraggingAllowed) {
        if (!undo->InUndoableAction()) {
          undo->BeforeUndoableAction(Undo_MoveWaypoint, m_pRoutePointEditTarget,
                                     Undo_NeedsCopy, m_pFoundPoint);
        }

        //      The mark may be an anchorwatch
        double lpp1 = 0.;
        double lpp2 = 0.;
        double lppmax;

        if (pAnchorWatchPoint1 == m_pRoutePointEditTarget) {
          lpp1 = fabs(GetAnchorWatchRadiusPixels(pAnchorWatchPoint1));
        }
        if (pAnchorWatchPoint2 == m_pRoutePointEditTarget) {
          lpp2 = fabs(GetAnchorWatchRadiusPixels(pAnchorWatchPoint2));
        }
        lppmax = wxMax(lpp1 + 10, lpp2 + 10);  // allow for cruft

        // Get the update rectangle for the un-edited mark
        wxRect pre_rect;
        if (!g_bopengl) {
          RoutePointGui(*m_pRoutePointEditTarget).CalculateDCRect(m_dc_route, this, &pre_rect);
          if ((lppmax > pre_rect.width / 2) || (lppmax > pre_rect.height / 2))
            pre_rect.Inflate((int)(lppmax - (pre_rect.width / 2)),
                             (int)(lppmax - (pre_rect.height / 2)));
        }

        // update the point itself
        if (g_btouch) {
          //                            m_pRoutePointEditTarget->SetPointFromDraghandlePoint(VPoint,
          //                            m_cursor_lat, m_cursor_lon);
          RoutePointGui(*m_pRoutePointEditTarget).SetPointFromDraghandlePoint(this, mouse_x,
                                                               mouse_y);
          // update the Drag Handle entry in the pSelect list
          pSelect->ModifySelectablePoint(m_cursor_lat, m_cursor_lon,
                                         m_pRoutePointEditTarget,
                                         SELTYPE_DRAGHANDLE);
          m_pFoundPoint->m_slat =
              m_pRoutePointEditTarget->m_lat;  // update the SelectList entry
          m_pFoundPoint->m_slon = m_pRoutePointEditTarget->m_lon;
        } else {
          m_pRoutePointEditTarget->m_lat =
              m_cursor_lat;  // update the RoutePoint entry
          m_pRoutePointEditTarget->m_lon = m_cursor_lon;
          m_pRoutePointEditTarget->m_wpBBox.Invalidate();
          m_pFoundPoint->m_slat = m_cursor_lat;  // update the SelectList entry
          m_pFoundPoint->m_slon = m_cursor_lon;
        }

        //    Update the MarkProperties Dialog, if currently shown
        if ((NULL != g_pMarkInfoDialog) && (g_pMarkInfoDialog->IsShown())) {
          if (m_pRoutePointEditTarget == g_pMarkInfoDialog->GetRoutePoint())
            g_pMarkInfoDialog->UpdateProperties(true);
        }

        //    Invalidate the union region
        if (g_bopengl) {
          if (!g_btouch) InvalidateGL();
          Refresh(false);
        } else {
          // Get the update rectangle for the edited mark
          wxRect post_rect;
          RoutePointGui(*m_pRoutePointEditTarget).CalculateDCRect(m_dc_route, this,
                                                   &post_rect);
          if ((lppmax > post_rect.width / 2) || (lppmax > post_rect.height / 2))
            post_rect.Inflate((int)(lppmax - (post_rect.width / 2)),
                              (int)(lppmax - (post_rect.height / 2)));

          //    Invalidate the union region
          pre_rect.Union(post_rect);
          RefreshRect(pre_rect, false);
        }
        gFrame->RefreshCanvasOther(this);
        m_bRoutePoinDragging = true;
      }
      ret = true;
    }

    if (ret) return true;
  }  // dragging

  if (event.LeftUp()) {
    bool b_startedit_route = false;
    m_dragoffsetSet = false;

    if (g_btouch) {
      m_bChartDragging = false;
      m_bIsInRadius = false;

      if (m_routeState)  // creating route?
      {
        if (m_bedge_pan) {
          m_bedge_pan = false;
          return false;
        }

        double rlat, rlon;
        bool appending = false;
        bool inserting = false;
        Route *tail = 0;

        rlat = m_cursor_lat;
        rlon = m_cursor_lon;

        if (m_pRoutePointEditTarget) {
          m_pRoutePointEditTarget->m_bRPIsBeingEdited = false;
          m_pRoutePointEditTarget->m_bPtIsSelected = false;
          wxRect wp_rect;
          RoutePointGui(*m_pRoutePointEditTarget).CalculateDCRect(m_dc_route, this, &wp_rect);
          RefreshRect(wp_rect, true);
          m_pRoutePointEditTarget = NULL;
        }
        m_bRouteEditing = true;

        if (m_routeState == 1) {
          m_pMouseRoute = new Route();
          m_pMouseRoute->SetHiLite(50);
          pRouteList->Append(m_pMouseRoute);
          r_rband.x = x;
          r_rband.y = y;
        }

        //    Check to see if there is a nearby point which may be reused
        RoutePoint *pMousePoint = NULL;

        //    Calculate meaningful SelectRadius
        double nearby_radius_meters =
            g_Platform->GetSelectRadiusPix() / m_true_scale_ppm;

        RoutePoint *pNearbyPoint =
            pWayPointMan->GetNearbyWaypoint(rlat, rlon, nearby_radius_meters);
        if (pNearbyPoint && (pNearbyPoint != m_prev_pMousePoint) &&
            !pNearbyPoint->m_bIsInLayer && pNearbyPoint->IsVisible()) {
          int dlg_return;
#ifndef __WXOSX__
          m_FinishRouteOnKillFocus =
              false;  // Avoid route finish on focus change for message dialog
          dlg_return = OCPNMessageBox(
              this, _("Use nearby waypoint?"), _("OpenCPN Route Create"),
              (long)wxYES_NO | wxCANCEL | wxYES_DEFAULT);
          m_FinishRouteOnKillFocus = true;
#else
          dlg_return = wxID_YES;
#endif
          if (dlg_return == wxID_YES) {
            pMousePoint = pNearbyPoint;

            // Using existing waypoint, so nothing to delete for undo.
            if (m_routeState > 1)
              undo->BeforeUndoableAction(Undo_AppendWaypoint, pMousePoint,
                                         Undo_HasParent, NULL);
            tail = g_pRouteMan->FindVisibleRouteContainingWaypoint(pMousePoint);

            bool procede = false;
            if (tail) {
              procede = true;
              // if (pMousePoint == tail->GetLastPoint()) procede = false;
              if (m_routeState > 1 && m_pMouseRoute && tail == m_pMouseRoute)
                procede = false;
            }

            if (procede) {
              int dlg_return;
              m_FinishRouteOnKillFocus = false;
              if (m_routeState == 1) {  // first point in new route, preceeding
                                        // route to be added?  touch case

                wxString dmsg =
                    _("Insert first part of this route in the new route?");
                if (tail->GetIndexOf(pMousePoint) ==
                    tail->GetnPoints())  // Starting on last point of another
                                         // route?
                  dmsg = _("Insert this route in the new route?");

                if (tail->GetIndexOf(pMousePoint) != 1) {  // Anything to do?
                  dlg_return =
                      OCPNMessageBox(this, dmsg, _("OpenCPN Route Create"),
                                     (long)wxYES_NO | wxCANCEL | wxYES_DEFAULT);
                  m_FinishRouteOnKillFocus = true;

                  if (dlg_return == wxID_YES) {
                    inserting = true;  // part of the other route will be
                                       // preceeding the new route
                  }
                }
              } else {
                wxString dmsg =
                    _("Append last part of this route to the new route?");
                if (tail->GetIndexOf(pMousePoint) == 1)
                  dmsg = _(
                      "Append this route to the new route?");  // Picking the
                                                               // first point of
                                                               // another route?

                if (tail->GetLastPoint() != pMousePoint) {  // Anything to do?
                  dlg_return =
                      OCPNMessageBox(this, dmsg, _("OpenCPN Route Create"),
                                     (long)wxYES_NO | wxCANCEL | wxYES_DEFAULT);
                  m_FinishRouteOnKillFocus = true;

                  if (dlg_return == wxID_YES) {
                    appending = true;  // part of the other route will be
                                       // appended to the new route
                  }
                }
              }
            }

            // check all other routes to see if this point appears in any other
            // route If it appears in NO other route, then it should e
            // considered an isolated mark
            if (!FindRouteContainingWaypoint(pMousePoint))
              pMousePoint->SetShared(true);
          }
        }

        if (NULL == pMousePoint) {  // need a new point
          pMousePoint = new RoutePoint(rlat, rlon, g_default_routepoint_icon,
                                       _T(""), wxEmptyString);
          pMousePoint->SetNameShown(false);

          pConfig->AddNewWayPoint(pMousePoint, -1);  // use auto next num
          pSelect->AddSelectableRoutePoint(rlat, rlon, pMousePoint);

          if (m_routeState > 1)
            undo->BeforeUndoableAction(Undo_AppendWaypoint, pMousePoint,
                                       Undo_IsOrphanded, NULL);
        }

        if (m_routeState == 1) {
          // First point in the route.
          m_pMouseRoute->AddPoint(pMousePoint);
        } else {
          if (m_pMouseRoute->m_NextLegGreatCircle) {
            double rhumbBearing, rhumbDist, gcBearing, gcDist;
            DistanceBearingMercator(rlat, rlon, m_prev_rlat, m_prev_rlon,
                                    &rhumbBearing, &rhumbDist);
            Geodesic::GreatCircleDistBear(m_prev_rlon, m_prev_rlat, rlon, rlat,
                                          &gcDist, &gcBearing, NULL);
            double gcDistNM = gcDist / 1852.0;

            // Empirically found expression to get reasonable route segments.
            int segmentCount = (3.0 + (rhumbDist - gcDistNM)) /
                               pow(rhumbDist - gcDistNM - 1, 0.5);

            wxString msg;
            msg << _("For this leg the Great Circle route is ")
                << FormatDistanceAdaptive(rhumbDist - gcDistNM)
                << _(" shorter than rhumbline.\n\n")
                << _("Would you like include the Great Circle routing points "
                     "for this leg?");

#ifndef __WXOSX__
            m_FinishRouteOnKillFocus = false;
            int answer = OCPNMessageBox(this, msg, _("OpenCPN Route Create"),
                                        wxYES_NO | wxNO_DEFAULT);
            m_FinishRouteOnKillFocus = true;
#else
            int answer = wxID_NO;
#endif

            if (answer == wxID_YES) {
              RoutePoint *gcPoint;
              RoutePoint *prevGcPoint = m_prev_pMousePoint;
              wxRealPoint gcCoord;

              for (int i = 1; i <= segmentCount; i++) {
                double fraction = (double)i * (1.0 / (double)segmentCount);
                Geodesic::GreatCircleTravel(m_prev_rlon, m_prev_rlat,
                                            gcDist * fraction, gcBearing,
                                            &gcCoord.x, &gcCoord.y, NULL);

                if (i < segmentCount) {
                  gcPoint = new RoutePoint(gcCoord.y, gcCoord.x, _T("xmblue"),
                                           _T(""), wxEmptyString);
                  gcPoint->SetNameShown(false);
                  pConfig->AddNewWayPoint(gcPoint, -1);
                  pSelect->AddSelectableRoutePoint(gcCoord.y, gcCoord.x,
                                                   gcPoint);
                } else {
                  gcPoint = pMousePoint;  // Last point, previously exsisting!
                }

                m_pMouseRoute->AddPoint(gcPoint);
                pSelect->AddSelectableRouteSegment(
                    prevGcPoint->m_lat, prevGcPoint->m_lon, gcPoint->m_lat,
                    gcPoint->m_lon, prevGcPoint, gcPoint, m_pMouseRoute);
                prevGcPoint = gcPoint;
              }

              undo->CancelUndoableAction(true);

            } else {
              m_pMouseRoute->AddPoint(pMousePoint);
              pSelect->AddSelectableRouteSegment(m_prev_rlat, m_prev_rlon, rlat,
                                                 rlon, m_prev_pMousePoint,
                                                 pMousePoint, m_pMouseRoute);
              undo->AfterUndoableAction(m_pMouseRoute);
            }
          } else {
            // Ordinary rhumblinesegment.
            m_pMouseRoute->AddPoint(pMousePoint);
            pSelect->AddSelectableRouteSegment(m_prev_rlat, m_prev_rlon, rlat,
                                               rlon, m_prev_pMousePoint,
                                               pMousePoint, m_pMouseRoute);
            undo->AfterUndoableAction(m_pMouseRoute);
          }
        }

        m_prev_rlat = rlat;
        m_prev_rlon = rlon;
        m_prev_pMousePoint = pMousePoint;
        m_pMouseRoute->m_lastMousePointIndex = m_pMouseRoute->GetnPoints();

        m_routeState++;

        if (appending ||
            inserting) {  // Appending a route or making a new route
          int connect = tail->GetIndexOf(pMousePoint);
          if (connect == 1) {
            inserting = false;  // there is nothing to insert
            appending = true;   // so append
          }
          int length = tail->GetnPoints();

          int i;
          int start, stop;
          if (appending) {
            start = connect + 1;
            stop = length;
          } else {  // inserting
            start = 1;
            stop = connect;
            m_pMouseRoute->RemovePoint(
                m_pMouseRoute
                    ->GetLastPoint());  // Remove the first and only point
          }
          for (i = start; i <= stop; i++) {
            m_pMouseRoute->AddPointAndSegment(tail->GetPoint(i), false);
            if (m_pMouseRoute)
              m_pMouseRoute->m_lastMousePointIndex =
                  m_pMouseRoute->GetnPoints();
            m_routeState++;
            gFrame->RefreshAllCanvas();
            ret = true;
          }
          m_prev_rlat =
              m_pMouseRoute->GetPoint(m_pMouseRoute->GetnPoints())->m_lat;
          m_prev_rlon =
              m_pMouseRoute->GetPoint(m_pMouseRoute->GetnPoints())->m_lon;
          m_pMouseRoute->FinalizeForRendering();
        }

        Refresh(true);
        ret = true;
      } else if (m_bMeasure_Active && m_nMeasureState)  // measure tool?
      {
        if (m_bedge_pan) {
          m_bedge_pan = false;
          return false;
        }

        if (m_nMeasureState == 1) {
          m_pMeasureRoute = new Route();
          pRouteList->Append(m_pMeasureRoute);
          r_rband.x = x;
          r_rband.y = y;
        }

        if (m_pMeasureRoute){
          RoutePoint *pMousePoint = new RoutePoint(m_cursor_lat, m_cursor_lon,
                                                 wxString(_T ( "circle" )),
                                                 wxEmptyString, wxEmptyString);
          pMousePoint->m_bShowName = false;

          m_pMeasureRoute->AddPoint(pMousePoint);

          m_prev_rlat = m_cursor_lat;
          m_prev_rlon = m_cursor_lon;
          m_prev_pMousePoint = pMousePoint;
          m_pMeasureRoute->m_lastMousePointIndex = m_pMeasureRoute->GetnPoints();

          m_nMeasureState++;
        }
        else {
          CancelMeasureRoute();
        }

        Refresh(true);
        ret = true;
      } else {
        bool bSelectAllowed = true;
        if (NULL == g_pMarkInfoDialog) {
          if (g_bWayPointPreventDragging) bSelectAllowed = false;
        } else if (!g_pMarkInfoDialog->IsShown() && g_bWayPointPreventDragging)
          bSelectAllowed = false;

        /*if this left up happens at the end of a route point dragging and if
        the cursor/thumb is on the draghandle icon, not on the point iself a new
        selection will select nothing and the drag will never be ended, so the
        legs around this point never selectable. At this step we don't need a
        new selection, just keep the previoulsly selected and dragged point */
        if (m_bRoutePoinDragging) bSelectAllowed = false;

        if (bSelectAllowed) {
          bool b_was_editing_mark = m_bMarkEditing;
          bool b_was_editing_route = m_bRouteEditing;
          FindRoutePointsAtCursor(SelectRadius,
                                  true);  // Possibly selecting a point in a
                                          // route for later dragging

          /*route and a mark points in layer can't be dragged so should't be
           * selected and no draghandle icon*/
          if (m_pRoutePointEditTarget && m_pRoutePointEditTarget->m_bIsInLayer)
            m_pRoutePointEditTarget = NULL;

          if (!b_was_editing_route) {
            if (m_pEditRouteArray) {
              b_startedit_route = true;

              //  Hide the track and route rollover during route point edit, not
              //  needed, and may be confusing
              if (m_pTrackRolloverWin && m_pTrackRolloverWin->IsActive()) {
                m_pTrackRolloverWin->IsActive(false);
              }
              if (m_pRouteRolloverWin && m_pRouteRolloverWin->IsActive()) {
                m_pRouteRolloverWin->IsActive(false);
              }

              wxRect pre_rect;
              for (unsigned int ir = 0; ir < m_pEditRouteArray->GetCount();
                   ir++) {
                Route *pr = (Route *)m_pEditRouteArray->Item(ir);
                //      Need to validate route pointer
                //      Route may be gone due to drgging close to ownship with
                //      "Delete On Arrival" state set, as in the case of
                //      navigating to an isolated waypoint on a temporary route
                if (g_pRouteMan->IsRouteValid(pr)) {
                  //                                pr->SetHiLite(50);
                  wxRect route_rect;
                  RouteGui(*pr).CalculateDCRect(m_dc_route, this, &route_rect);
                  pre_rect.Union(route_rect);
                }
              }
              RefreshRect(pre_rect, true);
            }
          } else {
            b_startedit_route = false;
          }

          //  Mark editing
          if (m_pRoutePointEditTarget) {
            if (b_was_editing_mark ||
                b_was_editing_route) {  // kill previous hilight
              if (m_lastRoutePointEditTarget) {
                m_lastRoutePointEditTarget->m_bRPIsBeingEdited = false;
                m_lastRoutePointEditTarget->m_bPtIsSelected = false;
                RoutePointGui(*m_lastRoutePointEditTarget).EnableDragHandle(false);
                pSelect->DeleteSelectablePoint(m_lastRoutePointEditTarget,
                                               SELTYPE_DRAGHANDLE);
              }
            }

            if (m_pRoutePointEditTarget) {
              m_pRoutePointEditTarget->m_bRPIsBeingEdited = true;
              m_pRoutePointEditTarget->m_bPtIsSelected = true;
              RoutePointGui(*m_pRoutePointEditTarget).EnableDragHandle(true);
              wxPoint2DDouble dragHandlePoint =
                  RoutePointGui(*m_pRoutePointEditTarget).GetDragHandlePoint(this);
              pSelect->AddSelectablePoint(
                  dragHandlePoint.m_y, dragHandlePoint.m_x,
                  m_pRoutePointEditTarget, SELTYPE_DRAGHANDLE);
            }
          } else {  // Deselect everything
            if (m_lastRoutePointEditTarget) {
              m_lastRoutePointEditTarget->m_bRPIsBeingEdited = false;
              m_lastRoutePointEditTarget->m_bPtIsSelected = false;
              RoutePointGui(*m_lastRoutePointEditTarget).EnableDragHandle(false);
              pSelect->DeleteSelectablePoint(m_lastRoutePointEditTarget,
                                             SELTYPE_DRAGHANDLE);

              //  Clear any routes being edited, probably orphans
              wxArrayPtrVoid *lastEditRouteArray =
                  g_pRouteMan->GetRouteArrayContaining(
                      m_lastRoutePointEditTarget);
              if (lastEditRouteArray) {
                for (unsigned int ir = 0; ir < lastEditRouteArray->GetCount();
                     ir++) {
                  Route *pr = (Route *)lastEditRouteArray->Item(ir);
                  if (g_pRouteMan->IsRouteValid(pr)) {
                    pr->m_bIsBeingEdited = false;
                  }
                }
              }
            }
          }

          //  Do the refresh

          if (g_bopengl) {
            InvalidateGL();
            Refresh(false);
          } else {
            if (m_lastRoutePointEditTarget) {
              wxRect wp_rect;
              RoutePointGui(*m_lastRoutePointEditTarget).CalculateDCRect(m_dc_route, this,
                                                          &wp_rect);
              RefreshRect(wp_rect, true);
            }

            if (m_pRoutePointEditTarget) {
              wxRect wp_rect;
              RoutePointGui(*m_pRoutePointEditTarget).CalculateDCRect(m_dc_route, this,
                                                       &wp_rect);
              RefreshRect(wp_rect, true);
            }
          }
        }
      }  //  bSelectAllowed

      //      Check to see if there is a route or AIS target under the cursor
      //      If so, start the rollover timer which creates the popup
      SelectCtx ctx(m_bShowNavobjects, GetCanvasTrueScale());
      bool b_start_rollover = false;
      if (g_pAIS && g_pAIS->GetNumTargets() && m_bShowAIS) {
        SelectItem *pFind = pSelectAIS->FindSelection(
            ctx, m_cursor_lat, m_cursor_lon, SELTYPE_AISTARGET);
        if (pFind) b_start_rollover = true;
      }

      if (!b_start_rollover && !b_startedit_route) {
        SelectableItemList SelList = pSelect->FindSelectionList(
            ctx, m_cursor_lat, m_cursor_lon, SELTYPE_ROUTESEGMENT);
        wxSelectableItemListNode *node = SelList.GetFirst();
        while (node) {
          SelectItem *pFindSel = node->GetData();

          Route *pr = (Route *)pFindSel->m_pData3;  // candidate

          if (pr && pr->IsVisible()) {
            b_start_rollover = true;
            break;
          }
          node = node->GetNext();
        }  // while
      }

      if (!b_start_rollover && !b_startedit_route) {
        SelectableItemList SelList = pSelect->FindSelectionList(
            ctx, m_cursor_lat, m_cursor_lon, SELTYPE_TRACKSEGMENT);
        wxSelectableItemListNode *node = SelList.GetFirst();
        while (node) {
          SelectItem *pFindSel = node->GetData();

          Track *tr = (Track *)pFindSel->m_pData3;  // candidate

          if (tr && tr->IsVisible()) {
            b_start_rollover = true;
            break;
          }
          node = node->GetNext();
        }  // while
      }

      if (b_start_rollover)
        m_RolloverPopupTimer.Start(m_rollover_popup_timer_msec,
                                   wxTIMER_ONE_SHOT);
      Route *tail, *current;
      bool appending = false;
      bool inserting = false;
      int connect = 0;
      if (m_bRouteEditing /* && !b_startedit_route*/) {  // End of RoutePoint
                                                         // drag
        if (m_pRoutePointEditTarget) {
          // Check to see if there is a nearby point which may replace the
          // dragged one
          RoutePoint *pMousePoint = NULL;

          int index_last;
          if (m_bRoutePoinDragging && !m_pRoutePointEditTarget->m_bIsActive) {
            double nearby_radius_meters =
                g_Platform->GetSelectRadiusPix() / m_true_scale_ppm;
            RoutePoint *pNearbyPoint = pWayPointMan->GetOtherNearbyWaypoint(
                m_pRoutePointEditTarget->m_lat, m_pRoutePointEditTarget->m_lon,
                nearby_radius_meters, m_pRoutePointEditTarget->m_GUID);
            if (pNearbyPoint && !pNearbyPoint->m_bIsInLayer &&
                pWayPointMan->IsReallyVisible(pNearbyPoint)) {
              bool duplicate =
                  false;  // ensure we won't create duplicate point in routes
              if (m_pEditRouteArray && !pNearbyPoint->m_bIsolatedMark) {
                for (unsigned int ir = 0; ir < m_pEditRouteArray->GetCount();
                     ir++) {
                  Route *pr = (Route *)m_pEditRouteArray->Item(ir);
                  if (pr && pr->pRoutePointList) {
                    if (pr->pRoutePointList->IndexOf(pNearbyPoint) !=
                        wxNOT_FOUND) {
                      duplicate = true;
                      break;
                    }
                  }
                }
              }

              // Special case:
              // Allow "re-use" of a route's waypoints iff it is a simple
              // isolated route. This allows, for instance, creation of a closed
              // polygon route
              if (m_pEditRouteArray->GetCount() == 1) duplicate = false;

              if (!duplicate) {
                int dlg_return;
                dlg_return =
                    OCPNMessageBox(this,
                                   _("Replace this RoutePoint by the nearby "
                                     "Waypoint?"),
                                   _("OpenCPN RoutePoint change"),
                                   (long)wxYES_NO | wxCANCEL | wxYES_DEFAULT);
                if (dlg_return == wxID_YES) {
                  /*double confirmation if the dragged point has been manually
                   * created which can be important and could be deleted
                   * unintentionally*/

                  tail = g_pRouteMan->FindVisibleRouteContainingWaypoint(
                      pNearbyPoint);
                  current = FindRouteContainingWaypoint(
                      m_pRoutePointEditTarget);

                  if (tail && current && (tail != current)) {
                    int dlg_return1;
                    connect = tail->GetIndexOf(pNearbyPoint);
                    int index_current_route =
                        current->GetIndexOf(m_pRoutePointEditTarget);
                    index_last = current->GetIndexOf(current->GetLastPoint());
                    dlg_return1 = wxID_NO;
                    if (index_last ==
                        index_current_route) {  // we are dragging the last
                                                // point of the route
                      if (connect != tail->GetnPoints()) {  // anything to do?

                        wxString dmsg(
                            _("Last part of route to be appended to dragged "
                              "route?"));
                        if (connect == 1)
                          dmsg =
                              _("Full route to be appended to dragged route?");

                        dlg_return1 = OCPNMessageBox(
                            this, dmsg, _("OpenCPN Route Create"),
                            (long)wxYES_NO | wxCANCEL | wxYES_DEFAULT);
                        if (dlg_return1 == wxID_YES) {
                          appending = true;
                        }
                      }
                    } else if (index_current_route ==
                               1) {  // dragging the first point of the route
                      if (connect != 1) {  // anything to do?

                        wxString dmsg(
                            _("First part of route to be inserted into dragged "
                              "route?"));
                        if (connect == tail->GetnPoints())
                          dmsg = _(
                              "Full route to be inserted into dragged route?");

                        dlg_return1 = OCPNMessageBox(
                            this, dmsg, _("OpenCPN Route Create"),
                            (long)wxYES_NO | wxCANCEL | wxYES_DEFAULT);
                        if (dlg_return1 == wxID_YES) {
                          inserting = true;
                        }
                      }
                    }
                  }

                  if (m_pRoutePointEditTarget->IsShared()) {
                    //  dlg_return = wxID_NO;
                    dlg_return = OCPNMessageBox(
                        this,
                        _("Do you really want to delete and replace this "
                          "WayPoint") +
                            _T("\n") + _("which has been created manually?"),
                        ("OpenCPN RoutePoint warning"),
                        (long)wxYES_NO | wxCANCEL | wxYES_DEFAULT);
                  }
                }
                if (dlg_return == wxID_YES) {
                  pMousePoint = pNearbyPoint;
                  if (pMousePoint->m_bIsolatedMark) {
                    pMousePoint->SetShared(true);
                  }
                  pMousePoint->m_bIsolatedMark =
                      false;  // definitely no longer isolated
                  pMousePoint->m_bIsInRoute = true;
                }
              }
            }
          }
          if (!pMousePoint)
            pSelect->UpdateSelectableRouteSegments(m_pRoutePointEditTarget);

          if (m_pEditRouteArray) {
            for (unsigned int ir = 0; ir < m_pEditRouteArray->GetCount();
                 ir++) {
              Route *pr = (Route *)m_pEditRouteArray->Item(ir);
              if (g_pRouteMan->IsRouteValid(pr)) {
                if (pMousePoint) {  // remove the dragged point and insert the
                                    // nearby
                  int nRP =
                      pr->pRoutePointList->IndexOf(m_pRoutePointEditTarget);

                  pSelect->DeleteAllSelectableRoutePoints(pr);
                  pSelect->DeleteAllSelectableRouteSegments(pr);

                  pr->pRoutePointList->Insert(nRP, pMousePoint);
                  pr->pRoutePointList->DeleteObject(m_pRoutePointEditTarget);

                  pSelect->AddAllSelectableRouteSegments(pr);
                  pSelect->AddAllSelectableRoutePoints(pr);
                }
                pr->FinalizeForRendering();
                pr->UpdateSegmentDistances();
                if (m_bRoutePoinDragging) pConfig->UpdateRoute(pr);
              }
            }
          }

          //    Update the RouteProperties Dialog, if currently shown
          if (pRoutePropDialog && pRoutePropDialog->IsShown()) {
            if (m_pEditRouteArray) {
              for (unsigned int ir = 0; ir < m_pEditRouteArray->GetCount();
                   ir++) {
                Route *pr = (Route *)m_pEditRouteArray->Item(ir);
                if (g_pRouteMan->IsRouteValid(pr)) {
                  if (pRoutePropDialog->GetRoute() == pr) {
                    pRoutePropDialog->SetRouteAndUpdate(pr, true);
                  }
                  /* cannot edit track points anyway
                                                  else if ( ( NULL !=
                     pTrackPropDialog ) && ( pTrackPropDialog->IsShown() ) &&
                     pTrackPropDialog->m_pTrack == pr ) {
                                                      pTrackPropDialog->SetTrackAndUpdate(
                     pr );
                                                  }
                  */
                }
              }
            }
          }
          if (pMousePoint) {  // clear all about the dragged point
            pConfig->DeleteWayPoint(m_pRoutePointEditTarget);
            pWayPointMan->RemoveRoutePoint(m_pRoutePointEditTarget);
            // Hide mark properties dialog if open on the replaced point
            if ((NULL != g_pMarkInfoDialog) && (g_pMarkInfoDialog->IsShown()))
              if (m_pRoutePointEditTarget == g_pMarkInfoDialog->GetRoutePoint())
                g_pMarkInfoDialog->Hide();

            delete m_pRoutePointEditTarget;
            m_lastRoutePointEditTarget = NULL;
            m_pRoutePointEditTarget = NULL;
            undo->AfterUndoableAction(pMousePoint);
            undo->InvalidateUndo();
          }
        }
      }

      else if (m_bMarkEditing) {  // End of way point drag
        if (m_pRoutePointEditTarget)
          if (m_bRoutePoinDragging)
            pConfig->UpdateWayPoint(m_pRoutePointEditTarget);
      }

      if (m_pRoutePointEditTarget)
        undo->AfterUndoableAction(m_pRoutePointEditTarget);

      if (!m_pRoutePointEditTarget) {
        delete m_pEditRouteArray;
        m_pEditRouteArray = NULL;
        m_bRouteEditing = false;
      }
      m_bRoutePoinDragging = false;

      if (appending) {  // Appending to the route of which the last point is
                        // dragged onto another route

        // copy tail from connect until length to end of current after dragging

        int length = tail->GetnPoints();
        for (int i = connect + 1; i <= length; i++) {
          current->AddPointAndSegment(tail->GetPoint(i), false);
          if (current) current->m_lastMousePointIndex = current->GetnPoints();
          m_routeState++;
          gFrame->RefreshAllCanvas();
          ret = true;
        }
        current->FinalizeForRendering();
        current->m_bIsBeingEdited = false;
      }
      if (inserting) {
        for (int i = 1; i < connect; i++) {  // numbering in the tail route
          current->InsertPointAndSegment(tail->GetPoint(i), i - 1, false);
        }
        current->FinalizeForRendering();
        current->m_bIsBeingEdited = false;
      }

      //    Update the RouteProperties Dialog, if currently shown
      if (pRoutePropDialog && pRoutePropDialog->IsShown()) {
        if (m_pEditRouteArray) {
          for (unsigned int ir = 0; ir < m_pEditRouteArray->GetCount(); ir++) {
            Route *pr = (Route *)m_pEditRouteArray->Item(ir);
            if (g_pRouteMan->IsRouteValid(pr)) {
              if (pRoutePropDialog->GetRoute() == pr) {
                pRoutePropDialog->SetRouteAndUpdate(pr, true);
              }
            }
          }
        }
      }

    }  // g_btouch

    else {                    // !g_btouch
      if (m_bRouteEditing) {  // End of RoutePoint drag
        Route *tail, *current;
        bool appending = false;
        bool inserting = false;
        int connect;
        int index_last;
        if (m_pRoutePointEditTarget) {
          m_pRoutePointEditTarget->m_bBlink = false;
          // Check to see if there is a nearby point which may replace the
          // dragged one
          RoutePoint *pMousePoint = NULL;
          if (m_bRoutePoinDragging && !m_pRoutePointEditTarget->m_bIsActive) {
            double nearby_radius_meters =
                g_Platform->GetSelectRadiusPix() / m_true_scale_ppm;
            RoutePoint *pNearbyPoint = pWayPointMan->GetOtherNearbyWaypoint(
                m_pRoutePointEditTarget->m_lat, m_pRoutePointEditTarget->m_lon,
                nearby_radius_meters, m_pRoutePointEditTarget->m_GUID);
            if (pNearbyPoint && !pNearbyPoint->m_bIsInLayer &&
                pWayPointMan->IsReallyVisible(pNearbyPoint)) {
              bool duplicate = false;  // don't create duplicate point in routes
              if (m_pEditRouteArray && !pNearbyPoint->m_bIsolatedMark) {
                for (unsigned int ir = 0; ir < m_pEditRouteArray->GetCount();
                     ir++) {
                  Route *pr = (Route *)m_pEditRouteArray->Item(ir);
                  if (pr && pr->pRoutePointList) {
                    if (pr->pRoutePointList->IndexOf(pNearbyPoint) !=
                        wxNOT_FOUND) {
                      duplicate = true;
                      break;
                    }
                  }
                }
              }

              // Special case:
              // Allow "re-use" of a route's waypoints iff it is a simple
              // isolated route. This allows, for instance, creation of a closed
              // polygon route
              if (m_pEditRouteArray->GetCount() == 1) duplicate = false;

              if (!duplicate) {
                int dlg_return;
                dlg_return =
                    OCPNMessageBox(this,
                                   _("Replace this RoutePoint by the nearby "
                                     "Waypoint?"),
                                   _("OpenCPN RoutePoint change"),
                                   (long)wxYES_NO | wxCANCEL | wxYES_DEFAULT);
                if (dlg_return == wxID_YES) {
                  /*double confirmation if the dragged point has been manually
                   * created which can be important and could be deleted
                   * unintentionally*/
                  tail = g_pRouteMan->FindVisibleRouteContainingWaypoint(
                      pNearbyPoint);
                  current = FindRouteContainingWaypoint(
                      m_pRoutePointEditTarget);

                  if (tail && current && (tail != current)) {
                    int dlg_return1;
                    connect = tail->GetIndexOf(pNearbyPoint);
                    int index_current_route =
                        current->GetIndexOf(m_pRoutePointEditTarget);
                    index_last = current->GetIndexOf(current->GetLastPoint());
                    dlg_return1 = wxID_NO;
                    if (index_last ==
                        index_current_route) {  // we are dragging the last
                                                // point of the route
                      if (connect != tail->GetnPoints()) {  // anything to do?

                        wxString dmsg(
                            _("Last part of route to be appended to dragged "
                              "route?"));
                        if (connect == 1)
                          dmsg =
                              _("Full route to be appended to dragged route?");

                        dlg_return1 = OCPNMessageBox(
                            this, dmsg, _("OpenCPN Route Create"),
                            (long)wxYES_NO | wxCANCEL | wxYES_DEFAULT);
                        if (dlg_return1 == wxID_YES) {
                          appending = true;
                        }
                      }
                    } else if (index_current_route ==
                               1) {  // dragging the first point of the route
                      if (connect != 1) {  // anything to do?

                        wxString dmsg(
                            _("First part of route to be inserted into dragged "
                              "route?"));
                        if (connect == tail->GetnPoints())
                          dmsg = _(
                              "Full route to be inserted into dragged route?");

                        dlg_return1 = OCPNMessageBox(
                            this, dmsg, _("OpenCPN Route Create"),
                            (long)wxYES_NO | wxCANCEL | wxYES_DEFAULT);
                        if (dlg_return1 == wxID_YES) {
                          inserting = true;
                        }
                      }
                    }
                  }

                  if (m_pRoutePointEditTarget->IsShared()) {
                    dlg_return = wxID_NO;
                    dlg_return = OCPNMessageBox(
                        this,
                        _("Do you really want to delete and replace this "
                          "WayPoint") +
                            _T("\n") + _("which has been created manually?"),
                        ("OpenCPN RoutePoint warning"),
                        (long)wxYES_NO | wxCANCEL | wxYES_DEFAULT);
                  }
                }
                if (dlg_return == wxID_YES) {
                  pMousePoint = pNearbyPoint;
                  if (pMousePoint->m_bIsolatedMark) {
                    pMousePoint->SetShared(true);
                  }
                  pMousePoint->m_bIsolatedMark =
                      false;  // definitely no longer isolated
                  pMousePoint->m_bIsInRoute = true;
                }
              }
            }
          }
          if (!pMousePoint)
            pSelect->UpdateSelectableRouteSegments(m_pRoutePointEditTarget);

          if (m_pEditRouteArray) {
            for (unsigned int ir = 0; ir < m_pEditRouteArray->GetCount();
                 ir++) {
              Route *pr = (Route *)m_pEditRouteArray->Item(ir);
              if (g_pRouteMan->IsRouteValid(pr)) {
                if (pMousePoint) {  // replace dragged point by nearby one
                  int nRP =
                      pr->pRoutePointList->IndexOf(m_pRoutePointEditTarget);

                  pSelect->DeleteAllSelectableRoutePoints(pr);
                  pSelect->DeleteAllSelectableRouteSegments(pr);

                  pr->pRoutePointList->Insert(nRP, pMousePoint);
                  pr->pRoutePointList->DeleteObject(m_pRoutePointEditTarget);

                  pSelect->AddAllSelectableRouteSegments(pr);
                  pSelect->AddAllSelectableRoutePoints(pr);
                }
                pr->FinalizeForRendering();
                pr->UpdateSegmentDistances();
                pr->m_bIsBeingEdited = false;

                if (m_bRoutePoinDragging) pConfig->UpdateRoute(pr);

                pr->SetHiLite(0);
              }
            }
            Refresh(false);
          }

          if (appending) {
            // copy tail from connect until length to end of current after
            // dragging

            int length = tail->GetnPoints();
            for (int i = connect + 1; i <= length; i++) {
              current->AddPointAndSegment(tail->GetPoint(i), false);
              if (current)
                current->m_lastMousePointIndex = current->GetnPoints();
              m_routeState++;
              gFrame->RefreshAllCanvas();
              ret = true;
            }
            current->FinalizeForRendering();
            current->m_bIsBeingEdited = false;
            FinishRoute();
          }
          if (inserting) {
            for (int i = 1; i < connect; i++) {  // numbering in the tail route
              current->InsertPointAndSegment(tail->GetPoint(i), i - 1, false);
            }
            current->FinalizeForRendering();
            current->m_bIsBeingEdited = false;
          }

          //    Update the RouteProperties Dialog, if currently shown
          if (pRoutePropDialog && pRoutePropDialog->IsShown()) {
            if (m_pEditRouteArray) {
              for (unsigned int ir = 0; ir < m_pEditRouteArray->GetCount();
                   ir++) {
                Route *pr = (Route *)m_pEditRouteArray->Item(ir);
                if (g_pRouteMan->IsRouteValid(pr)) {
                  if (pRoutePropDialog->GetRoute() == pr) {
                    pRoutePropDialog->SetRouteAndUpdate(pr, true);
                  }
                }
              }
            }
          }

          if (pMousePoint) {
            pConfig->DeleteWayPoint(m_pRoutePointEditTarget);
            pWayPointMan->RemoveRoutePoint(m_pRoutePointEditTarget);
            // Hide mark properties dialog if open on the replaced point
            if ((NULL != g_pMarkInfoDialog) && (g_pMarkInfoDialog->IsShown()))
              if (m_pRoutePointEditTarget == g_pMarkInfoDialog->GetRoutePoint())
                g_pMarkInfoDialog->Hide();

            delete m_pRoutePointEditTarget;
            m_lastRoutePointEditTarget = NULL;
            undo->AfterUndoableAction(pMousePoint);
            undo->InvalidateUndo();
          } else {
            m_pRoutePointEditTarget->m_bPtIsSelected = false;
            m_pRoutePointEditTarget->m_bRPIsBeingEdited = false;

            undo->AfterUndoableAction(m_pRoutePointEditTarget);
          }

          delete m_pEditRouteArray;
          m_pEditRouteArray = NULL;
        }

        InvalidateGL();
        m_bRouteEditing = false;
        m_pRoutePointEditTarget = NULL;

        if (m_toolBar && !m_toolBar->IsToolbarShown()) SurfaceToolbar();
        ret = true;
      }

      else if (m_bMarkEditing) {  // end of Waypoint drag
        if (m_pRoutePointEditTarget) {
          if (m_bRoutePoinDragging)
            pConfig->UpdateWayPoint(m_pRoutePointEditTarget);
          undo->AfterUndoableAction(m_pRoutePointEditTarget);
          m_pRoutePointEditTarget->m_bRPIsBeingEdited = false;
          wxRect wp_rect;
          RoutePointGui(*m_pRoutePointEditTarget).CalculateDCRect(m_dc_route, this, &wp_rect);
          m_pRoutePointEditTarget->m_bPtIsSelected = false;
          RefreshRect(wp_rect, true);
        }
        m_pRoutePointEditTarget = NULL;
        m_bMarkEditing = false;
        if (m_toolBar && !m_toolBar->IsToolbarShown()) SurfaceToolbar();
        ret = true;
      }

      else if (leftIsDown) {  // left click for chart center
        leftIsDown = false;
        ret = false;

        if (!g_btouch) {
          if (!m_bChartDragging && !m_bMeasure_Active) {
          } else {
            m_bChartDragging = false;
          }
        }
      }
      m_bRoutePoinDragging = false;
    }  // !btouch

    if (ret) return true;
  }  // left up

  if (event.RightDown()) {
    SetFocus();  //  This is to let a plugin know which canvas is right-clicked
    last_drag.x = mx;
    last_drag.y = my;

    if (g_btouch) {
      //            if( m_pRoutePointEditTarget )
      //                return false;
    }

    ret = true;
    m_FinishRouteOnKillFocus = false;
    CallPopupMenu(mx, my);
    m_FinishRouteOnKillFocus = true;
  }  // Right down

  return ret;
}

bool panleftIsDown;

bool ChartCanvas::MouseEventProcessCanvas(wxMouseEvent &event) {
  int x, y;
  event.GetPosition(&x, &y);

  //        Check for wheel rotation
  // ideally, should be just longer than the time between
  // processing accumulated mouse events from the event queue
  // as would happen during screen redraws.
  int wheel_dir = event.GetWheelRotation();

  if (wheel_dir) {
    int mouse_wheel_oneshot = abs(wheel_dir) * 4;  // msec
    wheel_dir = wheel_dir > 0 ? 1 : -1;            // normalize

    double factor = g_mouse_zoom_sensitivity;
    if (wheel_dir < 0) factor = 1 / factor;

    if (g_bsmoothpanzoom) {
      if ((m_wheelstopwatch.Time() < m_wheelzoom_stop_oneshot)) {
        if (wheel_dir == m_last_wheel_dir) {
          m_wheelzoom_stop_oneshot += mouse_wheel_oneshot;
          //                    m_zoom_target /= factor;
        } else
          StopMovement();
      } else {
        m_wheelzoom_stop_oneshot = mouse_wheel_oneshot;
        m_wheelstopwatch.Start(0);
        //                m_zoom_target =  VPoint.chart_scale / factor;
      }
    }

    m_last_wheel_dir = wheel_dir;

    ZoomCanvas(factor, true, false);
  }

  if (event.LeftDown()) {
    // Skip the first left click if it will cause a canvas focus shift
    if ((GetCanvasCount() > 1) && (this != g_focusCanvas)) {
      // printf("focus shift\n");
      return false;
    }

    last_drag.x = x, last_drag.y = y;
    panleftIsDown = true;
  }

  if (event.LeftUp()) {
    if (panleftIsDown) {  // leftUp for chart center, but only after a leftDown
                          // seen here.
      panleftIsDown = false;

      if (!g_btouch) {
        if (!m_bChartDragging && !m_bMeasure_Active) {
          switch (cursor_region) {
            case MID_RIGHT: {
              PanCanvas(100, 0);
              break;
            }

            case MID_LEFT: {
              PanCanvas(-100, 0);
              break;
            }

            case MID_TOP: {
              PanCanvas(0, 100);
              break;
            }

            case MID_BOT: {
              PanCanvas(0, -100);
              break;
            }

            case CENTER: {
              PanCanvas(x - GetVP().pix_width / 2, y - GetVP().pix_height / 2);
              break;
            }
          }
        } else {
          m_bChartDragging = false;
        }
      }
    }
  }

  if (event.Dragging() && event.LeftIsDown()) {
    /*
     * fixed dragging.
     * On my Surface Pro 3 running Arch Linux there is no mouse down event
     * before the drag event. Hence, as there is no mouse down event, last_drag
     * is not reset before the drag. And that results in one single drag
     * session, meaning you cannot drag the map a few miles north, lift your
     * finger, and the go even further north. Instead, the map resets itself
     * always to the very first drag start (since there is not reset of
     * last_drag).
     *
     * Besides, should not left down and dragging be enough of a situation to
     * start a drag procedure?
     *
     * Anyways, guarded it to be active in touch situations only.
     */
    if (g_btouch) {
      if (false == m_bChartDragging) {
        last_drag.x = x, last_drag.y = y;
        m_bChartDragging = true;
      }
    }

    if ((last_drag.x != x) || (last_drag.y != y)) {
      m_bChartDragging = true;
      StartTimedMovement();
      m_pan_drag.x += last_drag.x - x;
      m_pan_drag.y += last_drag.y - y;

      last_drag.x = x, last_drag.y = y;

      if (g_btouch) {
        if ((m_bMeasure_Active && m_nMeasureState) || (m_routeState)) {
          // deactivate next LeftUp to ovoid creating an unexpected point
          m_DoubleClickTimer->Start();
          singleClickEventIsValid = false;
        }
      }
    }
  }

  return true;
}

void ChartCanvas::MouseEvent(wxMouseEvent &event) {
  if (MouseEventOverlayWindows(event)) return;

  if (MouseEventSetup(event)) return;  // handled, no further action required

  if (!MouseEventProcessObjects(event)) MouseEventProcessCanvas(event);
}

void ChartCanvas::SetCanvasCursor(wxMouseEvent &event) {
  //    Switch to the appropriate cursor on mouse movement

  wxCursor *ptarget_cursor = pCursorArrow;
  if (!pPlugIn_Cursor) {
    ptarget_cursor = pCursorArrow;
    if ((!m_routeState) &&
        (!m_bMeasure_Active) /*&& ( !m_bCM93MeasureOffset_Active )*/) {
      if (cursor_region == MID_RIGHT) {
        ptarget_cursor = pCursorRight;
      } else if (cursor_region == MID_LEFT) {
        ptarget_cursor = pCursorLeft;
      } else if (cursor_region == MID_TOP) {
        ptarget_cursor = pCursorDown;
      } else if (cursor_region == MID_BOT) {
        ptarget_cursor = pCursorUp;
      } else {
        ptarget_cursor = pCursorArrow;
      }
    } else if (m_bMeasure_Active ||
               m_routeState)  // If Measure tool use Pencil Cursor
      ptarget_cursor = pCursorPencil;
  } else {
    ptarget_cursor = pPlugIn_Cursor;
  }

  SetCursor(*ptarget_cursor);
}

void ChartCanvas::LostMouseCapture(wxMouseCaptureLostEvent &event) {
  SetCursor(*pCursorArrow);
}

void ChartCanvas::ShowObjectQueryWindow(int x, int y, float zlat, float zlon) {
  ChartPlugInWrapper *target_plugin_chart = NULL;
  s57chart *Chs57 = NULL;
  wxFileName file;
  wxArrayString files;

  ChartBase *target_chart = GetChartAtCursor();
  if (target_chart) {
    file.Assign(target_chart->GetFullPath());
    if ((target_chart->GetChartType() == CHART_TYPE_PLUGIN) &&
        (target_chart->GetChartFamily() == CHART_FAMILY_VECTOR))
      target_plugin_chart = dynamic_cast<ChartPlugInWrapper *>(target_chart);
    else
      Chs57 = dynamic_cast<s57chart *>(target_chart);
  } else {  // target_chart = null, might be  mbtiles
    std::vector<int> stackIndexArray = m_pQuilt->GetExtendedStackIndexArray();
    unsigned int im = stackIndexArray.size();
    int scale = 2147483647;  // max 32b integer
    if (VPoint.b_quilt && im > 0) {
      for (unsigned int is = 0; is < im; is++) {
        if (ChartData->GetDBChartType(stackIndexArray[is]) ==
            CHART_TYPE_MBTILES) {
          if (IsTileOverlayIndexInNoShow(stackIndexArray[is])) continue;
          double lat, lon;
          VPoint.GetLLFromPix(wxPoint(mouse_x, mouse_y), &lat, &lon);
          if (ChartData->GetChartTableEntry(stackIndexArray[is])
                  .GetBBox()
                  .Contains(lat, lon)) {
            if (ChartData->GetChartTableEntry(stackIndexArray[is]).GetScale() <
                scale) {
              scale =
                  ChartData->GetChartTableEntry(stackIndexArray[is]).GetScale();
              file.Assign(ChartData->GetDBChartFileName(stackIndexArray[is]));
            }
          }
        }
      }
    }
  }

  std::vector<Ais8_001_22 *> area_notices;

  if (g_pAIS && m_bShowAIS && g_bShowAreaNotices) {
    float vp_scale = GetVPScale();

    for (const auto &target : g_pAIS->GetAreaNoticeSourcesList()) {
      AisTargetData *target_data = target.second;
      if (!target_data->area_notices.empty()) {
        for (auto &ani : target_data->area_notices) {
          Ais8_001_22 &area_notice = ani.second;

          BoundingBox bbox;

          for (Ais8_001_22_SubAreaList::iterator sa =
                   area_notice.sub_areas.begin();
               sa != area_notice.sub_areas.end(); ++sa) {
            switch (sa->shape) {
              case AIS8_001_22_SHAPE_CIRCLE: {
                wxPoint target_point;
                GetCanvasPointPix(sa->latitude, sa->longitude, &target_point);
                bbox.Expand(target_point);
                if (sa->radius_m > 0.0) bbox.EnLarge(sa->radius_m * vp_scale);
                break;
              }
              case AIS8_001_22_SHAPE_POLYGON:
              case AIS8_001_22_SHAPE_POLYLINE: {
                for (int i = 0; i < 4; ++i) {
                  double lat = sa->latitude;
                  double lon = sa->longitude;
                  ll_gc_ll(lat, lon, sa->angles[i], sa->dists_m[i] / 1852.0,
                           &lat, &lon);
                  wxPoint target_point;
                  GetCanvasPointPix(lat, lon, &target_point);
                  bbox.Expand(target_point);
                }
              }
            }
          }

          if (bbox.PointInBox(x, y)) {
            area_notices.push_back(&area_notice);
          }
        }
      }
    }
  }

  if (target_chart || !area_notices.empty() || file.HasName()) {
    // Go get the array of all objects at the cursor lat/lon
    int sel_rad_pix = 5;
    float SelectRadius = sel_rad_pix / (GetVP().view_scale_ppm * 1852 * 60);

    // Make sure we always get the lights from an object, even if we are
    // currently not displaying lights on the chart.

    SetCursor(wxCURSOR_WAIT);
    bool lightsVis = m_encShowLights;  // gFrame->ToggleLights( false );
    if (!lightsVis) SetShowENCLights(true);
    ;

    ListOfObjRazRules *rule_list = NULL;
    ListOfPI_S57Obj *pi_rule_list = NULL;
    if (Chs57)
      rule_list =
          Chs57->GetObjRuleListAtLatLon(zlat, zlon, SelectRadius, &GetVP());
    else if (target_plugin_chart)
      pi_rule_list = g_pi_manager->GetPlugInObjRuleListAtLatLon(
          target_plugin_chart, zlat, zlon, SelectRadius, GetVP());

    ListOfObjRazRules *overlay_rule_list = NULL;
    ChartBase *overlay_chart = GetOverlayChartAtCursor();
    s57chart *CHs57_Overlay = dynamic_cast<s57chart *>(overlay_chart);

    if (CHs57_Overlay) {
      overlay_rule_list = CHs57_Overlay->GetObjRuleListAtLatLon(
          zlat, zlon, SelectRadius, &GetVP());
    }

    if (!lightsVis) SetShowENCLights(false);

    wxString objText;
    wxFont *dFont = FontMgr::Get().GetFont(_("ObjectQuery"));
    wxString face = dFont->GetFaceName();

    if (NULL == g_pObjectQueryDialog) {
      g_pObjectQueryDialog =
          new S57QueryDialog(this, -1, _("Object Query"), wxDefaultPosition,
                             wxSize(g_S57_dialog_sx, g_S57_dialog_sy));
    }

    wxColor bg = g_pObjectQueryDialog->GetBackgroundColour();
    wxColor fg = FontMgr::Get().GetFontColor(_("ObjectQuery"));

#ifdef __WXOSX__
    // Auto Adjustment for dark mode
    fg = g_pObjectQueryDialog->GetForegroundColour();
#endif

    objText.Printf(
        _T("<html><body bgcolor=#%02x%02x%02x><font color=#%02x%02x%02x>"),
        bg.Red(), bg.Green(), bg.Blue(), fg.Red(), fg.Green(), fg.Blue());

#ifdef __WXOSX__
    int points = dFont->GetPointSize();
#else
    int points = dFont->GetPointSize() + 1;
#endif

    int sizes[7];
    for (int i = -2; i < 5; i++) {
      sizes[i + 2] = points + i + (i > 0 ? i : 0);
    }
    g_pObjectQueryDialog->m_phtml->SetFonts(face, face, sizes);

    if (wxFONTSTYLE_ITALIC == dFont->GetStyle()) objText += _T("<i>");

    if (overlay_rule_list && CHs57_Overlay) {
      objText << CHs57_Overlay->CreateObjDescriptions(overlay_rule_list);
      objText << _T("<hr noshade>");
    }

    for (std::vector<Ais8_001_22 *>::iterator an = area_notices.begin();
         an != area_notices.end(); ++an) {
      objText << _T( "<b>AIS Area Notice:</b> " );
      objText << ais8_001_22_notice_names[(*an)->notice_type];
      for (std::vector<Ais8_001_22_SubArea>::iterator sa =
               (*an)->sub_areas.begin();
           sa != (*an)->sub_areas.end(); ++sa)
        if (!sa->text.empty()) objText << sa->text;
      objText << _T( "<br>expires: " ) << (*an)->expiry_time.Format();
      objText << _T( "<hr noshade>" );
    }

    if (Chs57)
      objText << Chs57->CreateObjDescriptions(rule_list);
    else if (target_plugin_chart)
      objText << g_pi_manager->CreateObjDescriptions(target_plugin_chart,
                                                     pi_rule_list);

    objText << _T("</font>");
    if (wxFONTSTYLE_ITALIC == dFont->GetStyle()) objText << _T("</i>");

    // Add the additional info files
    wxString AddFiles, filenameOK;
    int filecount = 0;
    if (!target_plugin_chart) {  // plugincharts shoud take care of this in the
                                 // plugin

      AddFiles = wxString::Format(
          _T("<hr noshade><br><b>Additional info files attached to: </b> ")
          _T("<font ")
          _T("size=-2>%s</font><br><table border=0 cellspacing=0 ")
          _T("cellpadding=3>"),
          file.GetFullName());
      file.Normalize();
      file.Assign(file.GetPath(), wxT(""));
      wxDir dir( file.GetFullPath() );
      wxString filename;
      bool cont = dir.GetFirst( &filename, "", wxDIR_FILES );
      while ( cont )
      {
        file.Assign( dir.GetNameWithSep().append( filename) );
        wxString FormatString = _T("<td valign=top><font size=-2><a href=\"%s\">%s</a></font></td>");
        if( g_ObjQFileExt.Find( file.GetExt().Lower() )  != wxNOT_FOUND )
        {
          filenameOK=file.GetFullPath();//remember last valid name
          // we are making a 3 columns table. New row only every third file
          if ( 3*((int)filecount/3) == filecount )
            FormatString.Prepend(_T("<tr>")); // new row
          else
            FormatString.Prepend(_T("<td>&nbsp;&nbsp;&nbsp;&nbsp;&nbsp</td>")); // an empty spacer column

          AddFiles << wxString::Format(FormatString, file.GetFullPath(), file.GetFullName());
          filecount++;
        }
        cont = dir.GetNext(&filename);
      }
      objText << AddFiles << _T("</table>");
    }

    objText << _T("</body></html>");

    if (Chs57 || target_plugin_chart || (filecount > 1)) {
      g_pObjectQueryDialog->SetHTMLPage(objText);
      g_pObjectQueryDialog->Show();
    }
    if ((!Chs57 && filecount == 1)){  // only one file?, show direktly
      //generate an event to avoid double code
      wxHtmlLinkInfo hli(filenameOK);
      wxHtmlLinkEvent hle(1, hli);
      g_pObjectQueryDialog->OnHtmlLinkClicked(hle);
    }

    if (rule_list) rule_list->Clear();
    delete rule_list;

    if (overlay_rule_list) overlay_rule_list->Clear();
    delete overlay_rule_list;

    if (pi_rule_list) pi_rule_list->Clear();
    delete pi_rule_list;

    SetCursor(wxCURSOR_ARROW);
  }
}

void ChartCanvas::ShowMarkPropertiesDialog(RoutePoint *markPoint) {
  bool bNew = false;
  if (!g_pMarkInfoDialog) {  // There is one global instance of the MarkProp
                             // Dialog
    g_pMarkInfoDialog = new MarkInfoDlg(this);
    bNew = true;
  }

  if (1 /*g_bresponsive*/) {
    wxSize canvas_size = GetSize();

    g_pMarkInfoDialog->SetMinSize(wxSize(-1, wxMin(600, canvas_size.y)));

    g_pMarkInfoDialog->Layout();

    wxPoint canvas_pos = GetPosition();
    wxSize fitted_size = g_pMarkInfoDialog->GetSize();
    ;

    bool newFit = false;
    if (canvas_size.x < fitted_size.x) {
      fitted_size.x = canvas_size.x - 40;
      if (canvas_size.y < fitted_size.y)
        fitted_size.y -= 40;  // scrollbar added
    }
    if (canvas_size.y < fitted_size.y) {
      fitted_size.y = canvas_size.y - 40;
      if (canvas_size.x < fitted_size.x)
        fitted_size.x -= 40;  // scrollbar added
    }

    if (newFit) {
      g_pMarkInfoDialog->SetSize(fitted_size);
      g_pMarkInfoDialog->Centre();
    }
  }

  markPoint->m_bRPIsBeingEdited = false;

  g_pMarkInfoDialog->SetRoutePoint(markPoint);
  g_pMarkInfoDialog->UpdateProperties();
  if (markPoint->m_bIsInLayer) {
    wxString caption(wxString::Format(_T("%s, %s: %s"),
                                      _("Waypoint Properties"), _("Layer"),
                                      GetLayerName(markPoint->m_LayerID)));
    g_pMarkInfoDialog->SetDialogTitle(caption);
  } else
    g_pMarkInfoDialog->SetDialogTitle(_("Waypoint Properties"));

  g_pMarkInfoDialog->Show();
  g_pMarkInfoDialog->Raise();
  g_pMarkInfoDialog->InitialFocus();
  if (bNew) g_pMarkInfoDialog->CenterOnScreen();
}

void ChartCanvas::ShowRoutePropertiesDialog(wxString title, Route *selected) {
  pRoutePropDialog = RoutePropDlgImpl::getInstance(this);
  pRoutePropDialog->SetRouteAndUpdate(selected);
  // pNew->UpdateProperties();
  pRoutePropDialog->Show();
  pRoutePropDialog->Raise();
  return;
  pRoutePropDialog = RoutePropDlgImpl::getInstance(
      this);  // There is one global instance of the RouteProp Dialog

  if (g_bresponsive) {
    wxSize canvas_size = GetSize();
    wxPoint canvas_pos = GetPosition();
    wxSize fitted_size = pRoutePropDialog->GetSize();
    ;

    if (canvas_size.x < fitted_size.x) {
      fitted_size.x = canvas_size.x;
      if (canvas_size.y < fitted_size.y)
        fitted_size.y -= 20;  // scrollbar added
    }
    if (canvas_size.y < fitted_size.y) {
      fitted_size.y = canvas_size.y;
      if (canvas_size.x < fitted_size.x)
        fitted_size.x -= 20;  // scrollbar added
    }

    pRoutePropDialog->SetSize(fitted_size);
    pRoutePropDialog->Centre();

    //        int xp = (canvas_size.x - fitted_size.x)/2;
    //        int yp = (canvas_size.y - fitted_size.y)/2;

    wxPoint xxp = ClientToScreen(canvas_pos);
    //        pRoutePropDialog->Move(xxp.x + xp, xxp.y + yp);
  }

  pRoutePropDialog->SetRouteAndUpdate(selected);

  pRoutePropDialog->Show();

  Refresh(false);
}

void ChartCanvas::ShowTrackPropertiesDialog(Track *selected) {
  pTrackPropDialog = TrackPropDlg::getInstance(
      this);  // There is one global instance of the RouteProp Dialog

  pTrackPropDialog->SetTrackAndUpdate(selected);
  pTrackPropDialog->UpdateProperties();

  pTrackPropDialog->Show();

  Refresh(false);
}

void pupHandler_PasteWaypoint() {
  Kml kml;

  int pasteBuffer = kml.ParsePasteBuffer();
  RoutePoint *pasted = kml.GetParsedRoutePoint();
  if (!pasted) return;

  double nearby_radius_meters =
      g_Platform->GetSelectRadiusPix() /
      gFrame->GetPrimaryCanvas()->GetCanvasTrueScale();

  RoutePoint *nearPoint = pWayPointMan->GetNearbyWaypoint(
      pasted->m_lat, pasted->m_lon, nearby_radius_meters);

  int answer = wxID_NO;
  if (nearPoint && !nearPoint->m_bIsInLayer) {
    wxString msg;
    msg << _(
        "There is an existing waypoint at the same location as the one you are "
        "pasting. Would you like to merge the pasted data with it?\n\n");
    msg << _("Answering 'No' will create a new waypoint at the same location.");
    answer = OCPNMessageBox(NULL, msg, _("Merge waypoint?"),
                            (long)wxYES_NO | wxCANCEL | wxNO_DEFAULT);
  }

  if (answer == wxID_YES) {
    nearPoint->SetName(pasted->GetName());
    nearPoint->m_MarkDescription = pasted->m_MarkDescription;
    if (pRouteManagerDialog && pRouteManagerDialog->IsShown())
      pRouteManagerDialog->UpdateWptListCtrl();
  }

  if (answer == wxID_NO) {
    RoutePoint *newPoint = new RoutePoint(pasted);
    newPoint->m_bIsolatedMark = true;
    pSelect->AddSelectableRoutePoint(newPoint->m_lat, newPoint->m_lon,
                                     newPoint);
    pConfig->AddNewWayPoint(newPoint, -1);
    pWayPointMan->AddRoutePoint(newPoint);
    if (pRouteManagerDialog && pRouteManagerDialog->IsShown())
      pRouteManagerDialog->UpdateWptListCtrl();
    if (RoutePointGui(*newPoint).IsVisibleSelectable(g_focusCanvas))
      RoutePointGui(*newPoint).ShowScaleWarningMessage(g_focusCanvas);
  }

  gFrame->InvalidateAllGL();
  gFrame->RefreshAllCanvas(false);
}

void pupHandler_PasteRoute() {
  Kml kml;

  int pasteBuffer = kml.ParsePasteBuffer();
  Route *pasted = kml.GetParsedRoute();
  if (!pasted) return;

  double nearby_radius_meters =
      g_Platform->GetSelectRadiusPix() /
      gFrame->GetPrimaryCanvas()->GetCanvasTrueScale();

  RoutePoint *curPoint;
  RoutePoint *nearPoint;
  RoutePoint *prevPoint = NULL;

  bool mergepoints = false;
  bool createNewRoute = true;
  int existingWaypointCounter = 0;

  for (int i = 1; i <= pasted->GetnPoints(); i++) {
    curPoint = pasted->GetPoint(i);  // NB! n starts at 1 !
    nearPoint = pWayPointMan->GetNearbyWaypoint(
        curPoint->m_lat, curPoint->m_lon, nearby_radius_meters);
    if (nearPoint) {
      mergepoints = true;
      existingWaypointCounter++;
      // Small hack here to avoid both extending RoutePoint and repeating all
      // the GetNearbyWaypoint calculations. Use existin data field in
      // RoutePoint as temporary storage.
      curPoint->m_bPtIsSelected = true;
    }
  }

  int answer = wxID_NO;
  if (mergepoints) {
    wxString msg;
    msg << _(
        "There are existing waypoints at the same location as some of the ones "
        "you are pasting. Would you like to just merge the pasted data into "
        "them?\n\n");
    msg << _("Answering 'No' will create all new waypoints for this route.");
    answer = OCPNMessageBox(NULL, msg, _("Merge waypoints?"),
                            (long)wxYES_NO | wxCANCEL | wxYES_DEFAULT);

    if (answer == wxID_CANCEL) {
      return;
    }
  }

  // If all waypoints exist since before, and a route with the same name, we
  // don't create a new route.
  if (mergepoints && answer == wxID_YES &&
      existingWaypointCounter == pasted->GetnPoints()) {
    wxRouteListNode *route_node = pRouteList->GetFirst();
    while (route_node) {
      Route *proute = route_node->GetData();

      if (pasted->m_RouteNameString == proute->m_RouteNameString) {
        createNewRoute = false;
        break;
      }
      route_node = route_node->GetNext();
    }
  }

  Route *newRoute = 0;
  RoutePoint *newPoint = 0;

  if (createNewRoute) {
    newRoute = new Route();
    newRoute->m_RouteNameString = pasted->m_RouteNameString;
  }

  for (int i = 1; i <= pasted->GetnPoints(); i++) {
    curPoint = pasted->GetPoint(i);
    if (answer == wxID_YES && curPoint->m_bPtIsSelected) {
      curPoint->m_bPtIsSelected = false;
      newPoint = pWayPointMan->GetNearbyWaypoint(
          curPoint->m_lat, curPoint->m_lon, nearby_radius_meters);
      newPoint->SetName(curPoint->GetName());
      newPoint->m_MarkDescription = curPoint->m_MarkDescription;

      if (createNewRoute) newRoute->AddPoint(newPoint);
    } else {
      curPoint->m_bPtIsSelected = false;

      newPoint = new RoutePoint(curPoint);
      newPoint->m_bIsolatedMark = false;
      newPoint->SetIconName(_T("circle"));
      newPoint->m_bIsVisible = true;
      newPoint->m_bShowName = false;
      newPoint->SetShared(false);

      newRoute->AddPoint(newPoint);
      pSelect->AddSelectableRoutePoint(newPoint->m_lat, newPoint->m_lon,
                                       newPoint);
      pConfig->AddNewWayPoint(newPoint, -1);
      pWayPointMan->AddRoutePoint(newPoint);
    }
    if (i > 1 && createNewRoute)
      pSelect->AddSelectableRouteSegment(prevPoint->m_lat, prevPoint->m_lon,
                                         curPoint->m_lat, curPoint->m_lon,
                                         prevPoint, newPoint, newRoute);
    prevPoint = newPoint;
  }

  if (createNewRoute) {
    pRouteList->Append(newRoute);
    pConfig->AddNewRoute(newRoute);  // use auto next num

    if (pRoutePropDialog && pRoutePropDialog->IsShown()) {
      pRoutePropDialog->SetRouteAndUpdate(newRoute);
    }

    if (pRouteManagerDialog && pRouteManagerDialog->IsShown()) {
      pRouteManagerDialog->UpdateRouteListCtrl();
      pRouteManagerDialog->UpdateWptListCtrl();
    }
    gFrame->InvalidateAllGL();
    gFrame->RefreshAllCanvas(false);
  }
  if (RoutePointGui(*newPoint).IsVisibleSelectable(g_focusCanvas))
    RoutePointGui(*newPoint).ShowScaleWarningMessage(g_focusCanvas);
}

void pupHandler_PasteTrack() {
  Kml kml;

  int pasteBuffer = kml.ParsePasteBuffer();
  Track *pasted = kml.GetParsedTrack();
  if (!pasted) return;

  TrackPoint *curPoint;

  Track *newTrack = new Track();
  TrackPoint *newPoint;
  TrackPoint *prevPoint = NULL;

  newTrack->SetName(pasted->GetName());

  for (int i = 0; i < pasted->GetnPoints(); i++) {
    curPoint = pasted->GetPoint(i);

    newPoint = new TrackPoint(curPoint);

    wxDateTime now = wxDateTime::Now();
    newPoint->SetCreateTime(curPoint->GetCreateTime());

    newTrack->AddPoint(newPoint);

    if (prevPoint)
      pSelect->AddSelectableTrackSegment(prevPoint->m_lat, prevPoint->m_lon,
                                         newPoint->m_lat, newPoint->m_lon,
                                         prevPoint, newPoint, newTrack);

    prevPoint = newPoint;
  }

  g_TrackList.push_back(newTrack);
  pConfig->AddNewTrack(newTrack);

  gFrame->InvalidateAllGL();
  gFrame->RefreshAllCanvas(false);
}

bool ChartCanvas::InvokeCanvasMenu(int x, int y, int seltype) {
  m_canvasMenu = new CanvasMenuHandler(this, m_pSelectedRoute, m_pSelectedTrack,
                                       m_pFoundRoutePoint, m_FoundAIS_MMSI,
                                       m_pIDXCandidate);

  Connect(
      wxEVT_COMMAND_MENU_SELECTED,
      (wxObjectEventFunction)(wxEventFunction)&ChartCanvas::PopupMenuHandler);

  m_canvasMenu->CanvasPopupMenu(x, y, seltype);

  Disconnect(
      wxEVT_COMMAND_MENU_SELECTED,
      (wxObjectEventFunction)(wxEventFunction)&ChartCanvas::PopupMenuHandler);

  delete m_canvasMenu;
  m_canvasMenu = NULL;

#ifdef __WXQT__
  // gFrame->SurfaceToolbar();
  // g_MainToolbar->Raise();
#endif

  return true;
}

void ChartCanvas::PopupMenuHandler(wxCommandEvent &event) {
  //  Pass menu events from the canvas to the menu handler
  //  This is necessarily in ChartCanvas since that is the menu's parent.
  if (m_canvasMenu) {
    m_canvasMenu->PopupMenuHandler(event);
  }
  return;
}

void ChartCanvas::StartRoute(void) {
  // Do not allow more than one canvas to create a route at one time.
  if (g_brouteCreating) return;

  if (g_MainToolbar) g_MainToolbar->DisableTooltips();

  g_brouteCreating = true;
  m_routeState = 1;
  m_bDrawingRoute = false;
  SetCursor(*pCursorPencil);
  SetCanvasToolbarItemState(ID_ROUTE, true);
  gFrame->SetMasterToolbarItemState(ID_MENU_ROUTE_NEW, true);

  HideGlobalToolbar();

#ifdef __OCPN__ANDROID__
  androidSetRouteAnnunciator(true);
#endif
}

void ChartCanvas::FinishRoute(void) {
  m_routeState = 0;
  m_prev_pMousePoint = NULL;
  m_bDrawingRoute = false;

  SetCanvasToolbarItemState(ID_ROUTE, false);
  gFrame->SetMasterToolbarItemState(ID_MENU_ROUTE_NEW, false);
#ifdef __OCPN__ANDROID__
  androidSetRouteAnnunciator(false);
#endif

  SetCursor(*pCursorArrow);

  if (m_pMouseRoute) {
    if (m_bAppendingRoute)
      pConfig->UpdateRoute(m_pMouseRoute);
    else {
      if (m_pMouseRoute->GetnPoints() > 1) {
        pConfig->AddNewRoute(m_pMouseRoute);
      } else {
        g_pRouteMan->DeleteRoute(m_pMouseRoute);
        m_pMouseRoute = NULL;
      }
    }
    if (m_pMouseRoute) m_pMouseRoute->SetHiLite(0);

    if (RoutePropDlgImpl::getInstanceFlag() && pRoutePropDialog &&
        (pRoutePropDialog->IsShown())) {
      pRoutePropDialog->SetRouteAndUpdate(m_pMouseRoute, true);
    }

    if (RouteManagerDialog::getInstanceFlag() && pRouteManagerDialog) {
      if (pRouteManagerDialog && pRouteManagerDialog->IsShown())
        pRouteManagerDialog->UpdateRouteListCtrl();
    }
  }
  m_bAppendingRoute = false;
  m_pMouseRoute = NULL;

  m_pSelectedRoute = NULL;

  undo->InvalidateUndo();
  gFrame->RefreshAllCanvas(true);

  if (g_MainToolbar) g_MainToolbar->EnableTooltips();

  ShowGlobalToolbar();

  g_brouteCreating = false;
}

void ChartCanvas::HideGlobalToolbar() {
  if (m_canvasIndex == 0) {
    m_last_TBviz = gFrame->SetGlobalToolbarViz(false);
  }
}

void ChartCanvas::ShowGlobalToolbar() {
  if (m_canvasIndex == 0) {
    if (m_last_TBviz) gFrame->SetGlobalToolbarViz(true);
  }
}

void ChartCanvas::ShowAISTargetList(void) {
  if (NULL == g_pAISTargetList) {  // There is one global instance of the Dialog
    g_pAISTargetList = new AISTargetListDialog(parent_frame, g_pauimgr, g_pAIS);
  }

  g_pAISTargetList->UpdateAISTargetList();
}

void ChartCanvas::RenderAllChartOutlines(ocpnDC &dc, ViewPort &vp) {
  if (!m_bShowOutlines) return;

  if (!ChartData) return;

  int nEntry = ChartData->GetChartTableEntries();

  for (int i = 0; i < nEntry; i++) {
    ChartTableEntry *pt = (ChartTableEntry *)&ChartData->GetChartTableEntry(i);

    //    Check to see if the candidate chart is in the currently active group
    bool b_group_draw = false;
    if (m_groupIndex > 0) {
      for (unsigned int ig = 0; ig < pt->GetGroupArray().size(); ig++) {
        int index = pt->GetGroupArray()[ig];
        if (m_groupIndex == index) {
          b_group_draw = true;
          break;
        }
      }
    } else
      b_group_draw = true;

    if (b_group_draw) RenderChartOutline(dc, i, vp);
  }

  //        On CM93 Composite Charts, draw the outlines of the next smaller
  //        scale cell
  cm93compchart *pcm93 = NULL;
  if (VPoint.b_quilt) {
    for (ChartBase *pch = GetFirstQuiltChart(); pch; pch = GetNextQuiltChart())
      if (pch->GetChartType() == CHART_TYPE_CM93COMP) {
        pcm93 = (cm93compchart *)pch;
        break;
      }
  } else if (m_singleChart &&
             (m_singleChart->GetChartType() == CHART_TYPE_CM93COMP))
    pcm93 = (cm93compchart *)m_singleChart;

  if (pcm93) {
    double chart_native_ppm = m_canvas_scale_factor / pcm93->GetNativeScale();
    double zoom_factor = GetVP().view_scale_ppm / chart_native_ppm;

    if (zoom_factor > 8.0) {
      wxPen mPen(GetGlobalColor(_T("UINFM")), 2, wxPENSTYLE_SHORT_DASH);
      dc.SetPen(mPen);
    } else {
      wxPen mPen(GetGlobalColor(_T("UINFM")), 1, wxPENSTYLE_SOLID);
      dc.SetPen(mPen);
    }

    pcm93->RenderNextSmallerCellOutlines(dc, vp, this);
  }
}

void ChartCanvas::RenderChartOutline(ocpnDC &dc, int dbIndex, ViewPort &vp) {
#ifdef ocpnUSE_GL
  if (g_bopengl && m_glcc) {
    /* opengl version specially optimized */
    m_glcc->RenderChartOutline(dc, dbIndex, vp);
    return;
  }
#endif

  if (ChartData->GetDBChartType(dbIndex) == CHART_TYPE_PLUGIN) {
    if (!ChartData->IsChartAvailable(dbIndex)) return;
  }

  float plylat, plylon;
  float plylat1, plylon1;

  int pixx, pixy, pixx1, pixy1;

  LLBBox box;
  ChartData->GetDBBoundingBox(dbIndex, box);

  // Don't draw an outline in the case where the chart covers the entire world
  // */
  if (box.GetLonRange() == 360) return;

  double lon_bias = 0;
  // chart is outside of viewport lat/lon bounding box
  if (box.IntersectOutGetBias(vp.GetBBox(), lon_bias)) return;

  int nPly = ChartData->GetDBPlyPoint(dbIndex, 0, &plylat, &plylon);

  if (ChartData->GetDBChartType(dbIndex) == CHART_TYPE_CM93)
    dc.SetPen(wxPen(GetGlobalColor(_T ( "YELO1" )), 1, wxPENSTYLE_SOLID));

  else if (ChartData->GetDBChartFamily(dbIndex) == CHART_FAMILY_VECTOR)
    dc.SetPen(wxPen(GetGlobalColor(_T ( "UINFG" )), 1, wxPENSTYLE_SOLID));

  else
    dc.SetPen(wxPen(GetGlobalColor(_T ( "UINFR" )), 1, wxPENSTYLE_SOLID));

  //        Are there any aux ply entries?
  int nAuxPlyEntries = ChartData->GetnAuxPlyEntries(dbIndex);
  if (0 == nAuxPlyEntries)  // There are no aux Ply Point entries
  {
    wxPoint r, r1;

    ChartData->GetDBPlyPoint(dbIndex, 0, &plylat, &plylon);
    plylon += lon_bias;

    GetCanvasPointPix(plylat, plylon, &r);
    pixx = r.x;
    pixy = r.y;

    for (int i = 0; i < nPly - 1; i++) {
      ChartData->GetDBPlyPoint(dbIndex, i + 1, &plylat1, &plylon1);
      plylon1 += lon_bias;

      GetCanvasPointPix(plylat1, plylon1, &r1);
      pixx1 = r1.x;
      pixy1 = r1.y;

      int pixxs1 = pixx1;
      int pixys1 = pixy1;

      bool b_skip = false;

      if (vp.chart_scale > 5e7) {
        //    calculate projected distance between these two points in meters
        double dist = sqrt(pow((double)(pixx1 - pixx), 2) +
                           pow((double)(pixy1 - pixy), 2)) /
                      vp.view_scale_ppm;

        if (dist > 0.0) {
          //    calculate GC distance between these two points in meters
          double distgc =
              DistGreatCircle(plylat, plylon, plylat1, plylon1) * 1852.;

          //    If the distances are nonsense, it means that the scale is very
          //    small and the segment wrapped the world So skip it....
          //    TODO improve this to draw two segments
          if (fabs(dist - distgc) > 10000. * 1852.)  // lotsa miles
            b_skip = true;
        } else
          b_skip = true;
      }

      ClipResult res = cohen_sutherland_line_clip_i(
          &pixx, &pixy, &pixx1, &pixy1, 0, vp.pix_width, 0, vp.pix_height);
      if (res != Invisible && !b_skip)
        dc.DrawLine(pixx, pixy, pixx1, pixy1, false);

      plylat = plylat1;
      plylon = plylon1;
      pixx = pixxs1;
      pixy = pixys1;
    }

    ChartData->GetDBPlyPoint(dbIndex, 0, &plylat1, &plylon1);
    plylon1 += lon_bias;

    GetCanvasPointPix(plylat1, plylon1, &r1);
    pixx1 = r1.x;
    pixy1 = r1.y;

    ClipResult res = cohen_sutherland_line_clip_i(
        &pixx, &pixy, &pixx1, &pixy1, 0, vp.pix_width, 0, vp.pix_height);
    if (res != Invisible) dc.DrawLine(pixx, pixy, pixx1, pixy1, false);
  }

  else  // Use Aux PlyPoints
  {
    wxPoint r, r1;

    int nAuxPlyEntries = ChartData->GetnAuxPlyEntries(dbIndex);
    for (int j = 0; j < nAuxPlyEntries; j++) {
      int nAuxPly =
          ChartData->GetDBAuxPlyPoint(dbIndex, 0, j, &plylat, &plylon);
      GetCanvasPointPix(plylat, plylon, &r);
      pixx = r.x;
      pixy = r.y;

      for (int i = 0; i < nAuxPly - 1; i++) {
        ChartData->GetDBAuxPlyPoint(dbIndex, i + 1, j, &plylat1, &plylon1);

        GetCanvasPointPix(plylat1, plylon1, &r1);
        pixx1 = r1.x;
        pixy1 = r1.y;

        int pixxs1 = pixx1;
        int pixys1 = pixy1;

        bool b_skip = false;

        if (vp.chart_scale > 5e7) {
          //    calculate projected distance between these two points in meters
          double dist = sqrt((double)((pixx1 - pixx) * (pixx1 - pixx)) +
                             ((pixy1 - pixy) * (pixy1 - pixy))) /
                        vp.view_scale_ppm;
          if (dist > 0.0) {
            //    calculate GC distance between these two points in meters
            double distgc =
                DistGreatCircle(plylat, plylon, plylat1, plylon1) * 1852.;

            //    If the distances are nonsense, it means that the scale is very
            //    small and the segment wrapped the world So skip it....
            //    TODO improve this to draw two segments
            if (fabs(dist - distgc) > 10000. * 1852.)  // lotsa miles
              b_skip = true;
          } else
            b_skip = true;
        }

        ClipResult res = cohen_sutherland_line_clip_i(
            &pixx, &pixy, &pixx1, &pixy1, 0, vp.pix_width, 0, vp.pix_height);
        if (res != Invisible && !b_skip) dc.DrawLine(pixx, pixy, pixx1, pixy1);

        plylat = plylat1;
        plylon = plylon1;
        pixx = pixxs1;
        pixy = pixys1;
      }

      ChartData->GetDBAuxPlyPoint(dbIndex, 0, j, &plylat1, &plylon1);
      GetCanvasPointPix(plylat1, plylon1, &r1);
      pixx1 = r1.x;
      pixy1 = r1.y;

      ClipResult res = cohen_sutherland_line_clip_i(
          &pixx, &pixy, &pixx1, &pixy1, 0, vp.pix_width, 0, vp.pix_height);
      if (res != Invisible) dc.DrawLine(pixx, pixy, pixx1, pixy1, false);
    }
  }
}

static void RouteLegInfo(ocpnDC &dc, wxPoint ref_point, const wxString &first,
                         const wxString &second) {
  wxFont *dFont = FontMgr::Get().GetFont(_("RouteLegInfoRollover"));
  dc.SetFont(*dFont);

  int w1, h1;
  int w2 = 0;
  int h2 = 0;
  int h, w;

  int xp, yp;
  int hilite_offset = 3;
#ifdef __WXMAC__
  wxScreenDC sdc;
  sdc.GetTextExtent(first, &w1, &h1, NULL, NULL, dFont);
  if (second.Len()) sdc.GetTextExtent(second, &w2, &h2, NULL, NULL, dFont);
#else
  dc.GetTextExtent(first, &w1, &h1);
  if (second.Len()) dc.GetTextExtent(second, &w2, &h2);
#endif

  w = wxMax(w1, w2);
  h = h1 + h2;

  xp = ref_point.x - w;
  yp = ref_point.y;
  yp += hilite_offset;

  AlphaBlending(dc, xp, yp, w, h, 0.0, GetGlobalColor(_T ( "YELO1" )), 172);

  dc.SetPen(wxPen(GetGlobalColor(_T ( "UBLCK" ))));
  dc.SetTextForeground(GetGlobalColor(_T ( "UBLCK" )));

  dc.DrawText(first, xp, yp);
  if (second.Len()) dc.DrawText(second, xp, yp + h1);
}

void ChartCanvas::RenderShipToActive(ocpnDC &dc, bool Use_Opengl) {
  if (!g_bAllowShipToActive) return;

  Route *rt = g_pRouteMan->GetpActiveRoute();
  if (!rt) return;

  if (RoutePoint *rp = g_pRouteMan->GetpActivePoint()) {
    wxPoint2DDouble pa, pb;
    GetDoubleCanvasPointPix(gLat, gLon, &pa);
    GetDoubleCanvasPointPix(rp->m_lat, rp->m_lon, &pb);

    // set pen
    int width =
        g_pRouteMan->GetRoutePen()->GetWidth();  // get default route pen with
    if (rt->m_width != wxPENSTYLE_INVALID)
      width = rt->m_width;  // set route pen style if any
    wxPenStyle style = (wxPenStyle)::StyleValues[wxMin(
        g_shipToActiveStyle, 5)];  // get setting pen style
    if (style == wxPENSTYLE_INVALID) style = wxPENSTYLE_SOLID;  // default style
    wxColour color =
        g_shipToActiveColor > 0 ? GpxxColors[wxMin(g_shipToActiveColor - 1, 15)]
                                :  // set setting route pen color
            g_pRouteMan->GetActiveRoutePen()->GetColour();  // default color
    wxPen *mypen = wxThePenList->FindOrCreatePen(color, width, style);

    dc.SetPen(*mypen);
    dc.SetBrush(wxBrush(color, wxBRUSHSTYLE_SOLID));

    if (!Use_Opengl)
      RouteGui(*rt).RenderSegment(dc, (int)pa.m_x, (int)pa.m_y, (int)pb.m_x, (int)pb.m_y,
                        GetVP(), true);

#ifdef ocpnUSE_GL
    else {
      glLineWidth(wxMax(g_GLMinSymbolLineWidth, width));
      dc.SetGLStipple();

#ifdef USE_ANDROID_GLES2
      dc.DrawLine(pa.m_x, pa.m_y, pb.m_x, pb.m_y);
#else
      glColor3ub(color.Red(), color.Green(), color.Blue());
      glBegin(GL_LINES);
      glVertex2f(pa.m_x, pa.m_y);
      glVertex2f(pb.m_x, pb.m_y);
      glEnd();
#endif
      glDisable(GL_LINE_STIPPLE);

      RouteGui(*rt).RenderSegmentArrowsGL(dc, (int)pa.m_x, (int)pa.m_y, (int)pb.m_x,
                                (int)pb.m_y, GetVP());
    }
#endif
  }
}

void ChartCanvas::RenderRouteLegs(ocpnDC &dc) {
  Route *route = 0;
  if (m_routeState >= 2) route = m_pMouseRoute;
  if (m_pMeasureRoute && m_bMeasure_Active && (m_nMeasureState >= 2))
    route = m_pMeasureRoute;

  if (!route) return;

    //      Validate route pointer
  if( !g_pRouteMan->IsRouteValid(route) )
    return;

  double render_lat = m_cursor_lat;
  double render_lon = m_cursor_lon;

  int np = route->GetnPoints();
  if (np) {
    if (g_btouch && (np > 1)) np--;
    RoutePoint rp = route->GetPoint(np);
    render_lat = rp.m_lat;
    render_lon = rp.m_lon;
  }

  double rhumbBearing, rhumbDist;
  DistanceBearingMercator(m_cursor_lat, m_cursor_lon, render_lat, render_lon,
                          &rhumbBearing, &rhumbDist);
  double brg = rhumbBearing;
  double dist = rhumbDist;

  // Skip GreatCircle rubberbanding on touch devices.
  if (!g_btouch) {
    double gcBearing, gcBearing2, gcDist;
    Geodesic::GreatCircleDistBear(render_lon, render_lat, m_cursor_lon,
                                  m_cursor_lat, &gcDist, &gcBearing,
                                  &gcBearing2);
    double gcDistm = gcDist / 1852.0;

    if ((render_lat == m_cursor_lat) && (render_lon == m_cursor_lon))
      rhumbBearing = 90.;

    wxPoint destPoint, lastPoint;

    route->m_NextLegGreatCircle = false;
    int milesDiff = rhumbDist - gcDistm;
    if (milesDiff > 1) {
      brg = gcBearing;
      dist = gcDistm;
      route->m_NextLegGreatCircle = true;
    }

    RouteGui(*route).DrawPointWhich(dc, this, route->m_lastMousePointIndex, &lastPoint);

    if (route->m_NextLegGreatCircle) {
      for (int i = 1; i <= milesDiff; i++) {
        double p = (double)i * (1.0 / (double)milesDiff);
        double pLat, pLon;
        Geodesic::GreatCircleTravel(render_lon, render_lat, gcDist * p, brg,
                                    &pLon, &pLat, &gcBearing2);
        destPoint = VPoint.GetPixFromLL(pLat, pLon);
        RouteGui(*route).DrawSegment(dc, this, &lastPoint, &destPoint, GetVP(), false);
        lastPoint = destPoint;
      }
    } else {
      if (r_rband.x && r_rband.y) {  // RubberBand disabled?
        RouteGui(*route).DrawSegment(dc, this, &lastPoint, &r_rband, GetVP(), false);
        if (m_bMeasure_DistCircle) {
          double distanceRad = sqrtf(powf((float)(r_rband.x - lastPoint.x), 2) +
                                     powf((float)(r_rband.y - lastPoint.y), 2));

          dc.SetPen(*g_pRouteMan->GetRoutePen());
          dc.SetBrush(*wxTRANSPARENT_BRUSH);
          dc.StrokeCircle(lastPoint.x, lastPoint.y, distanceRad);
        }
      }
    }
  }

  wxString routeInfo;
  if (g_bShowTrue)
    routeInfo << wxString::Format(wxString("%03d%c ", wxConvUTF8), (int)brg,
                                  0x00B0);

  if (g_bShowMag) {
    double latAverage = (m_cursor_lat + render_lat) / 2;
    double lonAverage = (m_cursor_lon + render_lon) / 2;
    double varBrg = gFrame->GetMag(brg, latAverage, lonAverage);

    routeInfo << wxString::Format(wxString("%03d%c ", wxConvUTF8), (int)varBrg,
                                  0x00B0);
  }

  routeInfo << _T(" ") << FormatDistanceAdaptive(dist);

  wxString s0;
  if (!route->m_bIsInLayer)
    s0.Append(_("Route") + _T(": "));
  else
    s0.Append(_("Layer Route: "));

  double disp_length = route->m_route_length;
  if (!g_btouch) disp_length += dist;  // Add in the to-be-created leg.
  s0 += FormatDistanceAdaptive(disp_length);

  RouteLegInfo(dc, r_rband, routeInfo, s0);

  m_brepaint_piano = true;
}

void ChartCanvas::RenderVisibleSectorLights(ocpnDC &dc) {
  if (!m_bShowVisibleSectors) return;

  if (g_bDeferredInitDone) {
    // need to re-evaluate sectors?
    double rhumbBearing, rhumbDist;
    DistanceBearingMercator(gLat, gLon, m_sector_glat, m_sector_glon,
                                      &rhumbBearing, &rhumbDist);

    if (rhumbDist > 0.05)   // miles
    {
      s57_GetVisibleLightSectors(this, gLat, gLon, GetVP(),
                                 m_sectorlegsVisible);
      m_sector_glat = gLat;
      m_sector_glon = gLon;
    }
    s57_DrawExtendedLightSectors(dc, VPoint, m_sectorlegsVisible);
  }
}

void ChartCanvas::WarpPointerDeferred(int x, int y) {
  warp_x = x;
  warp_y = y;
  warp_flag = true;
}

int s_msg;

void ChartCanvas::UpdateCanvasS52PLIBConfig() {
  if (!ps52plib) return;

  if (VPoint.b_quilt) {                                // quilted
    if (!m_pQuilt || !m_pQuilt->IsComposed()) return;  // not ready

    if (m_pQuilt->IsQuiltVector()) {
      if (ps52plib->GetStateHash() != m_s52StateHash) {
        UpdateS52State();
        m_s52StateHash = ps52plib->GetStateHash();
      }
    }
  } else {
    if (ps52plib->GetStateHash() != m_s52StateHash) {
      UpdateS52State();
      m_s52StateHash = ps52plib->GetStateHash();
    }
  }

  // Plugin charts
  bool bSendPlibState = true;
  if (VPoint.b_quilt) {  // quilted
    if (!m_pQuilt->DoesQuiltContainPlugins()) bSendPlibState = false;
  }

  if (bSendPlibState) {
    wxJSONValue v;
    v[_T("OpenCPN Version Major")] = VERSION_MAJOR;
    v[_T("OpenCPN Version Minor")] = VERSION_MINOR;
    v[_T("OpenCPN Version Patch")] = VERSION_PATCH;
    v[_T("OpenCPN Version Date")] = VERSION_DATE;
    v[_T("OpenCPN Version Full")] = VERSION_FULL;

    //  S52PLIB state
    v[_T("OpenCPN S52PLIB ShowText")] = GetShowENCText();
    v[_T("OpenCPN S52PLIB ShowSoundings")] = GetShowENCDepth();
    v[_T("OpenCPN S52PLIB ShowLights")] = GetShowENCLights();
    v[_T("OpenCPN S52PLIB ShowAnchorConditions")] =
        m_encShowAnchor;  // ps52plib->GetAnchorOn();
    v[_T("OpenCPN S52PLIB ShowQualityOfData")] =
        GetShowENCDataQual();  // ps52plib->GetQualityOfDataOn();
    v[_T("OpenCPN S52PLIB ShowATONLabel")] = GetShowENCBuoyLabels();
    v[_T("OpenCPN S52PLIB ShowLightDescription")] = GetShowENCLightDesc();

    v[_T("OpenCPN S52PLIB DisplayCategory")] = GetENCDisplayCategory();

    v[_T("OpenCPN S52PLIB SoundingsFactor")] = g_ENCSoundingScaleFactor;

    // Global options
    /*
            v[_T("OpenCPN S52PLIB MetaDisplay")] = ps52plib->m_bShowMeta;
            v[_T("OpenCPN S52PLIB DeclutterText")] = ps52plib->m_bDeClutterText;
            v[_T("OpenCPN S52PLIB ShowNationalText")] =
       ps52plib->m_bShowNationalTexts; v[_T("OpenCPN S52PLIB
       ShowImportantTextOnly")] = ps52plib->m_bShowS57ImportantTextOnly;
            v[_T("OpenCPN S52PLIB UseSCAMIN")] = ps52plib->m_bUseSCAMIN;
            v[_T("OpenCPN S52PLIB SymbolStyle")] = ps52plib->m_nSymbolStyle;
            v[_T("OpenCPN S52PLIB BoundaryStyle")] = ps52plib->m_nBoundaryStyle;
            v[_T("OpenCPN S52PLIB ColorShades")] = S52_getMarinerParam(
       S52_MAR_TWO_SHADES );
    */
    wxJSONWriter w;
    wxString out;
    w.Write(v, out);

    if (!g_lastPluginMessage.IsSameAs(out)) {
      // printf("message %d  %d\n", s_msg++, m_canvasIndex);
      g_pi_manager->SendMessageToAllPlugins(wxString(_T("OpenCPN Config")),
                                            out);
    }
  }
}
int spaint;
int s_in_update;
void ChartCanvas::OnPaint(wxPaintEvent &event) {
  wxPaintDC dc(this);

  // GetToolbar()->Show( m_bToolbarEnable );

  //  Paint updates may have been externally disabled (temporarily, to avoid
  //  Yield() recursion performance loss) It is important that the wxPaintDC is
  //  built, even if we elect to not process this paint message. Otherwise, the
  //  paint message may not be removed from the message queue, esp on Windows.
  //  (FS#1213) This would lead to a deadlock condition in ::wxYield()

  if (!m_b_paint_enable) {
    return;
  }

  //  If necessary, reconfigure the S52 PLIB
  UpdateCanvasS52PLIBConfig();

#ifdef ocpnUSE_GL
  if (!g_bdisable_opengl && m_glcc) m_glcc->Show(g_bopengl);

  if (m_glcc && g_bopengl) {
    if (!s_in_update) {  // no recursion allowed, seen on lo-spec Mac
      s_in_update++;
      m_glcc->Update();
      s_in_update--;
    }

    return;
  }
#endif

  if ((GetVP().pix_width == 0) || (GetVP().pix_height == 0)) return;

  wxRegion ru = GetUpdateRegion();

  int rx, ry, rwidth, rheight;
  ru.GetBox(rx, ry, rwidth, rheight);
  // printf("%d Onpaint update region box: %d %d %d %d\n", spaint++, rx, ry,
  // rwidth, rheight);

#ifdef ocpnUSE_DIBSECTION
  ocpnMemDC temp_dc;
#else
  wxMemoryDC temp_dc;
#endif

  long height = GetVP().pix_height;

#ifdef __WXMAC__
  // On OS X we have to explicitly extend the region for the piano area
  ocpnStyle::Style *style = g_StyleManager->GetCurrentStyle();
  if (!style->chartStatusWindowTransparent && g_bShowChartBar)
    height += m_Piano->GetHeight();
#endif  // __WXMAC__
  wxRegion rgn_chart(0, 0, GetVP().pix_width, height);

  //    In case Thumbnail is shown, set up dc clipper and blt iterator regions
  if (pthumbwin) {
    int thumbx, thumby, thumbsx, thumbsy;
    pthumbwin->GetPosition(&thumbx, &thumby);
    pthumbwin->GetSize(&thumbsx, &thumbsy);
    wxRegion rgn_thumbwin(thumbx, thumby, thumbsx - 1, thumbsy - 1);

    if (pthumbwin->IsShown()) {
      rgn_chart.Subtract(rgn_thumbwin);
      ru.Subtract(rgn_thumbwin);
    }
  }

  // subtract the chart bar if it isn't transparent, and determine if we need to
  // paint it
  wxRegion rgn_blit = ru;
  if (g_bShowChartBar) {
    wxRect chart_bar_rect(0, GetClientSize().y - m_Piano->GetHeight(),
                          GetClientSize().x, m_Piano->GetHeight());

    ocpnStyle::Style *style = g_StyleManager->GetCurrentStyle();
    if (ru.Contains(chart_bar_rect) != wxOutRegion) {
      if (style->chartStatusWindowTransparent)
        m_brepaint_piano = true;
      else
        ru.Subtract(chart_bar_rect);
    }
  }

  if (m_Compass && m_Compass->IsShown()) {
    wxRect compassRect = m_Compass->GetRect();
    if (ru.Contains(compassRect) != wxOutRegion) {
      ru.Subtract(compassRect);
    }
  }

  //  Is this viewpoint the same as the previously painted one?
  bool b_newview = true;

  if ((m_cache_vp.view_scale_ppm == VPoint.view_scale_ppm) &&
      (m_cache_vp.rotation == VPoint.rotation) &&
      (m_cache_vp.clat == VPoint.clat) && (m_cache_vp.clon == VPoint.clon) &&
      m_cache_vp.IsValid()) {
    b_newview = false;
  }

  //  If the ViewPort is skewed or rotated, we may be able to use the cached
  //  rotated bitmap.
  bool b_rcache_ok = false;
  if (fabs(VPoint.skew) > 0.01 || fabs(VPoint.rotation) > 0.01)
    b_rcache_ok = !b_newview;

  //  Make a special VP
  if (VPoint.b_MercatorProjectionOverride)
    VPoint.SetProjectionType(PROJECTION_MERCATOR);
  ViewPort svp = VPoint;

  svp.pix_width = svp.rv_rect.width;
  svp.pix_height = svp.rv_rect.height;

  //        printf("Onpaint pix %d %d\n", VPoint.pix_width, VPoint.pix_height);
  //        printf("OnPaint rv_rect %d %d\n", VPoint.rv_rect.width,
  //        VPoint.rv_rect.height);

  OCPNRegion chart_get_region(wxRect(0, 0, svp.pix_width, svp.pix_height));

  //  If we are going to use the cached rotated image, there is no need to fetch
  //  any chart data and this will do it...
  if (b_rcache_ok) chart_get_region.Clear();

  //  Blit pan acceleration
  if (VPoint.b_quilt)  // quilted
  {
    if (!m_pQuilt || !m_pQuilt->IsComposed()) return;  // not ready

    bool bvectorQuilt = m_pQuilt->IsQuiltVector();

    bool busy = false;
    if (bvectorQuilt && (m_cache_vp.view_scale_ppm != VPoint.view_scale_ppm ||
                         m_cache_vp.rotation != VPoint.rotation)) {
      OCPNPlatform::ShowBusySpinner();
      busy = true;
    }

    if ((m_working_bm.GetWidth() != svp.pix_width) ||
        (m_working_bm.GetHeight() != svp.pix_height))
      m_working_bm.Create(svp.pix_width, svp.pix_height,
                          -1);  // make sure the target is big enoug

    if (fabs(VPoint.rotation) < 0.01) {
      bool b_save = true;

      if (g_SencThreadManager) {
        if (g_SencThreadManager->GetJobCount()) {
          b_save = false;
          m_cache_vp.Invalidate();
        }
      }

      //  If the saved wxBitmap from last OnPaint is useable
      //  calculate the blit parameters

      //  We can only do screen blit painting if subsequent ViewPorts differ by
      //  whole pixels So, in small scale bFollow mode, force the full screen
      //  render. This seems a hack....There may be better logic here.....

      //                  if(m_bFollow)
      //                        b_save = false;

      if (m_bm_cache_vp.IsValid() && m_cache_vp.IsValid() /*&& !m_bFollow*/) {
        if (b_newview) {
          wxPoint c_old = VPoint.GetPixFromLL(VPoint.clat, VPoint.clon);
          wxPoint c_new = m_bm_cache_vp.GetPixFromLL(VPoint.clat, VPoint.clon);

          int dy = c_new.y - c_old.y;
          int dx = c_new.x - c_old.x;

          //                              printf("In OnPaint Trying Blit dx: %d
          //                              dy:%d\n\n", dx, dy);

          if (m_pQuilt->IsVPBlittable(VPoint, dx, dy, true)) {
            if (dx || dy) {
              //  Blit the reuseable portion of the cached wxBitmap to a working
              //  bitmap
              temp_dc.SelectObject(m_working_bm);

              wxMemoryDC cache_dc;
              cache_dc.SelectObject(m_cached_chart_bm);

              if (dy > 0) {
                if (dx > 0) {
                  temp_dc.Blit(0, 0, VPoint.pix_width - dx,
                               VPoint.pix_height - dy, &cache_dc, dx, dy);
                } else {
                  temp_dc.Blit(-dx, 0, VPoint.pix_width + dx,
                               VPoint.pix_height - dy, &cache_dc, 0, dy);
                }

              } else {
                if (dx > 0) {
                  temp_dc.Blit(0, -dy, VPoint.pix_width - dx,
                               VPoint.pix_height + dy, &cache_dc, dx, 0);
                } else {
                  temp_dc.Blit(-dx, -dy, VPoint.pix_width + dx,
                               VPoint.pix_height + dy, &cache_dc, 0, 0);
                }
              }

              OCPNRegion update_region;
              if (dy) {
                if (dy > 0)
                  update_region.Union(
                      wxRect(0, VPoint.pix_height - dy, VPoint.pix_width, dy));
                else
                  update_region.Union(wxRect(0, 0, VPoint.pix_width, -dy));
              }

              if (dx) {
                if (dx > 0)
                  update_region.Union(
                      wxRect(VPoint.pix_width - dx, 0, dx, VPoint.pix_height));
                else
                  update_region.Union(wxRect(0, 0, -dx, VPoint.pix_height));
              }

              //  Render the new region
              m_pQuilt->RenderQuiltRegionViewOnDCNoText(temp_dc, svp,
                                                        update_region);
              cache_dc.SelectObject(wxNullBitmap);
            } else {
              //    No sensible (dx, dy) change in the view, so use the cached
              //    member bitmap
              temp_dc.SelectObject(m_cached_chart_bm);
              b_save = false;
            }
            m_pQuilt->ComputeRenderRegion(svp, chart_get_region);

          } else  // not blitable
          {
            temp_dc.SelectObject(m_working_bm);
            m_pQuilt->RenderQuiltRegionViewOnDCNoText(temp_dc, svp,
                                                      chart_get_region);
          }
        } else {
          //    No change in the view, so use the cached member bitmap2
          temp_dc.SelectObject(m_cached_chart_bm);
          b_save = false;
        }
      } else  // cached bitmap is not yet valid
      {
        temp_dc.SelectObject(m_working_bm);
        m_pQuilt->RenderQuiltRegionViewOnDCNoText(temp_dc, svp,
                                                  chart_get_region);
      }

      //  Save the fully rendered quilt image as a wxBitmap member of this class
      if (b_save) {
        //                        if((m_cached_chart_bm.GetWidth() !=
        //                        svp.pix_width) ||
        //                        (m_cached_chart_bm.GetHeight() !=
        //                        svp.pix_height))
        //                              m_cached_chart_bm.Create(svp.pix_width,
        //                              svp.pix_height, -1); // target wxBitmap
        //                              is big enough
        wxMemoryDC scratch_dc_0;
        scratch_dc_0.SelectObject(m_cached_chart_bm);
        scratch_dc_0.Blit(0, 0, svp.pix_width, svp.pix_height, &temp_dc, 0, 0);

        scratch_dc_0.SelectObject(wxNullBitmap);

        m_bm_cache_vp =
            VPoint;  // save the ViewPort associated with the cached wxBitmap
      }
    }

    else  // quilted, rotated
    {
      temp_dc.SelectObject(m_working_bm);
      OCPNRegion chart_get_all_region(
          wxRect(0, 0, svp.pix_width, svp.pix_height));
      m_pQuilt->RenderQuiltRegionViewOnDCNoText(temp_dc, svp,
                                                chart_get_all_region);
    }

    if (busy) OCPNPlatform::HideBusySpinner();

  }

  else  // not quilted
  {
    if (!m_singleChart) {
      dc.SetBackground(wxBrush(*wxLIGHT_GREY));
      dc.Clear();
      return;
    }

    if (!chart_get_region.IsEmpty()) {
      m_singleChart->RenderRegionViewOnDC(temp_dc, svp, chart_get_region);
    }
  }

  if (temp_dc.IsOk()) {
    //    Arrange to render the World Chart vector data behind the rendered
    //    current chart so that uncovered canvas areas show at least the world
    //    chart.
    OCPNRegion chartValidRegion;
    if (!VPoint.b_quilt) {
      // Make a region covering the current chart on the canvas

      if (m_singleChart->GetChartFamily() == CHART_FAMILY_VECTOR)
        m_singleChart->GetValidCanvasRegion(svp, &chartValidRegion);
      else {
        // The raster calculations  in ChartBaseBSB::ComputeSourceRectangle
        // require that the viewport passed here have pix_width and pix_height
        // set to the actual display, not the virtual (rv_rect) sizes
        // (the vector calculations require the virtual sizes in svp)

        m_singleChart->GetValidCanvasRegion(VPoint, &chartValidRegion);
        chartValidRegion.Offset(-VPoint.rv_rect.x, -VPoint.rv_rect.y);
      }
    } else
      chartValidRegion = m_pQuilt->GetFullQuiltRenderedRegion();

    temp_dc.DestroyClippingRegion();

    //    Copy current chart region
    OCPNRegion backgroundRegion(wxRect(0, 0, svp.pix_width, svp.pix_height));

    if (chartValidRegion.IsOk()) backgroundRegion.Subtract(chartValidRegion);

    if (!backgroundRegion.IsEmpty()) {
      //    Draw the Background Chart only in the areas NOT covered by the
      //    current chart view

      /* unfortunately wxDC::DrawRectangle and wxDC::Clear do not respect
         clipping regions with more than 1 rectangle so... */
      wxColour water = pWorldBackgroundChart->water;
      if (water.IsOk()) {
        temp_dc.SetPen(*wxTRANSPARENT_PEN);
        temp_dc.SetBrush(wxBrush(water));
        OCPNRegionIterator upd(backgroundRegion);  // get the update rect list
        while (upd.HaveRects()) {
          wxRect rect = upd.GetRect();
          temp_dc.DrawRectangle(rect);
          upd.NextRect();
        }
      }
      //    Associate with temp_dc
      wxRegion *clip_region = backgroundRegion.GetNew_wxRegion();
      temp_dc.SetDeviceClippingRegion(*clip_region);
      delete clip_region;

      ocpnDC bgdc(temp_dc);
      double r = VPoint.rotation;
      SetVPRotation(VPoint.skew);

      pWorldBackgroundChart->RenderViewOnDC(bgdc, VPoint);
      SetVPRotation(r);
    }
  }  // temp_dc.IsOk();

  wxMemoryDC *pChartDC = &temp_dc;
  wxMemoryDC rotd_dc;

  if (((fabs(GetVP().rotation) > 0.01)) || (fabs(GetVP().skew) > 0.01)) {
    //  Can we use the current rotated image cache?
    if (!b_rcache_ok) {
#ifdef __WXMSW__
      wxMemoryDC tbase_dc;
      wxBitmap bm_base(svp.pix_width, svp.pix_height, -1);
      tbase_dc.SelectObject(bm_base);
      tbase_dc.Blit(0, 0, svp.pix_width, svp.pix_height, &temp_dc, 0, 0);
      tbase_dc.SelectObject(wxNullBitmap);
#else
      const wxBitmap &bm_base = temp_dc.GetSelectedBitmap();
#endif

      wxImage base_image;
      if (bm_base.IsOk()) base_image = bm_base.ConvertToImage();

      //    Use a local static image rotator to improve wxWidgets code profile
      //    Especially, on GTK the wxRound and wxRealPoint functions are very
      //    expensive.....

      double angle = GetVP().skew - GetVP().rotation;
      wxImage ri;
      bool b_rot_ok = false;
      if (base_image.IsOk()) {
        ViewPort rot_vp = GetVP();

        m_b_rot_hidef = false;

        ri = Image_Rotate(
            base_image, angle,
            wxPoint(GetVP().rv_rect.width / 2, GetVP().rv_rect.height / 2),
            m_b_rot_hidef, &m_roffset);

        if ((rot_vp.view_scale_ppm == VPoint.view_scale_ppm) &&
            (rot_vp.rotation == VPoint.rotation) &&
            (rot_vp.clat == VPoint.clat) && (rot_vp.clon == VPoint.clon) &&
            rot_vp.IsValid() && (ri.IsOk())) {
          b_rot_ok = true;
        }
      }

      if (b_rot_ok) {
        delete m_prot_bm;
        m_prot_bm = new wxBitmap(ri);
      }

      m_roffset.x += VPoint.rv_rect.x;
      m_roffset.y += VPoint.rv_rect.y;
    }

    if (m_prot_bm && m_prot_bm->IsOk()) {
      rotd_dc.SelectObject(*m_prot_bm);
      pChartDC = &rotd_dc;
    } else {
      pChartDC = &temp_dc;
      m_roffset = wxPoint(0, 0);
    }
  } else {  // unrotated
    pChartDC = &temp_dc;
    m_roffset = wxPoint(0, 0);
  }

  wxPoint offset = m_roffset;

  //        Save the PixelCache viewpoint for next time
  m_cache_vp = VPoint;

  //    Set up a scratch DC for overlay objects
  wxMemoryDC mscratch_dc;
  mscratch_dc.SelectObject(*pscratch_bm);

  mscratch_dc.ResetBoundingBox();
  mscratch_dc.DestroyClippingRegion();
  mscratch_dc.SetDeviceClippingRegion(rgn_chart);

  //    Blit the externally invalidated areas of the chart onto the scratch dc
  wxRegionIterator upd(rgn_blit);  // get the update rect list
  while (upd) {
    wxRect rect = upd.GetRect();

    mscratch_dc.Blit(rect.x, rect.y, rect.width, rect.height, pChartDC,
                     rect.x - offset.x, rect.y - offset.y);
    upd++;
  }

  // If multi-canvas, indicate which canvas has keyboard focus
  // by drawing a simple blue bar at the top.
  if (g_canvasConfig != 0) {  // multi-canvas?
    if (this == wxWindow::FindFocus()) {
      g_focusCanvas = this;

      wxColour colour = GetGlobalColor(_T("BLUE4"));
      mscratch_dc.SetPen(wxPen(colour));
      mscratch_dc.SetBrush(wxBrush(colour));

      wxRect activeRect(0, 0, GetClientSize().x, m_focus_indicator_pix);
      mscratch_dc.DrawRectangle(activeRect);
    }
  }

  // Any MBtiles?
  std::vector<int> stackIndexArray = m_pQuilt->GetExtendedStackIndexArray();
  unsigned int im = stackIndexArray.size();
  if (VPoint.b_quilt && im > 0) {
    std::vector<int> tiles_to_show;
    for (unsigned int is = 0; is < im; is++) {
      const ChartTableEntry &cte =
          ChartData->GetChartTableEntry(stackIndexArray[is]);
      if (IsTileOverlayIndexInNoShow(stackIndexArray[is])) {
        continue;
      }
      if (cte.GetChartType() == CHART_TYPE_MBTILES) {
        tiles_to_show.push_back(stackIndexArray[is]);
      }
    }

    if (tiles_to_show.size())
      SetAlertString(_("MBTile requires OpenGL to be enabled"));
  }

  //    Draw the rest of the overlay objects directly on the scratch dc
  ocpnDC scratch_dc(mscratch_dc);
  DrawOverlayObjects(scratch_dc, ru);

  if (m_bShowTide) {
    RebuildTideSelectList(GetVP().GetBBox());
    DrawAllTidesInBBox(scratch_dc, GetVP().GetBBox());
  }

  if (m_bShowCurrent) {
    RebuildCurrentSelectList(GetVP().GetBBox());
    DrawAllCurrentsInBBox(scratch_dc, GetVP().GetBBox());
  }

  if (m_brepaint_piano && g_bShowChartBar) {
    m_Piano->Paint(GetClientSize().y - m_Piano->GetHeight(), mscratch_dc);
    // m_brepaint_piano = false;
  }

  if (m_Compass) m_Compass->Paint(scratch_dc);

  RenderAlertMessage(mscratch_dc, GetVP());

  // quiting?
  if (g_bquiting) {
#ifdef ocpnUSE_DIBSECTION
    ocpnMemDC q_dc;
#else
    wxMemoryDC q_dc;
#endif
    wxBitmap qbm(GetVP().pix_width, GetVP().pix_height);
    q_dc.SelectObject(qbm);

    // Get a copy of the screen
    q_dc.Blit(0, 0, GetVP().pix_width, GetVP().pix_height, &mscratch_dc, 0, 0);

    //  Draw a rectangle over the screen with a stipple brush
    wxBrush qbr(*wxBLACK, wxBRUSHSTYLE_FDIAGONAL_HATCH);
    q_dc.SetBrush(qbr);
    q_dc.DrawRectangle(0, 0, GetVP().pix_width, GetVP().pix_height);

    // Blit back into source
    mscratch_dc.Blit(0, 0, GetVP().pix_width, GetVP().pix_height, &q_dc, 0, 0,
                     wxCOPY);

    q_dc.SelectObject(wxNullBitmap);
  }
#if 0
    //  It is possible that this two-step method may be reuired for some platforms.
    //  So, retain in the code base to aid recovery if necessary

    // Create and Render the Vector quilt decluttered text overlay, omitting CM93 composite
    if( VPoint.b_quilt ) {
        if(m_pQuilt->IsQuiltVector() && ps52plib && ps52plib->GetShowS57Text()){
            ChartBase *chart = m_pQuilt->GetRefChart();
            if( chart && chart->GetChartType() != CHART_TYPE_CM93COMP){

                //        Clear the text Global declutter list
                ChartPlugInWrapper *ChPI = dynamic_cast<ChartPlugInWrapper*>( chart );
                if(ChPI)
                    ChPI->ClearPLIBTextList();
                else{
                    if(ps52plib)
                        ps52plib->ClearTextList();
                }

                wxMemoryDC t_dc;
                wxBitmap qbm(  GetVP().pix_width, GetVP().pix_height );

                wxColor maskBackground = wxColour(1,0,0);
                t_dc.SelectObject( qbm );
                t_dc.SetBackground(wxBrush(maskBackground));
                t_dc.Clear();

                //  Copy the scratch DC into the new bitmap
                t_dc.Blit( 0, 0, GetVP().pix_width, GetVP().pix_height, scratch_dc.GetDC(), 0, 0, wxCOPY );

                //  Render the text to the new bitmap
                OCPNRegion chart_all_text_region( wxRect( 0, 0, GetVP().pix_width, GetVP().pix_height ) );
                m_pQuilt->RenderQuiltRegionViewOnDCTextOnly( t_dc, svp, chart_all_text_region );

                //  Copy the new bitmap back to the scratch dc
                wxRegionIterator upd_final( ru );
                while( upd_final ) {
                    wxRect rect = upd_final.GetRect();
                    scratch_dc.GetDC()->Blit( rect.x, rect.y, rect.width, rect.height, &t_dc, rect.x, rect.y, wxCOPY, true );
                    upd_final++;
                }

                t_dc.SelectObject( wxNullBitmap );
            }
        }
    }
#endif
  // Direct rendering model...
  if (VPoint.b_quilt) {
    if (m_pQuilt->IsQuiltVector() && ps52plib && ps52plib->GetShowS57Text()) {
      ChartBase *chart = m_pQuilt->GetRefChart();
      if (chart && chart->GetChartType() != CHART_TYPE_CM93COMP) {
        //        Clear the text Global declutter list
        ChartPlugInWrapper *ChPI = dynamic_cast<ChartPlugInWrapper *>(chart);
        if (ChPI)
          ChPI->ClearPLIBTextList();
        else {
          if (ps52plib) ps52plib->ClearTextList();
        }

        //  Render the text directly to the scratch bitmap
        OCPNRegion chart_all_text_region(
            wxRect(0, 0, GetVP().pix_width, GetVP().pix_height));

        if (g_bShowChartBar && m_Piano) {
          wxRect chart_bar_rect(0, GetVP().pix_height - m_Piano->GetHeight(),
                                GetVP().pix_width, m_Piano->GetHeight());

          ocpnStyle::Style *style = g_StyleManager->GetCurrentStyle();
          if (!style->chartStatusWindowTransparent)
            chart_all_text_region.Subtract(chart_bar_rect);
        }

        if (m_Compass && m_Compass->IsShown()) {
          wxRect compassRect = m_Compass->GetRect();
          if (chart_all_text_region.Contains(compassRect) != wxOutRegion) {
            chart_all_text_region.Subtract(compassRect);
          }
        }

        mscratch_dc.DestroyClippingRegion();

        m_pQuilt->RenderQuiltRegionViewOnDCTextOnly(mscratch_dc, svp,
                                                    chart_all_text_region);
      }
    }
  }

  //    And finally, blit the scratch dc onto the physical dc
  wxRegionIterator upd_final(rgn_blit);
  while (upd_final) {
    wxRect rect = upd_final.GetRect();
    dc.Blit(rect.x, rect.y, rect.width, rect.height, &mscratch_dc, rect.x,
            rect.y);
    upd_final++;
  }

  //  Test code to validate the dc drawing rectangle....
  /*
      wxRegionIterator upd_ru ( rgn_blit ); // get the update rect list
       while ( upd_ru )
       {
       wxRect rect = upd_ru.GetRect();

       dc.SetPen(wxPen(*wxRED));
       dc.SetBrush(wxBrush(*wxRED, wxTRANSPARENT));
       dc.DrawRectangle(rect);
       upd_ru ++ ;
       }
  */

  //    Deselect the chart bitmap from the temp_dc, so that it will not be
  //    destroyed in the temp_dc dtor
  temp_dc.SelectObject(wxNullBitmap);
  //    And for the scratch bitmap
  mscratch_dc.SelectObject(wxNullBitmap);

  dc.DestroyClippingRegion();

  if (m_muiBar) {
    m_muiBar->Refresh();
  }

  PaintCleanup();
}

void ChartCanvas::PaintCleanup() {
  //    Handle the current graphic window, if present

  if (pCwin) {
    pCwin->Show();
    if (m_bTCupdate) {
      pCwin->Refresh();
      pCwin->Update();
    }
  }

  //    And set flags for next time
  m_bTCupdate = false;

  //    Handle deferred WarpPointer
  if (warp_flag) {
    WarpPointer(warp_x, warp_y);
    warp_flag = false;
  }

  // Start movement timer, this runs nearly immediately.
  // the reason we cannot simply call it directly is the
  // refresh events it emits may be blocked from this paint event
  pMovementTimer->Start(1, wxTIMER_ONE_SHOT);
}

#if 0
wxColour GetErrorGraphicColor(double val)
{
    /*
     double valm = wxMin(val_max, val);

     unsigned char green = (unsigned char)(255 * (1 - (valm/val_max)));
     unsigned char red   = (unsigned char)(255 * (valm/val_max));

     wxImage::HSVValue hv = wxImage::RGBtoHSV(wxImage::RGBValue(red, green, 0));

     hv.saturation = 1.0;
     hv.value = 1.0;

     wxImage::RGBValue rv = wxImage::HSVtoRGB(hv);
     return wxColour(rv.red, rv.green, rv.blue);
     */

    //    HTML colors taken from NOAA WW3 Web representation
    wxColour c;
    if((val > 0) && (val < 1)) c.Set(_T("#002ad9"));
    else if((val >= 1) && (val < 2)) c.Set(_T("#006ed9"));
    else if((val >= 2) && (val < 3)) c.Set(_T("#00b2d9"));
    else if((val >= 3) && (val < 4)) c.Set(_T("#00d4d4"));
    else if((val >= 4) && (val < 5)) c.Set(_T("#00d9a6"));
    else if((val >= 5) && (val < 7)) c.Set(_T("#00d900"));
    else if((val >= 7) && (val < 9)) c.Set(_T("#95d900"));
    else if((val >= 9) && (val < 12)) c.Set(_T("#d9d900"));
    else if((val >= 12) && (val < 15)) c.Set(_T("#d9ae00"));
    else if((val >= 15) && (val < 18)) c.Set(_T("#d98300"));
    else if((val >= 18) && (val < 21)) c.Set(_T("#d95700"));
    else if((val >= 21) && (val < 24)) c.Set(_T("#d90000"));
    else if((val >= 24) && (val < 27)) c.Set(_T("#ae0000"));
    else if((val >= 27) && (val < 30)) c.Set(_T("#8c0000"));
    else if((val >= 30) && (val < 36)) c.Set(_T("#870000"));
    else if((val >= 36) && (val < 42)) c.Set(_T("#690000"));
    else if((val >= 42) && (val < 48)) c.Set(_T("#550000"));
    else if( val >= 48) c.Set(_T("#410000"));

    return c;
}

void ChartCanvas::RenderGeorefErrorMap( wxMemoryDC *pmdc, ViewPort *vp)
{
    wxImage gr_image(vp->pix_width, vp->pix_height);
    gr_image.InitAlpha();

    double maxval = -10000;
    double minval = 10000;

    double rlat, rlon;
    double glat, glon;

    GetCanvasPixPoint(0, 0, rlat, rlon);

    for(int i=1; i < vp->pix_height-1; i++)
    {
        for(int j=0; j < vp->pix_width; j++)
        {
            // Reference mercator value
//                  vp->GetMercatorLLFromPix(wxPoint(j, i), &rlat, &rlon);

            // Georef value
            GetCanvasPixPoint(j, i, glat, glon);

            maxval = wxMax(maxval, (glat - rlat));
            minval = wxMin(minval, (glat - rlat));

        }
        rlat = glat;
    }

    GetCanvasPixPoint(0, 0, rlat, rlon);
    for(int i=1; i < vp->pix_height-1; i++)
    {
        for(int j=0; j < vp->pix_width; j++)
        {
            // Reference mercator value
//                  vp->GetMercatorLLFromPix(wxPoint(j, i), &rlat, &rlon);

            // Georef value
            GetCanvasPixPoint(j, i, glat, glon);

            double f = ((glat - rlat)-minval)/(maxval - minval);

            double dy = (f * 40);

            wxColour c = GetErrorGraphicColor(dy);
            unsigned char r = c.Red();
            unsigned char g = c.Green();
            unsigned char b = c.Blue();

            gr_image.SetRGB(j, i, r,g,b);
            if((glat - rlat )!= 0)
                gr_image.SetAlpha(j, i, 128);
            else
                gr_image.SetAlpha(j, i, 255);

        }
        rlat = glat;
    }

    //    Create a Bitmap
    wxBitmap *pbm = new wxBitmap(gr_image);
    wxMask *gr_mask = new wxMask(*pbm, wxColour(0,0,0));
    pbm->SetMask(gr_mask);

    pmdc->DrawBitmap(*pbm, 0,0);

    delete pbm;

}

#endif

void ChartCanvas::CancelMouseRoute() {
  m_routeState = 0;
  m_pMouseRoute = NULL;
  m_bDrawingRoute = false;
}

int ChartCanvas::GetNextContextMenuId() {
  return CanvasMenuHandler::GetNextContextMenuId();
}

bool ChartCanvas::SetCursor(const wxCursor &c) {
#ifdef ocpnUSE_GL
  if (g_bopengl && m_glcc)
    return m_glcc->SetCursor(c);
  else
#endif
    return wxWindow::SetCursor(c);
}

void ChartCanvas::Refresh(bool eraseBackground, const wxRect *rect) {
  if (g_bquiting) return;
  //  Keep the mouse position members up to date
  GetCanvasPixPoint(mouse_x, mouse_y, m_cursor_lat, m_cursor_lon);

  //      Retrigger the route leg popup timer
  //      This handles the case when the chart is moving in auto-follow mode,
  //      but no user mouse input is made. The timer handler may Hide() the
  //      popup if the chart moved enough n.b.  We use slightly longer oneshot
  //      value to allow this method's Refresh() to complete before potentially
  //      getting another Refresh() in the popup timer handler.
  if (!m_RolloverPopupTimer.IsRunning() &&
      ((m_pRouteRolloverWin && m_pRouteRolloverWin->IsActive()) ||
       (m_pTrackRolloverWin && m_pTrackRolloverWin->IsActive()) ||
       (m_pAISRolloverWin && m_pAISRolloverWin->IsActive())))
    m_RolloverPopupTimer.Start(500, wxTIMER_ONE_SHOT);

#ifdef ocpnUSE_GL
  if (m_glcc && g_bopengl) {
    //      We need to invalidate the FBO cache to ensure repaint of "grounded"
    //      overlay objects.
    if (eraseBackground && m_glcc->UsingFBO()) m_glcc->Invalidate();

    m_glcc->Refresh(eraseBackground,
                    NULL);  // We always are going to render the entire screen
                            // anyway, so make
    // sure that the window managers understand the invalid area
    // is actually the entire client area.

    //  We need to selectively Refresh some child windows, if they are visible.
    //  Note that some children are refreshed elsewhere on timer ticks, so don't
    //  need attention here.

    //      Thumbnail chart
    if (pthumbwin && pthumbwin->IsShown()) {
      pthumbwin->Raise();
      pthumbwin->Refresh(false);
    }

    //      ChartInfo window
    if (m_pCIWin && m_pCIWin->IsShown()) {
      m_pCIWin->Raise();
      m_pCIWin->Refresh(false);
    }

    //        if(g_MainToolbar)
    //            g_MainToolbar->UpdateRecoveryWindow(g_bshowToolbar);

  } else
#endif
    wxWindow::Refresh(eraseBackground, rect);
}

void ChartCanvas::Update() {
  if (m_glcc && g_bopengl) {
#ifdef ocpnUSE_GL
    m_glcc->Update();
#endif
  } else
    wxWindow::Update();
}

void ChartCanvas::DrawEmboss(ocpnDC &dc, emboss_data *pemboss) {
  if (!pemboss) return;
  int x = pemboss->x, y = pemboss->y;
  const double factor = 200;

  wxASSERT_MSG(dc.GetDC(), wxT("DrawEmboss has no dc (opengl?)"));
  wxMemoryDC *pmdc = dynamic_cast<wxMemoryDC *>(dc.GetDC());
  wxASSERT_MSG(pmdc, wxT("dc to EmbossCanvas not a memory dc"));

  // Grab a snipped image out of the chart
  wxMemoryDC snip_dc;
  wxBitmap snip_bmp(pemboss->width, pemboss->height, -1);
  snip_dc.SelectObject(snip_bmp);

  snip_dc.Blit(0, 0, pemboss->width, pemboss->height, pmdc, x, y);
  snip_dc.SelectObject(wxNullBitmap);

  wxImage snip_img = snip_bmp.ConvertToImage();

  //  Apply Emboss map to the snip image
  unsigned char *pdata = snip_img.GetData();
  if (pdata) {
    for (int y = 0; y < pemboss->height; y++) {
      int map_index = (y * pemboss->width);
      for (int x = 0; x < pemboss->width; x++) {
        double val = (pemboss->pmap[map_index] * factor) / 256.;

        int nred = (int)((*pdata) + val);
        nred = nred > 255 ? 255 : (nred < 0 ? 0 : nred);
        *pdata++ = (unsigned char)nred;

        int ngreen = (int)((*pdata) + val);
        ngreen = ngreen > 255 ? 255 : (ngreen < 0 ? 0 : ngreen);
        *pdata++ = (unsigned char)ngreen;

        int nblue = (int)((*pdata) + val);
        nblue = nblue > 255 ? 255 : (nblue < 0 ? 0 : nblue);
        *pdata++ = (unsigned char)nblue;

        map_index++;
      }
    }
  }

  //  Convert embossed snip to a bitmap
  wxBitmap emb_bmp(snip_img);

  //  Map to another memoryDC
  wxMemoryDC result_dc;
  result_dc.SelectObject(emb_bmp);

  //  Blit to target
  pmdc->Blit(x, y, pemboss->width, pemboss->height, &result_dc, 0, 0);

  result_dc.SelectObject(wxNullBitmap);
}

emboss_data *ChartCanvas::EmbossOverzoomIndicator(ocpnDC &dc) {
  double zoom_factor = GetVP().ref_scale / GetVP().chart_scale;

  if (GetQuiltMode()) {
    // disable Overzoom indicator for MBTiles
    int refIndex = GetQuiltRefChartdbIndex();
    if (refIndex >= 0) {
      const ChartTableEntry &cte = ChartData->GetChartTableEntry(refIndex);
      ChartTypeEnum current_type = (ChartTypeEnum)cte.GetChartType();
      if (current_type == CHART_TYPE_MBTILES) {
        ChartBase *pChart = m_pQuilt->GetRefChart();
        ChartMBTiles *ptc = dynamic_cast<ChartMBTiles *>(pChart);
        if (ptc) {
          zoom_factor = ptc->GetZoomFactor();
        }
      }
    }

    if (zoom_factor <= 3.9) return NULL;
  } else {
    if (m_singleChart) {
      if (zoom_factor <= 3.9) return NULL;
    } else
      return NULL;
  }

  if (m_pEM_OverZoom) {
    m_pEM_OverZoom->x = 4;
    m_pEM_OverZoom->y = 0;
    if (g_MainToolbar && IsPrimaryCanvas()) {
      wxRect masterToolbarRect = g_MainToolbar->GetRect();
      m_pEM_OverZoom->x = masterToolbarRect.width + 4;
    }
  }
  return m_pEM_OverZoom;
}

void ChartCanvas::DrawOverlayObjects(ocpnDC &dc, const wxRegion &ru) {
  GridDraw(dc);

  //     bool pluginOverlayRender = true;
  //
  //     if(g_canvasConfig > 0){     // Multi canvas
  //         if(IsPrimaryCanvas())
  //             pluginOverlayRender = false;
  //     }

  g_overlayCanvas = this;

  if (g_pi_manager) {
    g_pi_manager->SendViewPortToRequestingPlugIns(GetVP());
    g_pi_manager->RenderAllCanvasOverlayPlugIns(dc, GetVP(), m_canvasIndex);
  }

  AISDrawAreaNotices(dc, GetVP(), this);
  DrawEmboss(dc, EmbossDepthScale());
  DrawEmboss(dc, EmbossOverzoomIndicator(dc));

  wxDC *pdc = dc.GetDC();
  if (pdc) {
    pdc->DestroyClippingRegion();
    wxDCClipper(*pdc, ru);
  }

  if (m_bShowNavobjects) {
    DrawAllTracksInBBox(dc, GetVP().GetBBox());
    DrawAllRoutesInBBox(dc, GetVP().GetBBox());
    DrawAllWaypointsInBBox(dc, GetVP().GetBBox());
    DrawAnchorWatchPoints(dc);
  } else {
    DrawActiveTrackInBBox(dc, GetVP().GetBBox());
    DrawActiveRouteInBBox(dc, GetVP().GetBBox());
  }

  AISDraw(dc, GetVP(), this);
  ShipDraw(dc);
  AlertDraw(dc);

  RenderVisibleSectorLights(dc);

  RenderAllChartOutlines(dc, GetVP());
  RenderRouteLegs(dc);
  RenderShipToActive(dc, false);
  ScaleBarDraw(dc);
  s57_DrawExtendedLightSectors(dc, VPoint, extendedSectorLegs);

  if (m_pTrackRolloverWin) {
    m_pTrackRolloverWin->Draw(dc);
    m_brepaint_piano = true;
  }

  if (m_pRouteRolloverWin) {
    m_pRouteRolloverWin->Draw(dc);
    m_brepaint_piano = true;
  }

  if (m_pAISRolloverWin) {
    m_pAISRolloverWin->Draw(dc);
    m_brepaint_piano = true;
  }
}

emboss_data *ChartCanvas::EmbossDepthScale() {
  if (!m_bShowDepthUnits) return NULL;

  int depth_unit_type = DEPTH_UNIT_UNKNOWN;

  if (GetQuiltMode()) {
    wxString s = m_pQuilt->GetQuiltDepthUnit();
    s.MakeUpper();
    if (s == _T("FEET"))
      depth_unit_type = DEPTH_UNIT_FEET;
    else if (s.StartsWith(_T("FATHOMS")))
      depth_unit_type = DEPTH_UNIT_FATHOMS;
    else if (s.StartsWith(_T("METERS")))
      depth_unit_type = DEPTH_UNIT_METERS;
    else if (s.StartsWith(_T("METRES")))
      depth_unit_type = DEPTH_UNIT_METERS;
    else if (s.StartsWith(_T("METRIC")))
      depth_unit_type = DEPTH_UNIT_METERS;
    else if (s.StartsWith(_T("METER")))
      depth_unit_type = DEPTH_UNIT_METERS;

  } else {
    if (m_singleChart) {
      depth_unit_type = m_singleChart->GetDepthUnitType();
      if (m_singleChart->GetChartFamily() == CHART_FAMILY_VECTOR)
        depth_unit_type = ps52plib->m_nDepthUnitDisplay + 1;
    }
  }

  emboss_data *ped = NULL;
  switch (depth_unit_type) {
    case DEPTH_UNIT_FEET:
      ped = m_pEM_Feet;
      break;
    case DEPTH_UNIT_METERS:
      ped = m_pEM_Meters;
      break;
    case DEPTH_UNIT_FATHOMS:
      ped = m_pEM_Fathoms;
      break;
    default:
      return NULL;
  }

  ped->x = (GetVP().pix_width - ped->width);

  if (m_Compass && m_bShowCompassWin) {
    wxRect r = m_Compass->GetRect();
    ped->y = r.y + r.height;
  } else {
    ped->y = 40;
  }
  return ped;
}

void ChartCanvas::CreateDepthUnitEmbossMaps(ColorScheme cs) {
  ocpnStyle::Style *style = g_StyleManager->GetCurrentStyle();
  wxFont font;
  if (style->embossFont == wxEmptyString) {
    wxFont *dFont = FontMgr::Get().GetFont(_("Dialog"), 0);
    font = *dFont;
    font.SetPointSize(60);
    font.SetWeight(wxFONTWEIGHT_BOLD);
  } else
    font = wxFont(style->embossHeight, wxFONTFAMILY_SWISS, wxFONTSTYLE_NORMAL,
                  wxFONTWEIGHT_BOLD, false, style->embossFont);

  int emboss_width = 500;
  int emboss_height = 200;

  // Free any existing emboss maps
  delete m_pEM_Feet;
  delete m_pEM_Meters;
  delete m_pEM_Fathoms;

  // Create the 3 DepthUnit emboss map structures
  m_pEM_Feet =
      CreateEmbossMapData(font, emboss_width, emboss_height, _("Feet"), cs);
  m_pEM_Meters =
      CreateEmbossMapData(font, emboss_width, emboss_height, _("Meters"), cs);
  m_pEM_Fathoms =
      CreateEmbossMapData(font, emboss_width, emboss_height, _("Fathoms"), cs);
}

#define OVERZOOM_TEXT _("OverZoom")

void ChartCanvas::SetOverzoomFont() {
  ocpnStyle::Style *style = g_StyleManager->GetCurrentStyle();
  int w, h;

  wxFont font;
  if (style->embossFont == wxEmptyString) {
    wxFont *dFont = FontMgr::Get().GetFont(_("Dialog"), 0);
    font = *dFont;
    font.SetPointSize(40);
    font.SetWeight(wxFONTWEIGHT_BOLD);
  } else
    font = wxFont(style->embossHeight, wxFONTFAMILY_SWISS, wxFONTSTYLE_NORMAL,
                  wxFONTWEIGHT_BOLD, false, style->embossFont);

  wxClientDC dc(this);
  dc.SetFont(font);
  dc.GetTextExtent(OVERZOOM_TEXT, &w, &h);

  while (font.GetPointSize() > 10 && (w > 500 || h > 100)) {
    font.SetPointSize(font.GetPointSize() - 1);
    dc.SetFont(font);
    dc.GetTextExtent(OVERZOOM_TEXT, &w, &h);
  }
  m_overzoomFont = font;
  m_overzoomTextWidth = w;
  m_overzoomTextHeight = h;
}

void ChartCanvas::CreateOZEmbossMapData(ColorScheme cs) {
  delete m_pEM_OverZoom;

  if (m_overzoomTextWidth > 0 && m_overzoomTextHeight > 0)
    m_pEM_OverZoom =
        CreateEmbossMapData(m_overzoomFont, m_overzoomTextWidth + 10,
                            m_overzoomTextHeight + 10, OVERZOOM_TEXT, cs);
}

emboss_data *ChartCanvas::CreateEmbossMapData(wxFont &font, int width,
                                              int height, const wxString &str,
                                              ColorScheme cs) {
  int *pmap;

  //  Create a temporary bitmap
  wxBitmap bmp(width, height, -1);

  // Create a memory DC
  wxMemoryDC temp_dc;
  temp_dc.SelectObject(bmp);

  //  Paint on it
  temp_dc.SetBackground(*wxWHITE_BRUSH);
  temp_dc.SetTextBackground(*wxWHITE);
  temp_dc.SetTextForeground(*wxBLACK);

  temp_dc.Clear();

  temp_dc.SetFont(font);

  int str_w, str_h;
  temp_dc.GetTextExtent(str, &str_w, &str_h);
  //    temp_dc.DrawText( str, width - str_w - 10, 10 );
  temp_dc.DrawText(str, 1, 1);

  //  Deselect the bitmap
  temp_dc.SelectObject(wxNullBitmap);

  //  Convert bitmap the wxImage for manipulation
  wxImage img = bmp.ConvertToImage();

  int image_width = str_w * 105 / 100;
  int image_height = str_h * 105 / 100;
  wxRect r(0, 0, wxMin(image_width, img.GetWidth()),
           wxMin(image_height, img.GetHeight()));
  wxImage imgs = img.GetSubImage(r);

  double val_factor;
  switch (cs) {
    case GLOBAL_COLOR_SCHEME_DAY:
    default:
      val_factor = 1;
      break;
    case GLOBAL_COLOR_SCHEME_DUSK:
      val_factor = .5;
      break;
    case GLOBAL_COLOR_SCHEME_NIGHT:
      val_factor = .25;
      break;
  }

  int val;
  int index;
  const int w = imgs.GetWidth();
  const int h = imgs.GetHeight();
  pmap = (int *)calloc(w * h * sizeof(int), 1);
  //  Create emboss map by differentiating the emboss image
  //  and storing integer results in pmap
  //  n.b. since the image is B/W, it is sufficient to check
  //  one channel (i.e. red) only
  for (int y = 1; y < h - 1; y++) {
    for (int x = 1; x < w - 1; x++) {
      val =
          img.GetRed(x + 1, y + 1) - img.GetRed(x - 1, y - 1);  // range +/- 256
      val = (int)(val * val_factor);
      index = (y * w) + x;
      pmap[index] = val;
    }
  }

  emboss_data *pret = new emboss_data;
  pret->pmap = pmap;
  pret->width = w;
  pret->height = h;

  return pret;
}

void ChartCanvas::DrawAllTracksInBBox(ocpnDC &dc, LLBBox &BltBBox) {
  Track *active_track = NULL;
  for (Track* pTrackDraw : g_TrackList) {
    if (g_pActiveTrack == pTrackDraw) {
      active_track = pTrackDraw;
      continue;
    }

    TrackGui(*pTrackDraw).Draw(this, dc, GetVP(), BltBBox);
  }

  if (active_track) TrackGui(*active_track).Draw(this, dc, GetVP(), BltBBox);
}

void ChartCanvas::DrawActiveTrackInBBox(ocpnDC &dc, LLBBox &BltBBox) {
  Track *active_track = NULL;
  for (Track* pTrackDraw : g_TrackList) {
    if (g_pActiveTrack == pTrackDraw) {
      active_track = pTrackDraw;
      break;
    }
  }
  if (active_track) TrackGui(*active_track).Draw(this, dc, GetVP(), BltBBox);
}

void ChartCanvas::DrawAllRoutesInBBox(ocpnDC &dc, LLBBox &BltBBox) {
  Route *active_route = NULL;

  for (wxRouteListNode *node = pRouteList->GetFirst(); node;
       node = node->GetNext()) {
    Route *pRouteDraw = node->GetData();
    if (pRouteDraw->IsActive() || pRouteDraw->IsSelected()) {
      active_route = pRouteDraw;
      continue;
    }

    //        if(m_canvasIndex == 1)
    RouteGui(*pRouteDraw).Draw(dc, this, BltBBox);
  }

  //  Draw any active or selected route (or track) last, so that is is always on
  //  top
  if (active_route) RouteGui(*active_route).Draw(dc, this, BltBBox);
}

void ChartCanvas::DrawActiveRouteInBBox(ocpnDC &dc, LLBBox &BltBBox) {
  Route *active_route = NULL;

  for (wxRouteListNode *node = pRouteList->GetFirst(); node;
       node = node->GetNext()) {
    Route *pRouteDraw = node->GetData();
    if (pRouteDraw->IsActive() || pRouteDraw->IsSelected()) {
      active_route = pRouteDraw;
      break;
    }
  }
  if (active_route) RouteGui(*active_route).Draw(dc, this, BltBBox);
}

void ChartCanvas::DrawAllWaypointsInBBox(ocpnDC &dc, LLBBox &BltBBox) {
  if (!pWayPointMan) return;

  wxRoutePointListNode *node = pWayPointMan->GetWaypointList()->GetFirst();

  while (node) {
    RoutePoint *pWP = node->GetData();
    if (pWP) {
      if (pWP->m_bIsInRoute) {
        node = node->GetNext();
        continue;
      }

      /* technically incorrect... waypoint has bounding box */
      if (BltBBox.Contains(pWP->m_lat, pWP->m_lon))
        RoutePointGui(*pWP).Draw(dc, this, NULL);
      else {
        // Are Range Rings enabled?
        if (pWP->GetShowWaypointRangeRings() &&
            (pWP->GetWaypointRangeRingsNumber() > 0)) {
          double factor = 1.00;
          if (pWP->GetWaypointRangeRingsStepUnits() ==
              1)  // convert kilometers to NMi
            factor = 1 / 1.852;

          double radius = factor * pWP->GetWaypointRangeRingsNumber() *
                          pWP->GetWaypointRangeRingsStep() / 60.;
          radius *= 2;  // Fudge factor

          LLBBox radar_box;
          radar_box.Set(pWP->m_lat - radius, pWP->m_lon - radius,
                        pWP->m_lat + radius, pWP->m_lon + radius);
          if (!BltBBox.IntersectOut(radar_box)) {
            RoutePointGui(*pWP).Draw(dc, this, NULL);
          }
        }
      }
    }

    node = node->GetNext();
  }
}

void ChartCanvas::DrawBlinkObjects(void) {
  //  All RoutePoints
  wxRect update_rect;

  if (!pWayPointMan) return;

  wxRoutePointListNode *node = pWayPointMan->GetWaypointList()->GetFirst();

  while (node) {
    RoutePoint *pWP = node->GetData();
    if (pWP) {
      if (pWP->m_bBlink) {
        update_rect.Union(pWP->CurrentRect_in_DC);
      }
    }

    node = node->GetNext();
  }
  if (!update_rect.IsEmpty()) RefreshRect(update_rect);
}

void ChartCanvas::DrawAnchorWatchPoints(ocpnDC &dc) {
  // draw anchor watch rings, if activated

  if (pAnchorWatchPoint1 || pAnchorWatchPoint2) {
    wxPoint r1, r2;
    wxPoint lAnchorPoint1, lAnchorPoint2;
    double lpp1 = 0.0;
    double lpp2 = 0.0;
    if (pAnchorWatchPoint1) {
      lpp1 = GetAnchorWatchRadiusPixels(pAnchorWatchPoint1);
      GetCanvasPointPix(pAnchorWatchPoint1->m_lat, pAnchorWatchPoint1->m_lon,
                        &lAnchorPoint1);
    }
    if (pAnchorWatchPoint2) {
      lpp2 = GetAnchorWatchRadiusPixels(pAnchorWatchPoint2);
      GetCanvasPointPix(pAnchorWatchPoint2->m_lat, pAnchorWatchPoint2->m_lon,
                        &lAnchorPoint2);
    }

    wxPen ppPeng(GetGlobalColor(_T ( "UGREN" )), 2);
    wxPen ppPenr(GetGlobalColor(_T ( "URED" )), 2);

    wxBrush *ppBrush = wxTheBrushList->FindOrCreateBrush(
        wxColour(0, 0, 0), wxBRUSHSTYLE_TRANSPARENT);
    dc.SetBrush(*ppBrush);

    if (lpp1 > 0) {
      dc.SetPen(ppPeng);
      dc.StrokeCircle(lAnchorPoint1.x, lAnchorPoint1.y, fabs(lpp1));
    }

    if (lpp2 > 0) {
      dc.SetPen(ppPeng);
      dc.StrokeCircle(lAnchorPoint2.x, lAnchorPoint2.y, fabs(lpp2));
    }

    if (lpp1 < 0) {
      dc.SetPen(ppPenr);
      dc.StrokeCircle(lAnchorPoint1.x, lAnchorPoint1.y, fabs(lpp1));
    }

    if (lpp2 < 0) {
      dc.SetPen(ppPenr);
      dc.StrokeCircle(lAnchorPoint2.x, lAnchorPoint2.y, fabs(lpp2));
    }
  }
}

double ChartCanvas::GetAnchorWatchRadiusPixels(RoutePoint *pAnchorWatchPoint) {
  double lpp = 0.;
  wxPoint r1;
  wxPoint lAnchorPoint;
  double d1 = 0.0;
  double dabs;
  double tlat1, tlon1;

  if (pAnchorWatchPoint) {
    (pAnchorWatchPoint->GetName()).ToDouble(&d1);
    d1 = AnchorDistFix(d1, AnchorPointMinDist, g_nAWMax);
    dabs = fabs(d1 / 1852.);
    ll_gc_ll(pAnchorWatchPoint->m_lat, pAnchorWatchPoint->m_lon, 0, dabs,
             &tlat1, &tlon1);
    GetCanvasPointPix(tlat1, tlon1, &r1);
    GetCanvasPointPix(pAnchorWatchPoint->m_lat, pAnchorWatchPoint->m_lon,
                      &lAnchorPoint);
    lpp = sqrt(pow((double)(lAnchorPoint.x - r1.x), 2) +
               pow((double)(lAnchorPoint.y - r1.y), 2));

    //    This is an entry watch
    if (d1 < 0) lpp = -lpp;
  }
  return lpp;
}

//------------------------------------------------------------------------------------------
//    Tides Support
//------------------------------------------------------------------------------------------
void ChartCanvas::RebuildTideSelectList(LLBBox &BBox) {
  if (!ptcmgr) return;

  pSelectTC->DeleteAllSelectableTypePoints(SELTYPE_TIDEPOINT);

  for (int i = 1; i < ptcmgr->Get_max_IDX() + 1; i++) {
    const IDX_entry *pIDX = ptcmgr->GetIDX_entry(i);
    double lon = pIDX->IDX_lon;
    double lat = pIDX->IDX_lat;

    char type = pIDX->IDX_type;  // Entry "TCtcIUu" identifier
    if ((type == 't') || (type == 'T')) {
      if (BBox.Contains(lat, lon)) {
        //    Manage the point selection list
        pSelectTC->AddSelectablePoint(lat, lon, pIDX, SELTYPE_TIDEPOINT);
      }
    }
  }
}

extern wxDateTime gTimeSource;

void ChartCanvas::DrawAllTidesInBBox(ocpnDC &dc, LLBBox &BBox) {
  if (!ptcmgr) return;

  wxDateTime this_now = gTimeSource;
  bool cur_time = !gTimeSource.IsValid();
  if (cur_time) this_now = wxDateTime::Now();
  time_t t_this_now = this_now.GetTicks();

  wxPen *pblack_pen = wxThePenList->FindOrCreatePen(
      GetGlobalColor(_T ( "UINFD" )), 1, wxPENSTYLE_SOLID);
  wxPen *pyelo_pen = wxThePenList->FindOrCreatePen(
      GetGlobalColor(cur_time ? _T ( "YELO1" ) : _T ( "YELO2" )), 1,
      wxPENSTYLE_SOLID);
  wxPen *pblue_pen = wxThePenList->FindOrCreatePen(
      GetGlobalColor(cur_time ? _T ( "BLUE2" ) : _T ( "BLUE3" )), 1,
      wxPENSTYLE_SOLID);

  wxBrush *pgreen_brush = wxTheBrushList->FindOrCreateBrush(
      GetGlobalColor(_T ( "GREEN1" )), wxBRUSHSTYLE_SOLID);
  //        wxBrush *pblack_brush = wxTheBrushList->FindOrCreateBrush (
  //        GetGlobalColor ( _T ( "UINFD" ) ), wxSOLID );
  wxBrush *pblue_brush = wxTheBrushList->FindOrCreateBrush(
      GetGlobalColor(cur_time ? _T ( "BLUE2" ) : _T ( "BLUE3" )),
      wxBRUSHSTYLE_SOLID);
  wxBrush *pyelo_brush = wxTheBrushList->FindOrCreateBrush(
      GetGlobalColor(cur_time ? _T ( "YELO1" ) : _T ( "YELO2" )),
      wxBRUSHSTYLE_SOLID);

  wxFont *dFont = FontMgr::Get().GetFont(_("ExtendedTideIcon"));
  dc.SetTextForeground(FontMgr::Get().GetFontColor(_("ExtendedTideIcon")));
  int font_size = wxMax(8, dFont->GetPointSize());
  wxFont *plabelFont = FontMgr::Get().FindOrCreateFont(
      font_size, dFont->GetFamily(), dFont->GetStyle(), dFont->GetWeight());

  dc.SetPen(*pblack_pen);
  dc.SetBrush(*pgreen_brush);

  wxBitmap bm;
  switch (m_cs) {
    case GLOBAL_COLOR_SCHEME_DAY:
      bm = m_bmTideDay;
      break;
    case GLOBAL_COLOR_SCHEME_DUSK:
      bm = m_bmTideDusk;
      break;
    case GLOBAL_COLOR_SCHEME_NIGHT:
      bm = m_bmTideNight;
      break;
    default:
      bm = m_bmTideDay;
      break;
  }

  int bmw = bm.GetWidth();
  int bmh = bm.GetHeight();

  float scale_factor = 1.0;

  //  Set the onscreen size of the symbol
  //  Compensate for various display resolutions
  float icon_pixelRefDim = 45;

#if 0
    float nominal_icon_size_mm = g_Platform->GetDisplaySizeMM() *25 / 1000; // Intended physical rendered size onscreen
    nominal_icon_size_mm = wxMax(nominal_icon_size_mm, 8);
    nominal_icon_size_mm = wxMin(nominal_icon_size_mm, 15);
    float nominal_icon_size_pixels = wxMax(4.0, floor(g_Platform->GetDisplayDPmm() * nominal_icon_size_mm));  // nominal size, but not less than 4 pixel
#endif

#ifndef __OCPN__ANDROID__
  // another method is simply to declare that the icon shall be x times the size
  // of a raster symbol (e.g.BOYLAT)
  //  This is a bit of a hack that will suffice until until we get fully
  //  scalable ENC symbol sets
  float nominal_icon_size_pixels = 48;  // 3 x 16
  float pix_factor = nominal_icon_size_pixels / icon_pixelRefDim;

#else
  //  Yet another method goes like this:
  //  Set the onscreen size of the symbol
  //  Compensate for various display resolutions
  //  Develop empirically, making a symbol about 16 mm tall
  double symHeight =
      icon_pixelRefDim /
      GetPixPerMM();  // from draw instructions, symbol is xx pix high
  double targetHeight0 = 16.0;

  // But we want to scale the size down for smaller displays
  double displaySize = m_display_size_mm;
  displaySize = wxMax(displaySize, 100);

  float targetHeight = wxMin(targetHeight0, displaySize / 15);

  double pix_factor = targetHeight / symHeight;
#endif

  scale_factor *= pix_factor;

  float user_scale_factor = g_ChartScaleFactorExp;
  if (g_ChartScaleFactorExp > 1.0)
    user_scale_factor = (log(g_ChartScaleFactorExp) + 1.0) *
                        1.2;  // soften the scale factor a bit

  scale_factor *= user_scale_factor;

  {
    double lon_last = 0.;
    double lat_last = 0.;
    double marge = 0.05;
    for (int i = 1; i < ptcmgr->Get_max_IDX() + 1; i++) {
      const IDX_entry *pIDX = ptcmgr->GetIDX_entry(i);

      char type = pIDX->IDX_type;          // Entry "TCtcIUu" identifier
      if ((type == 't') || (type == 'T'))  // only Tides
      {
        double lon = pIDX->IDX_lon;
        double lat = pIDX->IDX_lat;

        if (BBox.ContainsMarge(lat, lon, marge)) {
          wxPoint r;
          GetCanvasPointPix(lat, lon, &r);
          // draw standard icons
          if (GetVP().chart_scale > 500000) {
            dc.DrawBitmap(bm, r.x - bmw / 2, r.y - bmh / 2, true);
          }
          // draw "extended" icons
          else {
            dc.SetFont(*plabelFont);
            {
              {
                float val, nowlev;
                float ltleve = 0.;
                float htleve = 0.;
                time_t tctime;
                time_t lttime = 0;
                time_t httime = 0;
                bool wt;
                // define if flood or ebb in the last ten minutes and verify if
                // data are useable
                if (ptcmgr->GetTideFlowSens(
                        t_this_now, BACKWARD_TEN_MINUTES_STEP,
                        pIDX->IDX_rec_num, nowlev, val, wt)) {
                  // search forward the first HW or LW near "now" ( starting at
                  // "now" - ten minutes )
                  ptcmgr->GetHightOrLowTide(
                      t_this_now + BACKWARD_TEN_MINUTES_STEP,
                      FORWARD_TEN_MINUTES_STEP, FORWARD_ONE_MINUTES_STEP, val,
                      wt, pIDX->IDX_rec_num, val, tctime);
                  if (wt) {
                    httime = tctime;
                    htleve = val;
                  } else {
                    lttime = tctime;
                    ltleve = val;
                  }
                  wt = !wt;

                  // then search opposite tide near "now"
                  if (tctime > t_this_now)  // search backward
                    ptcmgr->GetHightOrLowTide(
                        t_this_now, BACKWARD_TEN_MINUTES_STEP,
                        BACKWARD_ONE_MINUTES_STEP, nowlev, wt,
                        pIDX->IDX_rec_num, val, tctime);
                  else
                    // or search forward
                    ptcmgr->GetHightOrLowTide(
                        t_this_now, FORWARD_TEN_MINUTES_STEP,
                        FORWARD_ONE_MINUTES_STEP, nowlev, wt, pIDX->IDX_rec_num,
                        val, tctime);
                  if (wt) {
                    httime = tctime;
                    htleve = val;
                  } else {
                    lttime = tctime;
                    ltleve = val;
                  }

                  // draw the tide rectangle:

                  // tide icon rectangle has default pre-scaled width = 12 ,
                  // height = 45
                  int width = (int)(12 * scale_factor + 0.5);
                  int height = (int)(45 * scale_factor + 0.5);
                  int linew = wxMax(1, (int)(scale_factor));
                  int xDraw = r.x - (width / 2);
                  int yDraw = r.y - (height / 2);

                  // process tide state  ( %height and flow sens )
                  float ts = 1 - ((nowlev - ltleve) / (htleve - ltleve));
                  int hs = (httime > lttime) ? -4 : 4;
                  hs *= (int)(scale_factor + 0.5);
                  if (ts > 0.995 || ts < 0.005) hs = 0;
                  int ht_y = (int)(height * ts);

                  // draw yellow tide rectangle outlined in black
                  pblack_pen->SetWidth(linew);
                  dc.SetPen(*pblack_pen);
                  dc.SetBrush(*pyelo_brush);
                  dc.DrawRectangle(xDraw, yDraw, width, height);

                  // draw blue rectangle as water height, smaller in width than
                  // yellow rectangle
                  dc.SetPen(*pblue_pen);
                  dc.SetBrush(*pblue_brush);
                  dc.DrawRectangle((xDraw + 2 * linew), yDraw + ht_y,
                                   (width - (4 * linew)), height - ht_y);

                  // draw sens arrows (ensure they are not "under-drawn" by top
                  // line of blue rectangle )
                  int hl;
                  wxPoint arrow[3];
                  arrow[0].x = xDraw + 2 * linew;
                  arrow[1].x = xDraw + width / 2;
                  arrow[2].x = xDraw + width - 2 * linew;
                  pyelo_pen->SetWidth(linew);
                  pblue_pen->SetWidth(linew);
                  if (ts > 0.35 || ts < 0.15)  // one arrow at 3/4 hight tide
                  {
                    hl = (int)(height * 0.25) + yDraw;
                    arrow[0].y = hl;
                    arrow[1].y = hl + hs;
                    arrow[2].y = hl;
                    if (ts < 0.15)
                      dc.SetPen(*pyelo_pen);
                    else
                      dc.SetPen(*pblue_pen);
                    dc.DrawLines(3, arrow);
                  }
                  if (ts > 0.60 || ts < 0.40)  // one arrow at 1/2 hight tide
                  {
                    hl = (int)(height * 0.5) + yDraw;
                    arrow[0].y = hl;
                    arrow[1].y = hl + hs;
                    arrow[2].y = hl;
                    if (ts < 0.40)
                      dc.SetPen(*pyelo_pen);
                    else
                      dc.SetPen(*pblue_pen);
                    dc.DrawLines(3, arrow);
                  }
                  if (ts < 0.65 || ts > 0.85)  // one arrow at 1/4 Hight tide
                  {
                    hl = (int)(height * 0.75) + yDraw;
                    arrow[0].y = hl;
                    arrow[1].y = hl + hs;
                    arrow[2].y = hl;
                    if (ts < 0.65)
                      dc.SetPen(*pyelo_pen);
                    else
                      dc.SetPen(*pblue_pen);
                    dc.DrawLines(3, arrow);
                  }
                  // draw tide level text
                  wxString s;
                  s.Printf(_T("%3.1f"), nowlev);
                  Station_Data *pmsd = pIDX->pref_sta_data;  // write unit
                  if (pmsd) s.Append(wxString(pmsd->units_abbrv, wxConvUTF8));
                  int wx1;
                  dc.GetTextExtent(s, &wx1, NULL);
                  dc.DrawText(s, r.x - (wx1 / 2), yDraw + height);
                }
              }
            }
          }
        }
        lon_last = lon;
        lat_last = lat;
      }
    }
  }
}

//------------------------------------------------------------------------------------------
//    Currents Support
//------------------------------------------------------------------------------------------

void ChartCanvas::RebuildCurrentSelectList(LLBBox &BBox) {
  if (!ptcmgr) return;

  pSelectTC->DeleteAllSelectableTypePoints(SELTYPE_CURRENTPOINT);

  for (int i = 1; i < ptcmgr->Get_max_IDX() + 1; i++) {
    const IDX_entry *pIDX = ptcmgr->GetIDX_entry(i);
    double lon = pIDX->IDX_lon;
    double lat = pIDX->IDX_lat;

    char type = pIDX->IDX_type;  // Entry "TCtcIUu" identifier
    if (((type == 'c') || (type == 'C')) && (!pIDX->b_skipTooDeep)) {
      if ((BBox.Contains(lat, lon))) {
        //    Manage the point selection list
        pSelectTC->AddSelectablePoint(lat, lon, pIDX, SELTYPE_CURRENTPOINT);
      }
    }
  }
}

void ChartCanvas::DrawAllCurrentsInBBox(ocpnDC &dc, LLBBox &BBox) {
  if (!ptcmgr) return;

  float tcvalue, dir;
  bool bnew_val;
  char sbuf[20];
  wxFont *pTCFont;
  double lon_last = 0.;
  double lat_last = 0.;
  // arrow size for Raz Blanchard : 12 knots north
  double marge = 0.2;
  bool cur_time = !gTimeSource.IsValid();

  double true_scale_display = floor(VPoint.chart_scale / 100.) * 100.;
  bDrawCurrentValues = true_scale_display < g_Show_Target_Name_Scale;

  wxPen *pblack_pen = wxThePenList->FindOrCreatePen(
      GetGlobalColor(_T ( "UINFD" )), 1, wxPENSTYLE_SOLID);
  wxPen *porange_pen = wxThePenList->FindOrCreatePen(
      GetGlobalColor(cur_time ? _T ( "UINFO" ) : _T ( "UINFB" )), 1,
      wxPENSTYLE_SOLID);
  wxBrush *porange_brush = wxTheBrushList->FindOrCreateBrush(
      GetGlobalColor(cur_time ? _T ( "UINFO" ) : _T ( "UINFB" )),
      wxBRUSHSTYLE_SOLID);
  wxBrush *pgray_brush = wxTheBrushList->FindOrCreateBrush(
      GetGlobalColor(_T ( "UIBDR" )), wxBRUSHSTYLE_SOLID);
  wxBrush *pblack_brush = wxTheBrushList->FindOrCreateBrush(
      GetGlobalColor(_T ( "UINFD" )), wxBRUSHSTYLE_SOLID);

  double skew_angle = GetVPRotation();

  pTCFont = FontMgr::Get().GetFont(_("CurrentValue"));

  float scale_factor = 1.0;

  //  Set the onscreen size of the symbol
  //  Compensate for various display resolutions
  float icon_pixelRefDim = 5;

#if 0
    float nominal_icon_size_mm = g_Platform->GetDisplaySizeMM() *3 / 1000; // Intended physical rendered size onscreen
    nominal_icon_size_mm = wxMax(nominal_icon_size_mm, 2);
    nominal_icon_size_mm = wxMin(nominal_icon_size_mm, 4);
    float nominal_icon_size_pixels = wxMax(4.0, floor(g_Platform->GetDisplayDPmm() * nominal_icon_size_mm));  // nominal size, but not less than 4 pixel
#endif

#if 0
    // another method is simply to declare that the icon shall be x times the size of a raster symbol (e.g.BOYLAT)
    //  This is a bit of a hack that will suffice until until we get fully scalable ENC symbol sets
    float nominal_icon_size_pixels = 6;  // 16 / 3
    float pix_factor = nominal_icon_size_pixels / icon_pixelRefDim;
#endif

  //  Yet another method goes like this:
  //  Set the onscreen size of the symbol
  //  Compensate for various display resolutions
  //  Develop empirically, making a symbol about 16 mm tall
  double symHeight =
      icon_pixelRefDim /
      GetPixPerMM();  // from draw instructions, symbol is xx pix high
  double targetHeight0 = 2.0;

  // But we want to scale the size down for smaller displays
  double displaySize = m_display_size_mm;
  displaySize = wxMax(displaySize, 100);

  float targetHeight = wxMin(targetHeight0, displaySize / 50);
  double pix_factor = targetHeight / symHeight;

  scale_factor *= pix_factor;

  float user_scale_factor = g_ChartScaleFactorExp;
  if (g_ChartScaleFactorExp > 1.0)
    user_scale_factor = (log(g_ChartScaleFactorExp) + 1.0) *
                        1.2;  // soften the scale factor a bit

  scale_factor *= user_scale_factor;

  //  TODO  Convert this method to "DPI-Pixel aware"
#ifdef __WXMSW__
  double csf = GetContentScaleFactor();
  scale_factor /= csf;
#endif

  {
    for (int i = 1; i < ptcmgr->Get_max_IDX() + 1; i++) {
      const IDX_entry *pIDX = ptcmgr->GetIDX_entry(i);
      double lon = pIDX->IDX_lon;
      double lat = pIDX->IDX_lat;

      char type = pIDX->IDX_type;  // Entry "TCtcIUu" identifier
      if (((type == 'c') || (type == 'C')) && (1 /*pIDX->IDX_Useable*/)) {
        if (!pIDX->b_skipTooDeep && (BBox.ContainsMarge(lat, lon, marge))) {
          wxPoint r;
          GetCanvasPointPix(lat, lon, &r);

          wxPoint d[4];  // points of a diamond at the current station location
          int dd = (int)(5.0 * scale_factor + 0.5);
          d[0].x = r.x;
          d[0].y = r.y + dd;
          d[1].x = r.x + dd;
          d[1].y = r.y;
          d[2].x = r.x;
          d[2].y = r.y - dd;
          d[3].x = r.x - dd;
          d[3].y = r.y;

          if (1) {
            pblack_pen->SetWidth(wxMax(2, (int)(scale_factor + 0.5)));
            dc.SetPen(*pblack_pen);
            dc.SetBrush(*porange_brush);
            dc.DrawPolygon(4, d);

            if (type == 'C') {
              dc.SetBrush(*pblack_brush);
              dc.DrawCircle(r.x, r.y, (int)(2 * scale_factor));
            }

            if (GetVP().chart_scale < 1000000) {
              if (!ptcmgr->GetTideOrCurrent15(0, i, tcvalue, dir, bnew_val))
                continue;
            } else
              continue;

            if (1 /*type == 'c'*/) {
              {
                //    Get the display pixel location of the current station
                int pixxc, pixyc;
                pixxc = r.x;
                pixyc = r.y;

                //    Adjust drawing size using logarithmic scale. tcvalue is
                //    current in knots
                double a1 = fabs(tcvalue) * 10.;
                // Current values <= 0.1 knot will have no arrow
                a1 = wxMax(1.0, a1);
                double a2 = log10(a1);

                float cscale = scale_factor * a2 * 0.4;

                porange_pen->SetWidth(wxMax(2, (int)(scale_factor + 0.5)));
                dc.SetPen(*porange_pen);
                DrawArrow(dc, pixxc, pixyc, dir - 90 + (skew_angle * 180. / PI),
                          cscale);
                // Draw text, if enabled

                if (bDrawCurrentValues) {
                  dc.SetFont(*pTCFont);
                  snprintf(sbuf, 19, "%3.1f", fabs(tcvalue));
                  dc.DrawText(wxString(sbuf, wxConvUTF8), pixxc, pixyc);
                }
              }
            }  // scale
          }
          /*          This is useful for debugging the TC database
           else
           {
           dc.SetPen ( *porange_pen );
           dc.SetBrush ( *pgray_brush );
           dc.DrawPolygon ( 4, d );
           }
           */
        }
        lon_last = lon;
        lat_last = lat;
      }
    }
  }
}

void ChartCanvas::DrawTCWindow(int x, int y, void *pvIDX) {
  pCwin = new TCWin(this, x, y, pvIDX);
}

#define NUM_CURRENT_ARROW_POINTS 9
static wxPoint CurrentArrowArray[NUM_CURRENT_ARROW_POINTS] = {
    wxPoint(0, 0),    wxPoint(0, -10), wxPoint(55, -10),
    wxPoint(55, -25), wxPoint(100, 0), wxPoint(55, 25),
    wxPoint(55, 10),  wxPoint(0, 10),  wxPoint(0, 0)};

void ChartCanvas::DrawArrow(ocpnDC &dc, int x, int y, double rot_angle,
                            double scale) {
  if (scale > 1e-2) {
    float sin_rot = sin(rot_angle * PI / 180.);
    float cos_rot = cos(rot_angle * PI / 180.);

    // Move to the first point

    float xt = CurrentArrowArray[0].x;
    float yt = CurrentArrowArray[0].y;

    float xp = (xt * cos_rot) - (yt * sin_rot);
    float yp = (xt * sin_rot) + (yt * cos_rot);
    int x1 = (int)(xp * scale);
    int y1 = (int)(yp * scale);

    // Walk thru the point list
    for (int ip = 1; ip < NUM_CURRENT_ARROW_POINTS; ip++) {
      xt = CurrentArrowArray[ip].x;
      yt = CurrentArrowArray[ip].y;

      float xp = (xt * cos_rot) - (yt * sin_rot);
      float yp = (xt * sin_rot) + (yt * cos_rot);
      int x2 = (int)(xp * scale);
      int y2 = (int)(yp * scale);

      dc.DrawLine(x1 + x, y1 + y, x2 + x, y2 + y);

      x1 = x2;
      y1 = y2;
    }
  }
}

wxString ChartCanvas::FindValidUploadPort() {
  wxString port;
  //  Try to use the saved persistent upload port first
  if (!g_uploadConnection.IsEmpty() &&
      g_uploadConnection.StartsWith(_T("Serial"))) {
    port = g_uploadConnection;
  }

  else if (g_pConnectionParams) {
    // If there is no persistent upload port recorded (yet)
    // then use the first available serial connection which has output defined.
    for (size_t i = 0; i < g_pConnectionParams->Count(); i++) {
      ConnectionParams *cp = g_pConnectionParams->Item(i);
      if ((cp->IOSelect != DS_TYPE_INPUT) && cp->Type == SERIAL)
        port << _T("Serial:") << cp->Port;
    }
  }
  return port;
}

void ShowAISTargetQueryDialog(wxWindow *win, int mmsi) {
  if (!win) return;

  if (NULL == g_pais_query_dialog_active) {
    int pos_x = g_ais_query_dialog_x;
    int pos_y = g_ais_query_dialog_y;

    if (g_pais_query_dialog_active) {
      delete g_pais_query_dialog_active;
      g_pais_query_dialog_active = new AISTargetQueryDialog();
    } else {
      g_pais_query_dialog_active = new AISTargetQueryDialog();
    }

    g_pais_query_dialog_active->Create(win, -1, _("AIS Target Query"),
                                       wxPoint(pos_x, pos_y));

    g_pais_query_dialog_active->SetAutoCentre(g_btouch);
    g_pais_query_dialog_active->SetAutoSize(g_bresponsive);
    g_pais_query_dialog_active->SetMMSI(mmsi);
    g_pais_query_dialog_active->UpdateText();
    wxSize sz = g_pais_query_dialog_active->GetSize();

    bool b_reset_pos = false;
#ifdef __WXMSW__
    //  Support MultiMonitor setups which an allow negative window positions.
    //  If the requested window title bar does not intersect any installed
    //  monitor, then default to simple primary monitor positioning.
    RECT frame_title_rect;
    frame_title_rect.left = pos_x;
    frame_title_rect.top = pos_y;
    frame_title_rect.right = pos_x + sz.x;
    frame_title_rect.bottom = pos_y + 30;

    if (NULL == MonitorFromRect(&frame_title_rect, MONITOR_DEFAULTTONULL))
      b_reset_pos = true;
#else

    //    Make sure drag bar (title bar) of window intersects wxClient Area of
    //    screen, with a little slop...
    wxRect window_title_rect;  // conservative estimate
    window_title_rect.x = pos_x;
    window_title_rect.y = pos_y;
    window_title_rect.width = sz.x;
    window_title_rect.height = 30;

    wxRect ClientRect = wxGetClientDisplayRect();
    ClientRect.Deflate(
        60, 60);  // Prevent the new window from being too close to the edge
    if (!ClientRect.Intersects(window_title_rect)) b_reset_pos = true;

#endif

    if (b_reset_pos) g_pais_query_dialog_active->Move(50, 200);

  } else {
    g_pais_query_dialog_active->SetMMSI(mmsi);
    g_pais_query_dialog_active->UpdateText();
  }

  g_pais_query_dialog_active->Show();
}

void ChartCanvas::ToggleCanvasQuiltMode(void) {
  bool cur_mode = GetQuiltMode();

  if (!GetQuiltMode())
    SetQuiltMode(true);
  else if (GetQuiltMode()) {
    SetQuiltMode(false);
    g_sticky_chart = GetQuiltReferenceChartIndex();
  }

  if (cur_mode != GetQuiltMode()) {
    SetupCanvasQuiltMode();
    DoCanvasUpdate();
    InvalidateGL();
    Refresh();
  }
  //  TODO What to do about this?
  // g_bQuiltEnable = GetQuiltMode();

  // Recycle the S52 PLIB so that vector charts will flush caches and re-render
  if (ps52plib) ps52plib->GenerateStateHash();

  if (GetMUIBar() && GetMUIBar()->GetCanvasOptions())
    GetMUIBar()->GetCanvasOptions()->RefreshControlValues();
}

void ChartCanvas::DoCanvasStackDelta(int direction) {
  if (!GetQuiltMode()) {
    int current_stack_index = GetpCurrentStack()->CurrentStackEntry;
    if ((current_stack_index + direction) >= GetpCurrentStack()->nEntry) return;
    if ((current_stack_index + direction) < 0) return;

    if (m_bpersistent_quilt /*&& g_bQuiltEnable*/) {
      int new_dbIndex =
          GetpCurrentStack()->GetDBIndex(current_stack_index + direction);

      if (IsChartQuiltableRef(new_dbIndex)) {
        ToggleCanvasQuiltMode();
        SelectQuiltRefdbChart(new_dbIndex);
        m_bpersistent_quilt = false;
      }
    } else {
      SelectChartFromStack(current_stack_index + direction);
    }
  } else {
    std::vector<int> piano_chart_index_array =
        GetQuiltExtendedStackdbIndexArray();
    int refdb = GetQuiltRefChartdbIndex();

    //      Find the ref chart in the stack
    int current_index = -1;
    for (unsigned int i = 0; i < piano_chart_index_array.size(); i++) {
      if (refdb == piano_chart_index_array[i]) {
        current_index = i;
        break;
      }
    }
    if (current_index == -1) return;

    const ChartTableEntry &ctet = ChartData->GetChartTableEntry(refdb);
    int target_family = ctet.GetChartFamily();

    int new_index = -1;
    int check_index = current_index + direction;
    bool found = false;
    int check_dbIndex = -1;
    int new_dbIndex = -1;

    //      When quilted. switch within the same chart family
    while (!found &&
           (unsigned int)check_index < piano_chart_index_array.size() &&
           (check_index >= 0)) {
      check_dbIndex = piano_chart_index_array[check_index];
      const ChartTableEntry &cte = ChartData->GetChartTableEntry(check_dbIndex);
      if (target_family == cte.GetChartFamily()) {
        found = true;
        new_index = check_index;
        new_dbIndex = check_dbIndex;
        break;
      }

      check_index += direction;
    }

    if (!found) return;

    if (!IsChartQuiltableRef(new_dbIndex)) {
      ToggleCanvasQuiltMode();
      SelectdbChart(new_dbIndex);
      m_bpersistent_quilt = true;
    } else {
      SelectQuiltRefChart(new_index);
    }
  }

  gFrame->UpdateGlobalMenuItems();  // update the state of the menu items
                                    // (checkmarks etc)
  SetQuiltChartHiLiteIndex(-1);

  ReloadVP();
}

//--------------------------------------------------------------------------------------------------------
//
//      Toolbar support
//
//--------------------------------------------------------------------------------------------------------

void ChartCanvas::OnToolLeftClick(wxCommandEvent &event) {
  //  Handle the per-canvas toolbar clicks here

  switch (event.GetId()) {
    case ID_ZOOMIN: {
      ZoomCanvasSimple(g_plus_minus_zoom_factor);
      break;
    }

    case ID_ZOOMOUT: {
      ZoomCanvasSimple(1.0 / g_plus_minus_zoom_factor);
      break;
    }

    case ID_STKUP:
      DoCanvasStackDelta(1);
      DoCanvasUpdate();
      break;

    case ID_STKDN:
      DoCanvasStackDelta(-1);
      DoCanvasUpdate();
      break;

    case ID_FOLLOW: {
      TogglebFollow();
      break;
    }

    case ID_CURRENT: {
      ShowCurrents(!GetbShowCurrent());
      ReloadVP();
      Refresh(false);
      break;
    }

    case ID_TIDE: {
      ShowTides(!GetbShowTide());
      ReloadVP();
      Refresh(false);
      break;
    }

    case ID_ROUTE: {
      if (0 == m_routeState) {
        StartRoute();
      } else {
        FinishRoute();
      }

#ifdef __OCPN__ANDROID__
      androidSetRouteAnnunciator(m_routeState == 1);
#endif
      break;
    }

    case ID_AIS: {
      SetAISCanvasDisplayStyle(-1);
      break;
    }

    default:
      break;
  }

  //  And then let  gFrame handle the rest....
  event.Skip();
}

void ChartCanvas::SetToolbarPosition(wxPoint position) {
  m_toolbarPosition = position;
}

void ChartCanvas::SetToolbarOrientation(long orient) {
  m_toolbarOrientation = orient;
}

wxPoint ChartCanvas::GetToolbarPosition() {
  if (m_toolBar) {
    wxPoint tbp = m_toolBar->GetPosition();  // toolbar is a TLW, so this is
                                             // screen coordinates.
    return ScreenToClient(tbp);
  } else
    return wxPoint(0, 0);
}

long ChartCanvas::GetToolbarOrientation() {
  if (m_toolBar)
    return m_toolBar->GetOrient();
  else
    return 0;
}

void ChartCanvas::SubmergeToolbar(void) {
  if (m_toolBar) m_toolBar->Submerge();
}

void ChartCanvas::SurfaceToolbar(void) {
  if (m_toolBar) m_toolBar->Surface();
}

bool ChartCanvas::IsToolbarShown() {
  bool rv = false;
  if (m_toolBar) rv = m_toolBar->IsShown();
  return rv;
}

void ChartCanvas::ToggleToolbar(bool b_smooth) {
  if (m_toolBar) {
    if (m_toolBar->IsShown()) {
      SubmergeToolbar();
    } else {
      SurfaceToolbar();
      m_toolBar->Raise();
    }
  }
}

void ChartCanvas::DestroyToolbar() {
  if (m_toolBar) m_toolBar->DestroyToolBar();
}

ocpnFloatingToolbarDialog *ChartCanvas::RequestNewCanvasToolbar(
    bool bforcenew) {
  return NULL;
}

//      Update inplace the current toolbar with bitmaps corresponding to the
//      current color scheme
void ChartCanvas::UpdateToolbarColorScheme(ColorScheme cs) {
  if (!m_toolBar) return;

  if (m_toolBar) {
    if (m_toolBar->GetColorScheme() != cs) {
      m_toolBar->SetColorScheme(cs);

      if (m_toolBar->IsToolbarShown()) {
        m_toolBar->DestroyToolBar();
        m_toolBar->CreateMyToolbar();
        if (m_toolBar->isSubmergedToGrabber())
          m_toolBar->SubmergeToGrabber();  // Surface(); //SubmergeToGrabber();
      }
    }
  }

  if (m_toolBar->GetToolbar()) {
    //  Re-establish toggle states
    m_toolBar->GetToolbar()->ToggleTool(ID_FOLLOW, m_bFollow);
    m_toolBar->GetToolbar()->ToggleTool(ID_CURRENT, GetbShowCurrent());
    m_toolBar->GetToolbar()->ToggleTool(ID_TIDE, GetbShowTide());
  }

  return;
}

void ChartCanvas::SetCanvasToolbarItemState(int tool_id, bool state) {
  if (GetToolbar() && GetToolbar()->GetToolbar())
    GetToolbar()->GetToolbar()->ToggleTool(tool_id, state);
}

extern bool g_bAllowShowScaled;

void ChartCanvas::SetShowAIS(bool show) {
  m_bShowAIS = show;
  if (GetMUIBar() && GetMUIBar()->GetCanvasOptions())
    GetMUIBar()->GetCanvasOptions()->RefreshControlValues();
}

void ChartCanvas::SetAttenAIS(bool show) {
  m_bShowAISScaled = show;
  if (GetMUIBar() && GetMUIBar()->GetCanvasOptions())
    GetMUIBar()->GetCanvasOptions()->RefreshControlValues();
}

void ChartCanvas::SetAISCanvasDisplayStyle(int StyleIndx) {
  // make some arrays to hold the dfferences between cycle steps
  // show all, scaled, hide all
  bool bShowAIS_Array[3] = {true, true, false};
  bool bShowScaled_Array[3] = {false, true, true};
  wxString ToolShortHelp_Array[3] = {_("Show all AIS Targets"),
                                     _("Attenuate less critical AIS targets"),
                                     _("Hide AIS Targets")};
  wxString iconName_Array[3] = {_T("AIS"), _T("AIS_Suppressed"),
                                _T("AIS_Disabled")};
  int ArraySize = 3;
  int AIS_Toolbar_Switch = 0;
  if (StyleIndx == -1) {  // -1 means coming from toolbar button
    // find current state of switch
    for (int i = 1; i < ArraySize; i++) {
      if ((bShowAIS_Array[i] == m_bShowAIS) &&
          (bShowScaled_Array[i] == m_bShowAISScaled))
        AIS_Toolbar_Switch = i;
    }
    AIS_Toolbar_Switch++;  // we did click so continu with next item
    if ((!g_bAllowShowScaled) && (AIS_Toolbar_Switch == 1))
      AIS_Toolbar_Switch++;

  } else {  // coming from menu bar.
    AIS_Toolbar_Switch = StyleIndx;
  }
  // make sure we are not above array
  if (AIS_Toolbar_Switch >= ArraySize) AIS_Toolbar_Switch = 0;

  int AIS_Toolbar_Switch_Next =
      AIS_Toolbar_Switch + 1;  // Find out what will happen at next click
  if ((!g_bAllowShowScaled) && (AIS_Toolbar_Switch_Next == 1))
    AIS_Toolbar_Switch_Next++;
  if (AIS_Toolbar_Switch_Next >= ArraySize)
    AIS_Toolbar_Switch_Next = 0;  // If at end of cycle start at 0

  // Set found values to global and member variables
  m_bShowAIS = bShowAIS_Array[AIS_Toolbar_Switch];
  m_bShowAISScaled = bShowScaled_Array[AIS_Toolbar_Switch];
  if (m_toolBar) {
    m_toolBar->SetToolShortHelp(ID_AIS,
                                ToolShortHelp_Array[AIS_Toolbar_Switch_Next]);
    if (m_toolBar->m_pTBAISTool) {
      m_toolBar->GetToolbar()->SetToolNormalBitmapEx(
          m_toolBar->m_pTBAISTool, iconName_Array[AIS_Toolbar_Switch]);
      m_toolBar->GetToolbar()->Refresh();
      m_toolBar->m_tblastAISiconName = iconName_Array[AIS_Toolbar_Switch];
    }
  }
}

void ChartCanvas::TouchAISToolActive(void) {
  if (!m_toolBar) return;

  ocpnStyle::Style *style = g_StyleManager->GetCurrentStyle();

  if (m_toolBar->m_pTBAISTool) {
    if ((!g_pAIS->IsAISSuppressed()) && (!g_pAIS->IsAISAlertGeneral())) {
      g_nAIS_activity_timer = 5;  // seconds

      wxString iconName = _T("AIS_Normal_Active");
      if (g_pAIS->IsAISAlertGeneral()) iconName = _T("AIS_AlertGeneral_Active");
      if (g_pAIS->IsAISSuppressed()) iconName = _T("AIS_Suppressed_Active");
      if (!m_bShowAIS) iconName = _T("AIS_Disabled");

      if (m_toolBar->m_tblastAISiconName != iconName) {
        if (m_toolBar->GetToolbar()) {
          m_toolBar->GetToolbar()->SetToolNormalBitmapEx(
              m_toolBar->m_pTBAISTool, iconName);
          m_toolBar->GetToolbar()->Refresh();
          m_toolBar->m_tblastAISiconName = iconName;
        }
      }
    }
  }
}

void ChartCanvas::UpdateAISTBTool(void) {
  if (!g_pAIS) return;
  if (!m_toolBar) return;

  ocpnStyle::Style *style = g_StyleManager->GetCurrentStyle();

  wxString iconName;

  if (m_toolBar->m_pTBAISTool) {
    bool b_update = false;

    iconName = _T("AIS");
    if (g_pAIS->IsAISSuppressed()) iconName = _T("AIS_Suppressed");
    if (g_pAIS->IsAISAlertGeneral()) iconName = _T("AIS_AlertGeneral");
    if (!m_bShowAIS) iconName = _T("AIS_Disabled");

    //  Manage timeout for AIS activity indicator
    if (g_nAIS_activity_timer) {
      g_nAIS_activity_timer--;

      if (0 == g_nAIS_activity_timer)
        b_update = true;
      else {
        iconName = _T("AIS_Normal_Active");
        if (g_pAIS->IsAISSuppressed()) iconName = _T("AIS_Suppressed_Active");
        if (g_pAIS->IsAISAlertGeneral())
          iconName = _T("AIS_AlertGeneral_Active");
        if (!m_bShowAIS) iconName = _T("AIS_Disabled");
      }
    }

    if ((m_toolBar->m_tblastAISiconName != iconName)) b_update = true;

    if (b_update && m_toolBar->GetToolbar()) {
      m_toolBar->GetToolbar()->SetToolNormalBitmapEx(m_toolBar->m_pTBAISTool,
                                                     iconName);
      m_toolBar->GetToolbar()->Refresh();
      m_toolBar->m_tblastAISiconName = iconName;
    }
  }
}

//---------------------------------------------------------------------------------
//
//      Compass/GPS status icon support
//
//---------------------------------------------------------------------------------

void ChartCanvas::UpdateGPSCompassStatusBox(bool b_force_new) {
  //    Look for change in overlap or positions
  bool b_update = false;
  int cc1_edge_comp = 2;
  wxRect rect = m_Compass->GetRect();
  wxSize parent_size = GetSize();

  // check to see if it would overlap if it was in its home position (upper
  // right)
  wxPoint tentative_pt(parent_size.x - rect.width - cc1_edge_comp,
                       g_StyleManager->GetCurrentStyle()->GetCompassYOffset());
  wxRect tentative_rect(tentative_pt, rect.GetSize());

  if (m_toolBar) {
    //  If the toolbar location has changed, or the proposed compassDialog
    //  location has changed
    if (m_toolBar->GetScreenRect() != m_mainlast_tb_rect || b_force_new) {
      wxRect tb_rect = m_toolBar->GetScreenRect();
      wxPoint tentative_pt_in_screen(ClientToScreen(tentative_pt));
      wxRect tentative_rect_in_screen(tentative_pt_in_screen.x,
                                      tentative_pt_in_screen.y, rect.width,
                                      rect.height);

      //    if they would not intersect, go ahead and move it to the upper right
      //      Else it has to be on lower right
      if (!tb_rect.Intersects(tentative_rect_in_screen))
        m_Compass->Move(tentative_pt);
      else
        m_Compass->Move(wxPoint(GetSize().x - rect.width - cc1_edge_comp,
                                GetSize().y - (rect.height + cc1_edge_comp)));

      if (rect != m_Compass->GetRect()) {
        Refresh(true);
        m_brepaint_piano = true;
        b_update = true;
      }
      m_mainlast_tb_rect = tb_rect;
    }
  } else {  // No toolbar, so just place compass in upper right.
    m_Compass->Move(tentative_pt);
  }

  if (m_Compass && m_Compass->IsShown())
    m_Compass->UpdateStatus(b_force_new | b_update);

  if (b_force_new | b_update) Refresh();
}

void ChartCanvas::SelectChartFromStack(int index, bool bDir,
                                       ChartTypeEnum New_Type,
                                       ChartFamilyEnum New_Family) {
  if (!GetpCurrentStack()) return;
  if (!ChartData) return;

  if (index < GetpCurrentStack()->nEntry) {
    //      Open the new chart
    ChartBase *pTentative_Chart;
    pTentative_Chart = ChartData->OpenStackChartConditional(
        GetpCurrentStack(), index, bDir, New_Type, New_Family);

    if (pTentative_Chart) {
      if (m_singleChart) m_singleChart->Deactivate();

      m_singleChart = pTentative_Chart;
      m_singleChart->Activate();

      GetpCurrentStack()->CurrentStackEntry = ChartData->GetStackEntry(
          GetpCurrentStack(), m_singleChart->GetFullPath());
    }

    //      Setup the view
    double zLat, zLon;
    if (m_bFollow) {
      zLat = gLat;
      zLon = gLon;
    } else {
      zLat = m_vLat;
      zLon = m_vLon;
    }

    double best_scale_ppm = GetBestVPScale(m_singleChart);
    double rotation = GetVPRotation();
    double oldskew = GetVPSkew();
    double newskew = m_singleChart->GetChartSkew() * PI / 180.0;

    if (!g_bskew_comp && (GetUpMode() == NORTH_UP_MODE)) {
      if (fabs(oldskew) > 0.0001) rotation = 0.0;
      if (fabs(newskew) > 0.0001) rotation = newskew;
    }

    SetViewPoint(zLat, zLon, best_scale_ppm, newskew, rotation);

    UpdateGPSCompassStatusBox(true);  // Pick up the rotation
  }

  //  refresh Piano
  int idx = GetpCurrentStack()->GetCurrentEntrydbIndex();
  if (idx < 0) return;

  std::vector<int> piano_active_chart_index_array;
  piano_active_chart_index_array.push_back(
      GetpCurrentStack()->GetCurrentEntrydbIndex());
  m_Piano->SetActiveKeyArray(piano_active_chart_index_array);
}

void ChartCanvas::SelectdbChart(int dbindex) {
  if (!GetpCurrentStack()) return;
  if (!ChartData) return;

  if (dbindex >= 0) {
    //      Open the new chart
    ChartBase *pTentative_Chart;
    pTentative_Chart = ChartData->OpenChartFromDB(dbindex, FULL_INIT);

    if (pTentative_Chart) {
      if (m_singleChart) m_singleChart->Deactivate();

      m_singleChart = pTentative_Chart;
      m_singleChart->Activate();

      GetpCurrentStack()->CurrentStackEntry = ChartData->GetStackEntry(
          GetpCurrentStack(), m_singleChart->GetFullPath());
    }

    //      Setup the view
    double zLat, zLon;
    if (m_bFollow) {
      zLat = gLat;
      zLon = gLon;
    } else {
      zLat = m_vLat;
      zLon = m_vLon;
    }

    double best_scale_ppm = GetBestVPScale(m_singleChart);

    if (m_singleChart)
      SetViewPoint(zLat, zLon, best_scale_ppm,
                   m_singleChart->GetChartSkew() * PI / 180., GetVPRotation());

    // SetChartUpdatePeriod( );

    // UpdateGPSCompassStatusBox();           // Pick up the rotation
  }

  // TODO refresh_Piano();
}

void ChartCanvas::selectCanvasChartDisplay(int type, int family) {
  double target_scale = GetVP().view_scale_ppm;

  if (!GetQuiltMode()) {
    if (GetpCurrentStack()) {
      int stack_index = -1;
      for (int i = 0; i < GetpCurrentStack()->nEntry; i++) {
        int check_dbIndex = GetpCurrentStack()->GetDBIndex(i);
        if (check_dbIndex < 0) continue;
        const ChartTableEntry &cte =
            ChartData->GetChartTableEntry(check_dbIndex);
        if (type == cte.GetChartType()) {
          stack_index = i;
          break;
        } else if (family == cte.GetChartFamily()) {
          stack_index = i;
          break;
        }
      }

      if (stack_index >= 0) {
        SelectChartFromStack(stack_index);
      }
    }
  } else {
    int sel_dbIndex = -1;
    std::vector<int> piano_chart_index_array =
        GetQuiltExtendedStackdbIndexArray();
    for (unsigned int i = 0; i < piano_chart_index_array.size(); i++) {
      int check_dbIndex = piano_chart_index_array[i];
      const ChartTableEntry &cte = ChartData->GetChartTableEntry(check_dbIndex);
      if (type == cte.GetChartType()) {
        if (IsChartQuiltableRef(check_dbIndex)) {
          sel_dbIndex = check_dbIndex;
          break;
        }
      } else if (family == cte.GetChartFamily()) {
        if (IsChartQuiltableRef(check_dbIndex)) {
          sel_dbIndex = check_dbIndex;
          break;
        }
      }
    }

    if (sel_dbIndex >= 0) {
      SelectQuiltRefdbChart(sel_dbIndex, false);  // no autoscale
      //  Re-qualify the quilt reference chart selection
      AdjustQuiltRefChart();
    }

    //  Now reset the scale to the target...
    SetVPScale(target_scale);
  }

  SetQuiltChartHiLiteIndex(-1);

  ReloadVP();
}

bool ChartCanvas::IsTileOverlayIndexInYesShow(int index) {
  return std::find(m_tile_yesshow_index_array.begin(),
                   m_tile_yesshow_index_array.end(),
                   index) != m_tile_yesshow_index_array.end();
}

bool ChartCanvas::IsTileOverlayIndexInNoShow(int index) {
  return std::find(m_tile_noshow_index_array.begin(),
                   m_tile_noshow_index_array.end(),
                   index) != m_tile_noshow_index_array.end();
}

void ChartCanvas::AddTileOverlayIndexToNoShow(int index) {
  if (std::find(m_tile_noshow_index_array.begin(),
                m_tile_noshow_index_array.end(),
                index) == m_tile_noshow_index_array.end()) {
    m_tile_noshow_index_array.push_back(index);
  }
}

//-------------------------------------------------------------------------------------------------------
//
//      Piano support
//
//-------------------------------------------------------------------------------------------------------

void ChartCanvas::HandlePianoClick(int selected_index, int selected_dbIndex) {
  if (g_boptionsactive)
    return;  // Piano might be invalid due to chartset updates.
  if (!m_pCurrentStack) return;
  if (!ChartData) return;

  // stop movement or on slow computer we may get something like :
  // zoom out with the wheel (timer is set)
  // quickly click and display a chart, which may zoom in
  // but the delayed timer fires first and it zooms out again!
  StopMovement();

  if (!GetQuiltMode()) {
    if (m_bpersistent_quilt /* && g_bQuiltEnable*/) {
      if (IsChartQuiltableRef(selected_dbIndex)) {
        ToggleCanvasQuiltMode();
        SelectQuiltRefdbChart(selected_dbIndex);
        m_bpersistent_quilt = false;
      } else {
        SelectChartFromStack(selected_index);
      }
    } else {
      SelectChartFromStack(selected_index);
      g_sticky_chart = selected_dbIndex;
    }

    if (m_singleChart)
      GetVP().SetProjectionType(m_singleChart->GetChartProjectionType());

  } else {
    // Handle MBTiles overlays first
    // Left click simply toggles the noshow array index entry
    if (CHART_TYPE_MBTILES == ChartData->GetDBChartType(selected_dbIndex)) {
      bool bfound = false;
      for (unsigned int i = 0; i < m_tile_noshow_index_array.size(); i++) {
        if (m_tile_noshow_index_array[i] ==
            selected_dbIndex) {  // chart is in the noshow list
          m_tile_noshow_index_array.erase(m_tile_noshow_index_array.begin() +
                                          i);  // erase it
          bfound = true;
          break;
        }
      }
      if (!bfound) {
        m_tile_noshow_index_array.push_back(selected_dbIndex);
      }

      // If not already present, add this tileset to the "yes_show" array.
      if (!IsTileOverlayIndexInYesShow(selected_dbIndex))
        m_tile_yesshow_index_array.push_back(selected_dbIndex);
    }

    else {
      if (IsChartQuiltableRef(selected_dbIndex)) {
        //            if( ChartData ) ChartData->PurgeCache();

        //  If the chart is a vector chart, and of very large scale,
        //  then we had better set the new scale directly to avoid excessive
        //  underzoom on, eg, Inland ENCs
        bool set_scale = false;
        if (CHART_TYPE_S57 == ChartData->GetDBChartType(selected_dbIndex)) {
          if (ChartData->GetDBChartScale(selected_dbIndex) < 5000) {
            set_scale = true;
          }
        }

        if (!set_scale) {
          SelectQuiltRefdbChart(selected_dbIndex, true);  // autoscale
        } else {
          SelectQuiltRefdbChart(selected_dbIndex, false);  // no autoscale

          //  Adjust scale so that the selected chart is underzoomed/overzoomed
          //  by a controlled amount
          ChartBase *pc =
              ChartData->OpenChartFromDB(selected_dbIndex, FULL_INIT);
          if (pc) {
            double proposed_scale_onscreen =
                GetCanvasScaleFactor() / GetVPScale();

            if (g_bPreserveScaleOnX) {
              proposed_scale_onscreen =
                  wxMin(proposed_scale_onscreen,
                        100 * pc->GetNormalScaleMax(GetCanvasScaleFactor(),
                                                    GetCanvasWidth()));
            } else {
              proposed_scale_onscreen =
                  wxMin(proposed_scale_onscreen,
                        20 * pc->GetNormalScaleMax(GetCanvasScaleFactor(),
                                                   GetCanvasWidth()));

              proposed_scale_onscreen =
                  wxMax(proposed_scale_onscreen,
                        pc->GetNormalScaleMin(GetCanvasScaleFactor(),
                                              g_b_overzoom_x));
            }

            SetVPScale(GetCanvasScaleFactor() / proposed_scale_onscreen);
          }
        }
      } else {
        ToggleCanvasQuiltMode();
        SelectdbChart(selected_dbIndex);
        m_bpersistent_quilt = true;
      }
    }
  }

  SetQuiltChartHiLiteIndex(-1);
  gFrame->UpdateGlobalMenuItems();  // update the state of the menu items
                                    // (checkmarks etc)
  HideChartInfoWindow();
  DoCanvasUpdate();
  ReloadVP();  // Pick up the new selections
}

void ChartCanvas::HandlePianoRClick(int x, int y, int selected_index,
                                    int selected_dbIndex) {
  if (g_boptionsactive)
    return;  // Piano might be invalid due to chartset updates.
  if (!GetpCurrentStack()) return;

  PianoPopupMenu(x, y, selected_index, selected_dbIndex);
  UpdateCanvasControlBar();

  SetQuiltChartHiLiteIndex(-1);
}

void ChartCanvas::HandlePianoRollover(int selected_index,
                                      int selected_dbIndex) {
  if (g_boptionsactive)
    return;  // Piano might be invalid due to chartset updates.
  if (!GetpCurrentStack()) return;
  if (!ChartData) return;

  if (ChartData->IsBusy()) return;

  wxPoint key_location = m_Piano->GetKeyOrigin(selected_index);

  if (!GetQuiltMode()) {
    ShowChartInfoWindow(key_location.x, selected_dbIndex);
  } else {
    std::vector<int> piano_chart_index_array =
        GetQuiltExtendedStackdbIndexArray();

    if ((GetpCurrentStack()->nEntry > 1) ||
        (piano_chart_index_array.size() >= 1)) {
      ShowChartInfoWindow(key_location.x, selected_dbIndex);
      SetQuiltChartHiLiteIndex(selected_dbIndex);

      ReloadVP(false);  // no VP adjustment allowed
    } else if (GetpCurrentStack()->nEntry == 1) {
      const ChartTableEntry &cte =
          ChartData->GetChartTableEntry(GetpCurrentStack()->GetDBIndex(0));
      if (CHART_TYPE_CM93COMP != cte.GetChartType()) {
        ShowChartInfoWindow(key_location.x, selected_dbIndex);
        ReloadVP(false);
      } else if ((-1 == selected_index) && (-1 == selected_dbIndex)) {
        ShowChartInfoWindow(key_location.x, selected_dbIndex);
      }
    }
  }
}

void ChartCanvas::UpdateCanvasControlBar(void) {
  if (m_pianoFrozen) return;

  if (!GetpCurrentStack()) return;
  if (!ChartData) return;
  if (!g_bShowChartBar) return;

  int sel_type = -1;
  int sel_family = -1;

  std::vector<int> piano_chart_index_array;
  std::vector<int> empty_piano_chart_index_array;

  wxString old_hash = m_Piano->GetStoredHash();

  if (GetQuiltMode()) {
    piano_chart_index_array = GetQuiltExtendedStackdbIndexArray();
    m_Piano->SetKeyArray(piano_chart_index_array);

    std::vector<int> piano_active_chart_index_array =
        GetQuiltCandidatedbIndexArray();
    m_Piano->SetActiveKeyArray(piano_active_chart_index_array);

    std::vector<int> piano_eclipsed_chart_index_array =
        GetQuiltEclipsedStackdbIndexArray();
    m_Piano->SetEclipsedIndexArray(piano_eclipsed_chart_index_array);

    m_Piano->SetNoshowIndexArray(m_quilt_noshow_index_array);
    m_Piano->AddNoshowIndexArray(m_tile_noshow_index_array);

    sel_type = ChartData->GetDBChartType(GetQuiltReferenceChartIndex());
    sel_family = ChartData->GetDBChartFamily(GetQuiltReferenceChartIndex());
  } else {
    piano_chart_index_array = ChartData->GetCSArray(GetpCurrentStack());
    m_Piano->SetKeyArray(piano_chart_index_array);
    // TODO refresh_Piano();

    if (m_singleChart) {
      sel_type = m_singleChart->GetChartType();
      sel_family = m_singleChart->GetChartFamily();
    }
  }

  //    Set up the TMerc and Skew arrays
  std::vector<int> piano_skew_chart_index_array;
  std::vector<int> piano_tmerc_chart_index_array;
  std::vector<int> piano_poly_chart_index_array;

  for (unsigned int ino = 0; ino < piano_chart_index_array.size(); ino++) {
    const ChartTableEntry &ctei =
        ChartData->GetChartTableEntry(piano_chart_index_array[ino]);
    double skew_norm = ctei.GetChartSkew();
    if (skew_norm > 180.) skew_norm -= 360.;

    if (ctei.GetChartProjectionType() == PROJECTION_TRANSVERSE_MERCATOR)
      piano_tmerc_chart_index_array.push_back(piano_chart_index_array[ino]);

    //    Polyconic skewed charts should show as skewed
    else if (ctei.GetChartProjectionType() == PROJECTION_POLYCONIC) {
      if (fabs(skew_norm) > 1.)
        piano_skew_chart_index_array.push_back(piano_chart_index_array[ino]);
      else
        piano_poly_chart_index_array.push_back(piano_chart_index_array[ino]);
    } else if (fabs(skew_norm) > 1.)
      piano_skew_chart_index_array.push_back(piano_chart_index_array[ino]);
  }
  m_Piano->SetSkewIndexArray(piano_skew_chart_index_array);
  m_Piano->SetTmercIndexArray(piano_tmerc_chart_index_array);
  m_Piano->SetPolyIndexArray(piano_poly_chart_index_array);

  wxString new_hash = m_Piano->GenerateAndStoreNewHash();
  if (new_hash != old_hash) {
    m_Piano->FormatKeys();
    HideChartInfoWindow();
    m_Piano->ResetRollover();
    SetQuiltChartHiLiteIndex(-1);
    m_brepaint_piano = true;
  }

  // Create a bitmask int that describes what Family/Type of charts are shown in
  // the bar, and notify the platform.
  int mask = 0;
  for (unsigned int ino = 0; ino < piano_chart_index_array.size(); ino++) {
    const ChartTableEntry &ctei =
        ChartData->GetChartTableEntry(piano_chart_index_array[ino]);
    ChartFamilyEnum e = (ChartFamilyEnum)ctei.GetChartFamily();
    ChartTypeEnum t = (ChartTypeEnum)ctei.GetChartType();
    if (e == CHART_FAMILY_RASTER) mask |= 1;
    if (e == CHART_FAMILY_VECTOR) {
      if (t == CHART_TYPE_CM93COMP)
        mask |= 4;
      else
        mask |= 2;
    }
  }

  wxString s_indicated;
  if (sel_type == CHART_TYPE_CM93COMP)
    s_indicated = _T("cm93");
  else {
    if (sel_family == CHART_FAMILY_RASTER)
      s_indicated = _T("raster");
    else if (sel_family == CHART_FAMILY_VECTOR)
      s_indicated = _T("vector");
  }

  g_Platform->setChartTypeMaskSel(mask, s_indicated);
}

void ChartCanvas::FormatPianoKeys(void) { m_Piano->FormatKeys(); }

void ChartCanvas::PianoPopupMenu(int x, int y, int selected_index,
                                 int selected_dbIndex) {
  if (!GetpCurrentStack()) return;

  //    No context menu if quilting is disabled
  if (!GetQuiltMode()) return;

  menu_selected_dbIndex = selected_dbIndex;
  menu_selected_index = selected_index;

  m_piano_ctx_menu = new wxMenu();

  //    Search the no-show array
  bool b_is_in_noshow = false;
  for (unsigned int i = 0; i < m_quilt_noshow_index_array.size(); i++) {
    if (m_quilt_noshow_index_array[i] ==
        selected_dbIndex)  // chart is in the noshow list
    {
      b_is_in_noshow = true;
      break;
    }
  }

  if (b_is_in_noshow) {
    m_piano_ctx_menu->Append(ID_PIANO_ENABLE_QUILT_CHART, _("Show This Chart"));
    Connect(ID_PIANO_ENABLE_QUILT_CHART, wxEVT_COMMAND_MENU_SELECTED,
            wxCommandEventHandler(ChartCanvas::OnPianoMenuEnableChart));
  } else if (GetpCurrentStack()->nEntry > 1) {
    m_piano_ctx_menu->Append(ID_PIANO_DISABLE_QUILT_CHART,
                             _("Hide This Chart"));
    Connect(ID_PIANO_DISABLE_QUILT_CHART, wxEVT_COMMAND_MENU_SELECTED,
            wxCommandEventHandler(ChartCanvas::OnPianoMenuDisableChart));
  }

  wxPoint pos = wxPoint(x, y - 30);

  //        Invoke the drop-down menu
  if (m_piano_ctx_menu->GetMenuItems().GetCount())
    PopupMenu(m_piano_ctx_menu, pos);

  delete m_piano_ctx_menu;
  m_piano_ctx_menu = NULL;

  HideChartInfoWindow();
  m_Piano->ResetRollover();

  SetQuiltChartHiLiteIndex(-1);

  ReloadVP();
}

void ChartCanvas::OnPianoMenuEnableChart(wxCommandEvent &event) {
  for (unsigned int i = 0; i < m_quilt_noshow_index_array.size(); i++) {
    if (m_quilt_noshow_index_array[i] ==
        menu_selected_dbIndex)  // chart is in the noshow list
    {
      m_quilt_noshow_index_array.erase(m_quilt_noshow_index_array.begin() + i);
      break;
    }
  }
}

void ChartCanvas::OnPianoMenuDisableChart(wxCommandEvent &event) {
  if (!GetpCurrentStack()) return;
  if (!ChartData) return;

  RemoveChartFromQuilt(menu_selected_dbIndex);

  //      It could happen that the chart being disabled is the reference
  //      chart....
  if (menu_selected_dbIndex == GetQuiltRefChartdbIndex()) {
    int type = ChartData->GetDBChartType(menu_selected_dbIndex);

    int i = menu_selected_index + 1;  // select next smaller scale chart
    bool b_success = false;
    while (i < GetpCurrentStack()->nEntry - 1) {
      int dbIndex = GetpCurrentStack()->GetDBIndex(i);
      if (type == ChartData->GetDBChartType(dbIndex)) {
        SelectQuiltRefChart(i);
        b_success = true;
        break;
      }
      i++;
    }

    //    If that did not work, try to select the next larger scale compatible
    //    chart
    if (!b_success) {
      i = menu_selected_index - 1;
      while (i > 0) {
        int dbIndex = GetpCurrentStack()->GetDBIndex(i);
        if (type == ChartData->GetDBChartType(dbIndex)) {
          SelectQuiltRefChart(i);
          b_success = true;
          break;
        }
        i--;
      }
    }
  }
}

void ChartCanvas::RemoveChartFromQuilt(int dbIndex) {
  //    Remove the item from the list (if it appears) to avoid multiple addition
  for (unsigned int i = 0; i < m_quilt_noshow_index_array.size(); i++) {
    if (m_quilt_noshow_index_array[i] ==
        dbIndex)  // chart is already in the noshow list
    {
      m_quilt_noshow_index_array.erase(m_quilt_noshow_index_array.begin() + i);
      break;
    }
  }

  m_quilt_noshow_index_array.push_back(dbIndex);
}

bool ChartCanvas::UpdateS52State() {
  bool retval = false;
  //    printf("    update %d\n", IsPrimaryCanvas());

  if (ps52plib) {
    ps52plib->SetShowS57Text(m_encShowText);
    ps52plib->SetDisplayCategory((DisCat)m_encDisplayCategory);
    ps52plib->m_bShowSoundg = m_encShowDepth;
    ps52plib->m_bShowAtonText = m_encShowBuoyLabels;
    ps52plib->m_bShowLdisText = m_encShowLightDesc;

    // Lights
    if (!m_encShowLights)  // On, going off
      ps52plib->AddObjNoshow("LIGHTS");
    else  // Off, going on
      ps52plib->RemoveObjNoshow("LIGHTS");
    ps52plib->SetLightsOff(!m_encShowLights);
    ps52plib->m_bExtendLightSectors = true;

    // TODO ps52plib->m_bShowAtons = m_encShowBuoys;
    ps52plib->SetAnchorOn(m_encShowAnchor);
    ps52plib->SetQualityOfData(m_encShowDataQual);
  }

  return retval;
}

void ChartCanvas::SetShowENCDataQual(bool show) {
  m_encShowDataQual = show;
  if (GetMUIBar() && GetMUIBar()->GetCanvasOptions())
    GetMUIBar()->GetCanvasOptions()->RefreshControlValues();

  m_s52StateHash = 0;  // Force a S52 PLIB re-configure
}

void ChartCanvas::SetShowENCText(bool show) {
  m_encShowText = show;
  if (GetMUIBar() && GetMUIBar()->GetCanvasOptions())
    GetMUIBar()->GetCanvasOptions()->RefreshControlValues();

  m_s52StateHash = 0;  // Force a S52 PLIB re-configure
}

void ChartCanvas::SetENCDisplayCategory(int category) {
  m_encDisplayCategory = category;
  m_s52StateHash = 0;  // Force a S52 PLIB re-configure
}

void ChartCanvas::SetShowENCDepth(bool show) {
  m_encShowDepth = show;
  if (GetMUIBar() && GetMUIBar()->GetCanvasOptions())
    GetMUIBar()->GetCanvasOptions()->RefreshControlValues();

  m_s52StateHash = 0;  // Force a S52 PLIB re-configure
}

void ChartCanvas::SetShowENCLightDesc(bool show) {
  m_encShowLightDesc = show;
  if (GetMUIBar() && GetMUIBar()->GetCanvasOptions())
    GetMUIBar()->GetCanvasOptions()->RefreshControlValues();

  m_s52StateHash = 0;  // Force a S52 PLIB re-configure
}

void ChartCanvas::SetShowENCBuoyLabels(bool show) {
  m_encShowBuoyLabels = show;
  m_s52StateHash = 0;  // Force a S52 PLIB re-configure
}

void ChartCanvas::SetShowENCLights(bool show) {
  m_encShowLights = show;
  if (GetMUIBar() && GetMUIBar()->GetCanvasOptions())
    GetMUIBar()->GetCanvasOptions()->RefreshControlValues();

  m_s52StateHash = 0;  // Force a S52 PLIB re-configure
}

void ChartCanvas::SetShowENCAnchor(bool show) {
  m_encShowAnchor = show;
  if (GetMUIBar() && GetMUIBar()->GetCanvasOptions())
    GetMUIBar()->GetCanvasOptions()->RefreshControlValues();

  m_s52StateHash = 0;  // Force a S52 PLIB re-configure
}

wxRect ChartCanvas::GetMUIBarRect() {
  wxRect rv;
  if (m_muiBar) {
    rv = m_muiBar->GetRect();
  }

  return rv;
}

void ChartCanvas::RenderAlertMessage(wxDC &dc, const ViewPort &vp) {
  if (!GetAlertString().IsEmpty()) {
    wxFont *pfont = wxTheFontList->FindOrCreateFont(
        10, wxFONTFAMILY_DEFAULT, wxFONTSTYLE_NORMAL, wxFONTWEIGHT_NORMAL);

    dc.SetFont(*pfont);
    dc.SetPen(*wxTRANSPARENT_PEN);

    dc.SetBrush(wxColour(243, 229, 47));
    int w, h;
    dc.GetMultiLineTextExtent(GetAlertString(), &w, &h);
    h += 2;
    // int yp = vp.pix_height - 20 - h;

    wxRect sbr = GetScaleBarRect();
    int xp = sbr.x + sbr.width + 10;
    int yp = (sbr.y + sbr.height) - h;

    int wdraw = w + 10;
    dc.DrawRectangle(xp, yp, wdraw, h);
    dc.DrawLabel(GetAlertString(), wxRect(xp, yp, wdraw, h),
                 wxALIGN_CENTRE_HORIZONTAL | wxALIGN_CENTRE_VERTICAL);
  }
}

//--------------------------------------------------------------------------------------------------------
//    Screen Brightness Control Support Routines
//
//--------------------------------------------------------------------------------------------------------

#ifdef __UNIX__
#define BRIGHT_XCALIB
#define __OPCPN_USEICC__
#endif

#ifdef __OPCPN_USEICC__
int CreateSimpleICCProfileFile(const char *file_name, double co_red,
                               double co_green, double co_blue);

wxString temp_file_name;
#endif

#if 0
class ocpnCurtain: public wxDialog
{
    DECLARE_CLASS( ocpnCurtain )
    DECLARE_EVENT_TABLE()

public:
    ocpnCurtain( wxWindow *parent, wxPoint position, wxSize size, long wstyle );
    ~ocpnCurtain( );
    bool ProcessEvent(wxEvent& event);

};

IMPLEMENT_CLASS ( ocpnCurtain, wxDialog )

BEGIN_EVENT_TABLE(ocpnCurtain, wxDialog)
END_EVENT_TABLE()

ocpnCurtain::ocpnCurtain( wxWindow *parent, wxPoint position, wxSize size, long wstyle )
{
    wxDialog::Create( parent, -1, _T("ocpnCurtain"), position, size, wxNO_BORDER | wxSTAY_ON_TOP );
}

ocpnCurtain::~ocpnCurtain()
{
}

bool ocpnCurtain::ProcessEvent(wxEvent& event)
{
    GetParent()->GetEventHandler()->SetEvtHandlerEnabled(true);
    return GetParent()->GetEventHandler()->ProcessEvent(event);
}
#endif

#ifdef _WIN32
#include <windows.h>

HMODULE hGDI32DLL;
typedef BOOL(WINAPI *SetDeviceGammaRamp_ptr_type)(HDC hDC, LPVOID lpRampTable);
typedef BOOL(WINAPI *GetDeviceGammaRamp_ptr_type)(HDC hDC, LPVOID lpRampTable);
SetDeviceGammaRamp_ptr_type
    g_pSetDeviceGammaRamp;  // the API entry points in the dll
GetDeviceGammaRamp_ptr_type g_pGetDeviceGammaRamp;

WORD *g_pSavedGammaMap;

#endif

int InitScreenBrightness(void) {
#ifdef _WIN32
  if (gFrame->GetPrimaryCanvas()->GetglCanvas() && g_bopengl) {
    HDC hDC;
    BOOL bbr;

    if (NULL == hGDI32DLL) {
      hGDI32DLL = LoadLibrary(TEXT("gdi32.dll"));

      if (NULL != hGDI32DLL) {
        // Get the entry points of the required functions
        g_pSetDeviceGammaRamp = (SetDeviceGammaRamp_ptr_type)GetProcAddress(
            hGDI32DLL, "SetDeviceGammaRamp");
        g_pGetDeviceGammaRamp = (GetDeviceGammaRamp_ptr_type)GetProcAddress(
            hGDI32DLL, "GetDeviceGammaRamp");

        //    If the functions are not found, unload the DLL and return false
        if ((NULL == g_pSetDeviceGammaRamp) ||
            (NULL == g_pGetDeviceGammaRamp)) {
          FreeLibrary(hGDI32DLL);
          hGDI32DLL = NULL;
          return 0;
        }
      }
    }

    //    Interface is ready, so....
    //    Get some storage
    if (!g_pSavedGammaMap) {
      g_pSavedGammaMap = (WORD *)malloc(3 * 256 * sizeof(WORD));

      hDC = GetDC(NULL);  // Get the full screen DC
      bbr = g_pGetDeviceGammaRamp(
          hDC, g_pSavedGammaMap);  // Get the existing ramp table
      ReleaseDC(NULL, hDC);        // Release the DC
    }

    //    On Windows hosts, try to adjust the registry to allow full range
    //    setting of Gamma table This is an undocumented Windows hack.....
    wxRegKey *pRegKey = new wxRegKey(
        _T("HKEY_LOCAL_MACHINE\\SOFTWARE\\Microsoft\\Windows ")
        _T("NT\\CurrentVersion\\ICM"));
    if (!pRegKey->Exists()) pRegKey->Create();
    pRegKey->SetValue(_T("GdiIcmGammaRange"), 256);

    g_brightness_init = true;
    return 1;
  }

  else {
    if (NULL == g_pcurtain) {
      if (gFrame->CanSetTransparent()) {
        //    Build the curtain window
        g_pcurtain = new wxDialog(gFrame->GetPrimaryCanvas(), -1, _T(""),
                                  wxPoint(0, 0), ::wxGetDisplaySize(),
                                  wxNO_BORDER | wxTRANSPARENT_WINDOW |
                                      wxSTAY_ON_TOP | wxDIALOG_NO_PARENT);

        //                  g_pcurtain = new ocpnCurtain(gFrame,
        //                  wxPoint(0,0),::wxGetDisplaySize(),
        //                      wxNO_BORDER | wxTRANSPARENT_WINDOW
        //                      |wxSTAY_ON_TOP | wxDIALOG_NO_PARENT);

        g_pcurtain->Hide();

        HWND hWnd = GetHwndOf(g_pcurtain);
        SetWindowLong(hWnd, GWL_EXSTYLE,
                      GetWindowLong(hWnd, GWL_EXSTYLE) | ~WS_EX_APPWINDOW);
        g_pcurtain->SetBackgroundColour(wxColour(0, 0, 0));
        g_pcurtain->SetTransparent(0);

        g_pcurtain->Maximize();
        g_pcurtain->Show();

        //    All of this is obtuse, but necessary for Windows...
        g_pcurtain->Enable();
        g_pcurtain->Disable();

        gFrame->Disable();
        gFrame->Enable();
        // SetFocus();
      }
    }
    g_brightness_init = true;

    return 1;
  }
#else
  //    Look for "xcalib" application
  wxString cmd(_T ( "xcalib -version" ));

  wxArrayString output;
  long r = wxExecute(cmd, output);
  if (0 != r)
    wxLogMessage(
        _T("   External application \"xcalib\" not found. Screen brightness ")
        _T("not changed."));

  g_brightness_init = true;
  return 0;
#endif
}

int RestoreScreenBrightness(void) {
#ifdef _WIN32

  if (g_pSavedGammaMap) {
    HDC hDC = GetDC(NULL);  // Get the full screen DC
    g_pSetDeviceGammaRamp(hDC,
                          g_pSavedGammaMap);  // Restore the saved ramp table
    ReleaseDC(NULL, hDC);                     // Release the DC

    free(g_pSavedGammaMap);
    g_pSavedGammaMap = NULL;
  }

  if (g_pcurtain) {
    g_pcurtain->Close();
    g_pcurtain->Destroy();
    g_pcurtain = NULL;
  }

  g_brightness_init = false;
  return 1;

#endif

#ifdef BRIGHT_XCALIB
  if (g_brightness_init) {
    wxString cmd;
    cmd = _T("xcalib -clear");
    wxExecute(cmd, wxEXEC_ASYNC);
    g_brightness_init = false;
  }

  return 1;
#endif

  return 0;
}

//    Set brightness. [0..100]
int SetScreenBrightness(int brightness) {
#ifdef _WIN32

  //    Under Windows, we use the SetDeviceGammaRamp function which exists in
  //    some (most modern?) versions of gdi32.dll Load the required library dll,
  //    if not already in place
  if (gFrame->GetPrimaryCanvas()->GetglCanvas() && g_bopengl) {
    if (g_pcurtain) {
      g_pcurtain->Close();
      g_pcurtain->Destroy();
      g_pcurtain = NULL;
    }

    InitScreenBrightness();

    if (NULL == hGDI32DLL) {
      // Unicode stuff.....
      wchar_t wdll_name[80];
      MultiByteToWideChar(0, 0, "gdi32.dll", -1, wdll_name, 80);
      LPCWSTR cstr = wdll_name;

      hGDI32DLL = LoadLibrary(cstr);

      if (NULL != hGDI32DLL) {
        // Get the entry points of the required functions
        g_pSetDeviceGammaRamp = (SetDeviceGammaRamp_ptr_type)GetProcAddress(
            hGDI32DLL, "SetDeviceGammaRamp");
        g_pGetDeviceGammaRamp = (GetDeviceGammaRamp_ptr_type)GetProcAddress(
            hGDI32DLL, "GetDeviceGammaRamp");

        //    If the functions are not found, unload the DLL and return false
        if ((NULL == g_pSetDeviceGammaRamp) ||
            (NULL == g_pGetDeviceGammaRamp)) {
          FreeLibrary(hGDI32DLL);
          hGDI32DLL = NULL;
          return 0;
        }
      }
    }

    HDC hDC = GetDC(NULL);  // Get the full screen DC

    /*
     int cmcap = GetDeviceCaps(hDC, COLORMGMTCAPS);
     if (cmcap != CM_GAMMA_RAMP)
     {
     wxLogMessage(_T("    Video hardware does not support brightness control by
     gamma ramp adjustment.")); return false;
     }
     */

    int increment = brightness * 256 / 100;

    // Build the Gamma Ramp table
    WORD GammaTable[3][256];

    int table_val = 0;
    for (int i = 0; i < 256; i++) {
      GammaTable[0][i] = r_gamma_mult * (WORD)table_val;
      GammaTable[1][i] = g_gamma_mult * (WORD)table_val;
      GammaTable[2][i] = b_gamma_mult * (WORD)table_val;

      table_val += increment;

      if (table_val > 65535) table_val = 65535;
    }

    g_pSetDeviceGammaRamp(hDC, GammaTable);  // Set the ramp table
    ReleaseDC(NULL, hDC);                    // Release the DC

    return 1;
  } else {
    if (g_pSavedGammaMap) {
      HDC hDC = GetDC(NULL);  // Get the full screen DC
      g_pSetDeviceGammaRamp(hDC,
                            g_pSavedGammaMap);  // Restore the saved ramp table
      ReleaseDC(NULL, hDC);                     // Release the DC
    }

    if (brightness < 100) {
      if (NULL == g_pcurtain) InitScreenBrightness();

      if (g_pcurtain) {
        int sbrite = wxMax(1, brightness);
        sbrite = wxMin(100, sbrite);

        g_pcurtain->SetTransparent((100 - sbrite) * 256 / 100);
      }
    } else {
      if (g_pcurtain) {
        g_pcurtain->Close();
        g_pcurtain->Destroy();
        g_pcurtain = NULL;
      }
    }

    return 1;
  }

#endif

#ifdef BRIGHT_XCALIB

  if (!g_brightness_init) {
    last_brightness = 100;
    g_brightness_init = true;
    temp_file_name = wxFileName::CreateTempFileName(_T(""));
    InitScreenBrightness();
  }

#ifdef __OPCPN_USEICC__
  //  Create a dead simple temporary ICC profile file, with gamma ramps set as
  //  desired, and then activate this temporary profile using xcalib <filename>
  if (!CreateSimpleICCProfileFile(
          (const char *)temp_file_name.fn_str(), brightness * r_gamma_mult,
          brightness * g_gamma_mult, brightness * b_gamma_mult)) {
    wxString cmd(_T ( "xcalib " ));
    cmd += temp_file_name;

    wxExecute(cmd, wxEXEC_ASYNC);
  }

#else
  //    Or, use "xcalib -co" to set overall contrast value
  //    This is not as nice, since the -co parameter wants to be a fraction of
  //    the current contrast, and values greater than 100 are not allowed.  As a
  //    result, increases of contrast must do a "-clear" step first, which
  //    produces objectionable flashing.
  if (brightness > last_brightness) {
    wxString cmd;
    cmd = _T("xcalib -clear");
    wxExecute(cmd, wxEXEC_ASYNC);

    ::wxMilliSleep(10);

    int brite_adj = wxMax(1, brightness);
    cmd.Printf(_T("xcalib -co %2d -a"), brite_adj);
    wxExecute(cmd, wxEXEC_ASYNC);
  } else {
    int brite_adj = wxMax(1, brightness);
    int factor = (brite_adj * 100) / last_brightness;
    factor = wxMax(1, factor);
    wxString cmd;
    cmd.Printf(_T("xcalib -co %2d -a"), factor);
    wxExecute(cmd, wxEXEC_ASYNC);
  }

#endif

  last_brightness = brightness;

#endif

  return 0;
}

#ifdef __OPCPN_USEICC__

#define MLUT_TAG 0x6d4c5554L
#define VCGT_TAG 0x76636774L

int GetIntEndian(unsigned char *s) {
  int ret;
  unsigned char *p;
  int i;

  p = (unsigned char *)&ret;

  if (1)
    for (i = sizeof(int) - 1; i > -1; --i) *p++ = s[i];
  else
    for (i = 0; i < (int)sizeof(int); ++i) *p++ = s[i];

  return ret;
}

unsigned short GetShortEndian(unsigned char *s) {
  unsigned short ret;
  unsigned char *p;
  int i;

  p = (unsigned char *)&ret;

  if (1)
    for (i = sizeof(unsigned short) - 1; i > -1; --i) *p++ = s[i];
  else
    for (i = 0; i < (int)sizeof(unsigned short); ++i) *p++ = s[i];

  return ret;
}

//    Create a very simple Gamma correction file readable by xcalib
int CreateSimpleICCProfileFile(const char *file_name, double co_red,
                               double co_green, double co_blue) {
  FILE *fp;

  if (file_name) {
    fp = fopen(file_name, "wb");
    if (!fp) return -1; /* file can not be created */
  } else
    return -1; /* filename char pointer not valid */

  //    Write header
  char header[128];
  for (int i = 0; i < 128; i++) header[i] = 0;

  fwrite(header, 128, 1, fp);

  //    Num tags
  int numTags0 = 1;
  int numTags = GetIntEndian((unsigned char *)&numTags0);
  fwrite(&numTags, 1, 4, fp);

  int tagName0 = VCGT_TAG;
  int tagName = GetIntEndian((unsigned char *)&tagName0);
  fwrite(&tagName, 1, 4, fp);

  int tagOffset0 = 128 + 4 * sizeof(int);
  int tagOffset = GetIntEndian((unsigned char *)&tagOffset0);
  fwrite(&tagOffset, 1, 4, fp);

  int tagSize0 = 1;
  int tagSize = GetIntEndian((unsigned char *)&tagSize0);
  fwrite(&tagSize, 1, 4, fp);

  fwrite(&tagName, 1, 4, fp);  // another copy of tag

  fwrite(&tagName, 1, 4, fp);  // dummy

  //  Table type

  /* VideoCardGammaTable (The simplest type) */
  int gammatype0 = 0;
  int gammatype = GetIntEndian((unsigned char *)&gammatype0);
  fwrite(&gammatype, 1, 4, fp);

  int numChannels0 = 3;
  unsigned short numChannels = GetShortEndian((unsigned char *)&numChannels0);
  fwrite(&numChannels, 1, 2, fp);

  int numEntries0 = 256;
  unsigned short numEntries = GetShortEndian((unsigned char *)&numEntries0);
  fwrite(&numEntries, 1, 2, fp);

  int entrySize0 = 1;
  unsigned short entrySize = GetShortEndian((unsigned char *)&entrySize0);
  fwrite(&entrySize, 1, 2, fp);

  unsigned char ramp[256];

  //    Red ramp
  for (int i = 0; i < 256; i++) ramp[i] = i * co_red / 100.;
  fwrite(ramp, 256, 1, fp);

  //    Green ramp
  for (int i = 0; i < 256; i++) ramp[i] = i * co_green / 100.;
  fwrite(ramp, 256, 1, fp);

  //    Blue ramp
  for (int i = 0; i < 256; i++) ramp[i] = i * co_blue / 100.;
  fwrite(ramp, 256, 1, fp);

  fclose(fp);

  return 0;
}
#endif  // __OPCPN_USEICC__<|MERGE_RESOLUTION|>--- conflicted
+++ resolved
@@ -36,15 +36,13 @@
 #include <wx/aui/aui.h>
 #include "wx/progdlg.h"
 
-#if defined(__OCPN__ANDROID__)
-#include <GLES2/gl2.h>
-#elif defined(__WXQT__) || defined(__WXGTK__)
-#include <GL/glew.h>
-#endif
+// #if defined(__OCPN__ANDROID__)
+// #include <GLES2/gl2.h>
+// #elif defined(__WXQT__) || defined(__WXGTK__)
+// #include <GL/glew.h>
+// #endif
 
 #include "config.h"
-#include "dychart.h"
-#include "OCPNPlatform.h"
 
 #include <wx/listimpl.cpp>
 
@@ -101,14 +99,11 @@
 #include "CanvasConfig.h"
 #include "CanvasOptions.h"
 #include "mbtiles.h"
-<<<<<<< HEAD
 #include "ocpn_frame.h"
 #include "idents.h"
 #include "conn_params.h"
 #include "route_gui.h"
-=======
 #include "line_clip.h"
->>>>>>> 88d7f658
 
 #ifdef __OCPN__ANDROID__
 #include "androidUTIL.h"
@@ -3067,7 +3062,7 @@
 
         case 'W': // W Toggle CPA alarm
           ToggleCPAWarn();
-          
+
           break;
 
         case 1:  // Ctrl A
