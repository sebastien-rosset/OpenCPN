/***************************************************************************
 *
 * Project:  OpenCPN
 * Purpose:  Chart Canvas
 * Author:   David Register
 *
 ***************************************************************************
 *   Copyright (C) 2010 by David S. Register                               *
 *                                                                         *
 *   This program is free software; you can redistribute it and/or modify  *
 *   it under the terms of the GNU General Public License as published by  *
 *   the Free Software Foundation; either version 2 of the License, or     *
 *   (at your option) any later version.                                   *
 *                                                                         *
 *   This program is distributed in the hope that it will be useful,       *
 *   but WITHOUT ANY WARRANTY; without even the implied warranty of        *
 *   MERCHANTABILITY or FITNESS FOR A PARTICULAR PURPOSE.  See the         *
 *   GNU General Public License for more details.                          *
 *                                                                         *
 *   You should have received a copy of the GNU General Public License     *
 *   along with this program; if not, write to the                         *
 *   Free Software Foundation, Inc.,                                       *
 *   51 Franklin Street, Fifth Floor, Boston, MA 02110-1301,  USA.         *
 **************************************************************************/

// For compilers that support precompilation, includes "wx.h".
#include "wx/wxprec.h"

#ifndef  WX_PRECOMP
#include "wx/wx.h"
#endif //precompiled headers
#include "wx/image.h"
#include <wx/graphics.h>
#include <wx/listbook.h>
#include <wx/clipbrd.h>
#include <wx/aui/aui.h>

#include "dychart.h"

#include <wx/listimpl.cpp>

#include "chcanv.h"
#include "TCWin.h"
#include "geodesic.h"
#include "styles.h"
#include "routeman.h"
#include "statwin.h"
#include "navutil.h"
#include "kml.h"
#include "concanv.h"
#include "thumbwin.h"
#include "chartdb.h"
#include "chartimg.h"
#include "chart1.h"
#include "cutil.h"
#include "routeprop.h"
#include "TrackPropDlg.h"
#include "tcmgr.h"
#include "routemanagerdialog.h"
#include "pluginmanager.h"
#include "ocpn_pixel.h"
#include "ocpndc.h"
#include "undo.h"
#include "toolbar.h"
#include "multiplexer.h"
#include "timers.h"
#include "tide_time.h"
#include "glTextureDescriptor.h"
#include "ChInfoWin.h"
#include "Quilt.h"
#include "SelectItem.h"
#include "Select.h"
#include "FontMgr.h"
#include "AIS_Decoder.h"
#include "AIS_Target_Data.h"
#include "AISTargetAlertDialog.h"
#include "SendToGpsDlg.h"
#include "compasswin.h"
#include "OCPNRegion.h"
#include "gshhs.h"

#ifdef ocpnUSE_GL
#include "glChartCanvas.h"
#endif

#ifdef USE_S57
#include "cm93.h"                   // for chart outline draw
#include "s57chart.h"               // for ArrayOfS57Obj
#include "s52plib.h"
#endif

#include "ais.h"

#ifdef __MSVC__
#define _CRTDBG_MAP_ALLOC
#include <stdlib.h>
#include <crtdbg.h>
#define DEBUG_NEW new(_NORMAL_BLOCK, __FILE__, __LINE__ )
#define new DEBUG_NEW
#endif

#ifndef __WXMSW__
#include <signal.h>
#include <setjmp.h>


extern struct sigaction sa_all;
extern struct sigaction sa_all_old;

extern sigjmp_buf           env;                    // the context saved by sigsetjmp();
#endif

#include <vector>

//    Profiling support
//#include "/usr/include/valgrind/callgrind.h"

// ----------------------------------------------------------------------------
// Useful Prototypes
// ----------------------------------------------------------------------------
extern bool G_FloatPtInPolygon ( MyFlPoint *rgpts, int wnumpts, float x, float y ) ;
extern void catch_signals(int signo);
extern bool GetMemoryStatus(int *mem_total, int *mem_used);

extern ChartBase        *Current_Vector_Ch;
extern ChartBase        *Current_Ch;
extern double           g_ChartNotRenderScaleFactor;
extern double           gLat, gLon, gCog, gSog, gHdt;
extern double           vLat, vLon;
extern ChartDB          *ChartData;
extern bool             bDBUpdateInProgress;
extern ColorScheme      global_color_scheme;
extern bool             g_bHDTValid;
extern int              g_nbrightness;

extern ConsoleCanvas    *console;

extern RouteList        *pRouteList;
extern MyConfig         *pConfig;
extern Select           *pSelect;
extern Routeman         *g_pRouteMan;
extern ThumbWin         *pthumbwin;
extern TCMgr            *ptcmgr;
extern Select           *pSelectTC;
extern Select           *pSelectAIS;
extern WayPointman      *pWayPointMan;
extern MarkInfoImpl     *pMarkPropDialog;
extern RouteProp        *pRoutePropDialog;
extern TrackPropDlg     *pTrackPropDialog;
extern MarkInfoImpl     *pMarkInfoDialog;
extern Track            *g_pActiveTrack;
extern bool             g_bConfirmObjectDelete;
extern bool             g_bPreserveScaleOnX;

extern IDX_entry        *gpIDX;
extern int               gpIDXn;

extern RoutePoint       *pAnchorWatchPoint1;
extern RoutePoint       *pAnchorWatchPoint2;
extern double           AnchorPointMinDist;
extern bool             AnchorAlertOn1;
extern bool             AnchorAlertOn2;
extern wxString         g_AW1GUID;
extern wxString         g_AW2GUID;
extern int              g_nAWDefault;
extern int              g_nAWMax;
extern int              g_iDistanceFormat;

extern ocpnFloatingToolbarDialog *g_FloatingToolbarDialog;
extern RouteManagerDialog *pRouteManagerDialog;
extern GoToPositionDialog *pGoToPositionDialog;
extern wxString GetLayerName(int id);
extern wxString         g_uploadConnection;

extern bool             bDrawCurrentValues;

#ifdef USE_S57
extern s52plib          *ps52plib;
extern CM93OffsetDialog  *g_pCM93OffsetDialog;
#endif

extern bool             bGPSValid;
extern bool             g_bShowOutlines;
extern bool             g_bShowDepthUnits;
extern bool             g_bTempShowMenuBar;

extern AIS_Decoder      *g_pAIS;
extern bool             g_bShowAIS;
extern bool             g_bShowAreaNotices;
extern int              g_Show_Target_Name_Scale;

extern MyFrame          *gFrame;
extern StatWin          *stats;
extern ocpnFloatingCompassWindow *g_FloatingCompassDialog;

extern int              g_iNavAidRadarRingsNumberVisible;
extern float            g_fNavAidRadarRingsStep;
extern int              g_pNavAidRadarRingsStepUnits;
extern bool             g_bWayPointPreventDragging;
extern bool             g_bEnableZoomToCursor;

extern AISTargetAlertDialog    *g_pais_alert_dialog_active;
extern AISTargetQueryDialog    *g_pais_query_dialog_active;
extern int              g_ais_query_dialog_x, g_ais_query_dialog_y;

extern int              g_S57_dialog_sx, g_S57_dialog_sy;

extern CM93DSlide       *pCM93DetailSlider;
extern bool             g_bShowCM93DetailSlider;
extern int              g_cm93detail_dialog_x, g_cm93detail_dialog_y;
extern int              g_cm93_zoom_factor;

extern bool             g_b_overzoom_x;                      // Allow high overzoom
extern bool             g_bDisplayGrid;

extern bool             g_bUseGreenShip;

extern ChartCanvas      *cc1;

extern int              g_OwnShipIconType;
extern double           g_n_ownship_length_meters;
extern double           g_n_ownship_beam_meters;
extern double           g_n_gps_antenna_offset_y;
extern double           g_n_gps_antenna_offset_x;
extern int              g_n_ownship_min_mm;

extern wxPlatformInfo   *g_pPlatform;

extern bool             g_bUseRaster;
extern bool             g_bUseVector;
extern bool             g_bUseCM93;

extern bool             g_bCourseUp;
extern double           g_COGAvg;               // only needed for debug....

extern int              g_click_stop;
extern double           g_ownship_predictor_minutes;
extern double           g_ownship_HDTpredictor_miles;

extern ArrayOfInts      g_quilt_noshow_index_array;
extern ChartStack       *pCurrentStack;
extern bool              g_bquiting;
extern AISTargetListDialog *g_pAISTargetList;
extern wxString         g_sAIS_Alert_Sound_File;

extern PlugInManager    *g_pi_manager;

extern wxAuiManager      *g_pauimgr;

extern bool             g_bskew_comp;
extern bool             g_bopengl;
extern bool             g_bdisable_opengl;

extern bool             g_bFullScreenQuilt;
extern wxProgressDialog *s_ProgDialog;

extern bool             g_bsmoothpanzoom;

bool                    g_bDebugOGL;

extern bool             g_b_assume_azerty;

extern int              g_GroupIndex;
extern ChartGroupArray  *g_pGroupArray;
extern wxString         g_default_wp_icon;

extern int              g_current_arrow_scale;

extern S57QueryDialog   *g_pObjectQueryDialog;
extern ocpnStyle::StyleManager* g_StyleManager;
extern Multiplexer      *g_pMUX;
extern wxArrayOfConnPrm *g_pConnectionParams;

extern OCPN_Sound        g_anchorwatch_sound;

extern bool              g_bShowMag;
extern bool              g_btouch;
extern bool              g_bresponsive;

#ifdef ocpnUSE_GL
extern ocpnGLOptions g_GLOptions;
#endif

wxProgressDialog *pprog;
bool b_skipout;
wxSize pprog_size;
int pprog_count;
wxArrayString compress_msg_array;

//  TODO why are these static?
static int mouse_x;
static int mouse_y;
static bool mouse_leftisdown;

int r_gamma_mult;
int g_gamma_mult;
int b_gamma_mult;
int gamma_state;
bool g_brightness_init;
int   last_brightness;

int                     g_cog_predictor_width;
extern double           g_display_size_mm;


// "Curtain" mode parameters
wxDialog                *g_pcurtain;

#define MIN_BRIGHT 10
#define MAX_BRIGHT 100

//    Constants for right click menus
enum
{
    ID_DEF_MENU_MAX_DETAIL = 1,
    ID_DEF_MENU_SCALE_IN,
    ID_DEF_MENU_SCALE_OUT,
    ID_DEF_MENU_DROP_WP,
    ID_DEF_MENU_QUERY,
    ID_DEF_MENU_MOVE_BOAT_HERE,
    ID_DEF_MENU_GOTO_HERE,
    ID_DEF_MENU_GOTOPOSITION,

    ID_WP_MENU_GOTO,
    ID_WP_MENU_DELPOINT,
    ID_WP_MENU_PROPERTIES,
    ID_RT_MENU_ACTIVATE,
    ID_RT_MENU_DEACTIVATE,
    ID_RT_MENU_INSERT,
    ID_RT_MENU_APPEND,
    ID_RT_MENU_COPY,
    ID_TK_MENU_COPY,
    ID_WPT_MENU_COPY,
    ID_WPT_MENU_SENDTOGPS,
    ID_WPT_MENU_SENDTONEWGPS,
    ID_PASTE_WAYPOINT,
    ID_PASTE_ROUTE,
    ID_PASTE_TRACK,
    ID_RT_MENU_DELETE,
    ID_RT_MENU_REVERSE,
    ID_RT_MENU_DELPOINT,
    ID_RT_MENU_ACTPOINT,
    ID_RT_MENU_DEACTPOINT,
    ID_RT_MENU_ACTNXTPOINT,
    ID_RT_MENU_REMPOINT,
    ID_RT_MENU_PROPERTIES,
    ID_RT_MENU_SENDTOGPS,
    ID_RT_MENU_SENDTONEWGPS,
    ID_WP_MENU_SET_ANCHORWATCH,
    ID_WP_MENU_CLEAR_ANCHORWATCH,
    ID_DEF_MENU_AISTARGETLIST,

    ID_RC_MENU_SCALE_IN,
    ID_RC_MENU_SCALE_OUT,
    ID_RC_MENU_ZOOM_IN,
    ID_RC_MENU_ZOOM_OUT,
    ID_RC_MENU_FINISH,
    ID_DEF_MENU_AIS_QUERY,
    ID_DEF_MENU_AIS_CPA,
    ID_DEF_MENU_AISSHOWTRACK,
    ID_DEF_MENU_ACTIVATE_MEASURE,
    ID_DEF_MENU_DEACTIVATE_MEASURE,

    ID_UNDO,
    ID_REDO,

    ID_DEF_MENU_CM93OFFSET_DIALOG,

    ID_TK_MENU_PROPERTIES,
    ID_TK_MENU_DELETE,
    ID_WP_MENU_ADDITIONAL_INFO,

    ID_DEF_MENU_QUILTREMOVE,
    ID_DEF_MENU_COGUP,
    ID_DEF_MENU_NORTHUP,
    ID_DEF_MENU_TOGGLE_FULL,
    ID_DEF_MENU_TIDEINFO,
    ID_DEF_MENU_CURRENTINFO,
    ID_DEF_ZERO_XTE,
    
    ID_DEF_MENU_GROUPBASE,  // Must be last entry, as chart group identifiers are created dynamically

    
    ID_DEF_MENU_LAST
};

//------------------------------------------------------------------------------
//    ViewPort Implementation
//------------------------------------------------------------------------------
ViewPort::ViewPort()
{
    bValid = false;
    skew = 0.;
    view_scale_ppm = 1;
    rotation = 0.;
    b_quilt = false;
    pix_height = pix_width = 0;
    b_MercatorProjectionOverride = false;
}

wxPoint ViewPort::GetPixFromLL( double lat, double lon ) const
{
    double easting, northing;
    double xlon = lon;

    /*  Make sure lon and lon0 are same phase */
    if( xlon * clon < 0. ) {
        if( xlon < 0. ) xlon += 360.;
        else
            xlon -= 360.;
    }

    if( fabs( xlon - clon ) > 180. ) {
        if( xlon > clon ) xlon -= 360.;
        else
            xlon += 360.;
    }

    if( PROJECTION_TRANSVERSE_MERCATOR == m_projection_type ) {
        //    We calculate northings as referenced to the equator
        //    And eastings as though the projection point is midscreen.

        double tmeasting, tmnorthing;
        double tmceasting, tmcnorthing;
        toTM( clat, clon, 0., clon, &tmceasting, &tmcnorthing );
        toTM( lat, xlon, 0., clon, &tmeasting, &tmnorthing );

//            tmeasting -= tmceasting;
//            tmnorthing -= tmcnorthing;

        northing = tmnorthing - tmcnorthing;
        easting = tmeasting - tmceasting;
    } else if( PROJECTION_POLYCONIC == m_projection_type ) {

        //    We calculate northings as referenced to the equator
        //    And eastings as though the projection point is midscreen.
        double pceasting, pcnorthing;
        toPOLY( clat, clon, 0., clon, &pceasting, &pcnorthing );

        double peasting, pnorthing;
        toPOLY( lat, xlon, 0., clon, &peasting, &pnorthing );

        easting = peasting;
        northing = pnorthing - pcnorthing;
    }

    else
        toSM( lat, xlon, clat, clon, &easting, &northing );

    if( !wxFinite(easting) || !wxFinite(northing) ) return wxPoint( 0, 0 );

    double epix = easting * view_scale_ppm;
    double npix = northing * view_scale_ppm;
    double dxr = epix;
    double dyr = npix;

    //    Apply VP Rotation
    double angle = rotation;

    if(!g_bskew_comp)
        angle += skew;
        
    if( angle ) {
        dxr = epix * cos( angle ) + npix * sin( angle );
        dyr = npix * cos( angle ) - epix * sin( angle );
    }
    wxPoint r;
    //    We definitely need a round() function here
    r.x = (int) wxRound( ( pix_width / 2 ) + dxr );
    r.y = (int) wxRound( ( pix_height / 2 ) - dyr );

    return r;
}

wxPoint2DDouble ViewPort::GetDoublePixFromLL( double lat, double lon )
{
    double easting, northing;
    double xlon = lon;

    /*  Make sure lon and lon0 are same phase */
    if( xlon * clon < 0. ) {
        if( xlon < 0. ) xlon += 360.;
        else
            xlon -= 360.;
    }

    if( fabs( xlon - clon ) > 180. ) {
        if( xlon > clon ) xlon -= 360.;
        else
            xlon += 360.;
    }

    if( PROJECTION_TRANSVERSE_MERCATOR == m_projection_type ) {
        //    We calculate northings as referenced to the equator
        //    And eastings as though the projection point is midscreen.

        double tmeasting, tmnorthing;
        double tmceasting, tmcnorthing;
        toTM( clat, clon, 0., clon, &tmceasting, &tmcnorthing );
        toTM( lat, xlon, 0., clon, &tmeasting, &tmnorthing );

        northing = tmnorthing - tmcnorthing;
        easting = tmeasting - tmceasting;
    } else if( PROJECTION_POLYCONIC == m_projection_type ) {

        //    We calculate northings as referenced to the equator
        //    And eastings as though the projection point is midscreen.
        double pceasting, pcnorthing;
        toPOLY( clat, clon, 0., clon, &pceasting, &pcnorthing );

        double peasting, pnorthing;
        toPOLY( lat, xlon, 0., clon, &peasting, &pnorthing );

        easting = peasting;
        northing = pnorthing - pcnorthing;
    }

    else
        toSM( lat, xlon, clat, clon, &easting, &northing );

    if( !wxFinite(easting) || !wxFinite(northing) ) return wxPoint( 0, 0 );

    double epix = easting * view_scale_ppm;
    double npix = northing * view_scale_ppm;
    double dxr = epix;
    double dyr = npix;

    //    Apply VP Rotation
    double angle = rotation;
    if(!g_bskew_comp)
        angle += skew;

    if( angle ) {
        dxr = epix * cos( angle ) + npix * sin( angle );
        dyr = npix * cos( angle ) - epix * sin( angle );
    }

    wxPoint2DDouble r;
    //    We definitely need a round() function here
    r.m_x = ( ( pix_width / 2 ) + dxr );
    r.m_y = ( ( pix_height / 2 ) - dyr );

    return r;
}

void ViewPort::GetLLFromPix( const wxPoint &p, double *lat, double *lon )
{
    int dx = p.x - ( pix_width / 2 );
    int dy = ( pix_height / 2 ) - p.y;

    double xpr = dx;
    double ypr = dy;

    //    Apply VP Rotation
    double angle = rotation;
    if(!g_bskew_comp)
        angle += skew;

    if( angle ) {
        xpr = ( dx * cos( angle ) ) - ( dy * sin( angle ) );
        ypr = ( dy * cos( angle ) ) + ( dx * sin( angle ) );
    }
    double d_east = xpr / view_scale_ppm;
    double d_north = ypr / view_scale_ppm;

    double slat, slon;
    if( PROJECTION_TRANSVERSE_MERCATOR == m_projection_type ) {
        double tmceasting, tmcnorthing;
        toTM( clat, clon, 0., clon, &tmceasting, &tmcnorthing );

        fromTM( d_east, d_north + tmcnorthing, 0., clon, &slat, &slon );
    } else if( PROJECTION_POLYCONIC == m_projection_type ) {
        double polyeasting, polynorthing;
        toPOLY( clat, clon, 0., clon, &polyeasting, &polynorthing );

        fromPOLY( d_east, d_north + polynorthing, 0., clon, &slat, &slon );
    }

    //TODO  This could be fromSM_ECC to better match some Raster charts
    //      However, it seems that cm93 (and S57) prefer no eccentricity correction
    //      Think about it....
    else
        fromSM( d_east, d_north, clat, clon, &slat, &slon );

    *lat = slat;

    if( slon < -180. ) slon += 360.;
    else if( slon > 180. ) slon -= 360.;
    *lon = slon;
}

OCPNRegion ViewPort::GetVPRegionIntersect( const OCPNRegion &Region, size_t nPoints, float *llpoints,
        int chart_native_scale, wxPoint *ppoints )
{
    //  Calculate the intersection between a given OCPNRegion (Region) and a polygon specified by lat/lon points.

    //    If the viewpoint is highly overzoomed wrt to chart native scale, the polygon region may be huge.
    //    This can be very expensive, and lead to crashes on some platforms (gtk in particular)
    //    So, look for this case and handle appropriately with respect to the given Region

    if( chart_scale < chart_native_scale / 10 ) {
        //    Make a positive definite vp
        ViewPort vp_positive = *this;
        while( vp_positive.vpBBox.GetMinX() < 0 ) {
            vp_positive.clon += 360.;
            wxPoint2DDouble t( 360., 0. );
            vp_positive.vpBBox.Translate( t );
        }

        //    Scan the points one-by-one, so that we can get min/max to make a bbox
        float *pfp = llpoints;
        float lon_max = -10000.;
        float lon_min = 10000.;
        float lat_max = -10000.;
        float lat_min = 10000.;

        for( unsigned int ip = 0; ip < nPoints; ip++ ) {
            lon_max = wxMax(lon_max, pfp[1]);
            lon_min = wxMin(lon_min, pfp[1]);
            lat_max = wxMax(lat_max, pfp[0]);
            lat_min = wxMin(lat_min, pfp[0]);

            pfp += 2;
        }

        wxBoundingBox chart_box( lon_min, lat_min, lon_max, lat_max );

        //    Case:  vpBBox is completely outside the chart box, or vice versa
        //    Return an empty region
        if( chart_box.IntersectOut( (wxBoundingBox&) vp_positive.vpBBox ) ) {
            if( chart_box.IntersectOut( (wxBoundingBox&) vpBBox ) ) {
                // try again with the chart translated 360
                wxPoint2DDouble rtw( 360., 0. );
                wxBoundingBox trans_box = chart_box;
                trans_box.Translate( rtw );

                if( trans_box.IntersectOut( (wxBoundingBox&) vp_positive.vpBBox ) ) {
                    if( trans_box.IntersectOut( (wxBoundingBox&) vpBBox ) ) {
                        return OCPNRegion();
                    }
                }
            }
        }

        //    Case:  vpBBox is completely inside the chart box
        //      Note that this test is not perfect, and will fail for some charts.
        //      The chart coverage may be  essentially triangular, and the viewport box
        //      may be in the "cut off" segment of the chart_box, and not actually
        //      exhibit any true overlap.  Results will be reported incorrectly.
        //      How to fix: maybe scrub the chart points and see if it is likely that
        //      a region may be safely built and intersection tested.

        if( _IN == chart_box.Intersect( (wxBoundingBox&) vp_positive.vpBBox ) ) {
            return Region;
        }

        if(_IN == chart_box.Intersect((wxBoundingBox&)vpBBox))
        {
            return Region;
        }

        //    The ViewPort and the chart region overlap in some way....
        //    Create the intersection of the two bboxes
        //    Boxes must be same phase
        while( chart_box.GetMinX() < 0 ) {
            wxPoint2DDouble t( 360., 0. );
            chart_box.Translate( t );
        }

        double cb_minlon = wxMax(chart_box.GetMinX(), vp_positive.vpBBox.GetMinX());
        double cb_maxlon = wxMin(chart_box.GetMaxX(), vp_positive.vpBBox.GetMaxX());
        double cb_minlat = wxMax(chart_box.GetMinY(), vp_positive.vpBBox.GetMinY());
        double cb_maxlat = wxMin(chart_box.GetMaxY(), vp_positive.vpBBox.GetMaxY());

        if( cb_maxlon < cb_minlon ) cb_maxlon += 360.;

        wxPoint p1 = GetPixFromLL( cb_maxlat, cb_minlon );  // upper left
        wxPoint p2 = GetPixFromLL( cb_minlat, cb_maxlon );   // lower right

        OCPNRegion r( p1, p2 );
        r.Intersect( Region );
        return r;
    }

    //    More "normal" case

    wxPoint *pp;

    //    Use the passed point buffer if available
    if( ppoints == NULL ) pp = new wxPoint[nPoints];
    else
        pp = ppoints;

    float *pfp = llpoints;

    
    wxPoint p = GetPixFromLL( pfp[0], pfp[1] );
    int poly_x_max = p.x;
    int poly_y_max = p.y;
    int poly_x_min = p.x;
    int poly_y_min = p.y;
    
    for( unsigned int ip = 0; ip < nPoints; ip++ ) {
        wxPoint p = GetPixFromLL( pfp[0], pfp[1] );
        pp[ip] = p;
        poly_x_max = wxMax(poly_x_max, p.x);
        poly_y_max = wxMax(poly_y_max, p.y);
        poly_x_min = wxMin(poly_x_min, p.x);
        poly_y_min = wxMin(poly_y_min, p.y);
        pfp += 2;
    }
 
    //  We want to avoid processing regions with very large rectangle counts,
    //  so make some tests for special cases

    
    //  First, calculate whether any segment of the input polygon intersects the specified Region
    bool b_intersect = false;
    OCPNRegionIterator screen_region_it1( Region );
    while( screen_region_it1.HaveRects() ) {
        wxRect rect = screen_region_it1.GetRect();
        
        for(size_t i=0 ; i < nPoints-1 ; i++){
            int x0 = pp[i].x;  int y0 = pp[i].y; int x1 = pp[i+1].x; int y1 = pp[i+1].y;
            if( ((x0 < rect.x) && (x1 < rect.x)) ||
                ((x0 > rect.x+rect.width) && (x1 > rect.x+rect.width)) )
                continue;
            
            if( ((y0 < rect.y) && (y1 < rect.y)) ||
                ((y0 > rect.y+rect.height) && (y1 > rect.y+rect.height)) )
                continue;
            
            b_intersect = true;
            break;
        }
        
        // Check segment, last point back to first point
        if(!b_intersect){
            int x0 = pp[nPoints-1].x;  int y0 = pp[nPoints-1].y; int x1 = pp[0].x; int y1 = pp[0].y;
            if( ((x0 < rect.x) && (x1 < rect.x)) ||
                ((x0 > rect.x+rect.width) && (x1 > rect.x+rect.width)) ){
            }
            else{
                if( ((y0 < rect.y) && (y1 < rect.y)) ||
                    ((y0 > rect.y+rect.height) && (y1 > rect.y+rect.height)) ){
                }
                else{
                    b_intersect = true;
                }
            }
        }
                
        screen_region_it1.NextRect();
    }

    //  If there is no itersection, we need to consider the case where
    //  the subject polygon is entirely within the Region
    bool b_contained = false;
    if(!b_intersect){
        OCPNRegionIterator screen_region_it2( Region );
        while( screen_region_it2.HaveRects() ) {
            wxRect rect = screen_region_it2.GetRect();
 
            for(size_t i=0 ; i < nPoints-1 ; i++){
                int x0 = pp[i].x;  int y0 = pp[i].y;
                if((x0 < rect.x) || (x0 > rect.x+rect.width))
                    continue;
                
                if((y0 < rect.y) || (y0 > rect.y+rect.height))
                    continue;
                
                b_contained = true;
                break;
            }
            screen_region_it2.NextRect();
        }
    }
    
#if 1    
    // and here is the payoff
    if(!b_contained && !b_intersect){
        //  Two cases to consider
        wxRect rpoly( poly_x_min, poly_y_min, poly_x_max - poly_x_min , poly_y_max - poly_y_min);
        wxRect rRegion = Region.GetBox();
        if(rpoly.Contains(rRegion)){
        //  subject poygon may be large enough to fully encompass the target Region,
        //  but it might not, especially for irregular or concave charts.
        //  So we cannot shortcut here
        }
        else{
        //  Subject polygon is entirely outside of target Region
        //  so the intersection must be empty.
            if( NULL == ppoints ) delete[] pp;
            wxRegion r;
            return r;
        }
    }
    else if(b_contained && !b_intersect){
        //  subject polygon is entirely withing the target Region,
        //  so the intersection is the subject polygon
        OCPNRegion r = OCPNRegion( nPoints, pp );
        if( NULL == ppoints ) delete[] pp;
        return r;
    }
        
#endif    
        
        
    
#ifdef __WXGTK__
    sigaction(SIGSEGV, NULL, &sa_all_old);             // save existing action for this signal

    struct sigaction temp;
    sigaction(SIGSEGV, NULL, &temp);// inspect existing action for this signal

    temp.sa_handler = catch_signals;// point to my handler
    sigemptyset(&temp.sa_mask);// make the blocking set
    // empty, so that all
    // other signals will be
    // unblocked during my handler
    temp.sa_flags = 0;
    sigaction(SIGSEGV, &temp, NULL);

    if(sigsetjmp(env, 1))//  Something in the below code block faulted....
    {
        sigaction(SIGSEGV, &sa_all_old, NULL);        // reset signal handler

        return Region;

    }

    else
    {

        OCPNRegion r = OCPNRegion(nPoints, pp);
        if(NULL == ppoints)
            delete[] pp;

        sigaction(SIGSEGV, &sa_all_old, NULL);        // reset signal handler
        r.Intersect(Region);
        return r;
    }

#else
    OCPNRegion r = OCPNRegion( nPoints, pp );

    if( NULL == ppoints ) delete[] pp;

    r.Intersect( Region );
    return r;

#endif
}

wxRect ViewPort::GetVPRectIntersect( size_t n, float *llpoints )
{
    //  Calculate the intersection between the currect VP screen
    //  and the bounding box of a polygon specified by lat/lon points.

    float *pfp = llpoints;

    wxBoundingBox point_box;
    for( unsigned int ip = 0; ip < n; ip++ ) {
        point_box.Expand(pfp[1], pfp[0]);
        pfp += 2;
    }

    wxPoint pul = GetPixFromLL( point_box.GetMaxY(), point_box.GetMinX() );
    wxPoint plr = GetPixFromLL( point_box.GetMinY(), point_box.GetMaxX() );

    OCPNRegion r( pul, plr );
    OCPNRegion rs(rv_rect);

    r.Intersect(rs);

    return r.GetBox();


}

void ViewPort::SetBoxes( void )
{

    //  In the case where canvas rotation is applied, we need to define a larger "virtual" pixel window size to ensure that
    //  enough chart data is fatched and available to fill the rotated screen.
    rv_rect = wxRect( 0, 0, pix_width, pix_height );

    //  Specify the minimum required rectangle in unrotated screen space which will supply full screen data after specified rotation
    if( ( g_bskew_comp && ( fabs( skew ) > .001 ) ) || ( fabs( rotation ) > .001 ) ) {

        double rotator = rotation;
        if(g_bskew_comp)
            rotator -= skew;

        int dy = wxRound(
                     fabs( pix_height * cos( rotator ) ) + fabs( pix_width * sin( rotator ) ) );
        int dx = wxRound(
                     fabs( pix_width * cos( rotator ) ) + fabs( pix_height * sin( rotator ) ) );

        //  It is important for MSW build that viewport pixel dimensions be multiples of 4.....
        if( dy % 4 ) dy += 4 - ( dy % 4 );
        if( dx % 4 ) dx += 4 - ( dx % 4 );

        int inflate_x = wxMax(( dx - pix_width ) / 2, 0);
        int inflate_y = wxMax(( dy - pix_height ) / 2, 0);
        
        //  Grow the source rectangle appropriately
        if( fabs( rotator ) > .001 )
            rv_rect.Inflate( inflate_x, inflate_y );

    }

    //  Compute Viewport lat/lon reference points for co-ordinate hit testing

    //  This must be done in unrotated space with respect to full unrotated screen space calculated above
    double rotation_save = rotation;
    SetRotationAngle( 0. );

    double lat_ul, lat_ur, lat_lr, lat_ll;
    double lon_ul, lon_ur, lon_lr, lon_ll;

    GetLLFromPix( wxPoint( rv_rect.x, rv_rect.y ), &lat_ul, &lon_ul );
    GetLLFromPix( wxPoint( rv_rect.x + rv_rect.width, rv_rect.y ), &lat_ur, &lon_ur );
    GetLLFromPix( wxPoint( rv_rect.x + rv_rect.width, rv_rect.y + rv_rect.height ), &lat_lr,
                  &lon_lr );
    GetLLFromPix( wxPoint( rv_rect.x, rv_rect.y + rv_rect.height ), &lat_ll, &lon_ll );

    if( clon < 0. ) {
        if( ( lon_ul > 0. ) && ( lon_ur < 0. ) ) {
            lon_ul -= 360.;
            lon_ll -= 360.;
        }
    } else {
        if( ( lon_ul > 0. ) && ( lon_ur < 0. ) ) {
            lon_ur += 360.;
            lon_lr += 360.;
        }
    }

    if( lon_ur < lon_ul ) {
        lon_ur += 360.;
        lon_lr += 360.;
    }

    if( lon_ur > 360. ) {
        lon_ur -= 360.;
        lon_lr -= 360.;
        lon_ul -= 360.;
        lon_ll -= 360.;
    }

    double dlat_min = lat_ul;
    dlat_min = fmin ( dlat_min, lat_ur );
    dlat_min = fmin ( dlat_min, lat_lr );
    dlat_min = fmin ( dlat_min, lat_ll );

    double dlon_min = lon_ul;
    dlon_min = fmin ( dlon_min, lon_ur );
    dlon_min = fmin ( dlon_min, lon_lr );
    dlon_min = fmin ( dlon_min, lon_ll );

    double dlat_max = lat_ul;
    dlat_max = fmax ( dlat_max, lat_ur );
    dlat_max = fmax ( dlat_max, lat_lr );
    dlat_max = fmax ( dlat_max, lat_ll );

    double dlon_max = lon_ur;
    dlon_max = fmax ( dlon_max, lon_ul );
    dlon_max = fmax ( dlon_max, lon_lr );
    dlon_max = fmax ( dlon_max, lon_ll );

    //  Set the viewport lat/lon bounding box appropriately
    vpBBox.SetMin( dlon_min, dlat_min );
    vpBBox.SetMax( dlon_max, dlat_max );

    // Restore the rotation angle
    SetRotationAngle( rotation_save );
}

void ViewPort::SetBBoxDirect( double latmin, double lonmin, double latmax, double lonmax)
{
    vpBBox.SetMin( lonmin, latmin );
    vpBBox.SetMax( lonmax, latmax );
}

//------------------------------------------------------------------------------
//    ChartCanvas Implementation
//------------------------------------------------------------------------------
BEGIN_EVENT_TABLE ( ChartCanvas, wxWindow )
    EVT_PAINT ( ChartCanvas::OnPaint )
    EVT_ACTIVATE ( ChartCanvas::OnActivate )
    EVT_SIZE ( ChartCanvas::OnSize )
    EVT_MOUSE_EVENTS ( ChartCanvas::MouseEvent )
    EVT_TIMER ( DBLCLICK_TIMER, ChartCanvas::MouseTimedEvent )
    EVT_TIMER ( PAN_TIMER, ChartCanvas::PanTimerEvent )
    EVT_TIMER ( MOVEMENT_TIMER, ChartCanvas::MovementTimerEvent )
    EVT_TIMER ( MOVEMENT_STOP_TIMER, ChartCanvas::MovementStopTimerEvent )
    EVT_TIMER ( CURTRACK_TIMER, ChartCanvas::OnCursorTrackTimerEvent )
    EVT_TIMER ( ROT_TIMER, ChartCanvas::RotateTimerEvent )
    EVT_TIMER ( ROPOPUP_TIMER, ChartCanvas::OnRolloverPopupTimerEvent )
    EVT_KEY_DOWN(ChartCanvas::OnKeyDown )
    EVT_KEY_UP(ChartCanvas::OnKeyUp )
    EVT_CHAR(ChartCanvas::OnKeyChar)
    EVT_MOUSE_CAPTURE_LOST(ChartCanvas::LostMouseCapture )

    EVT_MENU ( ID_DEF_MENU_MAX_DETAIL,         ChartCanvas::PopupMenuHandler )
    EVT_MENU ( ID_DEF_MENU_SCALE_IN,           ChartCanvas::PopupMenuHandler )
    EVT_MENU ( ID_DEF_MENU_SCALE_OUT,          ChartCanvas::PopupMenuHandler )
    EVT_MENU ( ID_DEF_MENU_QUERY,              ChartCanvas::PopupMenuHandler )
    EVT_MENU ( ID_DEF_MENU_DROP_WP,            ChartCanvas::PopupMenuHandler )
    EVT_MENU ( ID_DEF_MENU_MOVE_BOAT_HERE,     ChartCanvas::PopupMenuHandler )
    EVT_MENU ( ID_DEF_MENU_GOTO_HERE,          ChartCanvas::PopupMenuHandler )
    EVT_MENU ( ID_DEF_MENU_GOTOPOSITION,       ChartCanvas::PopupMenuHandler )
    EVT_MENU ( ID_DEF_MENU_COGUP,              ChartCanvas::PopupMenuHandler )
    EVT_MENU ( ID_DEF_MENU_NORTHUP,            ChartCanvas::PopupMenuHandler )
    EVT_MENU ( ID_DEF_MENU_TOGGLE_FULL,        ChartCanvas::PopupMenuHandler )
    
    EVT_MENU ( ID_RT_MENU_ACTIVATE,     ChartCanvas::PopupMenuHandler )
    EVT_MENU ( ID_RT_MENU_DEACTIVATE,   ChartCanvas::PopupMenuHandler )
    EVT_MENU ( ID_RT_MENU_INSERT,       ChartCanvas::PopupMenuHandler )
    EVT_MENU ( ID_RT_MENU_APPEND,       ChartCanvas::PopupMenuHandler )
    EVT_MENU ( ID_RT_MENU_COPY,         ChartCanvas::PopupMenuHandler )
    EVT_MENU ( ID_TK_MENU_COPY,         ChartCanvas::PopupMenuHandler )
    EVT_MENU ( ID_RT_MENU_SENDTOGPS,    ChartCanvas::PopupMenuHandler )
    EVT_MENU ( ID_RT_MENU_SENDTONEWGPS, ChartCanvas::PopupMenuHandler )
    EVT_MENU ( ID_WPT_MENU_COPY,        ChartCanvas::PopupMenuHandler )
    EVT_MENU ( ID_WPT_MENU_SENDTOGPS,   ChartCanvas::PopupMenuHandler )
    EVT_MENU ( ID_WPT_MENU_SENDTONEWGPS,ChartCanvas::PopupMenuHandler )
    EVT_MENU ( ID_PASTE_WAYPOINT,       ChartCanvas::PopupMenuHandler )
    EVT_MENU ( ID_PASTE_ROUTE,          ChartCanvas::PopupMenuHandler )
    EVT_MENU ( ID_PASTE_TRACK,          ChartCanvas::PopupMenuHandler )
    EVT_MENU ( ID_RT_MENU_DELETE,       ChartCanvas::PopupMenuHandler )
    EVT_MENU ( ID_RT_MENU_REVERSE,      ChartCanvas::PopupMenuHandler )

    EVT_MENU ( ID_RT_MENU_DELPOINT,     ChartCanvas::PopupMenuHandler )
    EVT_MENU ( ID_RT_MENU_REMPOINT,     ChartCanvas::PopupMenuHandler )
    EVT_MENU ( ID_RT_MENU_ACTPOINT,     ChartCanvas::PopupMenuHandler )
    EVT_MENU ( ID_RT_MENU_DEACTPOINT,   ChartCanvas::PopupMenuHandler )
    EVT_MENU ( ID_RT_MENU_ACTNXTPOINT,  ChartCanvas::PopupMenuHandler )
    EVT_MENU ( ID_RT_MENU_PROPERTIES,   ChartCanvas::PopupMenuHandler )
    EVT_MENU ( ID_WP_MENU_SET_ANCHORWATCH,    ChartCanvas::PopupMenuHandler )
    EVT_MENU ( ID_WP_MENU_CLEAR_ANCHORWATCH,  ChartCanvas::PopupMenuHandler )
    EVT_MENU ( ID_DEF_MENU_AISTARGETLIST,     ChartCanvas::PopupMenuHandler )

    EVT_MENU ( ID_RC_MENU_SCALE_IN,     ChartCanvas::PopupMenuHandler )
    EVT_MENU ( ID_RC_MENU_SCALE_OUT,    ChartCanvas::PopupMenuHandler )
    EVT_MENU ( ID_RC_MENU_ZOOM_IN,      ChartCanvas::PopupMenuHandler )
    EVT_MENU ( ID_RC_MENU_ZOOM_OUT,     ChartCanvas::PopupMenuHandler )
    EVT_MENU ( ID_RC_MENU_FINISH,       ChartCanvas::PopupMenuHandler )
    EVT_MENU ( ID_DEF_MENU_AIS_QUERY,   ChartCanvas::PopupMenuHandler )
    EVT_MENU ( ID_DEF_MENU_AIS_CPA,     ChartCanvas::PopupMenuHandler )
    EVT_MENU ( ID_DEF_MENU_AISSHOWTRACK, ChartCanvas::PopupMenuHandler )

    EVT_MENU ( ID_UNDO,                 ChartCanvas::PopupMenuHandler )
    EVT_MENU ( ID_REDO,                 ChartCanvas::PopupMenuHandler )

    EVT_MENU ( ID_DEF_MENU_ACTIVATE_MEASURE,   ChartCanvas::PopupMenuHandler )
    EVT_MENU ( ID_DEF_MENU_DEACTIVATE_MEASURE, ChartCanvas::PopupMenuHandler )

    EVT_MENU ( ID_DEF_MENU_CM93OFFSET_DIALOG,   ChartCanvas::PopupMenuHandler )

    EVT_MENU ( ID_WP_MENU_GOTO,               ChartCanvas::PopupMenuHandler )
    EVT_MENU ( ID_WP_MENU_DELPOINT,           ChartCanvas::PopupMenuHandler )
    EVT_MENU ( ID_WP_MENU_PROPERTIES,         ChartCanvas::PopupMenuHandler )
    EVT_MENU ( ID_WP_MENU_ADDITIONAL_INFO,    ChartCanvas::PopupMenuHandler )

    EVT_MENU ( ID_TK_MENU_PROPERTIES,       ChartCanvas::PopupMenuHandler )
    EVT_MENU ( ID_TK_MENU_DELETE,           ChartCanvas::PopupMenuHandler )

    EVT_MENU ( ID_DEF_MENU_QUILTREMOVE,     ChartCanvas::PopupMenuHandler )

    EVT_MENU ( ID_DEF_MENU_TIDEINFO,        ChartCanvas::PopupMenuHandler )
    EVT_MENU ( ID_DEF_MENU_CURRENTINFO,     ChartCanvas::PopupMenuHandler )
    EVT_MENU ( ID_DEF_MENU_GROUPBASE,       ChartCanvas::PopupMenuHandler )
    
    EVT_MENU ( ID_DEF_ZERO_XTE, ChartCanvas::PopupMenuHandler )
END_EVENT_TABLE()

// Define a constructor for my canvas
ChartCanvas::ChartCanvas ( wxFrame *frame ) :
    wxWindow ( frame, wxID_ANY,    wxPoint ( 20,20 ), wxSize ( 5,5 ), wxSIMPLE_BORDER )
{
    parent_frame = ( MyFrame * ) frame;       // save a pointer to parent

    SetBackgroundColour ( GetGlobalColor ( _T ( "NODTA" ) ) );
    SetBackgroundStyle ( wxBG_STYLE_CUSTOM );  // on WXMSW, this prevents flashing on color scheme change

    m_bDrawingRoute = false;
    m_bRouteEditing = false;
    m_bMarkEditing = false;
    m_bIsInRadius = false;
    m_bMayToggleMenuBar = true;

    m_bFollow = false;
    m_bTCupdate = false;
    m_bAppendingRoute = false;          // was true in MSW, why??
    pThumbDIBShow = NULL;
    m_bShowCurrent = false;
    m_bShowTide = false;
    bShowingCurrent = false;
    pCwin = NULL;
    warp_flag = false;
    m_bzooming = false;
    m_b_paint_enable = true;

    pss_overlay_bmp = NULL;
    pss_overlay_mask = NULL;
    m_bChartDragging = false;
    m_bMeasure_Active = false;
    m_pMeasureRoute = NULL;
    m_pRouteRolloverWin = NULL;
    m_pAISRolloverWin = NULL;
    m_bedge_pan = false;
    m_disable_edge_pan = false;
    
    m_pCIWin = NULL;

    m_pSelectedRoute              = NULL;
    m_pSelectedTrack              = NULL;
    m_pRoutePointEditTarget       = NULL;
    m_pFoundPoint                 = NULL;
    m_pMouseRoute                 = NULL;
    m_prev_pMousePoint            = NULL;
    m_pEditRouteArray             = NULL;
    m_pFoundRoutePoint            = NULL;
    m_pFoundRoutePointSecond      = NULL;

    m_pRolloverRouteSeg           = NULL;
    m_bsectors_shown              = false;
    
    m_bbrightdir = false;
    r_gamma_mult = 1;
    g_gamma_mult = 1;
    b_gamma_mult = 1;


    m_pos_image_user_day        = NULL;
    m_pos_image_user_dusk       = NULL;
    m_pos_image_user_night      = NULL;
    m_pos_image_user_grey_day   = NULL;
    m_pos_image_user_grey_dusk  = NULL;
    m_pos_image_user_grey_night = NULL;

    m_zoom_factor = 1;
    m_rotation_speed = 0;
    m_mustmove = 0;

    m_pos_image_user_yellow_day = NULL;
    m_pos_image_user_yellow_dusk = NULL;
    m_pos_image_user_yellow_night = NULL;

    SetOwnShipState( SHIP_INVALID );
    
    undo = new Undo;

    VPoint.Invalidate();

    m_glcc = NULL;
    m_pGLcontext = NULL;
    
    g_ChartNotRenderScaleFactor = 2.0;

#ifdef ocpnUSE_GL
    if ( !g_bdisable_opengl )
    {
        wxLogMessage( _T("Creating glChartCanvas") );
        m_glcc = new glChartCanvas(this);

    #if wxCHECK_VERSION(2, 9, 0)
        m_pGLcontext = new wxGLContext(m_glcc);
        m_glcc->SetContext(m_pGLcontext);
    #else
        m_pGLcontext = m_glcc->GetContext();
    #endif
    }
#endif

    singleClickEventIsValid = false;

//    Build the cursors

    ocpnStyle::Style* style = g_StyleManager->GetCurrentStyle();

#if defined( __WXGTK__) || defined(__WXOSX__)

    wxImage ICursorLeft = style->GetIcon( _T("left") ).ConvertToImage();
    wxImage ICursorRight = style->GetIcon( _T("right") ).ConvertToImage();
    wxImage ICursorUp = style->GetIcon( _T("up") ).ConvertToImage();
    wxImage ICursorDown = style->GetIcon( _T("down") ).ConvertToImage();
    wxImage ICursorPencil = style->GetIcon( _T("pencil") ).ConvertToImage();
    wxImage ICursorCross = style->GetIcon( _T("cross") ).ConvertToImage();

//#if wxCHECK_VERSION(2, 8, 12)
//#else
    ICursorLeft.ConvertAlphaToMask(128);
    ICursorRight.ConvertAlphaToMask(128);
    ICursorUp.ConvertAlphaToMask(128);
    ICursorDown.ConvertAlphaToMask(128);
    ICursorPencil.ConvertAlphaToMask(10);
    ICursorCross.ConvertAlphaToMask(10);
//#endif

    if ( ICursorLeft.Ok() )
    {
        ICursorLeft.SetOption ( wxIMAGE_OPTION_CUR_HOTSPOT_X, 0 );
        ICursorLeft.SetOption ( wxIMAGE_OPTION_CUR_HOTSPOT_Y, 15 );
        pCursorLeft = new wxCursor ( ICursorLeft );
    }
    else
        pCursorLeft = new wxCursor ( wxCURSOR_ARROW );

    if ( ICursorRight.Ok() )
    {
        ICursorRight.SetOption ( wxIMAGE_OPTION_CUR_HOTSPOT_X, 31 );
        ICursorRight.SetOption ( wxIMAGE_OPTION_CUR_HOTSPOT_Y, 15 );
        pCursorRight = new wxCursor ( ICursorRight );
    }
    else
        pCursorRight = new wxCursor ( wxCURSOR_ARROW );

    if ( ICursorUp.Ok() )
    {
        ICursorUp.SetOption ( wxIMAGE_OPTION_CUR_HOTSPOT_X, 15 );
        ICursorUp.SetOption ( wxIMAGE_OPTION_CUR_HOTSPOT_Y, 0 );
        pCursorUp = new wxCursor ( ICursorUp );
    }
    else
        pCursorUp = new wxCursor ( wxCURSOR_ARROW );

    if ( ICursorDown.Ok() )
    {
        ICursorDown.SetOption ( wxIMAGE_OPTION_CUR_HOTSPOT_X, 15 );
        ICursorDown.SetOption ( wxIMAGE_OPTION_CUR_HOTSPOT_Y, 31 );
        pCursorDown = new wxCursor ( ICursorDown );
    }
    else
        pCursorDown = new wxCursor ( wxCURSOR_ARROW );

    if ( ICursorPencil.Ok() )
    {
        ICursorPencil.SetOption ( wxIMAGE_OPTION_CUR_HOTSPOT_X, 0 );
        ICursorPencil.SetOption ( wxIMAGE_OPTION_CUR_HOTSPOT_Y, 16);
        pCursorPencil = new wxCursor ( ICursorPencil );
    }
    else
        pCursorPencil = new wxCursor ( wxCURSOR_ARROW );

    if ( ICursorCross.Ok() )
    {
        ICursorCross.SetOption ( wxIMAGE_OPTION_CUR_HOTSPOT_X, 13 );
        ICursorCross.SetOption ( wxIMAGE_OPTION_CUR_HOTSPOT_Y, 12);
        pCursorCross = new wxCursor ( ICursorCross );
    }
    else
        pCursorCross = new wxCursor ( wxCURSOR_ARROW );

#else

    wxImage ICursorLeft = style->GetIcon( _T("left") ).ConvertToImage();
    wxImage ICursorRight = style->GetIcon( _T("right") ).ConvertToImage();
    wxImage ICursorUp = style->GetIcon( _T("up") ).ConvertToImage();
    wxImage ICursorDown = style->GetIcon( _T("down") ).ConvertToImage();
    wxImage ICursorPencil = style->GetIcon( _T("pencil") ).ConvertToImage();
    wxImage ICursorCross = style->GetIcon( _T("cross") ).ConvertToImage();

    if( ICursorLeft.Ok() ) {
        ICursorLeft.SetOption( wxIMAGE_OPTION_CUR_HOTSPOT_X, 0 );
        ICursorLeft.SetOption( wxIMAGE_OPTION_CUR_HOTSPOT_Y, 15 );
        pCursorLeft = new wxCursor( ICursorLeft );
    } else
        pCursorLeft = new wxCursor( wxCURSOR_ARROW );

    if( ICursorRight.Ok() ) {
        ICursorRight.SetOption( wxIMAGE_OPTION_CUR_HOTSPOT_X, 31 );
        ICursorRight.SetOption( wxIMAGE_OPTION_CUR_HOTSPOT_Y, 15 );
        pCursorRight = new wxCursor( ICursorRight );
    } else
        pCursorRight = new wxCursor( wxCURSOR_ARROW );

    if( ICursorUp.Ok() ) {
        ICursorUp.SetOption( wxIMAGE_OPTION_CUR_HOTSPOT_X, 15 );
        ICursorUp.SetOption( wxIMAGE_OPTION_CUR_HOTSPOT_Y, 0 );
        pCursorUp = new wxCursor( ICursorUp );
    } else
        pCursorUp = new wxCursor( wxCURSOR_ARROW );

    if( ICursorDown.Ok() ) {
        ICursorDown.SetOption( wxIMAGE_OPTION_CUR_HOTSPOT_X, 15 );
        ICursorDown.SetOption( wxIMAGE_OPTION_CUR_HOTSPOT_Y, 31 );
        pCursorDown = new wxCursor( ICursorDown );
    } else
        pCursorDown = new wxCursor( wxCURSOR_ARROW );

    if( ICursorPencil.Ok() ) {
        ICursorPencil.SetOption( wxIMAGE_OPTION_CUR_HOTSPOT_X, 0 );
        ICursorPencil.SetOption( wxIMAGE_OPTION_CUR_HOTSPOT_Y, 15 );
        pCursorPencil = new wxCursor( ICursorPencil );
    } else
        pCursorPencil = new wxCursor( wxCURSOR_ARROW );

    if( ICursorCross.Ok() ) {
        ICursorCross.SetOption( wxIMAGE_OPTION_CUR_HOTSPOT_X, 13 );
        ICursorCross.SetOption( wxIMAGE_OPTION_CUR_HOTSPOT_Y, 12 );
        pCursorCross = new wxCursor( ICursorCross );
    } else
        pCursorCross = new wxCursor( wxCURSOR_ARROW );

#endif      // MSW, X11
    pCursorArrow = new wxCursor( wxCURSOR_ARROW );

    SetCursor( *pCursorArrow );

    pPanTimer = new wxTimer( this, PAN_TIMER );
    pPanTimer->Stop();

    pMovementTimer = new wxTimer( this, MOVEMENT_TIMER );
    pMovementTimer->Stop();

    pMovementStopTimer = new wxTimer( this, MOVEMENT_STOP_TIMER );
    pMovementStopTimer->Stop();

    pRotDefTimer = new wxTimer( this, ROT_TIMER );
    pRotDefTimer->Stop();

    m_DoubleClickTimer = new wxTimer( this, DBLCLICK_TIMER );
    m_DoubleClickTimer->Stop();

    m_panx = m_pany = 0;
    m_panspeed = 0;

    pCurTrackTimer = new wxTimer( this, CURTRACK_TIMER );
    pCurTrackTimer->Stop();
    m_curtrack_timer_msec = 10;

    m_wheelzoom_stop_oneshot = 0;
    m_last_wheel_dir = 0;
    
    m_RolloverPopupTimer.SetOwner( this, ROPOPUP_TIMER );

    m_rollover_popup_timer_msec = 20;

    m_b_rot_hidef = true;

    int mm_per_knot = 10;
    current_draw_scaler = mm_per_knot * m_pix_per_mm * g_current_arrow_scale / 100.0;
    pscratch_bm = NULL;
    proute_bm = NULL;

    m_prot_bm = NULL;

// Set some benign initial values

    m_cs = GLOBAL_COLOR_SCHEME_DAY;
    VPoint.clat = 0;
    VPoint.clon = 0;
    VPoint.view_scale_ppm = 1;
    VPoint.Invalidate();

    m_canvas_scale_factor = 1.;

    m_canvas_width = 1000;

    m_overzoomTextWidth = 0;
    m_overzoomTextHeight = 0;

//    Create the default world chart
    pWorldBackgroundChart = new GSHHSChart;

//    Create the default depth unit emboss maps
    m_pEM_Feet = NULL;
    m_pEM_Meters = NULL;
    m_pEM_Fathoms = NULL;

    CreateDepthUnitEmbossMaps( GLOBAL_COLOR_SCHEME_DAY );

    m_pEM_OverZoom = NULL;
    SetOverzoomFont();
    CreateOZEmbossMapData( GLOBAL_COLOR_SCHEME_DAY );

//    Build icons for tide/current points
    m_bmTideDay = style->GetIcon( _T("tidesml") );

//    Dusk
    m_bmTideDusk = CreateDimBitmap( m_bmTideDay, .50 );

//    Night
    m_bmTideNight = CreateDimBitmap( m_bmTideDay, .20 );

//    Build Dusk/Night  ownship icons
    double factor_dusk = 0.5;
    double factor_night = 0.25;

    //Red
    m_os_image_red_day = style->GetIcon( _T("ship-red") ).ConvertToImage();

    int rimg_width = m_os_image_red_day.GetWidth();
    int rimg_height = m_os_image_red_day.GetHeight();

    m_os_image_red_dusk = m_os_image_red_day.Copy();
    m_os_image_red_night = m_os_image_red_day.Copy();

    for( int iy = 0; iy < rimg_height; iy++ ) {
        for( int ix = 0; ix < rimg_width; ix++ ) {
            if( !m_os_image_red_day.IsTransparent( ix, iy ) ) {
                wxImage::RGBValue rgb( m_os_image_red_day.GetRed( ix, iy ),
                                       m_os_image_red_day.GetGreen( ix, iy ),
                                       m_os_image_red_day.GetBlue( ix, iy ) );
                wxImage::HSVValue hsv = wxImage::RGBtoHSV( rgb );
                hsv.value = hsv.value * factor_dusk;
                wxImage::RGBValue nrgb = wxImage::HSVtoRGB( hsv );
                m_os_image_red_dusk.SetRGB( ix, iy, nrgb.red, nrgb.green, nrgb.blue );

                hsv = wxImage::RGBtoHSV( rgb );
                hsv.value = hsv.value * factor_night;
                nrgb = wxImage::HSVtoRGB( hsv );
                m_os_image_red_night.SetRGB( ix, iy, nrgb.red, nrgb.green, nrgb.blue );
            }
        }
    }

    //Grey
    m_os_image_grey_day = style->GetIcon( _T("ship-red") ).ConvertToImage().ConvertToGreyscale();

    int gimg_width = m_os_image_grey_day.GetWidth();
    int gimg_height = m_os_image_grey_day.GetHeight();

    m_os_image_grey_dusk = m_os_image_grey_day.Copy();
    m_os_image_grey_night = m_os_image_grey_day.Copy();

    for( int iy = 0; iy < gimg_height; iy++ ) {
        for( int ix = 0; ix < gimg_width; ix++ ) {
            if( !m_os_image_grey_day.IsTransparent( ix, iy ) ) {
                wxImage::RGBValue rgb( m_os_image_grey_day.GetRed( ix, iy ),
                                       m_os_image_grey_day.GetGreen( ix, iy ),
                                       m_os_image_grey_day.GetBlue( ix, iy ) );
                wxImage::HSVValue hsv = wxImage::RGBtoHSV( rgb );
                hsv.value = hsv.value * factor_dusk;
                wxImage::RGBValue nrgb = wxImage::HSVtoRGB( hsv );
                m_os_image_grey_dusk.SetRGB( ix, iy, nrgb.red, nrgb.green, nrgb.blue );

                hsv = wxImage::RGBtoHSV( rgb );
                hsv.value = hsv.value * factor_night;
                nrgb = wxImage::HSVtoRGB( hsv );
                m_os_image_grey_night.SetRGB( ix, iy, nrgb.red, nrgb.green, nrgb.blue );
            }
        }
    }


    // Yellow
    m_os_image_yellow_day = m_os_image_red_day.Copy();

    gimg_width = m_os_image_yellow_day.GetWidth();
    gimg_height = m_os_image_yellow_day.GetHeight();

    m_os_image_yellow_dusk = m_os_image_red_day.Copy();
    m_os_image_yellow_night = m_os_image_red_day.Copy();

    for( int iy = 0; iy < gimg_height; iy++ ) {
        for( int ix = 0; ix < gimg_width; ix++ ) {
            if( !m_os_image_yellow_day.IsTransparent( ix, iy ) ) {
                wxImage::RGBValue rgb( m_os_image_yellow_day.GetRed( ix, iy ),
                                       m_os_image_yellow_day.GetGreen( ix, iy ),
                                       m_os_image_yellow_day.GetBlue( ix, iy ) );
                wxImage::HSVValue hsv = wxImage::RGBtoHSV( rgb );
                hsv.hue += 60./360.;             //shift to yellow
                wxImage::RGBValue nrgb = wxImage::HSVtoRGB( hsv );
                m_os_image_yellow_day.SetRGB( ix, iy, nrgb.red, nrgb.green, nrgb.blue );

                hsv = wxImage::RGBtoHSV( rgb );
                hsv.value = hsv.value * factor_dusk;
                hsv.hue += 60./360.;             // shift to yellow
                nrgb = wxImage::HSVtoRGB( hsv );
                m_os_image_yellow_dusk.SetRGB( ix, iy, nrgb.red, nrgb.green, nrgb.blue );

                hsv = wxImage::RGBtoHSV( rgb );
                hsv.hue += 60./360.;             //shift to yellow
                hsv.value = hsv.value * factor_night;
                nrgb = wxImage::HSVtoRGB( hsv );
                m_os_image_yellow_night.SetRGB( ix, iy, nrgb.red, nrgb.green, nrgb.blue );
            }
        }
    }


    //  Set initial pointers to ownship images
    m_pos_image_red = &m_os_image_red_day;
    m_pos_image_yellow = &m_os_image_yellow_day;

    //  Look for user defined ownship image
    //  This may be found in the shared data location along with other user defined icons.
    //  and will be called "ownship.xpm" or "ownship.png"
    if( pWayPointMan && pWayPointMan->DoesIconExist( _T("ownship") ) ) {
        wxBitmap *pbmp = pWayPointMan->GetIconBitmap( _T("ownship") );
        m_pos_image_user_day = new wxImage;
        *m_pos_image_user_day = pbmp->ConvertToImage();
        m_pos_image_user_day->InitAlpha();

        int gimg_width = m_pos_image_user_day->GetWidth();
        int gimg_height = m_pos_image_user_day->GetHeight();

        // Make dusk and night images
        m_pos_image_user_dusk = new wxImage;
        m_pos_image_user_night = new wxImage;

        *m_pos_image_user_dusk = m_pos_image_user_day->Copy();
        *m_pos_image_user_night = m_pos_image_user_day->Copy();

        for( int iy = 0; iy < gimg_height; iy++ ) {
            for( int ix = 0; ix < gimg_width; ix++ ) {
                if( !m_pos_image_user_day->IsTransparent( ix, iy ) ) {
                    wxImage::RGBValue rgb( m_pos_image_user_day->GetRed( ix, iy ),
                                           m_pos_image_user_day->GetGreen( ix, iy ),
                                           m_pos_image_user_day->GetBlue( ix, iy ) );
                    wxImage::HSVValue hsv = wxImage::RGBtoHSV( rgb );
                    hsv.value = hsv.value * factor_dusk;
                    wxImage::RGBValue nrgb = wxImage::HSVtoRGB( hsv );
                    m_pos_image_user_dusk->SetRGB( ix, iy, nrgb.red, nrgb.green, nrgb.blue );

                    hsv = wxImage::RGBtoHSV( rgb );
                    hsv.value = hsv.value * factor_night;
                    nrgb = wxImage::HSVtoRGB( hsv );
                    m_pos_image_user_night->SetRGB( ix, iy, nrgb.red, nrgb.green, nrgb.blue );
                }
            }
        }

        //  Make some alternate greyed out day/dusk/night images
        m_pos_image_user_grey_day = new wxImage;
        *m_pos_image_user_grey_day = m_pos_image_user_day->ConvertToGreyscale();

        m_pos_image_user_grey_dusk = new wxImage;
        m_pos_image_user_grey_night = new wxImage;

        *m_pos_image_user_grey_dusk = m_pos_image_user_grey_day->Copy();
        *m_pos_image_user_grey_night = m_pos_image_user_grey_day->Copy();

        for( int iy = 0; iy < gimg_height; iy++ ) {
            for( int ix = 0; ix < gimg_width; ix++ ) {
                if( !m_pos_image_user_grey_day->IsTransparent( ix, iy ) ) {
                    wxImage::RGBValue rgb( m_pos_image_user_grey_day->GetRed( ix, iy ),
                                           m_pos_image_user_grey_day->GetGreen( ix, iy ),
                                           m_pos_image_user_grey_day->GetBlue( ix, iy ) );
                    wxImage::HSVValue hsv = wxImage::RGBtoHSV( rgb );
                    hsv.value = hsv.value * factor_dusk;
                    wxImage::RGBValue nrgb = wxImage::HSVtoRGB( hsv );
                    m_pos_image_user_grey_dusk->SetRGB( ix, iy, nrgb.red, nrgb.green, nrgb.blue );

                    hsv = wxImage::RGBtoHSV( rgb );
                    hsv.value = hsv.value * factor_night;
                    nrgb = wxImage::HSVtoRGB( hsv );
                    m_pos_image_user_grey_night->SetRGB( ix, iy, nrgb.red, nrgb.green, nrgb.blue );
                }
            }
        }

        //  Make a yellow image for rendering under low accuracy chart conditions
        m_pos_image_user_yellow_day = new wxImage;
        m_pos_image_user_yellow_dusk = new wxImage;
        m_pos_image_user_yellow_night = new wxImage;

        *m_pos_image_user_yellow_day = m_pos_image_user_grey_day->Copy();
        *m_pos_image_user_yellow_dusk = m_pos_image_user_grey_day->Copy();
        *m_pos_image_user_yellow_night = m_pos_image_user_grey_day->Copy();

        for( int iy = 0; iy < gimg_height; iy++ ) {
            for( int ix = 0; ix < gimg_width; ix++ ) {
                if( !m_pos_image_user_grey_day->IsTransparent( ix, iy ) ) {
                    wxImage::RGBValue rgb( m_pos_image_user_grey_day->GetRed( ix, iy ),
                                           m_pos_image_user_grey_day->GetGreen( ix, iy ),
                                           m_pos_image_user_grey_day->GetBlue( ix, iy ) );

                    //  Simply remove all "blue" from the greyscaled image...
                    //  so, what is not black becomes yellow.
                    wxImage::HSVValue hsv = wxImage::RGBtoHSV( rgb );
                    wxImage::RGBValue nrgb = wxImage::HSVtoRGB( hsv );
                    m_pos_image_user_yellow_day->SetRGB( ix, iy, nrgb.red, nrgb.green, 0 );

                    hsv = wxImage::RGBtoHSV( rgb );
                    hsv.value = hsv.value * factor_dusk;
                    nrgb = wxImage::HSVtoRGB( hsv );
                    m_pos_image_user_yellow_dusk->SetRGB( ix, iy, nrgb.red, nrgb.green, 0 );

                    hsv = wxImage::RGBtoHSV( rgb );
                    hsv.value = hsv.value * factor_night;
                    nrgb = wxImage::HSVtoRGB( hsv );
                    m_pos_image_user_yellow_night->SetRGB( ix, iy, nrgb.red, nrgb.green, 0 );
                }
            }
        }

    }

    m_pBrightPopup = NULL;
    m_pQuilt = new Quilt();
    
#ifdef ocpnUSE_GL
    if ( !g_bdisable_opengl )
        m_pQuilt->EnableHighDefinitionZoom( true );
#endif    
        
}

ChartCanvas::~ChartCanvas()
{

    delete pThumbDIBShow;

//    Delete Cursors
    delete pCursorLeft;
    delete pCursorRight;
    delete pCursorUp;
    delete pCursorDown;
    delete pCursorArrow;
    delete pCursorPencil;
    delete pCursorCross;

    delete pPanTimer;
    delete pMovementTimer;
    delete pMovementStopTimer;
    delete pCurTrackTimer;
    delete pRotDefTimer;
    delete m_DoubleClickTimer;

    delete m_pRouteRolloverWin;
    delete m_pAISRolloverWin;
    delete m_pBrightPopup;

    delete m_pCIWin;

    delete pscratch_bm;

    m_dc_route.SelectObject( wxNullBitmap );
    delete proute_bm;

    delete pWorldBackgroundChart;
    delete pss_overlay_bmp;

    delete m_pEM_Feet;
    delete m_pEM_Meters;
    delete m_pEM_Fathoms;

    delete m_pEM_OverZoom;
//        delete m_pEM_CM93Offset;

    delete m_pQuilt;

    delete m_prot_bm;

    delete m_pos_image_user_day;
    delete m_pos_image_user_dusk;
    delete m_pos_image_user_night;
    delete m_pos_image_user_grey_day;
    delete m_pos_image_user_grey_dusk;
    delete m_pos_image_user_grey_night;
    delete m_pos_image_user_yellow_day;
    delete m_pos_image_user_yellow_dusk;
    delete m_pos_image_user_yellow_night;

    delete undo;
#ifdef ocpnUSE_GL
    if( !g_bdisable_opengl )
        delete m_glcc;
#endif

}

void ChartCanvas::SetDisplaySizeMM( double size )
{
    m_display_size_mm = size;
    
    int sx, sy;
    wxDisplaySize( &sx, &sy );
    
    m_pix_per_mm = ( (double) sx ) / ( (double) m_display_size_mm );
    m_canvas_scale_factor = ( (double) sx ) / (m_display_size_mm /1000.);
    
#ifdef USE_S57
    if( ps52plib )
        ps52plib->SetPPMM( m_pix_per_mm );
#endif
    
    
}

void ChartCanvas::OnEvtCompressProgress( OCPN_CompressProgressEvent & event )
{
    wxString msg(event.m_string.c_str(), wxConvUTF8);
    if(compress_msg_array.GetCount() > (unsigned int)event.thread )
    {
        compress_msg_array.RemoveAt(event.thread);
        compress_msg_array.Insert( msg, event.thread);
    }
    else
        compress_msg_array.Add(msg);
    
    
    wxString combined_msg;
    for(unsigned int i=0 ; i < compress_msg_array.GetCount() ; i++) {
        combined_msg += compress_msg_array[i];
        combined_msg += _T("\n");
    }
    
    bool skip = false;
    pprog->Update(pprog_count, combined_msg, &skip );
    pprog->SetSize(pprog_size);
    if(skip)
        b_skipout = skip;
    
}

void ChartCanvas::InvalidateGL()
{
#ifdef ocpnUSE_GL
        if(g_bopengl)
            glChartCanvas::Invalidate();
#endif
}

int ChartCanvas::GetCanvasChartNativeScale()
{
    int ret = 1;
    if( !VPoint.b_quilt ) {
        if( Current_Ch ) ret = Current_Ch->GetNativeScale();
    } else
        ret = (int) m_pQuilt->GetRefNativeScale();

    return ret;

}

ChartBase* ChartCanvas::GetChartAtCursor() {
    ChartBase* target_chart;
    if( Current_Ch && ( Current_Ch->GetChartFamily() == CHART_FAMILY_VECTOR ) )
        target_chart = Current_Ch;
    else
        if( VPoint.b_quilt )
            target_chart = cc1->m_pQuilt->GetChartAtPix( wxPoint( mouse_x, mouse_y ) );
        else
            target_chart = NULL;
    return target_chart;
}

ChartBase* ChartCanvas::GetOverlayChartAtCursor() {
    ChartBase* target_chart;
    if( VPoint.b_quilt )
        target_chart = cc1->m_pQuilt->GetOverlayChartAtPix( wxPoint( mouse_x, mouse_y ) );
    else
        target_chart = NULL;
    return target_chart;
}

int ChartCanvas::FindClosestCanvasChartdbIndex( int scale )
{
    int new_dbIndex = -1;
    if( !VPoint.b_quilt ) {
        if( pCurrentStack ) {
            for( int i = 0; i < pCurrentStack->nEntry; i++ ) {
                int sc = ChartData->GetStackChartScale( pCurrentStack, i, NULL, 0 );
                if( sc >= scale ) {
                    new_dbIndex = pCurrentStack->GetDBIndex( i );
                    break;
                }
            }
        }
    } else {
        //    Using the current quilt, select a useable reference chart
        //    Said chart will be in the extended (possibly full-screen) stack,
        //    And will have a scale equal to or just greater than the stipulated value
        unsigned int im = m_pQuilt->GetExtendedStackIndexArray().GetCount();
        if( im > 0 ) {
            for( unsigned int is = 0; is < im; is++ ) {
                const ChartTableEntry &m = ChartData->GetChartTableEntry(
                                               m_pQuilt->GetExtendedStackIndexArray().Item( is ) );
                if( ( m.GetScale() >= scale )/* && (m_reference_family == m.GetChartFamily())*/) {
                    new_dbIndex = m_pQuilt->GetExtendedStackIndexArray().Item( is );
                    break;
                }
            }
        }
    }

    return new_dbIndex;
}

void ChartCanvas::EnablePaint(bool b_enable)
{
    m_b_paint_enable = b_enable;
#ifdef ocpnUSE_GL
    if(m_glcc)
        m_glcc->EnablePaint(b_enable);
#endif
}

bool ChartCanvas::IsQuiltDelta()
{
    return m_pQuilt->IsQuiltDelta( VPoint );
}

ArrayOfInts ChartCanvas::GetQuiltIndexArray( void )
{
    return m_pQuilt->GetQuiltIndexArray();;
}

void ChartCanvas::SetQuiltMode( bool b_quilt )
{
    VPoint.b_quilt = b_quilt;
    VPoint.b_FullScreenQuilt = g_bFullScreenQuilt;
}

bool ChartCanvas::GetQuiltMode( void )
{
    return VPoint.b_quilt;
}

int ChartCanvas::GetQuiltReferenceChartIndex(void)
{
    return m_pQuilt->GetRefChartdbIndex();
}

void ChartCanvas::InvalidateAllQuiltPatchs( void )
{
    m_pQuilt->InvalidateAllQuiltPatchs();
}

ChartBase *ChartCanvas::GetLargestScaleQuiltChart()
{
    return m_pQuilt->GetLargestScaleChart();
}

ChartBase *ChartCanvas::GetFirstQuiltChart()
{
    return m_pQuilt->GetFirstChart();
}

ChartBase *ChartCanvas::GetNextQuiltChart()
{
    return m_pQuilt->GetNextChart();
}

int ChartCanvas::GetQuiltChartCount()
{
    return m_pQuilt->GetnCharts();
}

void ChartCanvas::SetQuiltChartHiLiteIndex( int dbIndex )
{
    m_pQuilt->SetHiliteIndex( dbIndex );
}

ArrayOfInts ChartCanvas::GetQuiltCandidatedbIndexArray( bool flag1, bool flag2 )
{
    return m_pQuilt->GetCandidatedbIndexArray( flag1, flag2 );
}

int ChartCanvas::GetQuiltRefChartdbIndex( void )
{
    return m_pQuilt->GetRefChartdbIndex();
}

ArrayOfInts ChartCanvas::GetQuiltExtendedStackdbIndexArray()
{
    return m_pQuilt->GetExtendedStackIndexArray();
}

ArrayOfInts ChartCanvas::GetQuiltEclipsedStackdbIndexArray()
{
    return m_pQuilt->GetEclipsedStackIndexArray();
}

void ChartCanvas::InvalidateQuilt( void )
{
    return m_pQuilt->Invalidate();
}

double ChartCanvas::GetQuiltMaxErrorFactor()
{
    return m_pQuilt->GetMaxErrorFactor();
}

bool ChartCanvas::IsChartQuiltableRef( int db_index )
{
    return m_pQuilt->IsChartQuiltableRef( db_index );
}

bool ChartCanvas::IsChartLargeEnoughToRender( ChartBase* chart, ViewPort& vp )
{
    double chartMaxScale = chart->GetNormalScaleMax( GetCanvasScaleFactor(), GetCanvasWidth() );
    return ( chartMaxScale*g_ChartNotRenderScaleFactor > vp.chart_scale );
}

void ChartCanvas::StartMeasureRoute()
{
    if( !parent_frame->nRoute_State ) {  // no measure tool if currently creating route
        if( m_bMeasure_Active ) {
            g_pRouteMan->DeleteRoute( m_pMeasureRoute );
            m_pMeasureRoute = NULL;
        }
        
        m_bMeasure_Active = true;
        m_nMeasureState = 1;
        SetCursor( *pCursorPencil );
        Refresh();
    }
}

void ChartCanvas::CancelMeasureRoute()
{
    m_bMeasure_Active = false;
    m_nMeasureState = 0;
    g_pRouteMan->DeleteRoute( m_pMeasureRoute );
    m_pMeasureRoute = NULL;
}

void ChartCanvas::DropMarker( bool atOwnShip )
{
    double lat, lon;
    lat = atOwnShip ? gLat : m_cursor_lat;
    lon = atOwnShip ? gLon : m_cursor_lon;
    
    RoutePoint *pWP = new RoutePoint( lat, lon, g_default_wp_icon, wxEmptyString, GPX_EMPTY_STRING );
    pWP->m_bIsolatedMark = true;                      // This is an isolated mark
    pSelect->AddSelectableRoutePoint( lat, lon, pWP );
    pConfig->AddNewWayPoint( pWP, -1 );    // use auto next num
    
    if( pRouteManagerDialog && pRouteManagerDialog->IsShown() ) pRouteManagerDialog->UpdateWptListCtrl();
    undo->BeforeUndoableAction( Undo_CreateWaypoint, pWP, Undo_HasParent, NULL );
    undo->AfterUndoableAction( NULL );
    InvalidateGL();
    Refresh( false );
}

ViewPort &ChartCanvas::GetVP()
{
    return VPoint;
}

void ChartCanvas::SetVP(ViewPort &vp)
{
    VPoint = vp;
}

void ChartCanvas::OnKeyChar( wxKeyEvent &event )
{
    int key_char = event.GetKeyCode();
    
    //      Handle both QWERTY and AZERTY keyboard separately for a few control codes
    if( !g_b_assume_azerty ) {
        switch( key_char ) {
            case ']':
                RotateCanvas( 1 );
                break;
                
            case '[':
                RotateCanvas( -1 );
                break;
                
            case '\\':
                DoRotateCanvas(0);
                break;
        }
    }
#if 0    
    else {
        switch( key_char ) {
            case 43:
                ZoomCanvas( 2.0 );
                break;
            
            case 54:                     // '-'  alpha/num pad
            case 56:                     // '_'  alpha/num pad
                ZoomCanvas( 0.5 );
                break;
        }
    }
#endif    

    event.Skip();
}    



void ChartCanvas::OnKeyDown( wxKeyEvent &event )
{
    bool b_handled = false;
    
    m_modkeys = event.GetModifiers();

    int panspeed = m_modkeys == wxMOD_ALT ? 2 : 100;

#ifndef __WXOSX__
    // If the permanent menubar is disabled, we show it temporarily when Alt is pressed or when
    // Alt + a letter is presssed (for the top-menu-level hotkeys).
    // The toggling normally takes place in OnKeyUp, but here we handle some special cases.
    if ( event.AltDown()  &&  !pConfig->m_bShowMenuBar ) {
        // If Alt + a letter is pressed, and the menubar is hidden, show it now
        if ( event.GetKeyCode() >= 'A' && event.GetKeyCode() <= 'Z' ) {
            if ( !g_bTempShowMenuBar ) {
                g_bTempShowMenuBar = true;
                parent_frame->ApplyGlobalSettings(false, false);
            }
            m_bMayToggleMenuBar = false; // don't hide it again when we release Alt
            event.Skip();
            return;
        }
        // If another key is pressed while Alt is down, do NOT toggle the menus when Alt is released
        if ( event.GetKeyCode() != WXK_ALT ) {
            m_bMayToggleMenuBar = false;
        }
    }
#endif


    // HOTKEYS
    switch( event.GetKeyCode() ) {
    case WXK_ALT:
        m_modkeys |= wxMOD_ALT;
        break;

    case WXK_CONTROL:
        m_modkeys |= wxMOD_CONTROL;
        break;

    case WXK_LEFT:
        if( m_modkeys == wxMOD_CONTROL ) parent_frame->DoStackDown();
        else if(g_bsmoothpanzoom) {
            StartTimedMovement();
            m_panx = -1;
        } else
            PanCanvas( -panspeed, 0 );
        break;

    case WXK_UP:
        if(g_bsmoothpanzoom) {
            StartTimedMovement();
            m_pany = -1;
        } else
            PanCanvas( 0, -panspeed );
        break;

    case WXK_RIGHT:
        if( m_modkeys == wxMOD_CONTROL ) parent_frame->DoStackUp();
        else if(g_bsmoothpanzoom) {
            StartTimedMovement();
            m_panx = 1;
        } else
            PanCanvas( panspeed, 0 );
        break;

    case WXK_DOWN:
        if(g_bsmoothpanzoom) {
            StartTimedMovement();
            m_pany = 1;
        } else
            PanCanvas( 0, panspeed );
        break;

    case WXK_F2:
        parent_frame->TogglebFollow();
        break;

    case WXK_F3: {
        parent_frame->ToggleENCText();
        break;
    }
    case WXK_F4:
        StartMeasureRoute();
        break;

    case WXK_F5:
        parent_frame->ToggleColorScheme();
        break;

    case WXK_F6: {
        int mod = m_modkeys & wxMOD_SHIFT;
        if( mod != m_brightmod ) {
            m_brightmod = mod;
            m_bbrightdir = !m_bbrightdir;
        }

        if( !m_bbrightdir ) {
            g_nbrightness -= 10;
            if( g_nbrightness <= MIN_BRIGHT ) {
                g_nbrightness = MIN_BRIGHT;
                m_bbrightdir = true;
            }
        } else {
            g_nbrightness += 10;
            if( g_nbrightness >= MAX_BRIGHT ) {
                g_nbrightness = MAX_BRIGHT;
                m_bbrightdir = false;
            }
        }

        SetScreenBrightness( g_nbrightness );
        ShowBrightnessLevelTimedPopup( g_nbrightness / 10, 1, 10 );

        SetFocus();             // just in case the external program steals it....
        gFrame->Raise();        // And reactivate the application main

        break;
    }

    case WXK_F7:
        parent_frame->DoStackDown();
        break;

    case WXK_F8:
        parent_frame->DoStackUp();
        break;

    case WXK_F11:
        parent_frame->ToggleFullScreen();
        b_handled = true;
        break;

    case WXK_F12: {
//        if( m_modkeys == wxMOD_ALT )
//            m_nMeasureState = *(int *)(0);          // generate a fault for testing

        parent_frame->ToggleChartOutlines();
        break;
    }

    //NUMERIC PAD
    case WXK_NUMPAD_ADD:              // '+' on NUM PAD
    case WXK_PAGEUP:
        ZoomCanvas( 2.0 );
        break;

    case WXK_NUMPAD_SUBTRACT:   // '-' on NUM PAD
    case WXK_PAGEDOWN:
        ZoomCanvas( .5 );
        break;

    default:
        break;

    }

    if( event.GetKeyCode() < 128 )            //ascii
    {
        int key_char = event.GetKeyCode();

        //      Handle both QWERTY and AZERTY keyboard separately for a few control codes
        if( !g_b_assume_azerty ) {
            switch( key_char ) {
            case '+': case '=':
                ZoomCanvas( 2.0 );
                break;

            case '-': case '_':
                ZoomCanvas( 0.5 );
                break;

#ifdef __WXMAC__
            // On other platforms these are handled in OnKeyChar, which (apparently) works better in some locales.
            // On OS X it is better to handle them here, since pressing Alt (which should change the rotation speed)
            // changes the key char and so prevents the keys from working.
            case ']':
                RotateCanvas( 1 );
                break;
                
            case '[':
                RotateCanvas( -1 );
                break;
                
            case '\\':
                DoRotateCanvas(0);
                break;
#endif
            }
        } else {
            switch( key_char ) {
            case 43:
                ZoomCanvas( 2.0 );
                break;

            case 54:                     // '-'  alpha/num pad
            case 56:                     // '_'  alpha/num pad
                ZoomCanvas( 0.5 );
                break;
            }
        }


        if ( event.ControlDown() )
            key_char -= 64;

        switch( key_char ) {
        case 'A':
            parent_frame->ToggleAnchor();
            break;

        case 'C':
            parent_frame->ToggleColorScheme();
            break;

        case 'D': {
                int x,y;
                event.GetPosition( &x, &y );
                bool cm93IsAvailable = ( Current_Ch && ( Current_Ch->GetChartType() == CHART_TYPE_CM93COMP ) );
                if( VPoint.b_quilt ) {
                    ChartBase *pChartTest = m_pQuilt->GetChartAtPix( wxPoint( x, y ) );
                    if( pChartTest ) {
                        if( pChartTest->GetChartType() == CHART_TYPE_CM93 ) cm93IsAvailable = true;
                        if( pChartTest->GetChartType() == CHART_TYPE_CM93COMP ) cm93IsAvailable = true;
                    }
                }

                if( cm93IsAvailable ) {
                    if( !pCM93DetailSlider ) {
                        pCM93DetailSlider = new CM93DSlide( this, -1, 0,
                                -CM93_ZOOM_FACTOR_MAX_RANGE, CM93_ZOOM_FACTOR_MAX_RANGE,
                                wxPoint( g_cm93detail_dialog_x, g_cm93detail_dialog_y ),
                                wxDefaultSize, wxSIMPLE_BORDER, _("CM93 Detail Level") );
                    }
                    pCM93DetailSlider->Show( !pCM93DetailSlider->IsShown() );
                }
                break;
            }

       case 'L':
            parent_frame->ToggleLights();
            break;

        case 'M':
            StartMeasureRoute();
            break;

        case 'O':
            parent_frame->ToggleChartOutlines();
            break;

        case 'Q':
            parent_frame->ToggleQuiltMode();
            break;

#if 0
        case 'R':
            parent_frame->ToggleRocks();
            break;
#endif
        case 'S':
            parent_frame->ToggleSoundings();
            break;

        case 'T':
            parent_frame->ToggleENCText();
            break;

        case 1:                      // Ctrl A
            parent_frame->TogglebFollow();
            break;

        case 2:                      // Ctrl B
            parent_frame->ToggleStats();
            break;

        case 13:             // Ctrl M // Drop Marker at cursor
        {
            DropMarker(false);
            break;
        }

        case 14:             // Ctrl N - Activate next waypoint in a route
        {
            if( Route * r = g_pRouteMan->GetpActiveRoute() ) {
                int indexActive = r->GetIndexOf( r->m_pRouteActivePoint );
                if( ( indexActive + 1 ) <= r->GetnPoints() ) {
                    g_pRouteMan->ActivateNextPoint( r, true );
                    InvalidateGL();
                    Refresh( false );
                }
            }
            break;
        }

        case 15:             // Ctrl O - Drop Marker at boat's position
        {
            DropMarker(true);
            break;
        }

        case -32:                     // Ctrl Space            //    Drop MOB
        {
            if( m_modkeys == wxMOD_CONTROL ) parent_frame->ActivateMOB();

            break;
        }

        case 17:                       // Ctrl Q
            parent_frame->Close();
            return;

        case 18:                       // Ctrl R
            gFrame->nRoute_State = 1;
            cc1->SetCursor( *cc1->pCursorPencil );
            return;

        case 20:                       // Ctrl T
            if( NULL == pGoToPositionDialog ) // There is one global instance of the Go To Position Dialog
                pGoToPositionDialog = new GoToPositionDialog( this );
            pGoToPositionDialog->Show();
            break;

        case 25:                       // Ctrl Y
            if( undo->AnythingToRedo() ) {
                undo->RedoNextAction();
                InvalidateGL();
                Refresh( false );
            }
            break;

        case 26:
            if ( event.ShiftDown() ) { // Shift-Ctrl-Z
                if( undo->AnythingToRedo() ) {
                    undo->RedoNextAction();
                    InvalidateGL();
                    Refresh( false );
                }
            } else {                   // Ctrl Z
                if( undo->AnythingToUndo() ) {
                    undo->UndoLastAction();
                    InvalidateGL();
                    Refresh( false );
                }
            }
            break;

        case 27:
            // Generic break
            if( m_bMeasure_Active ) {
                m_bMeasure_Active = false;
                m_nMeasureState = 0;
                g_pRouteMan->DeleteRoute( m_pMeasureRoute );
                m_pMeasureRoute = NULL;
                SetCursor( *pCursorArrow );
                gFrame->SurfaceToolbar();
                InvalidateGL();
                Refresh( false );
            }

            if( parent_frame->nRoute_State )         // creating route?
            {
                FinishRoute();
                gFrame->SurfaceToolbar();
                InvalidateGL();
                Refresh( false );
            }

            break;

        case 7:                       // Ctrl G
            switch( gamma_state ) {
            case ( 0 ):
                r_gamma_mult = 0;
                g_gamma_mult = 1;
                b_gamma_mult = 0;
                gamma_state = 1;
                break;
            case ( 1 ):
                r_gamma_mult = 1;
                g_gamma_mult = 0;
                b_gamma_mult = 0;
                gamma_state = 2;
                break;
            case ( 2 ):
                r_gamma_mult = 1;
                g_gamma_mult = 1;
                b_gamma_mult = 1;
                gamma_state = 0;
                break;
            }
            SetScreenBrightness( g_nbrightness );

            break;

        case 9:                      // Ctrl I
            if( g_FloatingCompassDialog ) {
                if( g_FloatingCompassDialog->IsShown() ) {
                    g_FloatingCompassDialog->Hide();
                } else {
                    g_FloatingCompassDialog->Show();
                }
                gFrame->Raise();
                Refresh();
            }
            break;

        default:
            break;

        }           // switch
    }

#ifndef __WXMAC__
    // Allow OnKeyChar to catch the key events too.
    // On OS X this is unnecessary since we handle all key events here.
    if(!b_handled)
        event.Skip();
#endif
}

void ChartCanvas::OnKeyUp( wxKeyEvent &event )
{
    switch( event.GetKeyCode() ) {
    case WXK_LEFT:
    case WXK_RIGHT:
        m_panx = 0;
        if(!m_pany)
            m_panspeed = 0;
        break;

    case WXK_UP:
    case WXK_DOWN:
        m_pany = 0;
        if(!m_panx)
            m_panspeed = 0;
        break;

    case WXK_NUMPAD_ADD:              // '+' on NUM PAD
    case WXK_NUMPAD_SUBTRACT:   // '-' on NUM PAD
    case WXK_PAGEUP:
    case WXK_PAGEDOWN:
        if(m_mustmove)
            DoMovement(m_mustmove);

        m_zoom_factor = 1;
        break;

    case WXK_ALT:
        m_modkeys &= ~wxMOD_ALT;
#ifndef __WXOSX__
        // If the permanent menu bar is disabled, and we are not in the middle of another key combo,
        // then show the menu bar temporarily when Alt is released (or hide it if already visible).
        if ( !pConfig->m_bShowMenuBar  &&  m_bMayToggleMenuBar ) {
            g_bTempShowMenuBar = !g_bTempShowMenuBar;
            parent_frame->ApplyGlobalSettings(false, false);
        }
        m_bMayToggleMenuBar = true;
#endif
        break;

    case WXK_CONTROL:
        m_modkeys &= ~wxMOD_CONTROL;
        break;

    }

    if( event.GetKeyCode() < 128 )            //ascii
    {
        int key_char = event.GetKeyCode();

        //      Handle both QWERTY and AZERTY keyboard separately for a few control codes
        if( !g_b_assume_azerty ) {
            switch( key_char ) {
            case '+':     case '=':    
            case '-':     case '_':
              case 54:    case 56:    // '_'  alpha/num pad
                DoMovement(m_mustmove);

                m_zoom_factor = 1;
                break;
            case '[': case ']':
                DoMovement(m_mustmove);
                m_rotation_speed = 0;
                break;
            }
        } else {
            switch( key_char ) {
            case 43:
            case 54:                     // '-'  alpha/num pad
            case 56:                     // '_'  alpha/num pad
                DoMovement(m_mustmove);

                m_zoom_factor = 1;
                break;
            }
        }
    }
    event.Skip();
}

void ChartCanvas::StopMovement( )
{
    m_panx = m_pany = 0;
    m_panspeed = 0;
    m_zoom_factor = 1;
    m_rotation_speed = 0;
    m_mustmove = 0;
    SetFocus();
    gFrame->Raise();
}

/* instead of integrating in timer callbacks
   (which do not always get called fast enough)
   we can perform the integration of movement
   at each render frame based on the time change */
bool ChartCanvas::StartTimedMovement( bool stoptimer )
{
    // Start/restart the stop movement timer
    if(stoptimer)
        pMovementStopTimer->Start( 1000, wxTIMER_ONE_SHOT ); 

    if(!pMovementTimer->IsRunning()){
//        printf("timer not running, starting\n");
        pMovementTimer->Start( 1, wxTIMER_ONE_SHOT ); 
    }
    
    if(m_panx || m_pany || m_zoom_factor!=1 || m_rotation_speed) {
        // already moving, gets called again because of key-repeat event
        return false;
    }

    m_last_movement_time = wxDateTime::UNow();

    /* jumpstart because paint gets called right away, if we want first frame to move */
//    m_last_movement_time -= wxTimeSpan::Milliseconds(100);

    Refresh( false );

    return true;
}

void ChartCanvas::DoTimedMovement()
{
    if(!m_panx && !m_pany && m_zoom_factor==1 && !m_rotation_speed)
        return; /* not moving */

    wxDateTime now = wxDateTime::UNow();
    long dt = 0;
    if(m_last_movement_time.IsValid())
        dt = (now - m_last_movement_time).GetMilliseconds().ToLong();

    m_last_movement_time = now;
        
    if(dt > 500) /* if we are running very slow, don't integrate too fast */
        dt = 500;

    DoMovement(dt);
}

void ChartCanvas::DoMovement( long dt )
{
    /* if we get here quickly assume 1ms so that some movement occurs */
    if(dt == 0)
        dt = 1;

    m_mustmove -= dt;
    if(m_mustmove < 0)
        m_mustmove = 0;

    if(m_panx || m_pany) {
        const double slowpan = .1, maxpan = 2;
        if( m_modkeys == wxMOD_ALT )
            m_panspeed = slowpan;
        else {
            m_panspeed += (double)dt/500; /* apply acceleration */
            m_panspeed = wxMin( maxpan, m_panspeed );
        }
        PanCanvas( m_panspeed * m_panx * dt, m_panspeed * m_pany * dt);
    }

    if(m_zoom_factor != 1) {
        double alpha = 400, beta = 1.5;
        double zoom_factor = (exp(dt / alpha) - 1) / beta + 1;

        if( m_modkeys == wxMOD_ALT )
            zoom_factor = pow(zoom_factor, .15);

        if(m_zoom_factor < 1)
            zoom_factor = 1/zoom_factor;
        
        //  Try to hit the zoom target exactly.
        if(zoom_factor > 1){
            if(  VPoint.chart_scale / zoom_factor <= m_zoom_target)
                zoom_factor = VPoint.chart_scale / m_zoom_target;
        }

        else if(zoom_factor < 1){
            if(  VPoint.chart_scale / zoom_factor >= m_zoom_target)
                zoom_factor = VPoint.chart_scale / m_zoom_target;
        }
        
        DoZoomCanvas( zoom_factor, m_bzooming_to_cursor );
        
        if(m_wheelzoom_stop_oneshot > 0 &&
           m_wheelstopwatch.Time() > m_wheelzoom_stop_oneshot){
            m_wheelzoom_stop_oneshot = 0;
            StopMovement( );
        }
        
        //      Don't overshoot the zoom target.
        if(zoom_factor > 1){
            if(  VPoint.chart_scale <= m_zoom_target){
                m_wheelzoom_stop_oneshot = 0;
                StopMovement( );
            }
        }
        else if(zoom_factor < 1){
            if(  VPoint.chart_scale >= m_zoom_target){
                m_wheelzoom_stop_oneshot = 0;
                StopMovement( );
            }
        }
        
                
    }

    if( m_rotation_speed ) { /* in degrees per second */
        double speed = m_rotation_speed;
        if( m_modkeys == wxMOD_ALT)
            speed /= 10;
        DoRotateCanvas( VPoint.rotation + speed * PI / 180 * dt / 1000.0);
    }
}

void ChartCanvas::SetColorScheme( ColorScheme cs )
{
    //    Setup ownship image pointers
    switch( cs ) {
    case GLOBAL_COLOR_SCHEME_DAY:
        m_pos_image_red = &m_os_image_red_day;
        m_pos_image_grey = &m_os_image_grey_day;
        m_pos_image_yellow = &m_os_image_yellow_day;
        m_pos_image_user = m_pos_image_user_day;
        m_pos_image_user_grey = m_pos_image_user_grey_day;
        m_pos_image_user_yellow = m_pos_image_user_yellow_day;
        break;
    case GLOBAL_COLOR_SCHEME_DUSK:
        m_pos_image_red = &m_os_image_red_dusk;
        m_pos_image_grey = &m_os_image_grey_dusk;
        m_pos_image_yellow = &m_os_image_yellow_dusk;
        m_pos_image_user = m_pos_image_user_dusk;
        m_pos_image_user_grey = m_pos_image_user_grey_dusk;
        m_pos_image_user_yellow = m_pos_image_user_yellow_dusk;
        break;
    case GLOBAL_COLOR_SCHEME_NIGHT:
        m_pos_image_red = &m_os_image_red_night;
        m_pos_image_grey = &m_os_image_grey_night;
        m_pos_image_yellow = &m_os_image_yellow_night;
        m_pos_image_user = m_pos_image_user_night;
        m_pos_image_user_grey = m_pos_image_user_grey_night;
        m_pos_image_user_yellow = m_pos_image_user_yellow_night;
        break;
    default:
        m_pos_image_red = &m_os_image_red_day;
        m_pos_image_grey = &m_os_image_grey_day;
        m_pos_image_yellow = &m_os_image_yellow_day;
        m_pos_image_user = m_pos_image_user_day;
        m_pos_image_user_grey = m_pos_image_user_grey_day;
        m_pos_image_user_yellow = m_pos_image_user_yellow_day;
        break;
    }

    CreateDepthUnitEmbossMaps( cs );
    CreateOZEmbossMapData( cs );
    
    //  Set up fog effect base color
    m_fog_color = wxColor( 170, 195, 240 );  // this is gshhs (backgound world chart) ocean color
    float dim = 1.0;
    switch( cs ){
        case GLOBAL_COLOR_SCHEME_DUSK:
            dim = 0.5;
            break;
        case GLOBAL_COLOR_SCHEME_NIGHT:
            dim = 0.25;
            break;
        default:
            break;
    }
    m_fog_color.Set( m_fog_color.Red()*dim, m_fog_color.Green()*dim, m_fog_color.Blue()*dim );
    

#ifdef ocpnUSE_GL
    if( g_bopengl && m_glcc ){
        m_glcc->ClearAllRasterTextures();
        m_glcc->FlushFBO(); 
    }
#endif
    SetbTCUpdate( true );                        // force re-render of tide/current locators

    ReloadVP();

    m_cs = cs;
}

wxBitmap ChartCanvas::CreateDimBitmap( wxBitmap &Bitmap, double factor )
{
    wxImage img = Bitmap.ConvertToImage();
    int sx = img.GetWidth();
    int sy = img.GetHeight();

    wxImage new_img( img );

    for( int i = 0; i < sx; i++ ) {
        for( int j = 0; j < sy; j++ ) {
            if( !img.IsTransparent( i, j ) ) {
                new_img.SetRGB( i, j, (unsigned char) ( img.GetRed( i, j ) * factor ),
                                (unsigned char) ( img.GetGreen( i, j ) * factor ),
                                (unsigned char) ( img.GetBlue( i, j ) * factor ) );
            }
        }
    }

    wxBitmap ret = wxBitmap( new_img );

    return ret;

}

void ChartCanvas::ShowBrightnessLevelTimedPopup( int brightness, int min, int max )
{
    wxFont *pfont = wxTheFontList->FindOrCreateFont( 40, wxDEFAULT, wxNORMAL, wxBOLD );

    if( !m_pBrightPopup ) {
        //    Calculate size
        int x, y;
        GetTextExtent( _T("MAX"), &x, &y, NULL, NULL, pfont );

        m_pBrightPopup = new TimedPopupWin( this, 3);

        m_pBrightPopup->SetSize(x, y);
        m_pBrightPopup->Move(120,120);
    }

    int bmpsx = m_pBrightPopup->GetSize().x;
    int bmpsy = m_pBrightPopup->GetSize().y;

    wxBitmap bmp( bmpsx, bmpsx );
    wxMemoryDC mdc( bmp );

    mdc.SetTextForeground( GetGlobalColor( _T("GREEN4") ) );
    mdc.SetBackground( wxBrush( GetGlobalColor( _T("UINFD") ) ) );
    mdc.SetPen( wxPen( wxColour( 0, 0, 0 ) ) );
    mdc.SetBrush( wxBrush( GetGlobalColor( _T("UINFD") ) ) );
    mdc.Clear();

    mdc.DrawRectangle( 0, 0, bmpsx, bmpsy );

    mdc.SetFont( *pfont );
    wxString val;

    if( brightness == max ) val = _T("MAX");
    else
        if( brightness == min ) val = _T("MIN");
        else
            val.Printf( _T("%3d"), brightness );

    mdc.DrawText( val, 0, 0 );

    mdc.SelectObject( wxNullBitmap );

    m_pBrightPopup->SetBitmap( bmp );
    m_pBrightPopup->Show();
    m_pBrightPopup->Refresh();


}


void ChartCanvas::RotateTimerEvent( wxTimerEvent& event )
{
    m_b_rot_hidef = true;
    ReloadVP();
}

void ChartCanvas::OnRolloverPopupTimerEvent( wxTimerEvent& event )
{
    bool b_need_refresh = false;

    //  Handle the AIS Rollover Window first
    bool showAISRollover = false;
    if( g_pAIS && g_pAIS->GetNumTargets() && g_bShowAIS ) {
        SelectItem *pFind = pSelectAIS->FindSelection( m_cursor_lat, m_cursor_lon,
                                                       SELTYPE_AISTARGET );
        if( pFind ) {
            int FoundAIS_MMSI = (long) pFind->m_pData1; // cast to long avoids problems with 64bit compilers
            AIS_Target_Data *ptarget = g_pAIS->Get_Target_Data_From_MMSI( FoundAIS_MMSI );

            if( ptarget ) {
                showAISRollover = true;

                if( NULL == m_pAISRolloverWin ) {
                    m_pAISRolloverWin = new RolloverWin( this, 10 );
                    m_pAISRolloverWin->IsActive( false );
                    b_need_refresh = true;
                }

                //      Sometimes the mouse moves fast enough to get over a new AIS target before
                //      the one-shot has fired to remove the old target.
                //      Result:  wrong target data is shown.
                //      Detect this case,close the existing rollover ASAP, and restart the timer.
                if( m_pAISRolloverWin && m_pAISRolloverWin->IsActive() &&
                    m_AISRollover_MMSI && (m_AISRollover_MMSI != FoundAIS_MMSI) ){
                    m_RolloverPopupTimer.Start( 50, wxTIMER_ONE_SHOT );
                    m_pAISRolloverWin->IsActive( false );
                    m_AISRollover_MMSI = 0;
                    Refresh();
                    return;
                }

                m_AISRollover_MMSI = FoundAIS_MMSI;

                if( !m_pAISRolloverWin->IsActive() ) {

                    wxString s = ptarget->GetRolloverString();
                    m_pAISRolloverWin->SetString( s );

                    wxSize win_size = GetSize();
                    if( console->IsShown() ) win_size.x -= console->GetSize().x;
                    m_pAISRolloverWin->SetBestPosition( mouse_x, mouse_y, 16, 16, AIS_ROLLOVER, win_size );

                    m_pAISRolloverWin->SetBitmap( AIS_ROLLOVER );
                    m_pAISRolloverWin->IsActive( true );
                    b_need_refresh = true;
                }
            }
        }
        else {
            m_AISRollover_MMSI = 0;
            showAISRollover = false;
        }
    }

    //  Maybe turn the rollover off
    if( m_pAISRolloverWin && m_pAISRolloverWin->IsActive() && !showAISRollover ) {
        m_pAISRolloverWin->IsActive( false );
        m_AISRollover_MMSI = 0;
        b_need_refresh = true;
    }

    // Now the Route info rollover
    // Show the route segment info
    bool showRollover = false;

    if( NULL == m_pRolloverRouteSeg ) {
        //    Get a list of all selectable sgements, and search for the first visible segment as the rollover target.

        SelectableItemList SelList = pSelect->FindSelectionList( m_cursor_lat, m_cursor_lon,
                                     SELTYPE_ROUTESEGMENT );
        wxSelectableItemListNode *node = SelList.GetFirst();
        while( node ) {
            SelectItem *pFindSel = node->GetData();

            Route *pr = (Route *) pFindSel->m_pData3;        //candidate

            if( pr && pr->IsVisible() ) {
                m_pRolloverRouteSeg = pFindSel;
                showRollover = true;

                if( NULL == m_pRouteRolloverWin ) {
                    m_pRouteRolloverWin = new RolloverWin( this );
                    m_pRouteRolloverWin->IsActive( false );
                }

                if( !m_pRouteRolloverWin->IsActive() ) {
                    wxString s;
                    RoutePoint *segShow_point_a = (RoutePoint *) m_pRolloverRouteSeg->m_pData1;
                    RoutePoint *segShow_point_b = (RoutePoint *) m_pRolloverRouteSeg->m_pData2;

                    double brg, dist;
                    DistanceBearingMercator( segShow_point_b->m_lat, segShow_point_b->m_lon,
                                             segShow_point_a->m_lat, segShow_point_a->m_lon, &brg, &dist );

                    if( !pr->m_bIsInLayer )
                        s.Append( _("Route: ") );
                    else
                        s.Append( _("Layer Route: ") );

                    if( pr->m_RouteNameString.IsEmpty() ) s.Append( _("(unnamed)") );
                    else
                        s.Append( pr->m_RouteNameString );

                    s << _T("\n") << _("Total Length: ") << FormatDistanceAdaptive( pr->m_route_length)
                    << _T("\n") << _("Leg: from ") << segShow_point_a->GetName()
                    << _(" to ") << segShow_point_b->GetName()
                    << _T("\n");

                    if( g_bShowMag )
                        s << wxString::Format( wxString("%03d°(M)  ", wxConvUTF8 ), (int)gFrame->GetTrueOrMag( brg ) );
                    else
                        s << wxString::Format( wxString("%03d°  ", wxConvUTF8 ), (int)gFrame->GetTrueOrMag( brg ) );

                    s << FormatDistanceAdaptive( dist );

                    // Compute and display cumulative distance from route start point to current
                    // leg end point.

                    if( segShow_point_a != pr->pRoutePointList->GetFirst()->GetData() ) {
                        wxRoutePointListNode *node = (pr->pRoutePointList)->GetFirst()->GetNext();
                        RoutePoint *prp;
                        float dist_to_endleg = 0;
                        wxString t;

                        while( node ) {
                            prp = node->GetData();
                            dist_to_endleg += prp->m_seg_len;
                            if( prp->IsSame( segShow_point_a ) ) break;
                            node = node->GetNext();
                        }
                        s << _T(" (+") << FormatDistanceAdaptive( dist_to_endleg ) << _T(")");
                    }

                    m_pRouteRolloverWin->SetString( s );

                    wxSize win_size = GetSize();
                    if( console->IsShown() ) win_size.x -= console->GetSize().x;
                    m_pRouteRolloverWin->SetBestPosition( mouse_x, mouse_y, 16, 16, LEG_ROLLOVER,
                                                     win_size );
                    m_pRouteRolloverWin->SetBitmap( LEG_ROLLOVER );
                    m_pRouteRolloverWin->IsActive( true );
                    b_need_refresh = true;
                    showRollover = true;
                    break;
                }
            } else
                node = node->GetNext();
        }
    } else {
        //    Is the cursor still in select radius?
        if( !pSelect->IsSelectableSegmentSelected( m_cursor_lat, m_cursor_lon,
                m_pRolloverRouteSeg ) ) showRollover = false;
        else
            showRollover = true;
    }

    //    If currently creating a route, do not show this rollover window
    if( parent_frame->nRoute_State )
        showRollover = false;

    //    Similar for AIS target rollover window
    if( m_pAISRolloverWin && m_pAISRolloverWin->IsActive() )
        showRollover = false;

    if( m_pRouteRolloverWin && m_pRouteRolloverWin->IsActive() && !showRollover ) {
        m_pRouteRolloverWin->IsActive( false );
        m_pRolloverRouteSeg = NULL;
        m_pRouteRolloverWin->Destroy();
        m_pRouteRolloverWin = NULL;
        b_need_refresh = true;
    } else if( m_pRouteRolloverWin && showRollover ) {
        m_pRouteRolloverWin->IsActive( true );
        b_need_refresh = true;
    }

    if( b_need_refresh )
        Refresh();
}

void ChartCanvas::OnCursorTrackTimerEvent( wxTimerEvent& event )
{
#ifdef USE_S57
    if( s57_CheckExtendedLightSectors( mouse_x, mouse_y, VPoint, extendedSectorLegs ) ){
        if(!m_bsectors_shown) {
            ReloadVP( false );
            m_bsectors_shown = true;
        }
    }
    else {
        if( m_bsectors_shown ) {
            ReloadVP( false );
            m_bsectors_shown = false;
        }
    }
#endif

//      This is here because GTK status window update is expensive..
//            cairo using pango rebuilds the font every time so is very inefficient
//      Anyway, only update the status bar when this timer expires
#ifdef __WXGTK__
    {
        //    Check the absolute range of the cursor position
        //    There could be a window wherein the chart geoereferencing is not valid....
        double cursor_lat, cursor_lon;
        cc1->GetCanvasPixPoint ( mouse_x, mouse_y, cursor_lat, cursor_lon );

        if((fabs(cursor_lat) < 90.) && (fabs(cursor_lon) < 360.))
        {
            while(cursor_lon < -180.)
                cursor_lon += 360.;

            while(cursor_lon > 180.)
                cursor_lon -= 360.;

            SetCursorStatus(cursor_lat, cursor_lon);
        }
    }
#endif
}

void ChartCanvas::SetCursorStatus( double cursor_lat, double cursor_lon )
{
    if ( !parent_frame->m_pStatusBar )
        return;

    wxString s1;
    s1 += _T(" ");
    s1 += toSDMM(1, cursor_lat);
    s1 += _T("   ");
    s1 += toSDMM(2, cursor_lon);
    parent_frame->SetStatusText ( s1, STAT_FIELD_CURSOR_LL );
    
    double brg, dist;
    wxString s;
    DistanceBearingMercator(cursor_lat, cursor_lon, gLat, gLon, &brg, &dist);
    if( g_bShowMag )
        s.Printf( wxString("%03d°(M)  ", wxConvUTF8 ), (int)gFrame->GetTrueOrMag( brg ) );
    else
        s.Printf( wxString("%03d°  ", wxConvUTF8 ), (int)gFrame->GetTrueOrMag( brg ) );
    
    s << FormatDistanceAdaptive( dist );
    parent_frame->SetStatusText ( s, STAT_FIELD_CURSOR_BRGRNG );
}

void ChartCanvas::GetCursorLatLon( double *lat, double *lon )
{
    double clat, clon;
    GetCanvasPixPoint( mouse_x, mouse_y, clat, clon );
    *lat = clat;
    *lon = clon;
}

void ChartCanvas::GetDoubleCanvasPointPix( double rlat, double rlon, wxPoint2DDouble *r )
{
    // If the Current Chart is a raster chart, and the
    // requested lat/long is within the boundaries of the chart,
    // and the VP is not rotated,
    // then use the embedded BSB chart georeferencing algorithm
    // for greater accuracy
    // Additionally, use chart embedded georef if the projection is TMERC
    //  i.e. NOT MERCATOR and NOT POLYCONIC

    // If for some reason the chart rejects the request by returning an error,
    // then fall back to Viewport Projection estimate from canvas parameters
    if( Current_Ch && ( Current_Ch->GetChartFamily() == CHART_FAMILY_RASTER )
        && ( ( ( fabs( GetVP().rotation ) < .0001 ) &&
               ( ( !g_bskew_comp || ( fabs( GetVP().skew ) < .0001 ) ) ) )
             || ( ( Current_Ch->GetChartProjectionType() != PROJECTION_MERCATOR )
                  && ( Current_Ch->GetChartProjectionType() != PROJECTION_TRANSVERSE_MERCATOR )
                  && ( Current_Ch->GetChartProjectionType() != PROJECTION_POLYCONIC ) ) ) )
    {
        ChartBaseBSB *Cur_BSB_Ch = dynamic_cast<ChartBaseBSB *>( Current_Ch );
//                        bool bInside = G_FloatPtInPolygon ( ( MyFlPoint * ) Cur_BSB_Ch->GetCOVRTableHead ( 0 ),
//                                                            Cur_BSB_Ch->GetCOVRTablenPoints ( 0 ), rlon, rlat );
//                        bInside = true;
//                        if ( bInside )
        if( Cur_BSB_Ch ) {
            //    This is a Raster chart....
            //    If the VP is changing, the raster chart parameters may not yet be setup
            //    So do that before accessing the chart's embedded georeferencing
            Cur_BSB_Ch->SetVPRasterParms( GetVP() );
            double rpixxd, rpixyd;
            if( 0 == Cur_BSB_Ch->latlong_to_pix_vp( rlat, rlon, rpixxd, rpixyd, GetVP() ) ) {
                r->m_x = rpixxd;
                r->m_y = rpixyd;
                return;
            }
        }
    }

    //    if needed, use the VPoint scaling estimator,
    *r = GetVP().GetDoublePixFromLL( rlat, rlon );
}

// This routine might be deleted and all of the rendering improved
// to have floating point accuracy
void ChartCanvas::GetCanvasPointPix( double rlat, double rlon, wxPoint *r )
{
    wxPoint2DDouble p;
    GetDoubleCanvasPointPix(rlat, rlon, &p);
    *r = wxPoint(wxRound(p.m_x), wxRound(p.m_y));
}

void ChartCanvas::GetCanvasPixPoint( double x, double y, double &lat, double &lon )
{
    // If the Current Chart is a raster chart, and the
    // requested x,y is within the boundaries of the chart,
    // and the VP is not rotated,
    // then use the embedded BSB chart georeferencing algorithm
    // for greater accuracy
    // Additionally, use chart embedded georef if the projection is TMERC
    //  i.e. NOT MERCATOR and NOT POLYCONIC

    // If for some reason the chart rejects the request by returning an error,
    // then fall back to Viewport Projection  estimate from canvas parameters
    bool bUseVP = true;

    if( Current_Ch && ( Current_Ch->GetChartFamily() == CHART_FAMILY_RASTER )
        && ( ( ( fabs( GetVP().rotation ) < .0001 ) &&
               ( ( !g_bskew_comp || ( fabs( GetVP().skew ) < .0001 ) ) ) )
             || ( ( Current_Ch->GetChartProjectionType() != PROJECTION_MERCATOR )
                  && ( Current_Ch->GetChartProjectionType() != PROJECTION_TRANSVERSE_MERCATOR )
                  && ( Current_Ch->GetChartProjectionType() != PROJECTION_POLYCONIC ) ) ) )
    {
        ChartBaseBSB *Cur_BSB_Ch = dynamic_cast<ChartBaseBSB *>( Current_Ch );

        // TODO     maybe need iterative process to validate bInside
        //          first pass is mercator, then check chart boundaries

        if( Cur_BSB_Ch ) {
            //    This is a Raster chart....
            //    If the VP is changing, the raster chart parameters may not yet be setup
            //    So do that before accessing the chart's embedded georeferencing
            Cur_BSB_Ch->SetVPRasterParms( GetVP() );

            double slat, slon;
            if( 0 == Cur_BSB_Ch->vp_pix_to_latlong( GetVP(), x, y, &slat, &slon ) ) {
                lat = slat;

                if( slon < -180. ) slon += 360.;
                else if( slon > 180. ) slon -= 360.;

                lon = slon;
                bUseVP = false;
            }
        }

    }

    //    if needed, use the VPoint scaling estimator
    if( bUseVP ) {
        GetVP().GetLLFromPix( wxPoint( x, y ), &lat, &lon );
    }
}

void ChartCanvas::ZoomCanvas( double factor, bool can_zoom_to_cursor, bool stoptimer )
{
    m_bzooming_to_cursor = can_zoom_to_cursor && g_bEnableZoomToCursor;

    if( g_bsmoothpanzoom ) {
        if(StartTimedMovement(stoptimer)) {
            m_mustmove += 150; /* for quick presses register as 200 ms duration */
            m_zoom_factor = factor;
//            m_zoom_target =  VPoint.chart_scale / factor;
        }
        m_zoom_target =  VPoint.chart_scale / factor;
    } else {
        if( m_modkeys == wxMOD_ALT )
            factor = pow(factor, .15);
        
        DoZoomCanvas( factor );
    }

    extendedSectorLegs.clear();
}

void ChartCanvas::DoZoomCanvas( double factor,  bool can_zoom_to_cursor )
{
    /* TODO: queue the quilted loading code to a background thread
       so yield is never called from here, and also rendering is not delayed */

    //    Cannot allow Yield() re-entrancy here
    if( m_bzooming ) return;
    m_bzooming = true;

    //  Capture current cursor position for zoom to cursor
    double zlat = m_cursor_lat;
    double zlon = m_cursor_lon;

    double proposed_scale_onscreen = GetCanvasScaleFactor() / ( GetVPScale() * factor );
    bool b_do_zoom = false;
    
    if(factor > 1)
    {
        b_do_zoom = true;

        double zoom_factor = factor;

        ChartBase *pc = NULL;

        if( !VPoint.b_quilt ) {
            pc = Current_Ch;
        } else {
            int new_db_index = m_pQuilt->AdjustRefOnZoomIn( proposed_scale_onscreen );
            if( new_db_index >= 0 )
                pc = ChartData->OpenChartFromDB( new_db_index, FULL_INIT );

            if(pCurrentStack)
                pCurrentStack->SetCurrentEntryFromdbIndex( new_db_index ); // highlite the correct bar entry
        }

        if( pc ) {
            double target_scale_ppm = GetVPScale() * zoom_factor;
            proposed_scale_onscreen = GetCanvasScaleFactor() / target_scale_ppm;
            
            //  Query the chart to determine the appropriate zoom range
            double min_allowed_scale = 800;    // Roughly, latitude dependent for mercator charts
            
            if( proposed_scale_onscreen < min_allowed_scale ) {
                if( min_allowed_scale == GetCanvasScaleFactor() / ( GetVPScale() ) ) {
                    m_zoom_factor = 1; /* stop zooming */
                    b_do_zoom = false;
                } else
                    proposed_scale_onscreen = min_allowed_scale;
            }
            
        }
        else {
            proposed_scale_onscreen = wxMax( proposed_scale_onscreen, 800.);
        }
            
        
    } else if(factor < 1) {
        double zoom_factor = 1/factor;

        b_do_zoom = true;

        ChartBase *pc = NULL;

        bool b_smallest = false;

        if( !VPoint.b_quilt ) {             // not quilted
            pc = Current_Ch;

            if( ChartData && pc ) {
                //      If Current_Ch is not on the screen, unbound the zoomout
                LLBBox viewbox = VPoint.GetBBox();
                wxBoundingBox chart_box;
                int current_index = ChartData->FinddbIndex( pc->GetFullPath() );
                double max_allowed_scale;

                max_allowed_scale = GetCanvasScaleFactor() / m_absolute_min_scale_ppm;

                //  We can allow essentially unbounded zoomout in single chart mode
//                if( ChartData->GetDBBoundingBox( current_index, &chart_box ) &&
//                    !viewbox.IntersectOut( chart_box ) )
//                    //  Clamp the minimum scale zoom-out to the value specified by the chart
//                    max_allowed_scale = wxMin(max_allowed_scale, 4.0 *
//                                              pc->GetNormalScaleMax( GetCanvasScaleFactor(),
//                                                                     GetCanvasWidth() ) );
                if(proposed_scale_onscreen > max_allowed_scale) {
                    m_zoom_factor = 1; /* stop zooming */
                    proposed_scale_onscreen = max_allowed_scale;
                }
            }

        } else {
            int new_db_index = m_pQuilt->AdjustRefOnZoomOut( proposed_scale_onscreen );
            if( new_db_index >= 0 ) pc = ChartData->OpenChartFromDB( new_db_index, FULL_INIT );

            if(pCurrentStack)
                pCurrentStack->SetCurrentEntryFromdbIndex( new_db_index ); // highlite the correct bar entry
            
            b_smallest = m_pQuilt->IsChartSmallestScale( new_db_index );

            if( ( !g_bPreserveScaleOnX ) &&  (b_smallest || (0 == m_pQuilt->GetExtendedStackCount())))
                proposed_scale_onscreen = wxMin(proposed_scale_onscreen,
                                                GetCanvasScaleFactor() / m_absolute_min_scale_ppm);
        }

        //set a minimum scale
        if( ( GetCanvasScaleFactor() / proposed_scale_onscreen ) < m_absolute_min_scale_ppm )
            b_do_zoom = false;
    }

    if( b_do_zoom ) {
        if( can_zoom_to_cursor && g_bEnableZoomToCursor) {
            //  Arrange to combine the zoom and pan into one operation for smoother appearance
            SetVPScale( GetCanvasScaleFactor() / proposed_scale_onscreen, false );   // adjust, but deferred refresh
            wxPoint2DDouble r;
            GetDoubleCanvasPointPix( zlat, zlon, &r );
            PanCanvas( r.m_x - mouse_x, r.m_y - mouse_y );  // this will give the Refresh()
            ClearbFollow();      // update the follow flag
        }
        else
            SetVPScale( GetCanvasScaleFactor() / proposed_scale_onscreen );
        
    }
    
    m_bzooming = false;
    
}

void ChartCanvas::RotateCanvas( double dir )
{
    if(g_bCourseUp)
        g_bCourseUp = false;

    if(g_bsmoothpanzoom) {
        if(StartTimedMovement()) {
            m_mustmove += 150; /* for quick presses register as 200 ms duration */
            m_rotation_speed = dir*60;
        }
    } else {
        double speed = dir*10;
        if( m_modkeys == wxMOD_ALT)
            speed /= 20;
        DoRotateCanvas(VPoint.rotation + PI/180 * speed);
    }
}

void ChartCanvas::DoRotateCanvas( double rotation )
{
    while(rotation < 0) rotation += 2*PI;
    while(rotation > 2*PI) rotation -= 2*PI;

    SetVPRotation( rotation );
    parent_frame->UpdateRotationState( VPoint.rotation);
}

void ChartCanvas::ClearbFollow( void )
{
    m_bFollow = false;      // update the follow flag
    parent_frame->SetToolbarItemState( ID_FOLLOW, false );
}

bool ChartCanvas::PanCanvas( double dx, double dy )
{
    double dlat, dlon;
    wxPoint2DDouble p;
//      CALLGRIND_START_INSTRUMENTATION

    extendedSectorLegs.clear();

    GetDoubleCanvasPointPix( GetVP().clat, GetVP().clon, &p );
    GetCanvasPixPoint( p.m_x + dx, p.m_y + dy, dlat, dlon );

    if( dlon > 360. ) dlon -= 360.;
    if( dlon < -360. ) dlon += 360.;

    //    This should not really be necessary, but round-trip georef on some charts is not perfect,
    //    So we can get creep on repeated unidimensional pans, and corrupt chart cacheing.......

    //    But this only works on north-up projections
    if( ( ( fabs( GetVP().skew ) < .001 ) ) && ( fabs( GetVP().rotation ) < .001 ) ) {

        if( dx == 0 ) dlon = GetVP().clon;
        if( dy == 0 ) dlat = GetVP().clat;
    }

    int cur_ref_dbIndex = m_pQuilt->GetRefChartdbIndex();
    SetViewPoint( dlat, dlon, VPoint.view_scale_ppm, VPoint.skew, VPoint.rotation );

//      vLat = dlat;
//      vLon = dlon;

    if( VPoint.b_quilt ) {
        int new_ref_dbIndex = m_pQuilt->GetRefChartdbIndex();
        if( ( new_ref_dbIndex != cur_ref_dbIndex ) && ( new_ref_dbIndex != -1 ) ) {
            //Tweak the scale slightly for a new ref chart
            ChartBase *pc = ChartData->OpenChartFromDB( new_ref_dbIndex, FULL_INIT );
            if( pc ) {
                double tweak_scale_ppm = pc->GetNearestPreferredScalePPM( VPoint.view_scale_ppm );
                SetVPScale( tweak_scale_ppm );
            }
        }
    }

    ClearbFollow();      // update the follow flag

    Refresh( false );

    pCurTrackTimer->Start( m_curtrack_timer_msec, wxTIMER_ONE_SHOT );

    return true;
}

void ChartCanvas::ReloadVP( bool b_adjust )
{
    if( g_brightness_init ) SetScreenBrightness( g_nbrightness );

    LoadVP( VPoint, b_adjust );
}

void ChartCanvas::LoadVP( ViewPort &vp, bool b_adjust )
{
#ifdef ocpnUSE_GL
    if( g_bopengl ) {
        glChartCanvas::Invalidate();
        if( m_glcc->GetSize().x != VPoint.pix_width || m_glcc->GetSize().y != VPoint.pix_height ) m_glcc->SetSize(
                VPoint.pix_width, VPoint.pix_height );
    }
    else
#endif
    {
        m_cache_vp.Invalidate();
        m_bm_cache_vp.Invalidate();
    }

    VPoint.Invalidate();

    if( m_pQuilt ) m_pQuilt->Invalidate();

    SetViewPoint( vp.clat, vp.clon, vp.view_scale_ppm, vp.skew, vp.rotation, b_adjust );

}

void ChartCanvas::SetQuiltRefChart( int dbIndex )
{
    m_pQuilt->SetReferenceChart( dbIndex );
    VPoint.Invalidate();
    m_pQuilt->Invalidate();
}

double ChartCanvas::GetBestStartScale(int dbi_hint, const ViewPort &vp)
{
    if(m_pQuilt)
        return m_pQuilt->GetBestStartScale(dbi_hint, vp);
    else
        return vp.view_scale_ppm;
}


//      Verify and adjust the current reference chart,
//      so that it will not lead to excessive overzoom or underzoom onscreen
int ChartCanvas::AdjustQuiltRefChart( void )
{
    int ret = -1;
    if(m_pQuilt){
        ChartBase *pc = ChartData->OpenChartFromDB( m_pQuilt->GetRefChartdbIndex(), FULL_INIT );
        if( pc ) {
            double min_ref_scale = pc->GetNormalScaleMin( m_canvas_scale_factor, false );
            double max_ref_scale = pc->GetNormalScaleMax( m_canvas_scale_factor, m_canvas_width );
            
            if( VPoint.chart_scale < min_ref_scale )  {
                ret = m_pQuilt->AdjustRefOnZoomIn( VPoint.chart_scale );
            }
            else if( VPoint.chart_scale > max_ref_scale )  {
                ret = m_pQuilt->AdjustRefOnZoomOut( VPoint.chart_scale );
            }
            else {
                bool brender_ok = IsChartLargeEnoughToRender( pc, VPoint );
                
                int ref_family = pc->GetChartFamily();
                
                if( !brender_ok ) {
                    unsigned int target_stack_index = 0;
                    int target_stack_index_check = m_pQuilt->GetExtendedStackIndexArray().Index(  m_pQuilt->GetRefChartdbIndex() ); // Lookup
                    
                    if( wxNOT_FOUND != target_stack_index_check )
                        target_stack_index = target_stack_index_check;
                    
                    int extended_array_count = m_pQuilt->GetExtendedStackIndexArray().GetCount();
                    while( ( !brender_ok )  && ( (int)target_stack_index < ( extended_array_count - 1 ) ) ) {
                        target_stack_index++;
                        int test_db_index = m_pQuilt->GetExtendedStackIndexArray().Item( target_stack_index );
                    
                        if( ( ref_family == ChartData->GetDBChartFamily( test_db_index ) )
                            && IsChartQuiltableRef( test_db_index ) ) {
                        //    open the target, and check the min_scale
                            ChartBase *ptest_chart = ChartData->OpenChartFromDB( test_db_index, FULL_INIT );
                            if( ptest_chart ){
                                brender_ok = IsChartLargeEnoughToRender( ptest_chart, VPoint );
                            }
                        }
                    }
                    
                    if(brender_ok){             // found a better reference chart
                        int new_db_index = m_pQuilt->GetExtendedStackIndexArray().Item( target_stack_index );
                        if( ( ref_family == ChartData->GetDBChartFamily( new_db_index ) )
                            && IsChartQuiltableRef( new_db_index ) ) {
                            m_pQuilt->SetReferenceChart( new_db_index );
                            ret = new_db_index;
                        }
                        else
                            ret =m_pQuilt->GetRefChartdbIndex();
                    }
                    else
                        ret = m_pQuilt->GetRefChartdbIndex();
                    
                }
                else
                    ret = m_pQuilt->GetRefChartdbIndex();
            }
        }
        else
            ret = -1;
    }
    
    return ret;
}


void ChartCanvas::UpdateCanvasOnGroupChange( void )
{
    delete pCurrentStack;
    pCurrentStack = NULL;
    pCurrentStack = new ChartStack;
    ChartData->BuildChartStack( pCurrentStack, VPoint.clat, VPoint.clon );

    if( m_pQuilt ) {
        m_pQuilt->Compose( VPoint );
        cc1->SetFocus();
    }
}

bool ChartCanvas::SetVPScale( double scale, bool refresh )
{
    return SetViewPoint( VPoint.clat, VPoint.clon, scale, VPoint.skew, VPoint.rotation, true, refresh );
}

bool ChartCanvas::SetViewPoint( double lat, double lon )
{
    return SetViewPoint( lat, lon, VPoint.view_scale_ppm, VPoint.skew, VPoint.rotation );
}

bool ChartCanvas::SetViewPoint( double lat, double lon, double scale_ppm, double skew,
                                double rotation, bool b_adjust, bool b_refresh )
{
    bool b_ret = false;

    if(skew > PI) /* so our difference tests work, put in range of +-Pi */
        skew -= 2*PI;

    //  Any sensible change?
    if( ( fabs( VPoint.view_scale_ppm - scale_ppm ) < 1e-9 )
            && ( fabs( VPoint.skew - skew ) < 1e-9 )
            && ( fabs( VPoint.rotation - rotation ) < 1e-9 ) && ( fabs( VPoint.clat - lat ) < 1e-9 )
            && ( fabs( VPoint.clon - lon ) < 1e-9 ) && VPoint.IsValid() ) return false;

    VPoint.SetProjectionType( PROJECTION_MERCATOR );            // default

    VPoint.Validate();                     // Mark this ViewPoint as OK

    //    Take a local copy of the last viewport
    ViewPort last_vp = VPoint;

    VPoint.skew = skew;
    VPoint.clat = lat;
    VPoint.clon = lon;
    VPoint.view_scale_ppm = scale_ppm;
    SetVPRotation( rotation );

    if( ( VPoint.pix_width <= 0 ) || ( VPoint.pix_height <= 0 ) )    // Canvas parameters not yet set
        return false;

    //  Has the Viewport scale changed?  If so, invalidate the vp
    if( last_vp.view_scale_ppm != scale_ppm ) {
        m_cache_vp.Invalidate();

#ifdef ocpnUSE_GL
        if( g_bopengl )
            glChartCanvas::Invalidate();
#endif        
    }

    //  A preliminary value, may be tweaked below
    VPoint.chart_scale = m_canvas_scale_factor / ( scale_ppm );

    // recompute cursor position
    GetCanvasPixPoint( mouse_x, mouse_y, m_cursor_lat, m_cursor_lon );
    if(g_pi_manager) g_pi_manager->SendCursorLatLonToAllPlugIns( m_cursor_lat, m_cursor_lon );

    if( !VPoint.b_quilt && Current_Ch ) {

        VPoint.SetProjectionType( Current_Ch->GetChartProjectionType() );
        VPoint.SetBoxes();

        //  Allow the chart to adjust the new ViewPort for performance optimization
        //  This will normally be only a fractional (i.e.sub-pixel) adjustment...
        if( b_adjust ) Current_Ch->AdjustVP( last_vp, VPoint );

        // If there is a sensible change in the chart render, refresh the whole screen
        if( ( !m_cache_vp.IsValid() ) || ( m_cache_vp.view_scale_ppm != VPoint.view_scale_ppm ) ) {
            Refresh( false );
            b_ret = true;
        } else {
            wxPoint cp_last, cp_this;
            GetCanvasPointPix( m_cache_vp.clat, m_cache_vp.clon, &cp_last );
            GetCanvasPointPix( VPoint.clat, VPoint.clon, &cp_this );

            if( cp_last != cp_this ) {
                Refresh( false );
                b_ret = true;
            }
        }
    }

    //  Handle the quilted case
    if( VPoint.b_quilt ) {

        if( last_vp.view_scale_ppm != scale_ppm ) m_pQuilt->InvalidateAllQuiltPatchs();

        //  Create the quilt
        if( ChartData && ChartData->IsValid() ) {
            if( !pCurrentStack ) return false;

            int current_db_index = -1;
            current_db_index = pCurrentStack->GetCurrentEntrydbIndex();       // capture the current

            ChartData->BuildChartStack( pCurrentStack, lat, lon );
            pCurrentStack->SetCurrentEntryFromdbIndex( current_db_index );

            //   Check to see if the current quilt reference chart is in the new stack
            int current_ref_stack_index = -1;
            for( int i = 0; i < pCurrentStack->nEntry; i++ ) {
                if( m_pQuilt->GetRefChartdbIndex() == pCurrentStack->GetDBIndex( i ) ) current_ref_stack_index =
                        i;
            }

            if( g_bFullScreenQuilt ) {
                current_ref_stack_index = m_pQuilt->GetRefChartdbIndex();
            }

            //    If the new stack does not contain the current ref chart....
            if( ( -1 == current_ref_stack_index ) && ( m_pQuilt->GetRefChartdbIndex() >= 0 ) ) {
                const ChartTableEntry &cte_ref = ChartData->GetChartTableEntry(
                                                     m_pQuilt->GetRefChartdbIndex() );
                int target_scale = cte_ref.GetScale();
                int target_type = cte_ref.GetChartType();
                int candidate_stack_index;

                //    reset the ref chart in a way that does not lead to excessive underzoom, for performance reasons
                //    Try to find a chart that is the same type, and has a scale of just smaller than the current ref chart

                candidate_stack_index = 0;
                while( candidate_stack_index <= pCurrentStack->nEntry - 1 ) {
                    const ChartTableEntry &cte_candidate = ChartData->GetChartTableEntry(
                            pCurrentStack->GetDBIndex( candidate_stack_index ) );
                    int candidate_scale = cte_candidate.GetScale();
                    int candidate_type = cte_candidate.GetChartType();

                    if( ( candidate_scale >= target_scale ) && ( candidate_type == target_type ) ) break;

                    candidate_stack_index++;
                }

                //    If that did not work, look for a chart of just larger scale and same type
                if( candidate_stack_index >= pCurrentStack->nEntry ) {
                    candidate_stack_index = pCurrentStack->nEntry - 1;
                    while( candidate_stack_index >= 0 ) {
                        const ChartTableEntry &cte_candidate = ChartData->GetChartTableEntry(
                                pCurrentStack->GetDBIndex( candidate_stack_index ) );
                        int candidate_scale = cte_candidate.GetScale();
                        int candidate_type = cte_candidate.GetChartType();

                        if( ( candidate_scale <= target_scale )
                                && ( candidate_type == target_type ) ) break;

                        candidate_stack_index--;
                    }
                }

                // and if that did not work, chose stack entry 0
                if( ( candidate_stack_index >= pCurrentStack->nEntry )
                        || ( candidate_stack_index < 0 ) ) candidate_stack_index = 0;

                int new_ref_index = pCurrentStack->GetDBIndex( candidate_stack_index );

                m_pQuilt->SetReferenceChart( new_ref_index ); //maybe???

            }


            // Preset the VPoint projection type to match what the quilt projection type will be
            int ref_db_index = m_pQuilt->GetRefChartdbIndex();
            int proj = ChartData->GetDBChartProj( ref_db_index );

            // Always keep the default Mercator projection if the reference chart is
            // not in the PatchList or the scale is too small for it to render.

            bool renderable = true;
            ChartBase* referenceChart = ChartData->OpenChartFromDB( ref_db_index, FULL_INIT );
            if( referenceChart ) {
                double chartMaxScale = referenceChart->GetNormalScaleMax( cc1->GetCanvasScaleFactor(), cc1->GetCanvasWidth() );
                renderable = chartMaxScale*1.5 > VPoint.chart_scale;
            }

            VPoint.b_MercatorProjectionOverride = ( m_pQuilt->GetnCharts() == 0 || !renderable );

            if( ! VPoint.b_MercatorProjectionOverride ) VPoint.SetProjectionType( proj );

            VPoint.SetBoxes();

            //    If this quilt will be a perceptible delta from the existing quilt, then refresh the entire screen
            if( m_pQuilt->IsQuiltDelta( VPoint ) ) {
                //  Allow the quilt to adjust the new ViewPort for performance optimization
                //  This will normally be only a fractional (i.e. sub-pixel) adjustment...
                if( b_adjust ) m_pQuilt->AdjustQuiltVP( last_vp, VPoint );

                ChartData->ClearCacheInUseFlags();
                unsigned long hash1 = m_pQuilt->GetXStackHash();
                m_pQuilt->Compose( VPoint );

                //      If the extended chart stack has changed, invalidate any cached render bitmap
                if(m_pQuilt->GetXStackHash() != hash1) {
//                    m_bm_cache_vp.Invalidate();
//                    InvalidateGL();
                }

                ChartData->PurgeCacheUnusedCharts( 0.7 );

                if(b_refresh)
                    Refresh( false );
                
                b_ret = true;
            }
            parent_frame->UpdateControlBar();
        }

        VPoint.skew = 0.;  // Quilting supports 0 Skew
    }

    if( !VPoint.GetBBox().GetValid() ) VPoint.SetBoxes();

    if( VPoint.GetBBox().GetValid() ) {

        //      Update the viewpoint reference scale
        if( Current_Ch )
            VPoint.ref_scale = Current_Ch->GetNativeScale();
        else 
            VPoint.ref_scale = m_pQuilt->GetRefNativeScale();

        //    Calculate the on-screen displayed actual scale
        //    by a simple traverse northward from the center point
        //    of roughly the canvas height
        wxPoint2DDouble r, r1;

        double delta_check = (VPoint.pix_height / VPoint.view_scale_ppm) / (1852. * 60);

        double rhumbDist;
        DistanceBearingMercator( VPoint.clat, VPoint.clon,
                                     VPoint.clat + delta_check,
                                     VPoint.clon,
                                     0, &rhumbDist );
                           
<<<<<<< HEAD
        GetCanvasPointPix( VPoint.clat, VPoint.clon, &r1 );
        GetCanvasPointPix( VPoint.clat + delta_check, VPoint.clon, &r );
        double delta_p = sqrt( double( ((r1.y - r.y) * (r1.y - r.y)) + ((r1.x - r.x) * (r1.x - r.x)) ) );
=======
        GetDoubleCanvasPointPix( VPoint.clat, VPoint.clon, &r1 );
        GetDoubleCanvasPointPix( VPoint.clat + delta_check, VPoint.clon, &r );
        double delta_p = sqrt( ((r1.m_y - r.m_y) * (r1.m_y - r.m_y)) + ((r1.m_x - r.m_x) * (r1.m_x - r.m_x)) );
>>>>>>> a709ef6c
        
        m_true_scale_ppm = delta_p / (rhumbDist * 1852);
        
        //        A fall back in case of very high zoom-out, giving delta_y == 0
        //        which can probably only happen with vector charts
        if( 0.0 == m_true_scale_ppm )
            m_true_scale_ppm = scale_ppm;

        //        Another fallback, for highly zoomed out charts
        //        This adjustment makes the displayed TrueScale correspond to the
        //        same algorithm used to calculate the chart zoom-out limit for ChartDummy.
        if( scale_ppm < 1e-4 )
            m_true_scale_ppm = scale_ppm;

        if( m_true_scale_ppm )
            VPoint.chart_scale = m_canvas_scale_factor / ( m_true_scale_ppm );
        else
            VPoint.chart_scale = 1.0;

        if( parent_frame->m_pStatusBar ) {
            double round_factor = 100.;
            if(VPoint.chart_scale < 1000.)
                round_factor = 10.;
            else if (VPoint.chart_scale < 10000.)
                round_factor = 50.;
            
            double true_scale_display =  wxRound(VPoint.chart_scale / round_factor ) * round_factor;
            wxString text;

            m_displayed_scale_factor = VPoint.ref_scale / VPoint.chart_scale;
            
            if( m_displayed_scale_factor > 10.0 )
                text.Printf( _("Scale %4.0f (%1.0fx)"), true_scale_display, m_displayed_scale_factor );
            else if( m_displayed_scale_factor > 1.0 )
                text.Printf( _("Scale %4.0f (%1.1fx)"), true_scale_display, m_displayed_scale_factor );
            else  {
                double sfr = wxRound(m_displayed_scale_factor * 10.) / 10.;
                text.Printf( _("Scale %4.0f (%1.2fx)"), true_scale_display, sfr );
            }
                
            parent_frame->SetStatusText( text, STAT_FIELD_SCALE );
        }
    }

    //  Maintain global vLat/vLon
    vLat = VPoint.clat;
    vLon = VPoint.clon;

    //   If any PlugIn chart ran wxExecute(), then the canvas focus is likely lost.
    //  Restore it here
    cc1->SetFocus();
    
    return b_ret;
}

//          Static Icon definitions for some symbols requiring scaling/rotation/translation
//          Very specific wxDC draw commands are necessary to properly render these icons...See the code in ShipDraw()

//      This icon was adapted and scaled from the S52 Presentation Library version 3_03.
//     Symbol VECGND02

static int s_png_pred_icon[] = { -10, -10, -10, 10, 10, 10, 10, -10 };

//      This ownship icon was adapted and scaled from the S52 Presentation Library version 3_03
//      Symbol OWNSHP05
static int s_ownship_icon[] = { 5, -42, 11, -28, 11, 42, -11, 42, -11, -28, -5, -42, -11, 0, 11, 0,
                                0, 42, 0, -42
                              };

wxColour ChartCanvas::PredColor()
{ 
    if( SHIP_NORMAL == m_ownship_state )
        return GetGlobalColor( _T ( "URED" ) );
    return GetGlobalColor( _T ( "GREY1" ) );
}

wxColour ChartCanvas::ShipColor()
{ 
    //      Establish ship color
    //     It changes color based on GPS and Chart accuracy/availability

    if( SHIP_NORMAL != m_ownship_state )
        return GetGlobalColor( _T ( "GREY1" ) );

    if( SHIP_LOWACCURACY == m_ownship_state )
        return GetGlobalColor( _T ( "YELO1" ) );

    return GetGlobalColor( _T ( "URED" ) );         // default is OK
}

void ChartCanvas::ShipDrawLargeScale( ocpnDC& dc, wxPoint lShipMidPoint )
{

    dc.SetPen( wxPen( PredColor(), 2 ) );

    if( SHIP_NORMAL == m_ownship_state )
        dc.SetBrush( wxBrush( ShipColor(), wxTRANSPARENT ) );
    else
        dc.SetBrush( wxBrush( GetGlobalColor( _T ( "YELO1" ) ) ) );
 
    dc.DrawEllipse( lShipMidPoint.x - 10, lShipMidPoint.y - 10, 20, 20 );
    dc.DrawEllipse( lShipMidPoint.x - 6, lShipMidPoint.y - 6, 12, 12 );

    dc.DrawLine( lShipMidPoint.x - 12, lShipMidPoint.y, lShipMidPoint.x + 12, lShipMidPoint.y );
    dc.DrawLine( lShipMidPoint.x, lShipMidPoint.y - 12, lShipMidPoint.x, lShipMidPoint.y + 12 );
}

void ChartCanvas::ShipIndicatorsDraw( ocpnDC& dc, float lpp,
                                      wxPoint GPSOffsetPixels,
                                      wxPoint lGPSPoint, wxPoint lHeadPoint,
                                      float img_height, float cog_rad,
                                      wxPoint lPredPoint, bool b_render_hdt,
                                      wxPoint lShipMidPoint)
{
    // draw course over ground if they are longer than the ship
    if( !wxIsNaN(gCog) && !wxIsNaN(gSog) ) {
        if( lpp >= img_height / 2 ) {
            const double png_pred_icon_scale_factor = .4;
            wxPoint icon[4];

            for( int i = 0; i < 4; i++ ) {
                int j = i * 2;
                double pxa = (double) ( s_png_pred_icon[j] );
                double pya = (double) ( s_png_pred_icon[j + 1] );

                pya *= png_pred_icon_scale_factor;
                pxa *= png_pred_icon_scale_factor;

                double px = ( pxa * sin( cog_rad ) ) + ( pya * cos( cog_rad ) );
                double py = ( pya * sin( cog_rad ) ) - ( pxa * cos( cog_rad ) );

                icon[i].x = (int) wxRound( px ) + lPredPoint.x + GPSOffsetPixels.x;
                icon[i].y = (int) wxRound( py ) + lPredPoint.y + GPSOffsetPixels.y;
            }

            //      COG Predictor
            wxDash dash_long[2];
            dash_long[0] = (int) ( 3.0 * m_pix_per_mm );  //8// Long dash  <---------+
            dash_long[1] = (int) ( 1.5 * m_pix_per_mm );  //2// Short gap            |

            wxPen ppPen2( PredColor(), g_cog_predictor_width, wxUSER_DASH );
            ppPen2.SetDashes( 2, dash_long );
            dc.SetPen( ppPen2 );
            dc.StrokeLine( lGPSPoint.x + GPSOffsetPixels.x, lGPSPoint.y + GPSOffsetPixels.y,
                           lPredPoint.x + GPSOffsetPixels.x, lPredPoint.y + GPSOffsetPixels.y );

            wxDash dash_long3[2];
            dash_long3[0] = g_cog_predictor_width * dash_long[0];
            dash_long3[1] = g_cog_predictor_width * dash_long[1];

            if( g_cog_predictor_width > 1 ) {
                wxPen ppPen3( GetGlobalColor( _T ( "UBLCK" ) ), 1, wxUSER_DASH );
                ppPen3.SetDashes( 2, dash_long3 );
                dc.SetPen( ppPen3 );
                dc.StrokeLine( lGPSPoint.x + GPSOffsetPixels.x, lGPSPoint.y + GPSOffsetPixels.y,
                               lPredPoint.x + GPSOffsetPixels.x, lPredPoint.y + GPSOffsetPixels.y );
            }
            wxPen ppPen1( GetGlobalColor( _T ( "UBLCK" ) ), 1, wxSOLID );
            dc.SetPen( ppPen1 );
            dc.SetBrush( wxBrush( PredColor() ) ); //*wxWHITE_BRUSH);

            dc.StrokePolygon( 4, icon );
        }
    }

    //      HDT Predictor
    if( b_render_hdt ) {
        wxDash dash_short[2];
        dash_short[0] = (int) ( 1.5 * m_pix_per_mm );  // Short dash  <---------+
        dash_short[1] = (int) ( 1.8 * m_pix_per_mm );  // Short gap            |

        wxPen ppPen2( PredColor(), 2, wxUSER_DASH );
        ppPen2.SetDashes( 2, dash_short );

        dc.SetPen( ppPen2 );
        dc.StrokeLine( lGPSPoint.x + GPSOffsetPixels.x, lGPSPoint.y + GPSOffsetPixels.y,
                       lHeadPoint.x + GPSOffsetPixels.x, lHeadPoint.y + GPSOffsetPixels.y );

        wxPen ppPen1( PredColor(), 2, wxSOLID );
        dc.SetPen( ppPen1 );
        dc.SetBrush( wxBrush( GetGlobalColor( _T ( "GREY2" ) ) ) );

        dc.StrokeCircle( lHeadPoint.x + GPSOffsetPixels.x, lHeadPoint.y + GPSOffsetPixels.y, 4 );
    }

    // Draw radar rings if activated
    if( g_iNavAidRadarRingsNumberVisible ) {
        double factor = 1.00;
        if( g_pNavAidRadarRingsStepUnits == 1 )          // nautical miles
            factor = 1 / 1.852;

        factor *= g_fNavAidRadarRingsStep;

        double tlat, tlon;
        wxPoint r;
        ll_gc_ll( gLat, gLon, 0, factor, &tlat, &tlon );
        GetCanvasPointPix( tlat, tlon, &r );

        double lpp = sqrt( pow( (double) (lGPSPoint.x - r.x), 2) +
                           pow( (double) (lGPSPoint.y - r.y), 2 ) );
        int pix_radius = (int) lpp;

        wxPen ppPen1( GetGlobalColor( _T ( "URED" ) ), 2 );
        dc.SetPen( ppPen1 );
        dc.SetBrush( wxBrush( GetGlobalColor( _T ( "URED" ) ), wxTRANSPARENT ) );

        for( int i = 1; i <= g_iNavAidRadarRingsNumberVisible; i++ )
            dc.StrokeCircle( lGPSPoint.x, lGPSPoint.y, i * pix_radius );
    }
}

void ChartCanvas::ComputeShipScaleFactor(float icon_hdt,
                                         int ownShipWidth, int ownShipLength, 
                                         wxPoint &lShipMidPoint,
                                         wxPoint &GPSOffsetPixels, wxPoint lGPSPoint,
                                         float &scale_factor_x, float &scale_factor_y)
{
    float screenResolution = (float) ::wxGetDisplaySize().x / g_display_size_mm;

    //  Calculate the true ship length in exact pixels
    double ship_bow_lat, ship_bow_lon;
    ll_gc_ll( gLat, gLon, icon_hdt, g_n_ownship_length_meters / 1852., &ship_bow_lat,
              &ship_bow_lon );
    wxPoint lShipBowPoint;
    wxPoint2DDouble b_point = GetVP().GetDoublePixFromLL( ship_bow_lat, ship_bow_lon );
    wxPoint2DDouble a_point = GetVP().GetDoublePixFromLL( gLat, gLon );
    
    float shipLength_px = sqrtf( powf( (float) (b_point.m_x - a_point.m_x), 2) +
                                 powf( (float) (b_point.m_y - a_point.m_y), 2) );
    
    //  And in mm
    float shipLength_mm = shipLength_px / screenResolution;
    
    //  Set minimum ownship drawing size
    float ownship_min_mm = g_n_ownship_min_mm;
    ownship_min_mm = wxMax(ownship_min_mm, 1.0);
    
    //  Calculate Nautical Miles distance from midships to gps antenna
    float hdt_ant = icon_hdt + 180.;
    float dy = ( g_n_ownship_length_meters / 2 - g_n_gps_antenna_offset_y ) / 1852.;
    float dx = g_n_gps_antenna_offset_x / 1852.;
    if( g_n_gps_antenna_offset_y > g_n_ownship_length_meters / 2 )      //reverse?
    {
        hdt_ant = icon_hdt;
        dy = -dy;
    }
    
    //  If the drawn ship size is going to be clamped, adjust the gps antenna offsets
    if( shipLength_mm < ownship_min_mm ) {
        dy /= shipLength_mm / ownship_min_mm;
        dx /= shipLength_mm / ownship_min_mm;
    }

    double ship_mid_lat, ship_mid_lon, ship_mid_lat1, ship_mid_lon1;
    
    ll_gc_ll( gLat, gLon, hdt_ant, dy, &ship_mid_lat, &ship_mid_lon );
    ll_gc_ll( ship_mid_lat, ship_mid_lon, icon_hdt - 90., dx, &ship_mid_lat1, &ship_mid_lon1 );

    GetCanvasPointPix( ship_mid_lat1, ship_mid_lon1, &lShipMidPoint );
    GPSOffsetPixels.x = lShipMidPoint.x - lGPSPoint.x;
    GPSOffsetPixels.y = lShipMidPoint.y - lGPSPoint.y;
    
    float scale_factor = shipLength_px / ownShipLength;
    
    //  Calculate a scale factor that would produce a reasonably sized icon
    float scale_factor_min = ownship_min_mm / ( ownShipLength / screenResolution );
    
    //  And choose the correct one
    scale_factor = wxMax(scale_factor, scale_factor_min);
    
    scale_factor_y = scale_factor;
    scale_factor_x = scale_factor_y * ( (float) ownShipLength / ownShipWidth )
        / ( (float) g_n_ownship_length_meters / g_n_ownship_beam_meters );
}

void ChartCanvas::ShipDraw( ocpnDC& dc )
{
    if( !GetVP().IsValid() ) return;

    int drawit = 0;
    wxPoint lGPSPoint, lShipMidPoint, lPredPoint, lHeadPoint, GPSOffsetPixels(0,0);

//    Is ship in Vpoint?

    if( GetVP().GetBBox().PointInBox( gLon, gLat, 0 ) ) drawit++;                             // yep

//    Calculate ownship Position Predictor

    double pred_lat, pred_lon;

    //  COG/SOG may be undefined in NMEA data stream
    float pCog = gCog;
    if( wxIsNaN(pCog) )
        pCog = 0.0;
    float pSog = gSog;
    if( wxIsNaN(pSog) )
        pSog = 0.0;

    ll_gc_ll( gLat, gLon, pCog, pSog * g_ownship_predictor_minutes / 60., &pred_lat, &pred_lon );

    GetCanvasPointPix( gLat, gLon, &lGPSPoint );
    lShipMidPoint = lGPSPoint;
    GetCanvasPointPix( pred_lat, pred_lon, &lPredPoint );

    float cog_rad = atan2f( (float) ( lPredPoint.y - lShipMidPoint.y ),
                            (float) ( lPredPoint.x - lShipMidPoint.x ) );
    cog_rad += (float)PI;

    float lpp = sqrtf( powf( (float) (lPredPoint.x - lShipMidPoint.x), 2) +
                       powf( (float) (lPredPoint.y - lShipMidPoint.y), 2) );

//    Is predicted point in the VPoint?
    if( GetVP().GetBBox().PointInBox( pred_lon, pred_lat, 0 ) ) drawit++;                     // yep

    //  Draw the icon rotated to the COG
    //  or to the Hdt if available
    float icon_hdt = pCog;
    if( !wxIsNaN( gHdt ) ) icon_hdt = gHdt;

    //  COG may be undefined in NMEA data stream
    if( wxIsNaN(icon_hdt) ) icon_hdt = 0.0;

//    Calculate the ownship drawing angle icon_rad using an assumed 10 minute predictor
    double osd_head_lat, osd_head_lon;
    wxPoint osd_head_point;

    ll_gc_ll( gLat, gLon, icon_hdt, pSog * 10. / 60., &osd_head_lat, &osd_head_lon );

    GetCanvasPointPix( gLat, gLon, &lShipMidPoint );
    GetCanvasPointPix( osd_head_lat, osd_head_lon, &osd_head_point );

    float icon_rad = atan2f( (float) ( osd_head_point.y - lShipMidPoint.y ),
                             (float) ( osd_head_point.x - lShipMidPoint.x ) );
    icon_rad += (float)PI;

    if( pSog < 0.2 ) icon_rad = ( ( icon_hdt + 90. ) * PI / 180. ) + GetVP().rotation;

//    Calculate ownship Heading pointer as a predictor
    double hdg_pred_lat, hdg_pred_lon;

    ll_gc_ll( gLat, gLon, icon_hdt, g_ownship_HDTpredictor_miles, &hdg_pred_lat,
              &hdg_pred_lon );

    GetCanvasPointPix( gLat, gLon, &lShipMidPoint );
    GetCanvasPointPix( hdg_pred_lat, hdg_pred_lon, &lHeadPoint );

//    Should we draw the Head vector?
//    Compare the points lHeadPoint and lPredPoint
//    If they differ by more than n pixels, and the head vector is valid, then render the head vector

    float ndelta_pix = 10.;
    bool b_render_hdt = false;
    if( !wxIsNaN( gHdt ) ) {
        float dist = sqrtf( powf(  (float) (lHeadPoint.x - lPredPoint.x), 2) +
                            powf(  (float) (lHeadPoint.y - lPredPoint.y), 2) );
        if( dist > ndelta_pix && !wxIsNaN(gSog) )
            b_render_hdt = true;
    }

//    Another draw test ,based on pixels, assuming the ship icon is a fixed nominal size
//    and is just barely outside the viewport        ....
    wxBoundingBox bb_screen( 0, 0, GetVP().pix_width, GetVP().pix_height );
    if( bb_screen.PointInBox( lShipMidPoint, 20 ) ) drawit++;

    // And one more test to catch the case where COG line crosses the screen,
    // but ownship and pred point are both off

    if( GetVP().GetBBox().LineIntersect( wxPoint2DDouble( gLon, gLat ),
                                         wxPoint2DDouble( pred_lon, pred_lat ) ) ) drawit++;

//    Do the draw if either the ship or prediction is within the current VPoint
    if( !drawit )
        return;

    int img_height;

    if( GetVP().chart_scale > 300000 )             // According to S52, this should be 50,000
    {
        ShipDrawLargeScale(dc, lShipMidPoint);
        img_height = 20;
    } else {

        wxImage pos_image;

        //      Substitute user ownship image if found
        if( m_pos_image_user )
            pos_image = m_pos_image_user->Copy();
        else if( SHIP_NORMAL == m_ownship_state )
            pos_image = m_pos_image_red->Copy();
        if( SHIP_LOWACCURACY == m_ownship_state )
            pos_image = m_pos_image_yellow->Copy();
        else if( SHIP_NORMAL != m_ownship_state )
            pos_image = m_pos_image_grey->Copy();


            //      Substitute user ownship image if found
        if( m_pos_image_user ) {
            pos_image = m_pos_image_user->Copy();
                
            if( SHIP_LOWACCURACY == m_ownship_state ) 
                pos_image = m_pos_image_user_yellow->Copy();
            else if( SHIP_NORMAL != m_ownship_state )
                pos_image = m_pos_image_user_grey->Copy();
        }

        img_height = pos_image.GetHeight();

        if( g_n_ownship_beam_meters > 0.0 &&
            g_n_ownship_length_meters > 0.0 &&
            g_OwnShipIconType > 0 ) // use large ship
        {
            int ownShipWidth = 22; // Default values from s_ownship_icon
            int ownShipLength= 84;
            if( g_OwnShipIconType == 1 ) {
                ownShipWidth = pos_image.GetWidth();
                ownShipLength= pos_image.GetHeight();
            }

            float scale_factor_x, scale_factor_y;
            ComputeShipScaleFactor
                (icon_hdt, ownShipWidth, ownShipLength, lShipMidPoint,
                 GPSOffsetPixels, lGPSPoint, scale_factor_x, scale_factor_y);

            if( g_OwnShipIconType == 1 ) { // Scaled bitmap
                pos_image.Rescale( ownShipWidth * scale_factor_x, ownShipLength * scale_factor_y,
                                   wxIMAGE_QUALITY_HIGH );
                wxPoint rot_ctr( pos_image.GetWidth() / 2, pos_image.GetHeight() / 2 );
                wxImage rot_image = pos_image.Rotate( -( icon_rad - ( PI / 2. ) ), rot_ctr, true );

                // Simple sharpening algorithm.....
                for( int ip = 0; ip < rot_image.GetWidth(); ip++ )
                    for( int jp = 0; jp < rot_image.GetHeight(); jp++ )
                        if( rot_image.GetAlpha( ip, jp ) > 64 ) rot_image.SetAlpha( ip, jp, 255 );

                wxBitmap os_bm( rot_image );

                int w = os_bm.GetWidth();
                int h = os_bm.GetHeight();
                img_height = h;

                dc.DrawBitmap( os_bm, lShipMidPoint.x - w / 2, lShipMidPoint.y - h / 2, true );

                // Maintain dirty box,, missing in __WXMSW__ library
                dc.CalcBoundingBox( lShipMidPoint.x - w / 2, lShipMidPoint.y - h / 2 );
                dc.CalcBoundingBox( lShipMidPoint.x - w / 2 + w, lShipMidPoint.y - h / 2 + h );
            }

            else if( g_OwnShipIconType == 2 ) { // Scaled Vector
                wxPoint ownship_icon[10];

                for( int i = 0; i < 10; i++ ) {
                    int j = i * 2;
                    float pxa = (float) ( s_ownship_icon[j] );
                    float pya = (float) ( s_ownship_icon[j + 1] );
                    pya *= scale_factor_y;
                    pxa *= scale_factor_x;

                    float px = ( pxa * sinf( icon_rad ) ) + ( pya * cosf( icon_rad ) );
                    float py = ( pya * sinf( icon_rad ) ) - ( pxa * cosf( icon_rad ) );

                    ownship_icon[i].x = (int) ( px ) + lShipMidPoint.x;
                    ownship_icon[i].y = (int) ( py ) + lShipMidPoint.y;
                }

                wxPen ppPen1( GetGlobalColor( _T ( "UBLCK" ) ), 1, wxSOLID );
                dc.SetPen( ppPen1 );
                dc.SetBrush( wxBrush( ShipColor() ) );

                dc.StrokePolygon( 6, &ownship_icon[0], 0, 0 );

                //     draw reference point (midships) cross
                dc.StrokeLine( ownship_icon[6].x, ownship_icon[6].y, ownship_icon[7].x,
                               ownship_icon[7].y );
                dc.StrokeLine( ownship_icon[8].x, ownship_icon[8].y, ownship_icon[9].x,
                               ownship_icon[9].y );
            }

            img_height = ownShipLength * scale_factor_y;

            //      Reference point, where the GPS antenna is
            int circle_rad = 3;
            if( m_pos_image_user ) circle_rad = 1;

            dc.SetPen( wxPen( GetGlobalColor( _T ( "UBLCK" ) ), 1 ) );
            dc.SetBrush( wxBrush( GetGlobalColor( _T ( "UIBCK" ) ) ) );
            dc.StrokeCircle( lGPSPoint.x, lGPSPoint.y, circle_rad );
        }
        else { // Fixed bitmap icon.
            /* non opengl, or suboptimal opengl via ocpndc: */
            wxPoint rot_ctr( pos_image.GetWidth() / 2, pos_image.GetHeight() / 2 );
            wxImage rot_image = pos_image.Rotate( -( icon_rad - ( PI / 2. ) ), rot_ctr, true );

            // Simple sharpening algorithm.....
            for( int ip = 0; ip < rot_image.GetWidth(); ip++ )
                for( int jp = 0; jp < rot_image.GetHeight(); jp++ )
                    if( rot_image.GetAlpha( ip, jp ) > 64 ) rot_image.SetAlpha( ip, jp, 255 );

            wxBitmap os_bm( rot_image );

            int w = os_bm.GetWidth();
            int h = os_bm.GetHeight();
            img_height = h;

            dc.DrawBitmap( os_bm, lShipMidPoint.x - w / 2, lShipMidPoint.y - h / 2, true );

            //      Reference point, where the GPS antenna is
            int circle_rad = 3;
            if( m_pos_image_user ) circle_rad = 1;

            dc.SetPen( wxPen( GetGlobalColor( _T ( "UBLCK" ) ), 1 ) );
            dc.SetBrush( wxBrush( GetGlobalColor( _T ( "UIBCK" ) ) ) );
            dc.StrokeCircle( lShipMidPoint.x, lShipMidPoint.y, circle_rad );

            // Maintain dirty box,, missing in __WXMSW__ library
            dc.CalcBoundingBox( lShipMidPoint.x - w / 2, lShipMidPoint.y - h / 2 );
            dc.CalcBoundingBox( lShipMidPoint.x - w / 2 + w, lShipMidPoint.y - h / 2 + h );
        }
    }        // ownship draw

    ShipIndicatorsDraw(dc, lpp,  GPSOffsetPixels,
                        lGPSPoint,  lHeadPoint,
                       img_height, cog_rad,
                       lPredPoint,  b_render_hdt, lShipMidPoint);
}

/* @ChartCanvas::CalcGridSpacing
 **
 ** Calculate the major and minor spacing between the lat/lon grid
 **
 ** @param [r] WindowDegrees [float] displayed number of lat or lan in the window
 ** @param [w] MajorSpacing [float &] Major distance between grid lines
 ** @param [w] MinorSpacing [float &] Minor distance between grid lines
 ** @return [void]
 */
void CalcGridSpacing( float WindowDegrees, float& MajorSpacing, float&MinorSpacing )
{
    int tabi; // iterator for lltab

    // table for calculating the distance between the grids
    // [0] width or height of the displayed chart in degrees
    // [1] spacing between major grid lines in degrees
    // [2] spacing between minor grid lines in degrees
    const float lltab[][3] = { { 180.0f, 90.0f, 30.0f }, { 90.0f, 45.0f, 15.0f }, { 60.0f, 30.0f, 10.0f }, {
            20.0f, 10.0f, 2.0f
        }, { 10.0f, 5.0f, 1.0f }, { 4.0f, 2.0f, 30.0f / 60.0f }, {
            2.0f, 1.0f, 20.0f
            / 60.0f
        }, { 1.0f, 0.5f, 10.0f / 60.0f }, { 30.0f / 60.0f, 15.0f / 60.0f, 5.0f / 60.0f }, {
            20.0f
            / 60.0f, 10.0f / 60.0f, 2.0f / 60.0f
        }, { 10.0f / 60.0f, 5.0f / 60.0f, 1.0f / 60.0f }, {
            4.0f
            / 60.0f, 2.0f / 60.0f, 0.5f / 60.0f
        }, { 2.0f / 60.0f, 1.0f / 60.0f, 0.2f / 60.0f }, {
            1.0f / 60.0f,
            0.5f / 60.0f, 0.1f / 60.0f
        }, { 0.4f / 60.0f, 0.2f / 60.0f, 0.05f / 60.0f }, {
            0.0f, 0.1f / 60.0f,
            0.02f / 60.0f
        } // indicates last entry
    };

    for( tabi = 0; lltab[tabi][0] != 0.0; tabi++ ) {
        if( WindowDegrees > lltab[tabi][0] ) {
            break;
        }
    }
    MajorSpacing = lltab[tabi][1]; // major latitude distance
    MinorSpacing = lltab[tabi][2]; // minor latitude distance
    return;
}
/* @ChartCanvas::CalcGridText *************************************
 **
 ** Calculates text to display at the major grid lines
 **
 ** @param [r] latlon [float] latitude or longitude of grid line
 ** @param [r] spacing [float] distance between two major grid lines
 ** @param [r] bPostfix [bool] true for latitudes, false for longitudes
 ** @param [w] text [char*] textbuffer for result, minimum of 12 chars in length
 **
 ** @return [void]
 */
void CalcGridText( float latlon, float spacing, bool bPostfix, char *text )
{
    int deg = (int) fabs( latlon ); // degrees
    float min = fabs( ( fabs( latlon ) - deg ) * 60.0 ); // Minutes
    char postfix;
    const unsigned int BufLen = 12;

    // calculate postfix letter (NSEW)
    if( latlon > 0.0 ) {
        if( bPostfix ) {
            postfix = 'N';
        } else {
            postfix = 'E';
        }
    } else if( latlon < 0.0 ) {
        if( bPostfix ) {
            postfix = 'S';
        } else {
            postfix = 'W';
        }
    } else {
        postfix = ' '; // no postfix for equator and greenwich
    }
    // calculate text, display minutes only if spacing is smaller than one degree

    if( spacing >= 1.0 ) {
        snprintf( text, BufLen, "%3d° %c", deg, postfix );
    } else if( spacing >= ( 1.0 / 60.0 ) ) {
        snprintf( text, BufLen, "%3d°%02.0f %c", deg, min, postfix );
    } else {
        snprintf( text, BufLen, "%3d°%02.2f %c", deg, min, postfix );
    }
    text[BufLen - 1] = '\0';
    return;
}

/* @ChartCanvas::GridDraw *****************************************
 **
 ** Draws major and minor Lat/Lon Grid on the chart
 ** - distance between Grid-lm ines are calculated automatic
 ** - major grid lines will be across the whole chart window
 ** - minor grid lines will be 10 pixel at each edge of the chart window.
 **
 ** @param [w] dc [wxDC&] the wx drawing context
 **
 ** @return [void]
 ************************************************************************/
void ChartCanvas::GridDraw( ocpnDC& dc )
{
    if( !( g_bDisplayGrid && ( fabs( GetVP().rotation ) < 1e-5 )
            && ( ( fabs( GetVP().skew ) < 1e-9 ) || g_bskew_comp ) ) ) return;

    double nlat, elon, slat, wlon;
    float lat, lon;
    float dlat, dlon;
    float gridlatMajor, gridlatMinor, gridlonMajor, gridlonMinor;
    wxCoord w, h;
    wxPen GridPen( GetGlobalColor( _T ( "SNDG1" ) ), 1, wxSOLID );
    wxFont *font = wxTheFontList->FindOrCreateFont( 8, wxFONTFAMILY_SWISS, wxNORMAL,
                   wxFONTWEIGHT_NORMAL, FALSE, wxString( _T ( "Arial" ) ) );
    dc.SetPen( GridPen );
    dc.SetFont( *font );
    dc.SetTextForeground( GetGlobalColor( _T ( "SNDG1" ) ) );

    w = m_canvas_width;
    h = m_canvas_height;

    GetCanvasPixPoint( 0, 0, nlat, wlon ); // get lat/lon of upper left point of the window
    GetCanvasPixPoint( w, h, slat, elon ); // get lat/lon of lower right point of the window
    dlat = nlat - slat; // calculate how many degrees of latitude are shown in the window
    dlon = elon - wlon; // calculate how many degrees of longitude are shown in the window
    if( dlon < 0.0 ) // concider datum border at 180 degrees longitude
    {
        dlon = dlon + 360.0;
    }
    // calculate distance between latitude grid lines
    CalcGridSpacing( dlat, gridlatMajor, gridlatMinor );

    // calculate position of first major latitude grid line
    lat = ceil( slat / gridlatMajor ) * gridlatMajor;

    // Draw Major latitude grid lines and text
    while( lat < nlat ) {
        wxPoint r;
        char sbuf[12];
        CalcGridText( lat, gridlatMajor, true, sbuf ); // get text for grid line
        GetCanvasPointPix( lat, ( elon + wlon ) / 2, &r );
        dc.DrawLine( 0, r.y, w, r.y, false );                             // draw grid line
        dc.DrawText( wxString( sbuf, wxConvUTF8 ), 0, r.y ); // draw text
        lat = lat + gridlatMajor;

        if( fabs( lat - wxRound( lat ) ) < 1e-5 ) lat = wxRound( lat );
    }

    // calculate position of first minor latitude grid line
    lat = ceil( slat / gridlatMinor ) * gridlatMinor;

    // Draw minor latitude grid lines
    while( lat < nlat ) {
        wxPoint r;
        GetCanvasPointPix( lat, ( elon + wlon ) / 2, &r );
        dc.DrawLine( 0, r.y, 10, r.y, false );
        dc.DrawLine( w - 10, r.y, w, r.y, false );
        lat = lat + gridlatMinor;
    }

    // calculate distance between grid lines
    CalcGridSpacing( dlon, gridlonMajor, gridlonMinor );

    // calculate position of first major latitude grid line
    lon = ceil( wlon / gridlonMajor ) * gridlonMajor;

    // draw major longitude grid lines
    for( int i = 0, itermax = (int) ( dlon / gridlonMajor ); i <= itermax; i++ ) {
        wxPoint r;
        char sbuf[12];
        CalcGridText( lon, gridlonMajor, false, sbuf );
        GetCanvasPointPix( ( nlat + slat ) / 2, lon, &r );
        dc.DrawLine( r.x, 0, r.x, h, false );
        dc.DrawText( wxString( sbuf, wxConvUTF8 ), r.x, 0 );
        lon = lon + gridlonMajor;
        if( lon > 180.0 ) {
            lon = lon - 360.0;
        }

        if( fabs( lon - wxRound( lon ) ) < 1e-5 ) lon = wxRound( lon );

    }

    // calculate position of first minor longitude grid line
    lon = ceil( wlon / gridlonMinor ) * gridlonMinor;
    // draw minor longitude grid lines
    for( int i = 0, itermax = (int) ( dlon / gridlonMinor ); i <= itermax; i++ ) {
        wxPoint r;
        GetCanvasPointPix( ( nlat + slat ) / 2, lon, &r );
        dc.DrawLine( r.x, 0, r.x, 10, false );
        dc.DrawLine( r.x, h - 10, r.x, h, false );
        lon = lon + gridlonMinor;
        if( lon > 180.0 ) {
            lon = lon - 360.0;
        }
    }
}

void ChartCanvas::ScaleBarDraw( ocpnDC& dc )
{
    double blat, blon, tlat, tlon;
    wxPoint r;

    int x_origin = g_bDisplayGrid ? 60 : 20;
    int y_origin = m_canvas_height - 50;

    float dist;
    int count;
    wxPen pen1, pen2;

    if( GetVP().chart_scale > 80000 )        // Draw 10 mile scale as SCALEB11
    {
        dist = 10.0;
        count = 5;
        pen1 = wxPen( GetGlobalColor( _T ( "SNDG2" ) ), 3, wxSOLID );
        pen2 = wxPen( GetGlobalColor( _T ( "SNDG1" ) ), 3, wxSOLID );
    } else                                // Draw 1 mile scale as SCALEB10
    {
        dist = 1.0;
        count = 10;
        pen1 = wxPen( GetGlobalColor( _T ( "SCLBR" ) ), 3, wxSOLID );
        pen2 = wxPen( GetGlobalColor( _T ( "CHDRD" ) ), 3, wxSOLID );
    }

    GetCanvasPixPoint( x_origin, y_origin, blat, blon );
    double rotation = -VPoint.rotation;
    if(!g_bskew_comp)
        rotation -= VPoint.skew;
    ll_gc_ll( blat, blon, rotation * 180 / PI, dist, &tlat, &tlon );
    GetCanvasPointPix( tlat, tlon, &r );
    int l1 = ( y_origin - r.y ) / count;

    for( int i = 0; i < count; i++ ) {
        int y = l1 * i;
        if( i & 1 ) dc.SetPen( pen1 );
        else
            dc.SetPen( pen2 );
        
        dc.DrawLine( x_origin, y_origin - y, x_origin, y_origin - ( y + l1 ) );
    }
}

void ChartCanvas::JaggyCircle( ocpnDC &dc, wxPen pen, int x, int y, int radius )
{
    //    Constants?
    double da_min = 2.;
    double da_max = 6.;
    double ra_min = 0.;
    double ra_max = 40.;

    wxPen pen_save = dc.GetPen();

    wxDateTime now = wxDateTime::Now();

    dc.SetPen( pen );

    int x0, y0, x1, y1;

    x0 = x1 = x + radius;                    // Start point
    y0 = y1 = y;
    double angle = 0.;
    int i = 0;

    while( angle < 360. ) {
        double da = da_min + ( ( (double) rand() / RAND_MAX ) * ( da_max - da_min ) );
        angle += da;

        if( angle > 360. ) angle = 360.;

        double ra = ra_min + ( ( (double) rand() / RAND_MAX ) * ( ra_max - ra_min ) );

        double r;
        if( i % 1 ) r = radius + ra;
        else
            r = radius - ra;

        x1 = (int) ( x + cos( angle * PI / 180. ) * r );
        y1 = (int) ( y + sin( angle * PI / 180. ) * r );

        dc.DrawLine( x0, y0, x1, y1 );

        x0 = x1;
        y0 = y1;

        i++;

    }

    dc.DrawLine( x + radius, y, x1, y1 );             // closure

    dc.SetPen( pen_save );
}

void ChartCanvas::AlertDraw( ocpnDC& dc )
{
// Just for prototyping, visual alert for anchorwatch goes here
    bool play_sound = false;
    if( pAnchorWatchPoint1 && AnchorAlertOn1 ) {
        if( AnchorAlertOn1 ) {
            wxPoint TargetPoint;
            GetCanvasPointPix( pAnchorWatchPoint1->m_lat, pAnchorWatchPoint1->m_lon, &TargetPoint );
            JaggyCircle( dc, wxPen( GetGlobalColor( _T("URED") ), 2 ), TargetPoint.x, TargetPoint.y,
                         100 );
            play_sound = true;
        }
    } else
        AnchorAlertOn1 = false;

    if( pAnchorWatchPoint2 && AnchorAlertOn2 ) {
        if( AnchorAlertOn2 ) {
            wxPoint TargetPoint;
            GetCanvasPointPix( pAnchorWatchPoint2->m_lat, pAnchorWatchPoint2->m_lon, &TargetPoint );
            JaggyCircle( dc, wxPen( GetGlobalColor( _T("URED") ), 2 ), TargetPoint.x, TargetPoint.y,
                         100 );
            play_sound = true;
        }
    } else
        AnchorAlertOn2 = false;


    if( play_sound ) {
        if( !g_anchorwatch_sound.IsOk() ) g_anchorwatch_sound.Create( g_sAIS_Alert_Sound_File );

#ifndef __WXMSW__
        if(g_anchorwatch_sound.IsOk() && !g_anchorwatch_sound.IsPlaying())
            g_anchorwatch_sound.Play();
#else
            if( g_anchorwatch_sound.IsOk() ) g_anchorwatch_sound.Play();
#endif
    } else {
        if( g_anchorwatch_sound.IsOk() ) g_anchorwatch_sound.Stop();
    }

}
// End of prototype anchor watch alerting-----------------------

void ChartCanvas::UpdateShips()
{
    //  Get the rectangle in the current dc which bounds the "ownship" symbol

    wxClientDC dc( this );
    if( !dc.IsOk() ) return;

    wxBitmap test_bitmap( dc.GetSize().x, dc.GetSize().y );
    wxMemoryDC temp_dc( test_bitmap );

    temp_dc.ResetBoundingBox();
    temp_dc.DestroyClippingRegion();
    temp_dc.SetClippingRegion( 0, 0, dc.GetSize().x, dc.GetSize().y );

    // Draw the ownship on the temp_dc
    ocpnDC ocpndc = ocpnDC( temp_dc );
    ShipDraw( ocpndc );

    if( g_pActiveTrack && g_pActiveTrack->IsRunning() ) {
        RoutePoint* p = g_pActiveTrack->GetLastPoint();
        if( p ) {
            wxPoint px;
            cc1->GetCanvasPointPix( p->m_lat, p->m_lon, &px );
            ocpndc.CalcBoundingBox( px.x, px.y );
        }
    }

    ship_draw_rect = wxRect( temp_dc.MinX(), temp_dc.MinY(),
            temp_dc.MaxX() - temp_dc.MinX(),
            temp_dc.MaxY() - temp_dc.MinY() );

    wxRect own_ship_update_rect = ship_draw_rect;

    if( !own_ship_update_rect.IsEmpty() ) {
        //  The required invalidate rectangle is the union of the last drawn rectangle
        //  and this drawn rectangle
        own_ship_update_rect.Union( ship_draw_last_rect );
        own_ship_update_rect.Inflate( 2 );
    }

    if( !own_ship_update_rect.IsEmpty() ) RefreshRect( own_ship_update_rect, false );

    ship_draw_last_rect = ship_draw_rect;

    temp_dc.SelectObject( wxNullBitmap );
}

void ChartCanvas::UpdateAlerts()
{
    //  Get the rectangle in the current dc which bounds the detected Alert targets

    //  Use this dc
    wxClientDC dc( this );

    // Get dc boundary
    int sx, sy;
    dc.GetSize( &sx, &sy );

    //  Need a bitmap
    wxBitmap test_bitmap( sx, sy, -1 );

    // Create a memory DC
    wxMemoryDC temp_dc;
    temp_dc.SelectObject( test_bitmap );

    temp_dc.ResetBoundingBox();
    temp_dc.DestroyClippingRegion();
    temp_dc.SetClippingRegion( wxRect( 0, 0, sx, sy ) );

    // Draw the Alert Targets on the temp_dc
    ocpnDC ocpndc = ocpnDC( temp_dc );
    AlertDraw( ocpndc );

    //  Retrieve the drawing extents
    wxRect alert_rect( temp_dc.MinX(), temp_dc.MinY(), temp_dc.MaxX() - temp_dc.MinX(),
                       temp_dc.MaxY() - temp_dc.MinY() );

    if( !alert_rect.IsEmpty() ) alert_rect.Inflate( 2 );              // clear all drawing artifacts

    if( !alert_rect.IsEmpty() || !alert_draw_rect.IsEmpty() ) {
        //  The required invalidate rectangle is the union of the last drawn rectangle
        //  and this drawn rectangle
        wxRect alert_update_rect = alert_draw_rect;
        alert_update_rect.Union( alert_rect );

        //  Invalidate the rectangular region
        RefreshRect( alert_update_rect, false );
    }

    //  Save this rectangle for next time
    alert_draw_rect = alert_rect;

    temp_dc.SelectObject( wxNullBitmap );      // clean up
}

void ChartCanvas::UpdateAIS()
{
    if(!g_pAIS) return;

    //  Get the rectangle in the current dc which bounds the detected AIS targets

    //  Use this dc
    wxClientDC dc( this );

    // Get dc boundary
    int sx, sy;
    dc.GetSize( &sx, &sy );

    wxRect ais_rect;

    //  How many targets are there?

    //  If more than "some number", it will be cheaper to refresh the entire screen
    //  than to build update rectangles for each target.
    AIS_Target_Hash *current_targets = g_pAIS->GetTargetList();
    if( current_targets->size() > 10 ) {
        ais_rect = wxRect( 0, 0, sx, sy );            // full screen
    } else {
        //  Need a bitmap
        wxBitmap test_bitmap( sx, sy, -1 );

        // Create a memory DC
        wxMemoryDC temp_dc;
        temp_dc.SelectObject( test_bitmap );

        temp_dc.ResetBoundingBox();
        temp_dc.DestroyClippingRegion();
        temp_dc.SetClippingRegion( wxRect( 0, 0, sx, sy ) );

        // Draw the AIS Targets on the temp_dc
        ocpnDC ocpndc = ocpnDC( temp_dc );
        AISDraw( ocpndc );
        AISDrawAreaNotices( ocpndc );

        //  Retrieve the drawing extents
        ais_rect = wxRect( temp_dc.MinX(), temp_dc.MinY(), temp_dc.MaxX() - temp_dc.MinX(),
                           temp_dc.MaxY() - temp_dc.MinY() );

        if( !ais_rect.IsEmpty() ) ais_rect.Inflate( 2 );              // clear all drawing artifacts

        temp_dc.SelectObject( wxNullBitmap );      // clean up

    }

    if( !ais_rect.IsEmpty() || !ais_draw_rect.IsEmpty() ) {
        //  The required invalidate rectangle is the union of the last drawn rectangle
        //  and this drawn rectangle
        wxRect ais_update_rect = ais_draw_rect;
        ais_update_rect.Union( ais_rect );

        //  Invalidate the rectangular region
        RefreshRect( ais_update_rect, false );
    }

    //  Save this rectangle for next time
    ais_draw_rect = ais_rect;

}

void ChartCanvas::OnActivate( wxActivateEvent& event )
{
    ReloadVP();
}

void ChartCanvas::OnSize( wxSizeEvent& event )
{

    GetClientSize( &m_canvas_width, &m_canvas_height );

//    Get some canvas metrics

//          Rescale to current value, in order to rebuild VPoint data structures
//          for new canvas size
    SetVPScale( GetVPScale() );

    m_absolute_min_scale_ppm = m_canvas_width / ( 1.5 * WGS84_semimajor_axis_meters * PI ); // something like 180 degrees

    //  Inform the parent Frame that I am being resized...
    gFrame->ProcessCanvasResize();

//    Set up the scroll margins
    xr_margin = m_canvas_width * 95 / 100;
    xl_margin = m_canvas_width * 5 / 100;
    yt_margin = m_canvas_height * 5 / 100;
    yb_margin = m_canvas_height * 95 / 100;

    if( m_pQuilt ) m_pQuilt->SetQuiltParameters( m_canvas_scale_factor, m_canvas_width );

//    Resize the current viewport

    VPoint.pix_width = m_canvas_width;
    VPoint.pix_height = m_canvas_height;

    // Resize the scratch BM
    delete pscratch_bm;
    pscratch_bm = new wxBitmap( VPoint.pix_width, VPoint.pix_height, -1 );

    // Resize the Route Calculation BM
    m_dc_route.SelectObject( wxNullBitmap );
    delete proute_bm;
    proute_bm = new wxBitmap( VPoint.pix_width, VPoint.pix_height, -1 );
    m_dc_route.SelectObject( *proute_bm );

    //  Resize the saved Bitmap
    m_cached_chart_bm.Create( VPoint.pix_width, VPoint.pix_height, -1 );

    //  Resize the working Bitmap
    m_working_bm.Create( VPoint.pix_width, VPoint.pix_height, -1 );

    //  Rescale again, to capture all the changes for new canvas size
    SetVPScale( GetVPScale() );

#ifdef ocpnUSE_GL
    if( /*g_bopengl &&*/ m_glcc ) {
        m_glcc->OnSize( event );
    }
#endif
    //  Invalidate the whole window
    ReloadVP();
}

void ChartCanvas::ShowChartInfoWindow( int x, int y, int dbIndex )
{
    if( dbIndex >= 0 ) {
        if( NULL == m_pCIWin ) {
            m_pCIWin = new ChInfoWin( this );
            m_pCIWin->Hide();
        }

        if( !m_pCIWin->IsShown() || (m_pCIWin->dbIndex != dbIndex) ) {
            wxString s;
            ChartBase *pc = NULL;

            if( ( ChartData->IsChartInCache( dbIndex ) ) && ChartData->IsValid() )
                pc = ChartData->OpenChartFromDB( dbIndex, FULL_INIT );   // this must come from cache

            int char_width, char_height;
            s = ChartData->GetFullChartInfo( pc, dbIndex, &char_width, &char_height );
            m_pCIWin->SetString( s );
            m_pCIWin->FitToChars( char_width, char_height );

            wxPoint p;
            p.x = x;
            if( ( p.x + m_pCIWin->GetWinSize().x ) > m_canvas_width )
                p.x = m_canvas_width - m_pCIWin->GetWinSize().x;

            int statsW, statsH;
            stats->GetSize( &statsW, &statsH );
            p.y = m_canvas_height - statsH - 4 - m_pCIWin->GetWinSize().y;

            m_pCIWin->dbIndex = dbIndex;
            m_pCIWin->SetPosition( p );
            m_pCIWin->SetBitmap();
            m_pCIWin->Refresh();
            m_pCIWin->Show();
        }
    } else {
        HideChartInfoWindow();
    }
}

void ChartCanvas::HideChartInfoWindow( void )
{
    if( m_pCIWin && m_pCIWin->IsShown() ) m_pCIWin->Hide();
}

void ChartCanvas::PanTimerEvent( wxTimerEvent& event )
{
    wxMouseEvent ev( wxEVT_MOTION );
    ev.m_x = mouse_x;
    ev.m_y = mouse_y;
    ev.m_leftDown = mouse_leftisdown;

    wxEvtHandler *evthp = GetEventHandler();

    ::wxPostEvent( evthp, ev );

}

void ChartCanvas::MovementTimerEvent( wxTimerEvent& )
{
    DoTimedMovement();
}

void ChartCanvas::MovementStopTimerEvent( wxTimerEvent& )
{
    StopMovement( );
}

bool ChartCanvas::CheckEdgePan( int x, int y, bool bdragging, int margin, int delta )
{
    if(m_disable_edge_pan)
        return false;
    
    bool bft = false;
    int pan_margin = m_canvas_width * margin / 100;
    int pan_timer_set = 200;
    double pan_delta = GetVP().pix_width * delta / 100;
    int pan_x = 0;
    int pan_y = 0;

    if( x > m_canvas_width - pan_margin ) {
        bft = true;
        pan_x = pan_delta;
    }

    else if( x < pan_margin ) {
        bft = true;
        pan_x = -pan_delta;
    }

    if( y < pan_margin ) {
        bft = true;
        pan_y = -pan_delta;
    }

    else if( y > m_canvas_height - pan_margin ) {
        bft = true;
        pan_y = pan_delta;
    }

    //    Of course, if dragging, and the mouse left button is not down, we must stop the event injection
    if( bdragging ) {
        if( !g_btouch )
        {
            wxMouseState state = ::wxGetMouseState();
            if( !state.LeftDown() )
                bft = false;
        }
    }
    if( ( bft ) && !pPanTimer->IsRunning() ) {
        PanCanvas( pan_x, pan_y );
        pPanTimer->Start( pan_timer_set, wxTIMER_ONE_SHOT );
        return true;
    }

    //    This mouse event must not be due to pan timer event injector
    //    Mouse is out of the pan zone, so prevent any orphan event injection
    if( ( !bft ) && pPanTimer->IsRunning() ) {
        pPanTimer->Stop();
    }

    return ( false );
}

// Look for waypoints at the current position.
// Used to determine what a mouse event should act on.

void ChartCanvas::FindRoutePointsAtCursor( float selectRadius, bool setBeingEdited )
{
    m_lastRoutePointEditTarget = m_pRoutePointEditTarget;       // save a copy
    m_pRoutePointEditTarget = NULL;
    m_pFoundPoint = NULL;

    SelectItem *pFind = NULL;
    SelectableItemList SelList = pSelect->FindSelectionList( m_cursor_lat, m_cursor_lon,
                                 SELTYPE_ROUTEPOINT );
    wxSelectableItemListNode *node = SelList.GetFirst();
    while( node ) {
        pFind = node->GetData();

        RoutePoint *frp = (RoutePoint *) pFind->m_pData1;

        //    Get an array of all routes using this point
        m_pEditRouteArray = g_pRouteMan->GetRouteArrayContaining( frp );

        // Use route array to determine actual visibility for the point
        bool brp_viz = false;
        if( m_pEditRouteArray ) {
            for( unsigned int ir = 0; ir < m_pEditRouteArray->GetCount(); ir++ ) {
                Route *pr = (Route *) m_pEditRouteArray->Item( ir );
                if( pr->IsVisible() ) {
                    brp_viz = true;
                    break;
                }
            }
        } else
            brp_viz = frp->IsVisible();               // isolated point

        if( brp_viz ) {
            //    Use route array to rubberband all affected routes
            if( m_pEditRouteArray )                 // Editing Waypoint as part of route
            {
                for( unsigned int ir = 0; ir < m_pEditRouteArray->GetCount(); ir++ ) {
                    Route *pr = (Route *) m_pEditRouteArray->Item( ir );
                    pr->m_bIsBeingEdited = setBeingEdited;
                }
                m_bRouteEditing = setBeingEdited;
            } else                                      // editing Mark
            {
                frp->m_bIsBeingEdited = setBeingEdited;
                m_bMarkEditing = setBeingEdited;
            }

            m_pRoutePointEditTarget = frp;
            m_pFoundPoint = pFind;
            break;            // out of the while(node)
        }

        node = node->GetNext();
    }       // while (node)
}

void ChartCanvas::MouseTimedEvent( wxTimerEvent& event )
{
    if( singleClickEventIsValid ) MouseEvent( singleClickEvent );
    singleClickEventIsValid = false;
    m_DoubleClickTimer->Stop();
}

void ChartCanvas::MouseEvent( wxMouseEvent& event )
{
    int x, y;
    int mx, my;

    // Protect from leftUp's coming from event handlers in child
    // windows who return focus to the canvas.
    static bool leftIsDown = false;

#ifndef __WXOSX__
    if (event.LeftDown()) {
        if ( pConfig->m_bShowMenuBar == false && g_bTempShowMenuBar == true ) {
            // The menu bar is temporarily visible due to alt having been pressed.
            // Clicking will hide it, and do nothing else.
            g_bTempShowMenuBar = false;
            parent_frame->ApplyGlobalSettings(false, false);
            return;
        }
    }
#endif

    // Protect from very small cursor slips during double click, which produce a
    // single Drag event.
    
    // This code is nonsense...
#if 0    
    static bool lastEventWasDrag = false;

    if( event.Dragging() && !lastEventWasDrag ) {
        lastEventWasDrag = true;
        return;
    }
    lastEventWasDrag = event.Dragging();
#endif

    event.GetPosition( &x, &y );

    // Update modifiers here; some window managers never send the key event
    m_modkeys = 0;
    if(event.ControlDown())
        m_modkeys |= wxMOD_CONTROL;
    if(event.AltDown())
        m_modkeys |= wxMOD_ALT;

#ifdef __WXMSW__
    //TODO Test carefully in other platforms, remove ifdef....
    if( event.ButtonDown() && !HasCapture() ) CaptureMouse();
    if( event.ButtonUp() && HasCapture() ) ReleaseMouse();
#endif

    if(g_pi_manager)
        if(g_pi_manager->SendMouseEventToPlugins( event ))
            return;                     // PlugIn did something, and does not want the canvas to do anything else
    
    // We start with Double Click processing. The first left click just starts a timer and
    // is remembered, then we actually do something if there is a LeftDClick.
    // If there is, the two single clicks are ignored.

    if( event.LeftDClick() && ( cursor_region == CENTER ) ) {
        m_DoubleClickTimer->Start();
        singleClickEventIsValid = false;

        double zlat, zlon;
        GetCanvasPixPoint( x, y, zlat, zlon );

        SelectItem *pFindAIS;
        pFindAIS = pSelectAIS->FindSelection( zlat, zlon, SELTYPE_AISTARGET );

        if( pFindAIS ) {
            m_FoundAIS_MMSI = pFindAIS->GetUserData();
            if( g_pAIS->Get_Target_Data_From_MMSI( m_FoundAIS_MMSI ) ) {
                wxWindow *pwin = wxDynamicCast(this, wxWindow);
                ShowAISTargetQueryDialog( pwin, m_FoundAIS_MMSI );
            }
            return;
        }

        SelectableItemList rpSelList = pSelect->FindSelectionList( zlat, zlon, SELTYPE_ROUTEPOINT );
        wxSelectableItemListNode *node = rpSelList.GetFirst();
        bool b_onRPtarget = false;
        while( node ) {
            SelectItem *pFind = node->GetData();
            RoutePoint *frp = (RoutePoint *) pFind->m_pData1;
            if(m_pRoutePointEditTarget && (frp == m_pRoutePointEditTarget) ){
                b_onRPtarget = true;
                break;
            }
            node = node->GetNext();
        }
        
        //      Double tap with selected RoutePoint or Mark
        bool bt1 = m_bMarkEditing;
        RoutePoint *pp = m_pRoutePointEditTarget;
        
        if(m_pRoutePointEditTarget){
            if( b_onRPtarget ) {
                ShowMarkPropertiesDialog( m_pRoutePointEditTarget );
                return;
            }
            else {
                m_pRoutePointEditTarget->m_bIsBeingEdited = false;
                m_pRoutePointEditTarget->m_bPtIsSelected = false;
                wxRect wp_rect;
                m_pRoutePointEditTarget->CalculateDCRect( m_dc_route, &wp_rect );
                m_pRoutePointEditTarget = NULL;         //cancel selection
                RefreshRect( wp_rect, true );
                return;
             }
        }
        else{
            node = rpSelList.GetFirst();
            if( node ) {
                SelectItem *pFind = node->GetData();
                RoutePoint *frp = (RoutePoint *) pFind->m_pData1;
                if(frp){
                    ShowMarkPropertiesDialog( frp );
                    return;
                }
            }
        }
                
            

        SelectItem* cursorItem;
        cursorItem = pSelect->FindSelection( zlat, zlon, SELTYPE_ROUTESEGMENT );

        if( cursorItem ) {
            Route *pr = (Route *) cursorItem->m_pData3;
            if( pr->IsVisible() ) {
                ShowRoutePropertiesDialog( _("Route Properties"), pr );
                return;
            }
        }

        cursorItem = pSelect->FindSelection( zlat, zlon, SELTYPE_TRACKSEGMENT );

        if( cursorItem ) {
            Route *pr = (Route *) cursorItem->m_pData3;
            if( pr->IsVisible() ) {
                ShowTrackPropertiesDialog( pr );
                return;
            }
        }

        // Found no object to act on, so show chart info.

        ShowObjectQueryWindow( x, y, zlat, zlon );
        return;
    }

    // Capture LeftUp's and time them, unless it already came from the timer.
    if( event.LeftUp() && !singleClickEventIsValid ) {

        // Ignore the second LeftUp after the DClick.
        if( m_DoubleClickTimer->IsRunning() ) {
            m_DoubleClickTimer->Stop();
            return;
        }

        // Save the event for later running if there is no DClick.
        m_DoubleClickTimer->Start( 250, wxTIMER_ONE_SHOT );
        singleClickEvent = event;
        singleClickEventIsValid = true;
        return;
    }

    //  This logic is necessary on MSW to handle the case where
    //  a context (right-click) menu is dismissed without action
    //  by clicking on the chart surface.
    //  We need to avoid an unintentional pan by eating some clicks...
#ifdef __WXMSW__
    if( event.LeftDown() || event.LeftUp() || event.Dragging() ) {
        if( g_click_stop > 0 ) {
            g_click_stop--;
            return;
        }
    }
#endif

    if( s_ProgDialog ) return;

    if(!g_btouch){
        if( ( m_bMeasure_Active && ( m_nMeasureState >= 2 ) ) || ( parent_frame->nRoute_State > 1 )
            || ( parent_frame->nRoute_State ) > 1 ) {
            wxPoint p = ClientToScreen( wxPoint( x, y ) );
            gFrame->SubmergeToolbarIfOverlap( p.x, p.y, 20 );
        }
    }

    //  Kick off the Rotation control timer
    if( g_bCourseUp ) {
        m_b_rot_hidef = false;
        pRotDefTimer->Start( 500, wxTIMER_ONE_SHOT );
    } else
        pRotDefTimer->Stop();

    mouse_x = x;
    mouse_y = y;
    mouse_leftisdown = event.LeftIsDown();

//      Retrigger the route leg / AIS target popup timer
    if( !g_btouch )
    {
        if( m_pRouteRolloverWin && m_pRouteRolloverWin->IsActive() )
            m_RolloverPopupTimer.Start( 10, wxTIMER_ONE_SHOT );               // faster response while the rollover is turned on
        else
            m_RolloverPopupTimer.Start( m_rollover_popup_timer_msec, wxTIMER_ONE_SHOT );
    }

//  Retrigger the cursor tracking timer
    pCurTrackTimer->Start( m_curtrack_timer_msec, wxTIMER_ONE_SHOT );

    mx = x;
    my = y;
    GetCanvasPixPoint( x, y, m_cursor_lat, m_cursor_lon );

    //    Calculate meaningful SelectRadius
    float SelectRadius;
    int sel_rad_pix = 8;
    if(g_btouch)
        sel_rad_pix = 50;

    SelectRadius = sel_rad_pix / ( m_true_scale_ppm * 1852 * 60 );  // Degrees, approximately

//      Show cursor position on Status Bar, if present
//      except for GTK, under which status bar updates are very slow
//      due to Update() call.
//      In this case, as a workaround, update the status window
//      after an interval timer (pCurTrackTimer) pops, which will happen
//      whenever the mouse has stopped moving for specified interval.
//      See the method OnCursorTrackTimerEvent()
#ifndef __WXGTK__
    SetCursorStatus(m_cursor_lat, m_cursor_lon);
#endif

    //  Send the current cursor lat/lon to all PlugIns requesting it
    if( g_pi_manager ) g_pi_manager->SendCursorLatLonToAllPlugIns( m_cursor_lat, m_cursor_lon );

    //        Check for wheel rotation
    // ideally, should be just longer than the time between
    // processing accumulated mouse events from the event queue
    // as would happen during screen redraws.
    int wheel_dir = event.GetWheelRotation();

    if( wheel_dir ) {
        int mouse_wheel_oneshot = abs(wheel_dir)*4;                  //msec
        wheel_dir = wheel_dir > 0 ? 1 : -1; // normalize

        double factor = 2.0;
        if(wheel_dir < 0)
            factor = 1/factor;
        
        if(g_bsmoothpanzoom){
            if( (m_wheelstopwatch.Time() < m_wheelzoom_stop_oneshot) ) {
                if( wheel_dir == m_last_wheel_dir ) {
                    m_wheelzoom_stop_oneshot += mouse_wheel_oneshot;
//                    m_zoom_target /= factor;
                }
                else 
                    StopMovement( );
            }
            else {    
                m_wheelzoom_stop_oneshot = mouse_wheel_oneshot;
                m_wheelstopwatch.Start(0);
//                m_zoom_target =  VPoint.chart_scale / factor;
            }
        }

        m_last_wheel_dir = wheel_dir;
        
        
        ZoomCanvas( factor, true, false );
        
    }

    if(!g_btouch ){
    //    Route Creation Rubber Banding
        if( parent_frame->nRoute_State >= 2 ) {
            r_rband.x = x;
            r_rband.y = y;
            m_bDrawingRoute = true;

            CheckEdgePan( x, y, event.Dragging(), 5, 2 );
            Refresh( false );
        }


    //    Measure Tool Rubber Banding
        if( m_bMeasure_Active && ( m_nMeasureState >= 2 ) ) {
            r_rband.x = x;
            r_rband.y = y;
            m_bDrawingRoute = true;

            CheckEdgePan( x, y, event.Dragging(), 5, 2 );
            Refresh( false );
        }
    }

//          Mouse Clicks

    
    if( event.LeftDown() ) {
        //  This really should not be needed, but....
        //  on Windows, when using wxAUIManager, sometimes the focus is lost
        //  when clicking into another pane, e.g.the AIS target list, and then back to this pane.
        //  Oddly, some mouse events are not lost, however.  Like this one....
        SetFocus();

        last_drag.x = mx;
        last_drag.y = my;
        leftIsDown = true;

        if(!g_btouch){
            if( parent_frame->nRoute_State )                  // creating route?
            {
                double rlat, rlon;

                SetCursor( *pCursorPencil );
                rlat = m_cursor_lat;
                rlon = m_cursor_lon;

                m_bRouteEditing = true;

                if( parent_frame->nRoute_State == 1 ) {
                    m_pMouseRoute = new Route();
                    pRouteList->Append( m_pMouseRoute );
                    r_rband.x = x;
                    r_rband.y = y;
                }

                //    Check to see if there is a nearby point which may be reused
                RoutePoint *pMousePoint = NULL;

                //    Calculate meaningful SelectRadius
                int nearby_sel_rad_pix = 8;
                double nearby_radius_meters = nearby_sel_rad_pix / m_true_scale_ppm;

                RoutePoint *pNearbyPoint = pWayPointMan->GetNearbyWaypoint( rlat, rlon,
                                        nearby_radius_meters );
                if( pNearbyPoint && ( pNearbyPoint != m_prev_pMousePoint )
                        && !pNearbyPoint->m_bIsInTrack && !pNearbyPoint->m_bIsInLayer )
                {
                    int dlg_return;
    #ifndef __WXOSX__
                    dlg_return = OCPNMessageBox( this, _("Use nearby waypoint?"),
                                                    _("OpenCPN Route Create"),
                                                    (long) wxYES_NO | wxCANCEL | wxYES_DEFAULT );
    #else
                    dlg_return = wxID_YES;
    #endif
                    if( dlg_return == wxID_YES ) {
                        pMousePoint = pNearbyPoint;

                        // Using existing waypoint, so nothing to delete for undo.
                        if( parent_frame->nRoute_State > 1 )
                            undo->BeforeUndoableAction( Undo_AppendWaypoint, pMousePoint, Undo_HasParent, NULL );

                        // check all other routes to see if this point appears in any other route
                        // If it appears in NO other route, then it should e considered an isolated mark
                        if( !g_pRouteMan->FindRouteContainingWaypoint( pMousePoint ) ) pMousePoint->m_bKeepXRoute =
                                true;
                    }
                }

                if( NULL == pMousePoint ) {                 // need a new point
                    pMousePoint = new RoutePoint( rlat, rlon, _T("diamond"), _T(""), GPX_EMPTY_STRING );
                    pMousePoint->SetNameShown( false );

                    pConfig->AddNewWayPoint( pMousePoint, -1 );    // use auto next num
                    pSelect->AddSelectableRoutePoint( rlat, rlon, pMousePoint );

                    if( parent_frame->nRoute_State > 1 )
                        undo->BeforeUndoableAction( Undo_AppendWaypoint, pMousePoint, Undo_IsOrphanded, NULL );
                }

                if(m_pMouseRoute){
                    if( parent_frame->nRoute_State == 1 ) {
                        // First point in the route.
                        m_pMouseRoute->AddPoint( pMousePoint );
                    } else {
                        if( m_pMouseRoute->m_NextLegGreatCircle ) {
                            double rhumbBearing, rhumbDist, gcBearing, gcDist;
                            DistanceBearingMercator( rlat, rlon, m_prev_rlat, m_prev_rlon, &rhumbBearing, &rhumbDist );
                            Geodesic::GreatCircleDistBear( m_prev_rlon, m_prev_rlat, rlon, rlat, &gcDist, &gcBearing, NULL );
                            double gcDistNM = gcDist / 1852.0;

                            // Empirically found expression to get reasonable route segments.
                            int segmentCount = (3.0 + (rhumbDist - gcDistNM)) / pow(rhumbDist-gcDistNM-1, 0.5 );

                            wxString msg;
                            msg << _("For this leg the Great Circle route is ")
                                << FormatDistanceAdaptive( rhumbDist - gcDistNM ) << _(" shorter than rhumbline.\n\n")
                                << _("Would you like include the Great Circle routing points for this leg?");
                                
                            m_disable_edge_pan = true;  // This helps on OS X if MessageBox does not fully capture mouse

                            int answer = OCPNMessageBox( this, msg, _("OpenCPN Route Create"), wxYES_NO | wxNO_DEFAULT );

                            m_disable_edge_pan = false;
                            
                            if( answer == wxID_YES ) {
                                RoutePoint* gcPoint;
                                RoutePoint* prevGcPoint = m_prev_pMousePoint;
                                wxRealPoint gcCoord;

                                for( int i = 1; i <= segmentCount; i++ ) {
                                    double fraction = (double) i * ( 1.0 / (double) segmentCount );
                                    Geodesic::GreatCircleTravel( m_prev_rlon, m_prev_rlat, gcDist * fraction,
                                            gcBearing, &gcCoord.x, &gcCoord.y, NULL );

                                    if( i < segmentCount ) {
                                        gcPoint = new RoutePoint( gcCoord.y, gcCoord.x, _T("xmblue"), _T(""),
                                                GPX_EMPTY_STRING );
                                        gcPoint->SetNameShown( false );
                                        pConfig->AddNewWayPoint( gcPoint, -1 );
                                        pSelect->AddSelectableRoutePoint( gcCoord.y, gcCoord.x, gcPoint );
                                    } else {
                                        gcPoint = pMousePoint; // Last point, previously exsisting!
                                    }

                                    m_pMouseRoute->AddPoint( gcPoint );
                                    pSelect->AddSelectableRouteSegment( prevGcPoint->m_lat, prevGcPoint->m_lon,
                                            gcPoint->m_lat, gcPoint->m_lon, prevGcPoint, gcPoint, m_pMouseRoute );
                                    prevGcPoint = gcPoint;
                                }

                                undo->CancelUndoableAction( true );

                            } else {
                                m_pMouseRoute->AddPoint( pMousePoint );
                                pSelect->AddSelectableRouteSegment( m_prev_rlat, m_prev_rlon,
                                        rlat, rlon, m_prev_pMousePoint, pMousePoint, m_pMouseRoute );
                                undo->AfterUndoableAction( m_pMouseRoute );
                            }
                        } else {
                            // Ordinary rhumblinesegment.
                            m_pMouseRoute->AddPoint( pMousePoint );
                            pSelect->AddSelectableRouteSegment( m_prev_rlat, m_prev_rlon,
                                    rlat, rlon, m_prev_pMousePoint, pMousePoint, m_pMouseRoute );
                            undo->AfterUndoableAction( m_pMouseRoute );
                        }
                    }
                }

                m_prev_rlat = rlat;
                m_prev_rlon = rlon;
                m_prev_pMousePoint = pMousePoint;
                if(m_pMouseRoute)
                    m_pMouseRoute->m_lastMousePointIndex = m_pMouseRoute->GetnPoints();

                parent_frame->nRoute_State++;
                InvalidateGL();
                Refresh( false );
            }

            else if( m_bMeasure_Active && m_nMeasureState )   // measure tool?
            {
                double rlat, rlon;

                SetCursor( *pCursorPencil );
                rlat = m_cursor_lat;
                rlon = m_cursor_lon;

                if( m_nMeasureState == 1 ) {
                    m_pMeasureRoute = new Route();
                    pRouteList->Append( m_pMeasureRoute );
                    r_rband.x = x;
                    r_rband.y = y;
                }

                RoutePoint *pMousePoint = new RoutePoint( m_cursor_lat, m_cursor_lon,
                        wxString( _T ( "circle" ) ), wxEmptyString, GPX_EMPTY_STRING );
                pMousePoint->m_bShowName = false;

                m_pMeasureRoute->AddPoint( pMousePoint );

                m_prev_rlat = m_cursor_lat;
                m_prev_rlon = m_cursor_lon;
                m_prev_pMousePoint = pMousePoint;
                m_pMeasureRoute->m_lastMousePointIndex = m_pMeasureRoute->GetnPoints();

                m_nMeasureState++;

                InvalidateGL();
                Refresh( false );
            }

            else {
                FindRoutePointsAtCursor( SelectRadius, true );    // Not creating Route
            }
        }  // !g_btouch
        else {                  // g_btouch

           if(( m_bMeasure_Active && m_nMeasureState ) || ( parent_frame->nRoute_State )){

               // if near screen edge, pan with injection
//                if( CheckEdgePan( x, y, true, 5, 10 ) ) {
//                    return;
//                }
                
           }
        }
    }

    if( event.Dragging() ) {
        
       //in touch screen mode ensure the finger/cursor is on the selected point's radius to allow dragging
        if( g_btouch ) {
            if( m_pRoutePointEditTarget && !m_bIsInRadius ) {
                SelectItem *pFind = NULL;
                SelectableItemList SelList = pSelect->FindSelectionList( m_cursor_lat, m_cursor_lon,
                                                                                         +                                 SELTYPE_ROUTEPOINT );
                wxSelectableItemListNode *node = SelList.GetFirst();
                while( node ) {
                    pFind = node->GetData();
                    RoutePoint *frp = (RoutePoint *) pFind->m_pData1;
                    if( m_pRoutePointEditTarget == frp ) m_bIsInRadius = true;
                    node = node->GetNext();
                }
            }
        }

                    
        if( m_bRouteEditing && m_pRoutePointEditTarget ) {

            bool DraggingAllowed = g_btouch ? m_bIsInRadius : true;
            
            if( NULL == pMarkPropDialog ) {
                if( g_bWayPointPreventDragging ) DraggingAllowed = false;
            } else if( !pMarkPropDialog->IsShown() && g_bWayPointPreventDragging ) DraggingAllowed =
                    false;

            if( m_pRoutePointEditTarget && ( m_pRoutePointEditTarget->GetIconName() == _T("mob") ) ) DraggingAllowed =
                    false;

            if( m_pRoutePointEditTarget->m_bIsInLayer ) DraggingAllowed = false;

            if( DraggingAllowed ) {

                if( !undo->InUndoableAction() ) {
                    undo->BeforeUndoableAction( Undo_MoveWaypoint, m_pRoutePointEditTarget,
                            Undo_NeedsCopy, m_pFoundPoint );
                }

                // Get the update rectangle for the union of the un-edited routes
                wxRect pre_rect;

                if( !g_bopengl && m_pEditRouteArray ) {
                    for( unsigned int ir = 0; ir < m_pEditRouteArray->GetCount(); ir++ ) {
                        Route *pr = (Route *) m_pEditRouteArray->Item( ir );
                        //      Need to validate route pointer
                        //      Route may be gone due to drgging close to ownship with
                        //      "Delete On Arrival" state set, as in the case of
                        //      navigating to an isolated waypoint on a temporary route
                        if( g_pRouteMan->IsRouteValid(pr) ) {
                            wxRect route_rect;
                            pr->CalculateDCRect( m_dc_route, &route_rect, VPoint );
                            pre_rect.Union( route_rect );
                        }
                    }
                }

                m_pRoutePointEditTarget->m_lat = m_cursor_lat;     // update the RoutePoint entry
                m_pRoutePointEditTarget->m_lon = m_cursor_lon;
                m_pFoundPoint->m_slat = m_cursor_lat;             // update the SelectList entry
                m_pFoundPoint->m_slon = m_cursor_lon;

                if( CheckEdgePan( x, y, true, 5, 2 ) ) {
                    double new_cursor_lat, new_cursor_lon;
                    GetCanvasPixPoint( x, y, new_cursor_lat, new_cursor_lon );
                    m_pRoutePointEditTarget->m_lat = new_cursor_lat;  // update the RoutePoint entry
                    m_pRoutePointEditTarget->m_lon = new_cursor_lon;
                    m_pFoundPoint->m_slat = new_cursor_lat;           // update the SelectList entry
                    m_pFoundPoint->m_slon = new_cursor_lon;
                }

                //    Update the MarkProperties Dialog, if currently shown
                if( ( NULL != pMarkPropDialog ) && ( pMarkPropDialog->IsShown() ) ) {
                    if( m_pRoutePointEditTarget == pMarkPropDialog->GetRoutePoint() ) pMarkPropDialog->UpdateProperties();
                }

                if(g_bopengl) {
                    InvalidateGL();
                    Refresh( false );
                } else {
                    // Get the update rectangle for the edited route
                    wxRect post_rect;

                    if( m_pEditRouteArray ) {
                        for( unsigned int ir = 0; ir < m_pEditRouteArray->GetCount(); ir++ ) {
                            Route *pr = (Route *) m_pEditRouteArray->Item( ir );
                            if( g_pRouteMan->IsRouteValid(pr) ) {
                                wxRect route_rect;
                                pr->CalculateDCRect( m_dc_route, &route_rect, VPoint );
                                post_rect.Union( route_rect );
                            }
                        }
                    }

                    //    Invalidate the union region
                    pre_rect.Union( post_rect );
                    RefreshRect( pre_rect, false );
                }
            }
        }     // if Route Editing

        else if( m_bMarkEditing && m_pRoutePointEditTarget ) {

            bool DraggingAllowed = g_btouch ? m_bIsInRadius : true;

            if( NULL == pMarkPropDialog ) {
                if( g_bWayPointPreventDragging ) DraggingAllowed = false;
            } else if( !pMarkPropDialog->IsShown() && g_bWayPointPreventDragging ) DraggingAllowed =
                    false;

            if( m_pRoutePointEditTarget
                    && ( m_pRoutePointEditTarget->GetIconName() == _T("mob") ) ) DraggingAllowed =
                            false;

            if( m_pRoutePointEditTarget->m_bIsInLayer ) DraggingAllowed = false;

            if( DraggingAllowed ) {
                if( !undo->InUndoableAction() ) {
                    undo->BeforeUndoableAction( Undo_MoveWaypoint, m_pRoutePointEditTarget,
                            Undo_NeedsCopy, m_pFoundPoint );
                }

                //      The mark may be an anchorwatch
                double lpp1 = 0.;
                double lpp2 = 0.;
                double lppmax;

                if( pAnchorWatchPoint1 == m_pRoutePointEditTarget ) {
                    lpp1 = fabs( GetAnchorWatchRadiusPixels( pAnchorWatchPoint1 ) );

                }
                if( pAnchorWatchPoint2 == m_pRoutePointEditTarget ) {
                    lpp2 = fabs( GetAnchorWatchRadiusPixels( pAnchorWatchPoint2 ) );
                }
                lppmax = wxMax(lpp1 + 10, lpp2 + 10);         // allow for cruft

                // Get the update rectangle for the un-edited mark
                wxRect pre_rect;
                m_pRoutePointEditTarget->CalculateDCRect( m_dc_route, &pre_rect );
                if( ( lppmax > pre_rect.width / 2 ) || ( lppmax > pre_rect.height / 2 ) ) pre_rect.Inflate(
                        (int) ( lppmax - ( pre_rect.width / 2 ) ),
                        (int) ( lppmax - ( pre_rect.height / 2 ) ) );
                m_pRoutePointEditTarget->m_lat = m_cursor_lat;    // update the RoutePoint entry
                m_pRoutePointEditTarget->m_lon = m_cursor_lon;
                m_pFoundPoint->m_slat = m_cursor_lat;             // update the SelectList entry
                m_pFoundPoint->m_slon = m_cursor_lon;

                //    Update the MarkProperties Dialog, if currently shown
                if( ( NULL != pMarkPropDialog ) && ( pMarkPropDialog->IsShown() ) ) {
                    if( m_pRoutePointEditTarget == pMarkPropDialog->GetRoutePoint() )
                        pMarkPropDialog->UpdateProperties( true );
                }

                //    Invalidate the union region
                if(g_bopengl) {
                    InvalidateGL();
                    Refresh( false );
                } else {
                    // Get the update rectangle for the edited mark
                    wxRect post_rect;
                    m_pRoutePointEditTarget->CalculateDCRect( m_dc_route, &post_rect );
                    if( ( lppmax > post_rect.width / 2 ) || ( lppmax > post_rect.height / 2 ) )
                        post_rect.Inflate(
                            (int) ( lppmax - ( post_rect.width / 2 ) ),
                            (int) ( lppmax - ( post_rect.height / 2 ) ) );
                    
//                        post_rect.Inflate(200);
                    //    Invalidate the union region
                    pre_rect.Union( post_rect );
                    RefreshRect( pre_rect, false );
                }
            }
        }

        // must be chart dragging...
        else if( leftIsDown ) {
            if( ( last_drag.x != mx ) || ( last_drag.y != my ) ) {
                m_bChartDragging = true;
                PanCanvas( last_drag.x - mx, last_drag.y - my );

                last_drag.x = mx;
                last_drag.y = my;
                
                if( g_btouch ) {
                   if(( m_bMeasure_Active && m_nMeasureState ) || ( parent_frame->nRoute_State )){
                   //deactivate next LeftUp to ovoid creating an unexpected point
                         m_DoubleClickTimer->Start();
                         singleClickEventIsValid = false;
                    }
                }
                        
            }
        }
    }

    if( event.LeftUp() ) {
        bool b_startedit_route = false;
        bool b_startedit_mark = false;

        if(g_btouch) {
            m_bChartDragging = false;
            m_bIsInRadius = false;
            
            if( parent_frame->nRoute_State )                  // creating route?
            {
                if(m_bedge_pan){
                    m_bedge_pan = false;
                    return;
                }
                
                double rlat, rlon;

                rlat = m_cursor_lat;
                rlon = m_cursor_lon;

                if( m_pRoutePointEditTarget) {
                    m_pRoutePointEditTarget->m_bIsBeingEdited = false;
                    m_pRoutePointEditTarget->m_bPtIsSelected = false;
                    wxRect wp_rect;
                    m_pRoutePointEditTarget->CalculateDCRect( m_dc_route, &wp_rect );
                    RefreshRect( wp_rect, true );
                    m_pRoutePointEditTarget = NULL;
                }
                m_bRouteEditing = true;

                if( parent_frame->nRoute_State == 1 ) {
                    m_pMouseRoute = new Route();
                    m_pMouseRoute->SetHiLite(50);
                    pRouteList->Append( m_pMouseRoute );
                    r_rband.x = x;
                    r_rband.y = y;
                }

                    
                //    Check to see if there is a nearby point which may be reused
                RoutePoint *pMousePoint = NULL;

                //    Calculate meaningful SelectRadius
                int nearby_sel_rad_pix = 8;
                double nearby_radius_meters = nearby_sel_rad_pix / m_true_scale_ppm;

                RoutePoint *pNearbyPoint = pWayPointMan->GetNearbyWaypoint( rlat, rlon,
                                                                            nearby_radius_meters );
                if( pNearbyPoint && ( pNearbyPoint != m_prev_pMousePoint )
                    && !pNearbyPoint->m_bIsInTrack && !pNearbyPoint->m_bIsInLayer )
                {
                    int dlg_return;
                    #ifndef __WXOSX__
                    dlg_return = OCPNMessageBox( this, _("Use nearby waypoint?"),
                                                _("OpenCPN Route Create"),
                                                (long) wxYES_NO | wxCANCEL | wxYES_DEFAULT );
                                                #else
                                                dlg_return = wxID_YES;
                                                #endif
                                                if( dlg_return == wxID_YES ) {
                                                    pMousePoint = pNearbyPoint;

                                                    // Using existing waypoint, so nothing to delete for undo.
                                                    if( parent_frame->nRoute_State > 1 )
                                                        undo->BeforeUndoableAction( Undo_AppendWaypoint, pMousePoint, Undo_HasParent, NULL );

                                                    // check all other routes to see if this point appears in any other route
                                                        // If it appears in NO other route, then it should e considered an isolated mark
                                                        if( !g_pRouteMan->FindRouteContainingWaypoint( pMousePoint ) ) pMousePoint->m_bKeepXRoute =
                                                            true;
                                                }
                }

                if( NULL == pMousePoint ) {                 // need a new point
                    pMousePoint = new RoutePoint( rlat, rlon, _T("diamond"), _T(""), GPX_EMPTY_STRING );
                    pMousePoint->SetNameShown( false );

                    pConfig->AddNewWayPoint( pMousePoint, -1 );    // use auto next num
                    pSelect->AddSelectableRoutePoint( rlat, rlon, pMousePoint );

                    if( parent_frame->nRoute_State > 1 )
                        undo->BeforeUndoableAction( Undo_AppendWaypoint, pMousePoint, Undo_IsOrphanded, NULL );
                }

                if( parent_frame->nRoute_State == 1 ) {
                    // First point in the route.
                    m_pMouseRoute->AddPoint( pMousePoint );
                } else {
                    if( m_pMouseRoute->m_NextLegGreatCircle ) {
                        double rhumbBearing, rhumbDist, gcBearing, gcDist;
                        DistanceBearingMercator( rlat, rlon, m_prev_rlat, m_prev_rlon, &rhumbBearing, &rhumbDist );
                        Geodesic::GreatCircleDistBear( m_prev_rlon, m_prev_rlat, rlon, rlat, &gcDist, &gcBearing, NULL );
                        double gcDistNM = gcDist / 1852.0;

                        // Empirically found expression to get reasonable route segments.
                        int segmentCount = (3.0 + (rhumbDist - gcDistNM)) / pow(rhumbDist-gcDistNM-1, 0.5 );

                        wxString msg;
                        msg << _("For this leg the Great Circle route is ")
                        << FormatDistanceAdaptive( rhumbDist - gcDistNM ) << _(" shorter than rhumbline.\n\n")
                        << _("Would you like include the Great Circle routing points for this leg?");

                        #ifndef __WXOSX__
                        int answer = OCPNMessageBox( this, msg, _("OpenCPN Route Create"), wxYES_NO | wxNO_DEFAULT );
                        #else
                        int answer = wxID_NO;
                        #endif

                        if( answer == wxID_YES ) {
                            RoutePoint* gcPoint;
                            RoutePoint* prevGcPoint = m_prev_pMousePoint;
                            wxRealPoint gcCoord;

                            for( int i = 1; i <= segmentCount; i++ ) {
                                double fraction = (double) i * ( 1.0 / (double) segmentCount );
                                Geodesic::GreatCircleTravel( m_prev_rlon, m_prev_rlat, gcDist * fraction,
                                                            gcBearing, &gcCoord.x, &gcCoord.y, NULL );

                                if( i < segmentCount ) {
                                    gcPoint = new RoutePoint( gcCoord.y, gcCoord.x, _T("xmblue"), _T(""),
                                                            GPX_EMPTY_STRING );
                                    gcPoint->SetNameShown( false );
                                    pConfig->AddNewWayPoint( gcPoint, -1 );
                                    pSelect->AddSelectableRoutePoint( gcCoord.y, gcCoord.x, gcPoint );
                                } else {
                                    gcPoint = pMousePoint; // Last point, previously exsisting!
                                }

                                m_pMouseRoute->AddPoint( gcPoint );
                                pSelect->AddSelectableRouteSegment( prevGcPoint->m_lat, prevGcPoint->m_lon,
                                                                    gcPoint->m_lat, gcPoint->m_lon, prevGcPoint, gcPoint, m_pMouseRoute );
                                prevGcPoint = gcPoint;
                            }

                            undo->CancelUndoableAction( true );

                        } else {
                            m_pMouseRoute->AddPoint( pMousePoint );
                            pSelect->AddSelectableRouteSegment( m_prev_rlat, m_prev_rlon,
                                                                rlat, rlon, m_prev_pMousePoint, pMousePoint, m_pMouseRoute );
                            undo->AfterUndoableAction( m_pMouseRoute );
                        }
                    } else {
                        // Ordinary rhumblinesegment.
                        m_pMouseRoute->AddPoint( pMousePoint );
                        pSelect->AddSelectableRouteSegment( m_prev_rlat, m_prev_rlon,
                                                            rlat, rlon, m_prev_pMousePoint, pMousePoint, m_pMouseRoute );
                        undo->AfterUndoableAction( m_pMouseRoute );
                    }
                }

                m_prev_rlat = rlat;
                m_prev_rlon = rlon;
                m_prev_pMousePoint = pMousePoint;
                m_pMouseRoute->m_lastMousePointIndex = m_pMouseRoute->GetnPoints();

                parent_frame->nRoute_State++;
                Refresh( true );
            }
            else if( m_bMeasure_Active && m_nMeasureState )   // measure tool?
            {
                if(m_bedge_pan){
                    m_bedge_pan = false;
                    return;
                }
                    
                double rlat, rlon;

                rlat = m_cursor_lat;
                rlon = m_cursor_lon;

                if( m_nMeasureState == 1 ) {
                    m_pMeasureRoute = new Route();
                    pRouteList->Append( m_pMeasureRoute );
                    r_rband.x = x;
                    r_rband.y = y;
                }

                
                RoutePoint *pMousePoint = new RoutePoint( m_cursor_lat, m_cursor_lon,
                                                        wxString( _T ( "circle" ) ), wxEmptyString, GPX_EMPTY_STRING );
                pMousePoint->m_bShowName = false;

                m_pMeasureRoute->AddPoint( pMousePoint );

                m_prev_rlat = m_cursor_lat;
                m_prev_rlon = m_cursor_lon;
                m_prev_pMousePoint = pMousePoint;
                m_pMeasureRoute->m_lastMousePointIndex = m_pMeasureRoute->GetnPoints();

                m_nMeasureState++;

                Refresh( true );
            }
            else {
                bool b_was_editing_mark = m_bMarkEditing;
                bool b_was_editing_route = m_bRouteEditing;
                FindRoutePointsAtCursor( SelectRadius, true );    // Possibly selecting a point in a route for later dragging
                
                if( !b_was_editing_route ) {
                    if( m_pEditRouteArray ) {
                        b_startedit_route = true;

                          
                        //  Hide the route rollover during route point edit, not needed, and may be confusing
                        if( m_pRouteRolloverWin && m_pRouteRolloverWin->IsActive()  ) {
                            m_pRouteRolloverWin->IsActive( false );
                        }
                        
                        wxRect pre_rect;
                        for( unsigned int ir = 0; ir < m_pEditRouteArray->GetCount(); ir++ ) {
                            Route *pr = (Route *) m_pEditRouteArray->Item( ir );
                            //      Need to validate route pointer
                            //      Route may be gone due to drgging close to ownship with
                            //      "Delete On Arrival" state set, as in the case of
                            //      navigating to an isolated waypoint on a temporary route
                            if( g_pRouteMan->IsRouteValid(pr) ) {
//                                pr->SetHiLite(50);
                                wxRect route_rect;
                                pr->CalculateDCRect( m_dc_route, &route_rect, VPoint );
                                pre_rect.Union( route_rect );
                            }
                        }
                        RefreshRect( pre_rect, true );
                    }
                }
                else {
                    b_startedit_route = false; 
                }
                

                //  Mark editing
                if( m_pRoutePointEditTarget ) {

                    if(b_was_editing_mark || b_was_editing_route) {            // kill previous hilight
                        if( m_lastRoutePointEditTarget) {
                            m_lastRoutePointEditTarget->m_bIsBeingEdited = false;
                            m_lastRoutePointEditTarget->m_bPtIsSelected = false;
                            wxRect wp_rect;
                            m_lastRoutePointEditTarget->CalculateDCRect( m_dc_route, &wp_rect );
                            RefreshRect( wp_rect, true );
                        }
                    }
                        
                    if( m_pRoutePointEditTarget) {
                        m_pRoutePointEditTarget->m_bIsBeingEdited = true;
                        m_pRoutePointEditTarget->m_bPtIsSelected = true;
                        wxRect wp_rect;
                        m_pRoutePointEditTarget->CalculateDCRect( m_dc_route, &wp_rect );
                        RefreshRect( wp_rect, true );
                    }
                    
                }
                else {
                    if( m_lastRoutePointEditTarget) {
                        m_lastRoutePointEditTarget->m_bIsBeingEdited = false;
                        m_lastRoutePointEditTarget->m_bPtIsSelected = false;
                        wxRect wp_rect;
                        m_lastRoutePointEditTarget->CalculateDCRect( m_dc_route, &wp_rect );
                        RefreshRect( wp_rect, true );
                    }
                }
            }
            
                //      Check to see if there is a route or AIS target under the cursor
                //      If so, start the rollover timer which creates the popup
                bool b_start_rollover = false;
                if( g_pAIS && g_pAIS->GetNumTargets() && g_bShowAIS ) {
                    SelectItem *pFind = pSelectAIS->FindSelection( m_cursor_lat, m_cursor_lon,
                                                                   SELTYPE_AISTARGET );
                    if( pFind )
                        b_start_rollover = true;
                }
                
                if(!b_start_rollover && !b_startedit_route){
                    SelectableItemList SelList = pSelect->FindSelectionList( m_cursor_lat, m_cursor_lon,
                                                                             SELTYPE_ROUTESEGMENT );
                    wxSelectableItemListNode *node = SelList.GetFirst();
                    while( node ) {
                        SelectItem *pFindSel = node->GetData();
                        
                        Route *pr = (Route *) pFindSel->m_pData3;        //candidate
                        
                        if( pr && pr->IsVisible() ){
                            b_start_rollover = true;
                            break;
                        }
                        node = node->GetNext();
                    }       // while
                }
                
                if( b_start_rollover )
                    m_RolloverPopupTimer.Start( m_rollover_popup_timer_msec, wxTIMER_ONE_SHOT );
                

        if( m_bRouteEditing/* && !b_startedit_route*/) {            // End of RoutePoint drag
            if( m_pRoutePointEditTarget ) {
                pSelect->UpdateSelectableRouteSegments( m_pRoutePointEditTarget );
                
                if( m_pEditRouteArray ) {
                    for( unsigned int ir = 0; ir < m_pEditRouteArray->GetCount(); ir++ ) {
                        Route *pr = (Route *) m_pEditRouteArray->Item( ir );
                        if( g_pRouteMan->IsRouteValid(pr) ) {
                            pr->FinalizeForRendering();
                            pr->UpdateSegmentDistances();
                            pConfig->UpdateRoute( pr );
                        }
                    }
                }

                //    Update the RouteProperties Dialog, if currently shown
                if( ( NULL != pRoutePropDialog ) && ( pRoutePropDialog->IsShown() ) ) {
                    if( m_pEditRouteArray ) {
                        for( unsigned int ir = 0; ir < m_pEditRouteArray->GetCount(); ir++ ) {
                            Route *pr = (Route *) m_pEditRouteArray->Item( ir );
                            if( g_pRouteMan->IsRouteValid(pr) ) {
                                if( !pr->IsTrack() && pRoutePropDialog->m_pRoute == pr ) {
                                    pRoutePropDialog->SetRouteAndUpdate( pr, true );
                                } else if ( ( NULL != pTrackPropDialog ) && ( pTrackPropDialog->IsShown() ) && pTrackPropDialog->m_pRoute == pr ) {
                                    pTrackPropDialog->SetTrackAndUpdate( pr );
                                }
                            }
                        }
                    }
                }

            }
        }

        if( m_pRoutePointEditTarget ) {
            pConfig->UpdateWayPoint( m_pRoutePointEditTarget );
            undo->AfterUndoableAction( m_pRoutePointEditTarget );
        }
        
        if(!m_pRoutePointEditTarget){
            delete m_pEditRouteArray;
            m_pEditRouteArray = NULL;
            m_bRouteEditing = false;
        }
            
#if 0        
        else if( m_bMarkEditing && !b_startedit_mark) {         // end of Waypoint drag
            if( m_pRoutePointEditTarget ) {
                pConfig->UpdateWayPoint( m_pRoutePointEditTarget );
                undo->AfterUndoableAction( m_pRoutePointEditTarget );
//                m_pRoutePointEditTarget->m_bIsBeingEdited = false;
//                wxRect wp_rect;
//                m_pRoutePointEditTarget->CalculateDCRect( m_dc_route, &wp_rect );
//                m_pRoutePointEditTarget->m_bPtIsSelected = false;
//                RefreshRect( wp_rect, true );
                
            }
//            m_pRoutePointEditTarget = NULL;
//            m_bMarkEditing = false;
            if( !g_FloatingToolbarDialog->IsShown() )
                gFrame->SurfaceToolbar();
        }
#endif
        }       // g_btouch


        else{                   // !g_btouch
        if( m_bRouteEditing ) {            // End of RoutePoint drag
            if( m_pRoutePointEditTarget ) {
                pSelect->UpdateSelectableRouteSegments( m_pRoutePointEditTarget );
                m_pRoutePointEditTarget->m_bBlink = false;
                
                if( m_pEditRouteArray ) {
                    for( unsigned int ir = 0; ir < m_pEditRouteArray->GetCount(); ir++ ) {
                        Route *pr = (Route *) m_pEditRouteArray->Item( ir );
                        if( g_pRouteMan->IsRouteValid(pr) ) {
                            pr->FinalizeForRendering();
                            pr->UpdateSegmentDistances();
                            pr->m_bIsBeingEdited = false;

                            pConfig->UpdateRoute( pr );
                            
                            pr->SetHiLite( 0 );
                        }
                    }
                    Refresh( false );
                }

                //    Update the RouteProperties Dialog, if currently shown
                if( ( NULL != pRoutePropDialog ) && ( pRoutePropDialog->IsShown() ) ) {
                    if( m_pEditRouteArray ) {
                        for( unsigned int ir = 0; ir < m_pEditRouteArray->GetCount(); ir++ ) {
                            Route *pr = (Route *) m_pEditRouteArray->Item( ir );
                            if( g_pRouteMan->IsRouteValid(pr) ) {
                                if( !pr->IsTrack() && pRoutePropDialog->m_pRoute == pr ) {
                                    pRoutePropDialog->SetRouteAndUpdate( pr, true );
                                } else if ( ( NULL != pTrackPropDialog ) && ( pTrackPropDialog->IsShown() ) && pTrackPropDialog->m_pRoute == pr ) {
                                    pTrackPropDialog->SetTrackAndUpdate( pr );
                                }
                            }
                        }
                    }
                }

                m_pRoutePointEditTarget->m_bPtIsSelected = false;
                m_pRoutePointEditTarget->m_bIsBeingEdited = false;
                
                delete m_pEditRouteArray;
                m_pEditRouteArray = NULL;
                undo->AfterUndoableAction( m_pRoutePointEditTarget );
            }

            InvalidateGL();
            m_bRouteEditing = false;
            m_pRoutePointEditTarget = NULL;
            if( !g_FloatingToolbarDialog->IsShown() ) gFrame->SurfaceToolbar();
        }

        else if( m_bMarkEditing) {         // end of Waypoint drag
            if( m_pRoutePointEditTarget ) {
                pConfig->UpdateWayPoint( m_pRoutePointEditTarget );
                undo->AfterUndoableAction( m_pRoutePointEditTarget );
                m_pRoutePointEditTarget->m_bIsBeingEdited = false;
                wxRect wp_rect;
                m_pRoutePointEditTarget->CalculateDCRect( m_dc_route, &wp_rect );
                m_pRoutePointEditTarget->m_bPtIsSelected = false;
                RefreshRect( wp_rect, true );
                
            }
            m_pRoutePointEditTarget = NULL;
            m_bMarkEditing = false;
            if( !g_FloatingToolbarDialog->IsShown() )
                gFrame->SurfaceToolbar();
        }

        else if( leftIsDown ) {  // left click for chart center
            leftIsDown = false;

            if( !g_btouch ){
                if( !m_bChartDragging && !m_bMeasure_Active ) {
                    switch( cursor_region ){
                        case MID_RIGHT: {
                            PanCanvas( 100, 0 );
                            break;
                        }

                        case MID_LEFT: {
                            PanCanvas( -100, 0 );
                            break;
                        }

                        case MID_TOP: {
                            PanCanvas( 0, 100 );
                            break;
                        }

                        case MID_BOT: {
                            PanCanvas( 0, -100 );
                            break;
                        }

                        case CENTER: {
                            PanCanvas( x - GetVP().pix_width / 2, y - GetVP().pix_height / 2 );
                            break;
                        }
                    }
                } else {
                    m_bChartDragging = false;
                }
            }
        }
        }       // !btouch
    }

    if( event.RightDown() ) {
        last_drag.x = mx;
        last_drag.y = my;
        
        if(g_btouch ){
            if( m_pRoutePointEditTarget )
                return;
        }
            

        if( parent_frame->nRoute_State )                     // creating route?
            CanvasPopupMenu( x, y, SELTYPE_ROUTECREATE );
        else                                                  // General Right Click
        {
            // Look for selectable objects
            double slat, slon;
            slat = m_cursor_lat;
            slon = m_cursor_lon;
//                      SelectItem *pFind;
 //           wxClientDC cdc( this );
//            ocpnDC dc( cdc );
#ifdef __WXMAC__
            wxScreenDC sdc;
            ocpnDC dc( sdc );
#else
            wxClientDC cdc( GetParent() );
            ocpnDC dc( cdc );
#endif

            SelectItem *pFindAIS;
            SelectItem *pFindRP;
            SelectItem *pFindRouteSeg;
            SelectItem *pFindTrackSeg;
            SelectItem *pFindCurrent = NULL;
            SelectItem *pFindTide = NULL;

            //    Deselect any current objects
            if( m_pSelectedRoute ) {
                m_pSelectedRoute->m_bRtIsSelected = false;        // Only one selection at a time
                m_pSelectedRoute->DeSelectRoute();
                m_pSelectedRoute->Draw( dc, VPoint );
            }

            if( m_pFoundRoutePoint ) {
                m_pFoundRoutePoint->m_bPtIsSelected = false;
                m_pFoundRoutePoint->Draw( dc );
                RefreshRect( m_pFoundRoutePoint->CurrentRect_in_DC );
            }

            //      Get all the selectable things at the cursor
            pFindAIS = pSelectAIS->FindSelection( slat, slon, SELTYPE_AISTARGET );
            pFindRP = pSelect->FindSelection( slat, slon, SELTYPE_ROUTEPOINT );
            pFindRouteSeg = pSelect->FindSelection( slat, slon, SELTYPE_ROUTESEGMENT );
            pFindTrackSeg = pSelect->FindSelection( slat, slon, SELTYPE_TRACKSEGMENT );

            if( m_bShowCurrent ) pFindCurrent = pSelectTC->FindSelection( slat, slon,
                                                    SELTYPE_CURRENTPOINT );

            if( m_bShowTide )                                // look for tide stations
                pFindTide = pSelectTC->FindSelection( slat, slon, SELTYPE_TIDEPOINT );

            int seltype = 0;

            //    Try for AIS targets first
            if( pFindAIS ) {
                m_FoundAIS_MMSI = pFindAIS->GetUserData();

                //      Make sure the target data is available
                if( g_pAIS->Get_Target_Data_From_MMSI( m_FoundAIS_MMSI ) ) seltype |=
                        SELTYPE_AISTARGET;
            }

            //    Now the various Route Parts

            m_pFoundRoutePoint = NULL;
            if( pFindRP ) {
                RoutePoint *pFirstVizPoint = NULL;
                RoutePoint *pFoundActiveRoutePoint = NULL;
                RoutePoint *pFoundVizRoutePoint = NULL;
                Route *pSelectedActiveRoute = NULL;
                Route *pSelectedVizRoute = NULL;

                //There is at least one routepoint, so get the whole list
                SelectableItemList SelList = pSelect->FindSelectionList( slat, slon,
                                             SELTYPE_ROUTEPOINT );
                wxSelectableItemListNode *node = SelList.GetFirst();
                while( node ) {
                    SelectItem *pFindSel = node->GetData();

                    RoutePoint *prp = (RoutePoint *) pFindSel->m_pData1;        //candidate

                    //    Get an array of all routes using this point
                    wxArrayPtrVoid *proute_array = g_pRouteMan->GetRouteArrayContaining( prp );

                    // Use route array (if any) to determine actual visibility for this point
                    bool brp_viz = false;
                    if( proute_array ) {
                        for( unsigned int ir = 0; ir < proute_array->GetCount(); ir++ ) {
                            Route *pr = (Route *) proute_array->Item( ir );
                            if( pr->IsVisible() ) {
                                brp_viz = true;
                                break;
                            }
                        }
                        if( !brp_viz )                          // is not visible as part of route
                            brp_viz = prp->IsVisible();         //  so treat as isolated point

                    } else
                        brp_viz = prp->IsVisible();               // isolated point

                    if( ( NULL == pFirstVizPoint ) && brp_viz ) pFirstVizPoint = prp;

                    // Use route array to choose the appropriate route
                    // Give preference to any active route, otherwise select the first visible route in the array for this point
                    m_pSelectedRoute = NULL;
                    if( proute_array ) {
                        for( unsigned int ir = 0; ir < proute_array->GetCount(); ir++ ) {
                            Route *pr = (Route *) proute_array->Item( ir );
                            if( pr->m_bRtIsActive ) {
                                pSelectedActiveRoute = pr;
                                pFoundActiveRoutePoint = prp;
                                break;
                            }
                        }

                        if( NULL == pSelectedVizRoute ) {
                            for( unsigned int ir = 0; ir < proute_array->GetCount(); ir++ ) {
                                Route *pr = (Route *) proute_array->Item( ir );
                                if( pr->IsVisible() ) {
                                    pSelectedVizRoute = pr;
                                    pFoundVizRoutePoint = prp;
                                    break;
                                }
                            }
                        }

                        delete proute_array;
                    }

                    node = node->GetNext();
                }

                //      Now choose the "best" selections
                if( pFoundActiveRoutePoint ) {
                    m_pFoundRoutePoint = pFoundActiveRoutePoint;
                    m_pSelectedRoute = pSelectedActiveRoute;
                } else if( pFoundVizRoutePoint ) {
                    m_pFoundRoutePoint = pFoundVizRoutePoint;
                    m_pSelectedRoute = pSelectedVizRoute;
                } else
                    // default is first visible point in list
                    m_pFoundRoutePoint = pFirstVizPoint;

                if( m_pSelectedRoute ) {
                    if( m_pSelectedRoute->IsVisible() ) seltype |= SELTYPE_ROUTEPOINT;
                } else if( m_pFoundRoutePoint ) seltype |= SELTYPE_MARKPOINT;
            }

            // Note here that we use SELTYPE_ROUTESEGMENT to select tracks as well as routes
            // But call the popup handler with identifier appropriate to the type
            if( pFindRouteSeg )                  // there is at least one select item
            {
                SelectableItemList SelList = pSelect->FindSelectionList( slat, slon,
                                             SELTYPE_ROUTESEGMENT );

                if( NULL == m_pSelectedRoute )  // the case where a segment only is selected
                {
                    //  Choose the first visible route containing segment in the list
                    wxSelectableItemListNode *node = SelList.GetFirst();
                    while( node ) {
                        SelectItem *pFindSel = node->GetData();

                        Route *pr = (Route *) pFindSel->m_pData3;
                        if( pr->IsVisible() ) {
                            m_pSelectedRoute = pr;
                            break;
                        }
                        node = node->GetNext();
                    }
                }

                if( m_pSelectedRoute ) {
                    if( NULL == m_pFoundRoutePoint ) m_pFoundRoutePoint =
                            (RoutePoint *) pFindRouteSeg->m_pData1;
                    m_pFoundRoutePointSecond = (RoutePoint *) pFindRouteSeg->m_pData2;

                    m_pSelectedRoute->m_bRtIsSelected = !(seltype & SELTYPE_ROUTEPOINT);
                    if( m_pSelectedRoute->m_bRtIsSelected )
                        m_pSelectedRoute->Draw( dc, GetVP() );
                    seltype |= SELTYPE_ROUTESEGMENT;
                }

            }

            if( pFindTrackSeg ) {
                m_pSelectedTrack = NULL;
                SelectableItemList SelList = pSelect->FindSelectionList( slat, slon,
                                             SELTYPE_TRACKSEGMENT );

                //  Choose the first visible track containing segment in the list
                wxSelectableItemListNode *node = SelList.GetFirst();
                while( node ) {
                    SelectItem *pFindSel = node->GetData();

                    Route *pt = (Route *) pFindSel->m_pData3;
                    if( pt->IsVisible() ) {
                        m_pSelectedTrack = pt;
                        break;
                    }
                    node = node->GetNext();
                }

                if( m_pSelectedTrack ) seltype |= SELTYPE_TRACKSEGMENT;
            }

            bool bseltc = false;
//                      if(0 == seltype)
            {
                if( pFindCurrent ) {
                    // There may be multiple current entries at the same point.
                    // For example, there often is a current substation (with directions specified)
                    // co-located with its master.  We want to select the substation, so that
                    // the direction will be properly indicated on the graphic.
                    // So, we search the select list looking for IDX_type == 'c' (i.e substation)
                    IDX_entry *pIDX_best_candidate;

                    SelectItem *pFind = NULL;
                    SelectableItemList SelList = pSelectTC->FindSelectionList( m_cursor_lat,
                                                 m_cursor_lon, SELTYPE_CURRENTPOINT );

                    //      Default is first entry
                    wxSelectableItemListNode *node = SelList.GetFirst();
                    pFind = node->GetData();
                    pIDX_best_candidate = (IDX_entry *) ( pFind->m_pData1 );

                    if( SelList.GetCount() > 1 ) {
                        node = node->GetNext();
                        while( node ) {
                            pFind = node->GetData();
                            IDX_entry *pIDX_candidate = (IDX_entry *) ( pFind->m_pData1 );
                            if( pIDX_candidate->IDX_type == 'c' ) {
                                pIDX_best_candidate = pIDX_candidate;
                                break;
                            }

                            node = node->GetNext();
                        }       // while (node)
                    } else {
                        wxSelectableItemListNode *node = SelList.GetFirst();
                        pFind = node->GetData();
                        pIDX_best_candidate = (IDX_entry *) ( pFind->m_pData1 );
                    }

                    m_pIDXCandidate = pIDX_best_candidate;

                    if( 0 == seltype ) {
                        DrawTCWindow( x, y, (void *) pIDX_best_candidate );
                        Refresh( false );
                        bseltc = true;
                    } else
                        seltype |= SELTYPE_CURRENTPOINT;
                }

                else if( pFindTide ) {
                    m_pIDXCandidate = (IDX_entry *) pFindTide->m_pData1;

                    if( 0 == seltype ) {
                        DrawTCWindow( x, y, (void *) pFindTide->m_pData1 );
                        Refresh( false );
                        bseltc = true;
                    } else
                        seltype |= SELTYPE_TIDEPOINT;
                }
            }

            if( 0 == seltype ) seltype |= SELTYPE_UNKNOWN;

            if( !bseltc ) CanvasPopupMenu( x, y, seltype );

            // Seth: Is this refresh needed?
            Refresh( false );            // needed for MSW, not GTK  Why??
        }
    }

//    Switch to the appropriate cursor on mouse movement

    wxCursor *ptarget_cursor = pCursorArrow;

    if( ( !parent_frame->nRoute_State )
            && ( !m_bMeasure_Active ) /*&& ( !m_bCM93MeasureOffset_Active )*/) {

        if( x > xr_margin ) {
            ptarget_cursor = pCursorRight;
            cursor_region = MID_RIGHT;
        } else if( x < xl_margin ) {
            ptarget_cursor = pCursorLeft;
            cursor_region = MID_LEFT;
        } else if( y > yb_margin ) {
            ptarget_cursor = pCursorDown;
            cursor_region = MID_TOP;
        } else if( y < yt_margin ) {
            ptarget_cursor = pCursorUp;
            cursor_region = MID_BOT;
        } else {
            ptarget_cursor = pCursorArrow;
            cursor_region = CENTER;
        }
    } else if( m_bMeasure_Active || parent_frame->nRoute_State ) // If Measure tool use Pencil Cursor
        ptarget_cursor = pCursorPencil;

    SetCursor( *ptarget_cursor );

}

void ChartCanvas::LostMouseCapture( wxMouseCaptureLostEvent& event )
{
    SetCursor( *pCursorArrow );
}

//-------------------------------------------------------------------------------
//          Popup Menu Handling
//-------------------------------------------------------------------------------

void MenuPrepend( wxMenu *menu, int id, wxString label)
{
    wxMenuItem *item = new wxMenuItem(menu, id, label);
#ifdef __WXMSW__
    wxFont *qFont = GetOCPNScaledFont(_T("Menu"));
    item->SetFont(*qFont);
#endif
    menu->Prepend(item);
}

void MenuAppend( wxMenu *menu, int id, wxString label)
{
    wxMenuItem *item = new wxMenuItem(menu, id, label);
#ifdef __WXMSW__
    wxFont *qFont = GetOCPNScaledFont(_("Menu"));
    item->SetFont(*qFont);
#endif
    menu->Append(item);
}

void SetMenuItemFont(wxMenuItem *item)
{
#ifdef __WXMSW__
    wxFont *qFont = GetOCPNScaledFont(_("Menu"));
    item->SetFont(*qFont);
#endif
}

void ChartCanvas::CanvasPopupMenu( int x, int y, int seltype )
{
    wxMenu* contextMenu = new wxMenu;
    wxMenu* menuWaypoint = new wxMenu( _("Waypoint") );
    wxMenu* menuRoute = new wxMenu( _("Route") );
    wxMenu* menuTrack = new wxMenu( _("Track") );
    wxMenu* menuAIS = new wxMenu( _("AIS") );

    wxMenu *subMenuChart = new wxMenu;

    wxMenu *menuFocus = contextMenu;    // This is the one that will be shown

    popx = x;
    popy = y;

#ifdef __WXGTK__
#ifdef ocpnUSE_GTK_OPTIMIZE
    //  This code changes the background color on the popup context menu
    wxColour back_color = GetGlobalColor(_T("UIBCK"));
    GdkColor color;

    color.red = back_color.Red() << 8;
    color.green = back_color.Green() << 8;
    color.blue = back_color.Blue() << 8;

//    gtk_widget_modify_bg (GTK_WIDGET(contextMenu->m_menu), GTK_STATE_NORMAL, &color);
#endif
#endif

    if( seltype == SELTYPE_ROUTECREATE ) {
        MenuAppend( contextMenu, ID_RC_MENU_FINISH, _menuText( _( "End Route" ), _T("Esc") ) );
    }

    if( ! m_pMouseRoute ) {
        if( m_bMeasure_Active )
            MenuPrepend( contextMenu, ID_DEF_MENU_DEACTIVATE_MEASURE, _menuText( _("Measure Off"), _T("Esc") ) );
        else
            MenuPrepend( contextMenu, ID_DEF_MENU_ACTIVATE_MEASURE, _menuText( _( "Measure" ), _T("M") ) );
//            contextMenu->Prepend( ID_DEF_MENU_ACTIVATE_MEASURE, _menuText( _( "Measure" ), _T("F4") ) );
    }

    if( undo->AnythingToUndo() ) {
        wxString undoItem;
        undoItem << _("Undo") << _T(" ") << undo->GetNextUndoableAction()->Description();
        MenuPrepend( contextMenu, ID_UNDO, _menuText( undoItem, _T("Ctrl-Z") ) );
    }

    if( undo->AnythingToRedo() ) {
        wxString redoItem;
        redoItem << _("Redo") << _T(" ") << undo->GetNextRedoableAction()->Description();
#ifdef __WXOSX__
        MenuPrepend( contextMenu, ID_REDO, _menuText( redoItem, _T("Shift-Ctrl-Z") ) );
#else
        MenuPrepend( contextMenu, ID_REDO, _menuText( redoItem, _T("Ctrl-Y") ) );
#endif
    }

    bool ais_areanotice = false;
    if( g_pAIS && g_bShowAIS && g_bShowAreaNotices ) {

        AIS_Target_Hash* an_sources = g_pAIS->GetAreaNoticeSourcesList();

        float vp_scale = GetVPScale();

        for( AIS_Target_Hash::iterator target = an_sources->begin(); target != an_sources->end(); ++target ) {
            AIS_Target_Data* target_data = target->second;
            if( !target_data->area_notices.empty() ) {
                for( AIS_Area_Notice_Hash::iterator ani = target_data->area_notices.begin(); ani != target_data->area_notices.end(); ++ani ) {
                    Ais8_001_22& area_notice = ani->second;

                    wxBoundingBox bbox;

                    for( Ais8_001_22_SubAreaList::iterator sa = area_notice.sub_areas.begin(); sa != area_notice.sub_areas.end(); ++sa ) {
                        switch( sa->shape ) {
                            case AIS8_001_22_SHAPE_CIRCLE: {
                                wxPoint target_point;
                                GetCanvasPointPix( sa->latitude, sa->longitude, &target_point );
                                bbox.Expand( target_point );
                                if( sa->radius_m > 0.0 )
                                    bbox.EnLarge( sa->radius_m * vp_scale );
                                break;
                            }
                            case AIS8_001_22_SHAPE_POLYGON:
                            case AIS8_001_22_SHAPE_POLYLINE: {
                                double lat = sa->latitude;
                                double lon = sa->longitude;
                                for( int i = 0; i < 4; ++i ) {
                                    ll_gc_ll( lat, lon, sa->angles[i], sa->dists_m[i] / 1852.0,
                                              &lat, &lon );
                                    wxPoint target_point;
                                    GetCanvasPointPix( lat, lon, &target_point );
                                    bbox.Expand( target_point );
                                }
                            }
                        }
                    }

                    if( bbox.PointInBox( x, y ) ) {
                        ais_areanotice = true;
                        break;
                    }
                }
            }
        }
    }
    if( !VPoint.b_quilt ) {
        if( parent_frame->GetnChartStack() > 1 ) {
            MenuAppend( contextMenu, ID_DEF_MENU_MAX_DETAIL, _( "Max Detail Here" ) );
            MenuAppend( contextMenu, ID_DEF_MENU_SCALE_IN, _menuText( _( "Scale In" ), _T("Ctrl-Left") ) );
            MenuAppend( contextMenu, ID_DEF_MENU_SCALE_OUT, _menuText( _( "Scale Out" ), _T("Ctrl-Right") ) );
        }

        if( ( Current_Ch && ( Current_Ch->GetChartFamily() == CHART_FAMILY_VECTOR ) ) || ais_areanotice ) {
            MenuAppend( contextMenu, ID_DEF_MENU_QUERY, _( "Object Query..." ) );
        }

    } else {
        ChartBase *pChartTest = m_pQuilt->GetChartAtPix( wxPoint( x, y ) );
        if( ( pChartTest && ( pChartTest->GetChartFamily() == CHART_FAMILY_VECTOR ) ) || ais_areanotice ) {
            MenuAppend( contextMenu, ID_DEF_MENU_QUERY, _( "Object Query..." ) );
        } else {
            if( parent_frame->GetnChartStack() > 1 ) {
                MenuAppend( contextMenu, ID_DEF_MENU_SCALE_IN, _menuText( _( "Scale In" ), _T("Ctrl-Left") ) );
                MenuAppend( contextMenu, ID_DEF_MENU_SCALE_OUT, _menuText( _( "Scale Out" ), _T("Ctrl-Right") ) );
            }
        }
    }

    MenuAppend( contextMenu, ID_DEF_MENU_DROP_WP, _menuText( _( "Drop Mark" ), _T("Ctrl-M") ) );

    if( !bGPSValid ) MenuAppend( contextMenu, ID_DEF_MENU_MOVE_BOAT_HERE, _( "Move Boat Here" ) );

    if( !( g_pRouteMan->GetpActiveRoute() || ( seltype & SELTYPE_MARKPOINT ) ) )
        MenuAppend( contextMenu, ID_DEF_MENU_GOTO_HERE, _( "Navigate To Here" ) );

    MenuAppend( contextMenu, ID_DEF_MENU_GOTOPOSITION, _("Center View...") );

    if( !g_bCourseUp ) MenuAppend( contextMenu, ID_DEF_MENU_COGUP, _("Course Up Mode") );
    else {
        if( !VPoint.b_quilt && Current_Ch && ( fabs( Current_Ch->GetChartSkew() ) > .01 )
            && !g_bskew_comp ) MenuAppend( contextMenu, ID_DEF_MENU_NORTHUP, _("Chart Up Mode") );
        else
            MenuAppend( contextMenu, ID_DEF_MENU_NORTHUP, _("North Up Mode") );
    }

    bool full_toggle_added = false;
    if(g_btouch){
        MenuAppend( contextMenu, ID_DEF_MENU_TOGGLE_FULL, _("Toggle Full Screen") );
        full_toggle_added = true;
    }
        
    
    if(!full_toggle_added){
        if(gFrame->IsFullScreen()){
            MenuAppend( contextMenu, ID_DEF_MENU_TOGGLE_FULL, _("Toggle Full Screen") );
        }
    }
        
    
    if ( g_pRouteMan->IsAnyRouteActive() && g_pRouteMan->GetCurrentXTEToActivePoint() > 0. ) MenuAppend( contextMenu, ID_DEF_ZERO_XTE, _("Zero XTE") );

    Kml* kml = new Kml;
    int pasteBuffer = kml->ParsePasteBuffer();
    if( pasteBuffer != KML_PASTE_INVALID ) {
        switch( pasteBuffer ) {
            case KML_PASTE_WAYPOINT: {
                MenuAppend( contextMenu, ID_PASTE_WAYPOINT, _( "Paste Waypoint" ) );
                break;
            }
            case KML_PASTE_ROUTE: {
                MenuAppend( contextMenu, ID_PASTE_ROUTE, _( "Paste Route" ) );
                break;
            }
            case KML_PASTE_TRACK: {
                MenuAppend( contextMenu, ID_PASTE_TRACK, _( "Paste Track" ) );
                break;
            }
            case KML_PASTE_ROUTE_TRACK: {
                MenuAppend( contextMenu, ID_PASTE_ROUTE, _( "Paste Route" ) );
                MenuAppend( contextMenu, ID_PASTE_TRACK, _( "Paste Track" ) );
                break;
            }
        }
    }
    delete kml;

    if( !VPoint.b_quilt && Current_Ch && ( Current_Ch->GetChartType() == CHART_TYPE_CM93COMP ) ) {
        MenuAppend( contextMenu, ID_DEF_MENU_CM93OFFSET_DIALOG, _( "CM93 Offset Dialog..." ) );
    }

    if( ( VPoint.b_quilt ) && ( pCurrentStack && pCurrentStack->b_valid ) ) {
        int dbIndex = m_pQuilt->GetChartdbIndexAtPix( wxPoint( popx, popy ) );
        if( dbIndex != -1 )
            MenuAppend( contextMenu, ID_DEF_MENU_QUILTREMOVE, _( "Hide This Chart" ) );
    }

#ifdef __WXMSW__
    //  If we dismiss the context menu without action, we need to discard some mouse events....
    //  Eat the next 2 button events, which happen as down-up on MSW XP
    g_click_stop = 2;
#endif

    //  ChartGroup SubMenu
    wxMenuItem* subItemChart = contextMenu->AppendSubMenu( subMenuChart, _("Chart Groups") );
    SetMenuItemFont(subItemChart);
    
    if( g_pGroupArray->GetCount() ) {

#ifdef __WXMSW__
          const wxString l[] = { _T(" "), wxString::Format( _T("\u2022") ) };
          wxMenuItem* subItem1 = subMenuChart->AppendRadioItem( wxID_CANCEL , _T("temporary") );
          SetMenuItemFont(subItem1);
#endif
          wxMenuItem* subItem0 = subMenuChart->AppendRadioItem( ID_DEF_MENU_GROUPBASE ,
#ifdef __WXMSW__
                  ( g_GroupIndex == 0 ? l[1] : l[0] ) +
#endif
                  _("All Active Charts") );



        SetMenuItemFont(subItem0);

        for( unsigned int i = 0; i < g_pGroupArray->GetCount(); i++ ) {
            subItem0 = subMenuChart->AppendRadioItem( ID_DEF_MENU_GROUPBASE + i + 1,
#ifdef __WXMSW__
                     ( i == g_GroupIndex - 1 ? l[1] : l[0] ) +
#endif
                     g_pGroupArray->Item( i )->m_group_name );
            SetMenuItemFont(subItem0);
            Connect( ID_DEF_MENU_GROUPBASE + i + 1, wxEVT_COMMAND_MENU_SELECTED,
                     (wxObjectEventFunction) (wxEventFunction) &ChartCanvas::PopupMenuHandler );
        }
        
#ifdef __WXMSW__
    subMenuChart->Remove( wxID_CANCEL );
#endif
        subMenuChart->Check( ID_DEF_MENU_GROUPBASE + g_GroupIndex, true );
    }
    
        
    //  Add PlugIn Context Menu items
    ArrayOfPlugInMenuItems item_array = g_pi_manager->GetPluginContextMenuItemArray();

    for( unsigned int i = 0; i < item_array.GetCount(); i++ ) {
        PlugInMenuItemContainer *pimis = item_array.Item( i );
        {
            if( pimis->b_viz ) {
                wxMenuItem *pmi = new wxMenuItem( contextMenu, pimis->id,
                                                  pimis->pmenu_item->GetLabel(), pimis->pmenu_item->GetHelp(),
                                                  pimis->pmenu_item->GetKind(), pimis->pmenu_item->GetSubMenu() );
#ifdef __WXMSW__
                pmi->SetFont(pimis->pmenu_item->GetFont());
#endif
                contextMenu->Append( pmi );
                contextMenu->Enable( pimis->id, !pimis->b_grey );

                Connect( pimis->id, wxEVT_COMMAND_MENU_SELECTED,
                         (wxObjectEventFunction) (wxEventFunction) &ChartCanvas::PopupMenuHandler );
            }
        }
    }

    //  This is the default context menu
    menuFocus = contextMenu;

    if( g_pAIS ) {
        MenuAppend( contextMenu, ID_DEF_MENU_AISTARGETLIST, _("AIS Target List...") );

        if( seltype & SELTYPE_AISTARGET ) {
            MenuAppend( menuAIS, ID_DEF_MENU_AIS_QUERY, _( "Target Query..." ) );
            AIS_Target_Data *myptarget = g_pAIS->Get_Target_Data_From_MMSI( m_FoundAIS_MMSI );
            if( myptarget && myptarget->bCPA_Valid && (myptarget->n_alert_state != AIS_ALERT_SET) ) {
                if( myptarget->b_show_AIS_CPA )
                    MenuAppend( menuAIS, ID_DEF_MENU_AIS_CPA, _( "Hide Target CPA" ) );
                else
                    MenuAppend( menuAIS, ID_DEF_MENU_AIS_CPA, _( "Show Target CPA" ) );
            }
            MenuAppend( menuAIS, ID_DEF_MENU_AISTARGETLIST, _("Target List...") );
            if ( 1 /*g_bAISShowTracks*/ ) {
                if( myptarget && myptarget->b_show_track )
                    MenuAppend( menuAIS, ID_DEF_MENU_AISSHOWTRACK, _("Hide Target Track") );
                else
                    MenuAppend( menuAIS, ID_DEF_MENU_AISSHOWTRACK, _("Show Target Track") );
            }
            menuFocus = menuAIS;
        }
    }

    if( seltype & SELTYPE_ROUTESEGMENT ) {
        bool blay = false;
        if( m_pSelectedRoute && m_pSelectedRoute->m_bIsInLayer )
            blay = true;

        if( blay ){
            delete menuRoute;
            menuRoute = new wxMenu( _("Layer Route") );
            MenuAppend( menuRoute, ID_RT_MENU_PROPERTIES, _( "Properties..." ) );
            if( m_pSelectedRoute ) {
                if( m_pSelectedRoute->IsActive() ) {
                    int indexActive = m_pSelectedRoute->GetIndexOf( m_pSelectedRoute->m_pRouteActivePoint );
                    if( ( indexActive + 1 ) <= m_pSelectedRoute->GetnPoints() ) {
                        MenuAppend( menuRoute, ID_RT_MENU_ACTNXTPOINT, _( "Activate Next Waypoint" ) );
                    }
                    MenuAppend( menuRoute, ID_RT_MENU_DEACTIVATE, _( "Deactivate" ) );
                }
                else {
                    MenuAppend( menuRoute, ID_RT_MENU_ACTIVATE, _( "Activate" ) );
                }
            }
        }
        else {
            MenuAppend( menuRoute, ID_RT_MENU_PROPERTIES, _( "Properties..." ) );
            if( m_pSelectedRoute ) {
                if( m_pSelectedRoute->IsActive() ) {
                    int indexActive = m_pSelectedRoute->GetIndexOf( m_pSelectedRoute->m_pRouteActivePoint );
                    if( ( indexActive + 1 ) <= m_pSelectedRoute->GetnPoints() ) {
                        MenuAppend( menuRoute, ID_RT_MENU_ACTNXTPOINT, _( "Activate Next Waypoint" ) );
                    }
                    MenuAppend( menuRoute, ID_RT_MENU_DEACTIVATE, _( "Deactivate" ) );
                }
                else {
                    MenuAppend( menuRoute, ID_RT_MENU_ACTIVATE, _( "Activate" ) );
                }
            }
            MenuAppend( menuRoute, ID_RT_MENU_INSERT, _( "Insert Waypoint" ) );
            MenuAppend( menuRoute, ID_RT_MENU_APPEND, _( "Append Waypoint" ) );
            MenuAppend( menuRoute, ID_RT_MENU_COPY, _( "Copy as KML..." ) );
            MenuAppend( menuRoute, ID_RT_MENU_DELETE, _( "Delete..." ) );
            MenuAppend( menuRoute, ID_RT_MENU_REVERSE, _( "Reverse..." ) );
            wxString port = FindValidUploadPort();
            m_active_upload_port = port;
            wxString item = _( "Send to GPS" );
            if( !port.IsEmpty() ) {
                item.Append( _T(" ( ") );
                item.Append( port );
                item.Append(_T(" )") );
            }
            MenuAppend( menuRoute, ID_RT_MENU_SENDTOGPS, item );

            if( !port.IsEmpty() ) {
                wxString item = _( "Send to new GPS" );
                MenuAppend( menuRoute, ID_RT_MENU_SENDTONEWGPS, item );
            }
                
                
        }
        //      Set this menu as the "focused context menu"
        menuFocus = menuRoute;
    }

    if( seltype & SELTYPE_TRACKSEGMENT ) {
        bool blay = false;
        if( m_pSelectedTrack && m_pSelectedTrack->m_bIsInLayer )
            blay = true;

        if( blay ) {
            delete menuTrack;
            menuTrack = new wxMenu( _("Layer Track") );
            MenuAppend( menuTrack, ID_TK_MENU_PROPERTIES, _( "Properties..." ) );
        }
        else {
            MenuAppend( menuTrack, ID_TK_MENU_PROPERTIES, _( "Properties..." ) );
            MenuAppend( menuTrack, ID_TK_MENU_COPY, _( "Copy As KML" ) );
            MenuAppend( menuTrack, ID_TK_MENU_DELETE, _( "Delete..." ) );
        }

        //      Set this menu as the "focused context menu"
        menuFocus = menuTrack;
    }

    if( seltype & SELTYPE_ROUTEPOINT ) {
        bool blay = false;
        if( m_pFoundRoutePoint && m_pFoundRoutePoint->m_bIsInLayer )
            blay = true;

        if( blay ){
            delete menuWaypoint;
            menuWaypoint = new wxMenu( _("Layer Routepoint") );
            MenuAppend( menuWaypoint, ID_WP_MENU_PROPERTIES, _( "Properties..." ) );

            if( m_pSelectedRoute && m_pSelectedRoute->IsActive() )
                MenuAppend( menuWaypoint, ID_RT_MENU_ACTPOINT, _( "Activate" ) );
        }
        else {
            MenuAppend( menuWaypoint, ID_WP_MENU_PROPERTIES, _( "Properties..." ) );
            if( m_pSelectedRoute && m_pSelectedRoute->IsActive() ) {
                if(m_pSelectedRoute->m_pRouteActivePoint != m_pFoundRoutePoint )
                    MenuAppend( menuWaypoint, ID_RT_MENU_ACTPOINT, _( "Activate" ) );
            }

            if( m_pSelectedRoute && m_pSelectedRoute->IsActive() ) {
                if(m_pSelectedRoute->m_pRouteActivePoint == m_pFoundRoutePoint ) {
                    int indexActive = m_pSelectedRoute->GetIndexOf( m_pSelectedRoute->m_pRouteActivePoint );
                    if( ( indexActive + 1 ) <= m_pSelectedRoute->GetnPoints() )
                        MenuAppend( menuWaypoint, ID_RT_MENU_ACTNXTPOINT, _( "Activate Next Waypoint" ) );
                }
            }
            if( m_pSelectedRoute->GetnPoints() > 2 )
                MenuAppend( menuWaypoint, ID_RT_MENU_REMPOINT, _( "Remove from Route" ) );

            MenuAppend( menuWaypoint, ID_WPT_MENU_COPY, _( "Copy as KML" ) );

            if( m_pFoundRoutePoint->GetIconName() != _T("mob") )
                MenuAppend( menuWaypoint, ID_RT_MENU_DELPOINT,  _( "Delete" ) );

            wxString port = FindValidUploadPort();
            m_active_upload_port = port;
            wxString item = _( "Send to GPS" );
            if( !port.IsEmpty() ) {
                item.Append( _T(" ( ") );
                item.Append( port );
                item.Append(_T(" )") );
            }
            MenuAppend( menuWaypoint, ID_WPT_MENU_SENDTOGPS, item );
            
            if( !port.IsEmpty() ) {
                wxString item = _( "Send to new GPS" );
                MenuAppend( menuWaypoint, ID_WPT_MENU_SENDTONEWGPS, item );
            }
            
            
        }
        //      Set this menu as the "focused context menu"
        menuFocus = menuWaypoint;
    }

    if( seltype & SELTYPE_MARKPOINT ) {
        bool blay = false;
        if( m_pFoundRoutePoint && m_pFoundRoutePoint->m_bIsInLayer )
            blay = true;

        if( blay ){
            delete menuWaypoint;
            menuWaypoint = new wxMenu( _("Layer Waypoint") );
            MenuAppend( menuWaypoint, ID_WP_MENU_PROPERTIES, _( "Properties..." ) );
        }
        else {
            MenuAppend( menuWaypoint, ID_WP_MENU_PROPERTIES, _( "Properties..." ) );

            if( !g_pRouteMan->GetpActiveRoute() )
                MenuAppend( menuWaypoint, ID_WP_MENU_GOTO, _( "Navigate To This" ) );

            MenuAppend( menuWaypoint, ID_WPT_MENU_COPY, _( "Copy as KML" ) );

            if( m_pFoundRoutePoint->GetIconName() != _T("mob") )
                MenuAppend( menuWaypoint, ID_WP_MENU_DELPOINT, _( "Delete" ) );

            wxString port = FindValidUploadPort();
            m_active_upload_port = port;
            wxString item = _( "Send to GPS" );
            if( !port.IsEmpty() ) {
                item.Append( _T(" ( ") );
                item.Append( port );
                item.Append(_T(" )") );
            }
            MenuAppend( menuWaypoint, ID_WPT_MENU_SENDTOGPS, item );


            if( ( m_pFoundRoutePoint == pAnchorWatchPoint1 ) || ( m_pFoundRoutePoint == pAnchorWatchPoint2 ) )
                MenuAppend( menuWaypoint, ID_WP_MENU_CLEAR_ANCHORWATCH, _( "Clear Anchor Watch" ) );
            else {
                if( !( m_pFoundRoutePoint->m_bIsInLayer )
                    && ( ( NULL == pAnchorWatchPoint1 ) || ( NULL == pAnchorWatchPoint2 ) ) ) {

                    double dist;
                    double brg;
                    DistanceBearingMercator( m_pFoundRoutePoint->m_lat, m_pFoundRoutePoint->m_lon, gLat,
                                         gLon, &brg, &dist );
                    if( dist * 1852. <= g_nAWMax )
                        MenuAppend( menuWaypoint,  ID_WP_MENU_SET_ANCHORWATCH,  _( "Set Anchor Watch" ) );
                }
            }
        }

        //      Set this menu as the "focused context menu"
        menuFocus = menuWaypoint;
    }

    if( ! subMenuChart->GetMenuItemCount() ) contextMenu->Destroy( subItemChart );

    //  Add the Tide/Current selections if the item was not activated by shortcut in right-click handlers
    bool bsep = false;
    if( seltype & SELTYPE_TIDEPOINT ){
        menuFocus->AppendSeparator();
        bsep = true;
        MenuAppend( menuFocus, ID_DEF_MENU_TIDEINFO, _( "Show Tide Information" ) );
    }

    if( seltype & SELTYPE_CURRENTPOINT ) {
        if( !bsep )
            menuFocus->AppendSeparator();
        MenuAppend( menuFocus,  ID_DEF_MENU_CURRENTINFO, _( "Show Current Information" ) );
    }

    //        Invoke the correct focused drop-down menu
    PopupMenu( menuFocus, x, y );


    // Cleanup
    if( ( m_pSelectedRoute ) ) {
        m_pSelectedRoute->m_bRtIsSelected = false;
    }

    m_pSelectedRoute = NULL;

    if( m_pFoundRoutePoint ) {
        m_pFoundRoutePoint->m_bPtIsSelected = false;
    }
    m_pFoundRoutePoint = NULL;

    m_pFoundRoutePointSecond = NULL;

    delete contextMenu;
    delete menuAIS;
    delete menuRoute;
    delete menuTrack;
    delete menuWaypoint;
}

void ChartCanvas::ShowObjectQueryWindow( int x, int y, float zlat, float zlon )
{
    ChartPlugInWrapper *target_plugin_chart = NULL;
    s57chart *Chs57 = NULL;

    ChartBase *target_chart = GetChartAtCursor();
    if( target_chart ){
        if( (target_chart->GetChartType() == CHART_TYPE_PLUGIN) && (target_chart->GetChartFamily() == CHART_FAMILY_VECTOR) )
            target_plugin_chart = dynamic_cast<ChartPlugInWrapper *>(target_chart);
        else
            Chs57 = dynamic_cast<s57chart*>( target_chart );
    }

    std::vector<Ais8_001_22*> area_notices;

    if( g_pAIS && g_bShowAIS && g_bShowAreaNotices ) {
        AIS_Target_Hash* an_sources = g_pAIS->GetAreaNoticeSourcesList();

        float vp_scale = GetVPScale();

        for( AIS_Target_Hash::iterator target = an_sources->begin(); target != an_sources->end(); ++target ) {
            AIS_Target_Data* target_data = target->second;
            if( !target_data->area_notices.empty() ) {
                for( AIS_Area_Notice_Hash::iterator ani = target_data->area_notices.begin(); ani != target_data->area_notices.end(); ++ani ) {
                    Ais8_001_22& area_notice = ani->second;

                    wxBoundingBox bbox;

                    for( Ais8_001_22_SubAreaList::iterator sa = area_notice.sub_areas.begin(); sa != area_notice.sub_areas.end(); ++sa ) {
                        switch( sa->shape ) {
                            case AIS8_001_22_SHAPE_CIRCLE: {
                                wxPoint target_point;
                                GetCanvasPointPix( sa->latitude, sa->longitude, &target_point );
                                bbox.Expand( target_point );
                                if( sa->radius_m > 0.0 )
                                    bbox.EnLarge( sa->radius_m * vp_scale );
                                break;
                            }
                            case AIS8_001_22_SHAPE_POLYGON:
                            case AIS8_001_22_SHAPE_POLYLINE: {
                                for( int i = 0; i < 4; ++i ) {
                                    double lat = sa->latitude;
                                    double lon = sa->longitude;
                                    ll_gc_ll( lat, lon, sa->angles[i], sa->dists_m[i] / 1852.0,
                                              &lat, &lon );
                                    wxPoint target_point;
                                    GetCanvasPointPix( lat, lon, &target_point );
                                    bbox.Expand( target_point );
                                }
                            }
                        }
                    }

                    if( bbox.PointInBox( x, y ) ) {
                        area_notices.push_back( &area_notice );
                    }
                }
            }
        }
    }


    if( target_plugin_chart || Chs57 || !area_notices.empty() ) {
        // Go get the array of all objects at the cursor lat/lon
        int sel_rad_pix = 5;
        float SelectRadius = sel_rad_pix / ( GetVP().view_scale_ppm * 1852 * 60 );

        // Make sure we always get the lights from an object, even if we are currently
        // not displaying lights on the chart.

        SetCursor( wxCURSOR_WAIT );
        bool lightsVis = gFrame->ToggleLights( false );
        if( !lightsVis ) gFrame->ToggleLights( true, true );

        ListOfObjRazRules* rule_list = NULL;
        ListOfPI_S57Obj* pi_rule_list = NULL;
        if( Chs57 )
            rule_list = Chs57->GetObjRuleListAtLatLon( zlat, zlon, SelectRadius, &GetVP() );
        else if( target_plugin_chart )
            pi_rule_list = g_pi_manager->GetPlugInObjRuleListAtLatLon( target_plugin_chart, zlat, zlon, SelectRadius, GetVP() );

        ListOfObjRazRules* overlay_rule_list = NULL;
        ChartBase *overlay_chart = GetOverlayChartAtCursor();
        s57chart *CHs57_Overlay = dynamic_cast<s57chart*>( overlay_chart );

        if( CHs57_Overlay ) {
            overlay_rule_list =
                CHs57_Overlay->GetObjRuleListAtLatLon( zlat, zlon, SelectRadius, &GetVP() );
        }

        if( !lightsVis ) gFrame->ToggleLights( true, true );

        wxString objText;
        wxFont *dFont = FontMgr::Get().GetFont( _("ObjectQuery") );
        wxString face = dFont->GetFaceName();

        if( NULL == g_pObjectQueryDialog ) {
            g_pObjectQueryDialog = new S57QueryDialog();

            g_pObjectQueryDialog->Create( this, -1, _( "Object Query" ), wxDefaultPosition,
                                          wxSize( g_S57_dialog_sx, g_S57_dialog_sy ) );
            g_pObjectQueryDialog->Centre();
        }

        wxColor bg = g_pObjectQueryDialog->GetBackgroundColour();
        wxColor fg = FontMgr::Get().GetFontColor( _("ObjectQuery") );

        objText.Printf( _T("<html><body bgcolor=#%02x%02x%02x><font color=#%02x%02x%02x>"),
                       bg.Red(), bg.Blue(), bg.Green(), fg.Red(), fg.Blue(), fg.Green() );

#ifdef __WXOSX__
        int points = dFont->GetPointSize();
#else
        int points = dFont->GetPointSize() + 1;
#endif

        int sizes[7];
        for ( int i=-2; i<5; i++ ) {
            sizes[i+2] = points + i + (i>0?i:0);
        }
        g_pObjectQueryDialog->m_phtml->SetFonts(face, face, sizes);

        if(wxFONTSTYLE_ITALIC == dFont->GetStyle())
            objText += _T("<i>");
        
        if( overlay_rule_list && CHs57_Overlay) {
            objText << CHs57_Overlay->CreateObjDescriptions( overlay_rule_list );
            objText << _T("<hr noshade>");
        }

        for( std::vector< Ais8_001_22* >::iterator an = area_notices.begin(); an != area_notices.end(); ++an ) {
            objText << _T( "<b>AIS Area Notice:</b> " );
            objText << ais8_001_22_notice_names[( *an )->notice_type];
            for( std::vector< Ais8_001_22_SubArea >::iterator sa = ( *an )->sub_areas.begin(); sa != ( *an )->sub_areas.end(); ++sa )
                if( !sa->text.empty() )
                    objText << sa->text;
            objText << _T( "<br>expires: " ) << ( *an )->expiry_time.Format();
            objText << _T( "<hr noshade>" );
        }

        if( Chs57 )
            objText << Chs57->CreateObjDescriptions( rule_list );
        else if( target_plugin_chart )
            objText << g_pi_manager->CreateObjDescriptions( target_plugin_chart, pi_rule_list );

        objText << _T("</font>");
        if(wxFONTSTYLE_ITALIC == dFont->GetStyle())
            objText << _T("</i>");
        
        objText << _T("</body></html>");
        
        g_pObjectQueryDialog->SetHTMLPage( objText );

        g_pObjectQueryDialog->Show();

        if( rule_list )
            rule_list->Clear();
        delete rule_list;

        if( overlay_rule_list )
            overlay_rule_list->Clear();
        delete overlay_rule_list;

        if( pi_rule_list )
            pi_rule_list->Clear();
        delete pi_rule_list;

        SetCursor( wxCURSOR_ARROW );
    }
}

void ChartCanvas::RemovePointFromRoute( RoutePoint* point, Route* route ) {
    //  Rebuild the route selectables
    pSelect->DeleteAllSelectableRoutePoints( route );
    pSelect->DeleteAllSelectableRouteSegments( route );

    route->RemovePoint( point );

    //  Check for 1 point routes. If we are creating a route, this is an undo, so keep the 1 point.
    if( (route->GetnPoints() <= 1) && (parent_frame->nRoute_State == 0) ) {
        pConfig->DeleteConfigRoute( route );
        g_pRouteMan->DeleteRoute( route );
        route = NULL;
    }
    //  Add this point back into the selectables
    pSelect->AddSelectableRoutePoint( point->m_lat, point->m_lon, point );

    if( pRoutePropDialog && ( pRoutePropDialog->IsShown() ) ) {
        pRoutePropDialog->SetRouteAndUpdate( route, true );
    }

    InvalidateGL();
}

void ChartCanvas::ShowMarkPropertiesDialog( RoutePoint* markPoint ) {
    if( NULL == pMarkPropDialog )    // There is one global instance of the MarkProp Dialog
        pMarkPropDialog = new MarkInfoImpl( this );

    if( 1/*g_bresponsive*/ ) {

        wxSize canvas_size = GetSize();
        wxPoint canvas_pos = GetPosition();
        wxSize fitted_size = pMarkPropDialog->GetSize();;

        if(canvas_size.x < fitted_size.x){
            fitted_size.x = canvas_size.x - 40;
            if(canvas_size.y < fitted_size.y)
                fitted_size.y -= 40;                // scrollbar added
        }
        if(canvas_size.y < fitted_size.y){
            fitted_size.y = canvas_size.y - 40;
            if(canvas_size.x < fitted_size.x)
                fitted_size.x -= 40;                // scrollbar added
        }

        pMarkPropDialog->SetSize( fitted_size );
        pMarkPropDialog->Centre();


        int xp = (canvas_size.x - fitted_size.x)/2;
        int yp = (canvas_size.y - fitted_size.y)/2;

        wxPoint xxp = ClientToScreen(canvas_pos);
//        pMarkPropDialog->Move(xxp.x + xp, xxp.y + yp);

    }

    pMarkPropDialog->SetRoutePoint( markPoint );
    pMarkPropDialog->UpdateProperties();
    if( markPoint->m_bIsInLayer ) {
        wxString caption( _("Waypoint Properties, Layer: ") );
        caption.Append( GetLayerName( markPoint->m_LayerID ) );
        pMarkPropDialog->SetDialogTitle( caption );
    } else
        pMarkPropDialog->SetDialogTitle( _("Waypoint Properties") );

    pMarkPropDialog->Show();
    pMarkPropDialog->InitialFocus();
}

void ChartCanvas::ShowRoutePropertiesDialog(wxString title, Route* selected)
{
    if( NULL == pRoutePropDialog )  // There is one global instance of the RouteProp Dialog
        pRoutePropDialog = new RouteProp( this );

    if( g_bresponsive ) {

        wxSize canvas_size = cc1->GetSize();
        wxPoint canvas_pos = cc1->GetPosition();
        wxSize fitted_size = pRoutePropDialog->GetSize();;

        if(canvas_size.x < fitted_size.x){
            fitted_size.x = canvas_size.x;
            if(canvas_size.y < fitted_size.y)
                fitted_size.y -= 20;                // scrollbar added
        }
        if(canvas_size.y < fitted_size.y){
            fitted_size.y = canvas_size.y;
            if(canvas_size.x < fitted_size.x)
                fitted_size.x -= 20;                // scrollbar added
        }


        pRoutePropDialog->SetSize( fitted_size );
        pRoutePropDialog->Centre();

        int xp = (canvas_size.x - fitted_size.x)/2;
        int yp = (canvas_size.y - fitted_size.y)/2;

        wxPoint xxp = ClientToScreen(canvas_pos);
//        pRoutePropDialog->Move(xxp.x + xp, xxp.y + yp);

    }


    pRoutePropDialog->SetRouteAndUpdate( selected );
    pRoutePropDialog->UpdateProperties();
    if( !selected->m_bIsInLayer )
        pRoutePropDialog->SetDialogTitle( title );
    else {
        wxString caption( title << _T(", Layer: ") );
        caption.Append( GetLayerName( selected->m_LayerID ) );
        pRoutePropDialog->SetDialogTitle( caption );
    }

    pRoutePropDialog->Show();

    Refresh( false );
}

void ChartCanvas::ShowTrackPropertiesDialog( Route* selected )
{
    if( NULL == pTrackPropDialog )  // There is one global instance of the RouteProp Dialog
        pTrackPropDialog = new TrackPropDlg( this );

    pTrackPropDialog->SetTrackAndUpdate( selected );
    pTrackPropDialog->UpdateProperties();

    pTrackPropDialog->Show();

    Refresh( false );
}

void pupHandler_PasteWaypoint() {
    Kml* kml = new Kml();
    ::wxBeginBusyCursor();

    int pasteBuffer = kml->ParsePasteBuffer();
    RoutePoint* pasted = kml->GetParsedRoutePoint();

    int nearby_sel_rad_pix = 8;
    double nearby_radius_meters = nearby_sel_rad_pix / cc1->GetCanvasTrueScale();

    RoutePoint *nearPoint = pWayPointMan->GetNearbyWaypoint( pasted->m_lat, pasted->m_lon,
                               nearby_radius_meters );

    int answer = wxID_NO;
    if( nearPoint && !nearPoint->m_bIsInTrack && !nearPoint->m_bIsInLayer ) {
        wxString msg;
        msg << _("There is an existing waypoint at the same location as the one you are pasting. Would you like to merge the pasted data with it?\n\n");
        msg << _("Answering 'No' will create a new waypoint at the same location.");
        answer = OCPNMessageBox( cc1, msg, _("Merge waypoint?"), (long) wxYES_NO | wxCANCEL | wxNO_DEFAULT );
    }

    if( answer == wxID_YES ) {
        nearPoint->SetName( pasted->GetName() );
        nearPoint->m_MarkDescription = pasted->m_MarkDescription;
        if( pRouteManagerDialog && pRouteManagerDialog->IsShown() ) pRouteManagerDialog->UpdateWptListCtrl();
    }

    if( answer == wxID_NO ) {
        RoutePoint* newPoint = new RoutePoint( pasted );
        newPoint->m_bIsolatedMark = true;
        pSelect->AddSelectableRoutePoint( newPoint->m_lat, newPoint->m_lon, newPoint );
        pConfig->AddNewWayPoint( newPoint, -1 );
        pWayPointMan->AddRoutePoint( newPoint );
        if( pRouteManagerDialog && pRouteManagerDialog->IsShown() ) pRouteManagerDialog->UpdateWptListCtrl();
    }

    cc1->InvalidateGL();
    cc1->Refresh( false );
    delete kml;
    ::wxEndBusyCursor();
}

void pupHandler_PasteRoute() {
    Kml* kml = new Kml();
    ::wxBeginBusyCursor();

    int pasteBuffer = kml->ParsePasteBuffer();
    Route* pasted = kml->GetParsedRoute();
    if( ! pasted ) return;

    int nearby_sel_rad_pix = 8;
    double nearby_radius_meters = nearby_sel_rad_pix / cc1->GetCanvasTrueScale();

    RoutePoint* curPoint;
    RoutePoint* nearPoint;
    RoutePoint* prevPoint = NULL;

    bool mergepoints = false;
    bool createNewRoute = true;
    int existingWaypointCounter = 0;

    for( int i = 1; i <= pasted->GetnPoints(); i++ ) {
		curPoint = pasted->GetPoint( i ); // NB! n starts at 1 !
        nearPoint = pWayPointMan->GetNearbyWaypoint( curPoint->m_lat,
                curPoint->m_lon, nearby_radius_meters );
        if( nearPoint ) {
            mergepoints = true;
            existingWaypointCounter++;
            // Small hack here to avoid both extending RoutePoint and repeating all the GetNearbyWaypoint
            // calculations. Use existin data field in RoutePoint as temporary storage.
            curPoint->m_bPtIsSelected = true;
        }
    }

    int answer = wxID_NO;
    if( mergepoints ) {
        wxString msg;
        msg << _("There are existing waypoints at the same location as some of the ones you are pasting. Would you like to just merge the pasted data into them?\n\n");
        msg << _("Answering 'No' will create all new waypoints for this route.");
        answer = OCPNMessageBox( cc1, msg, _("Merge waypoints?"), (long) wxYES_NO | wxCANCEL | wxYES_DEFAULT );

        if( answer == wxID_CANCEL ) {
            delete kml;
            return;
        }
    }

    // If all waypoints exist since before, and a route with the same name, we don't create a new route.
    if( mergepoints && answer==wxID_YES && existingWaypointCounter==pasted->GetnPoints() ) {

        wxRouteListNode *route_node = pRouteList->GetFirst();
        while( route_node ) {
            Route *proute = route_node->GetData();

            if( pasted->m_RouteNameString == proute->m_RouteNameString ) {
                createNewRoute = false;
                break;
            }
            route_node = route_node->GetNext();
        }
    }

    Route* newRoute = NULL;
    RoutePoint* newPoint;

    if( createNewRoute ) {
        newRoute = new Route();
        newRoute->m_RouteNameString = pasted->m_RouteNameString;
    }

    for( int i = 1; i <= pasted->GetnPoints(); i++ ) {
        curPoint = pasted->GetPoint( i );
        if( answer == wxID_YES && curPoint->m_bPtIsSelected ) {
            curPoint->m_bPtIsSelected = false;
            newPoint = pWayPointMan->GetNearbyWaypoint( curPoint->m_lat, curPoint->m_lon,
                    nearby_radius_meters );
            newPoint->SetName( curPoint->GetName() );
            newPoint->m_MarkDescription = curPoint->m_MarkDescription;

            if( createNewRoute ) newRoute->AddPoint( newPoint );
        } else {
            curPoint->m_bPtIsSelected = false;

            newPoint = new RoutePoint( curPoint );
            newPoint->m_bIsolatedMark = false;
            newPoint->SetIconName( _T("circle") );
            newPoint->m_bIsVisible = true;
            newPoint->m_bShowName = false;
            newPoint->m_bKeepXRoute = false;

            newRoute->AddPoint( newPoint );
            pSelect->AddSelectableRoutePoint( newPoint->m_lat, newPoint->m_lon, newPoint );
            pConfig->AddNewWayPoint( newPoint, -1 );
            pWayPointMan->AddRoutePoint( newPoint );
        }
        if( i > 1 && createNewRoute ) pSelect->AddSelectableRouteSegment( prevPoint->m_lat,
                prevPoint->m_lon, curPoint->m_lat, curPoint->m_lon, prevPoint, newPoint, newRoute );
        prevPoint = newPoint;
    }

    if( createNewRoute ) {
        pRouteList->Append( newRoute );
        pConfig->AddNewRoute( newRoute, -1 );    // use auto next num
        newRoute->RebuildGUIDList(); // ensure the GUID list is intact and good

        if( pRoutePropDialog && ( pRoutePropDialog->IsShown() ) ) {
            pRoutePropDialog->SetRouteAndUpdate( newRoute );
            pRoutePropDialog->UpdateProperties();
        }

        if( pRouteManagerDialog && pRouteManagerDialog->IsShown() ) {
            pRouteManagerDialog->UpdateRouteListCtrl();
            pRouteManagerDialog->UpdateWptListCtrl();
        }
        cc1->InvalidateGL();
        cc1->Refresh( false );
    }

    delete kml;
    ::wxEndBusyCursor();
}

void pupHandler_PasteTrack() {
    Kml* kml = new Kml();
    ::wxBeginBusyCursor();

    int pasteBuffer = kml->ParsePasteBuffer();
    Track* pasted = kml->GetParsedTrack();
    if( ! pasted ) return;

    RoutePoint* curPoint;

    Track* newTrack = new Track();
    RoutePoint* newPoint;
    RoutePoint* prevPoint = NULL;

    newTrack->m_RouteNameString = pasted->m_RouteNameString;

    for( int i = 1; i <= pasted->GetnPoints(); i++ ) {
        curPoint = pasted->GetPoint( i );

        newPoint = new RoutePoint( curPoint );
        newPoint->m_bShowName = false;
        newPoint->m_bIsVisible = false;
        newPoint->m_GPXTrkSegNo = 1;

        wxDateTime now = wxDateTime::Now();
        newPoint->SetCreateTime(curPoint->GetCreateTime());

        newTrack->AddPoint( newPoint );

        //    This is a hack, need to undo the action of Route::AddPoint
        newPoint->m_bIsInRoute = false;
        newPoint->m_bIsInTrack = true;

        if( prevPoint )
            pSelect->AddSelectableTrackSegment(
                prevPoint->m_lat, prevPoint->m_lon,
                newPoint->m_lat, newPoint->m_lon,
                prevPoint, newPoint, newTrack );

        prevPoint = newPoint;
    }

    pRouteList->Append( newTrack );
    pConfig->AddNewRoute( newTrack, -1 );    // use auto next num
    newTrack->RebuildGUIDList(); // ensure the GUID list is intact and good

    cc1->InvalidateGL();
    cc1->Refresh( false );
    delete kml;
    ::wxEndBusyCursor();
}

void ChartCanvas::PopupMenuHandler( wxCommandEvent& event )
{
    RoutePoint *pLast;

    wxPoint r;
    double zlat, zlon;

    GetCanvasPixPoint( popx, popy, zlat, zlon );

    switch( event.GetId() ) {
    case ID_DEF_MENU_MAX_DETAIL:
        vLat = zlat;
        vLon = zlon;
        ClearbFollow();

        parent_frame->DoChartUpdate();

        parent_frame->SelectChartFromStack( 0, false, CHART_TYPE_DONTCARE,
                                            CHART_FAMILY_RASTER );
        break;

    case ID_DEF_MENU_SCALE_IN:
        parent_frame->DoStackDown();
        break;

    case ID_DEF_MENU_SCALE_OUT:
        parent_frame->DoStackUp();
        break;

    case ID_UNDO:
        undo->UndoLastAction();
        InvalidateGL();
        Refresh( false );
        break;

    case ID_REDO:
        undo->RedoNextAction();
        InvalidateGL();
        Refresh( false );
        break;

    case ID_DEF_MENU_MOVE_BOAT_HERE:
        gLat = zlat;
        gLon = zlon;
        break;

    case ID_DEF_MENU_GOTO_HERE: {
        RoutePoint *pWP_dest = new RoutePoint( zlat, zlon, g_default_wp_icon, wxEmptyString,
                                               GPX_EMPTY_STRING );
        pSelect->AddSelectableRoutePoint( zlat, zlon, pWP_dest );

        RoutePoint *pWP_src = new RoutePoint( gLat, gLon, g_default_wp_icon, wxEmptyString,
                                              GPX_EMPTY_STRING );
        pSelect->AddSelectableRoutePoint( gLat, gLon, pWP_src );

        Route *temp_route = new Route();
        pRouteList->Append( temp_route );

        temp_route->AddPoint( pWP_src );
        temp_route->AddPoint( pWP_dest );

        pSelect->AddSelectableRouteSegment( gLat, gLon, zlat, zlon, pWP_src, pWP_dest,
                                            temp_route );

        temp_route->m_RouteNameString = _("Temporary GOTO Route");
        temp_route->m_RouteStartString = _("Here");
        ;
        temp_route->m_RouteEndString = _("There");

        temp_route->m_bDeleteOnArrival = true;

        if( g_pRouteMan->GetpActiveRoute() ) g_pRouteMan->DeactivateRoute();

        g_pRouteMan->ActivateRoute( temp_route, pWP_dest );

        break;
    }

    case ID_DEF_MENU_DROP_WP: {
        RoutePoint *pWP = new RoutePoint( zlat, zlon, g_default_wp_icon, wxEmptyString,
                                          GPX_EMPTY_STRING );
        pWP->m_bIsolatedMark = true;                      // This is an isolated mark
        pSelect->AddSelectableRoutePoint( zlat, zlon, pWP );
        pConfig->AddNewWayPoint( pWP, -1 );    // use auto next num

        if( pRouteManagerDialog && pRouteManagerDialog->IsShown() ) pRouteManagerDialog->UpdateWptListCtrl();
        undo->BeforeUndoableAction( Undo_CreateWaypoint, pWP, Undo_HasParent, NULL );
        undo->AfterUndoableAction( NULL );
        InvalidateGL();
        Refresh( false );      // Needed for MSW, why not GTK??
        break;
    }

    case ID_DEF_MENU_AISTARGETLIST:
        ShowAISTargetList();
        break;

    case ID_WP_MENU_GOTO: {
        RoutePoint *pWP_src = new RoutePoint( gLat, gLon, g_default_wp_icon, wxEmptyString,
                                              GPX_EMPTY_STRING );
        pSelect->AddSelectableRoutePoint( gLat, gLon, pWP_src );

        Route *temp_route = new Route();
        pRouteList->Append( temp_route );

        temp_route->AddPoint( pWP_src );
        temp_route->AddPoint( m_pFoundRoutePoint );
        m_pFoundRoutePoint->m_bKeepXRoute = true;

        pSelect->AddSelectableRouteSegment( gLat, gLon, m_pFoundRoutePoint->m_lat,
                                            m_pFoundRoutePoint->m_lon, pWP_src, m_pFoundRoutePoint, temp_route );

        wxString name = m_pFoundRoutePoint->GetName();
        if( name.IsEmpty() ) name = _("(Unnamed Waypoint)");
        wxString rteName = _("Go to ");
        rteName.Append( name );
        temp_route->m_RouteNameString = rteName;
        temp_route->m_RouteStartString = _("Here");
        ;
        temp_route->m_RouteEndString = name;
        temp_route->m_bDeleteOnArrival = true;

        if( g_pRouteMan->GetpActiveRoute() ) g_pRouteMan->DeactivateRoute();

        g_pRouteMan->ActivateRoute( temp_route, m_pFoundRoutePoint );

        break;
    }

    case ID_DEF_MENU_COGUP:
        gFrame->ToggleCourseUp();
        break;

    case ID_DEF_MENU_NORTHUP:
        gFrame->ToggleCourseUp();
        break;
        
    case ID_DEF_MENU_TOGGLE_FULL:
        gFrame->ToggleFullScreen();
        break;

    case ID_DEF_MENU_GOTOPOSITION:
        if( NULL == pGoToPositionDialog ) // There is one global instance of the Go To Position Dialog
            pGoToPositionDialog = new GoToPositionDialog( this );
        pGoToPositionDialog->CheckPasteBufferForPosition();
        pGoToPositionDialog->Show();
        break;

    case ID_WP_MENU_DELPOINT: {
        if( m_pFoundRoutePoint == pAnchorWatchPoint1 ) {
            pAnchorWatchPoint1 = NULL;
            g_AW1GUID.Clear();
        } else if( m_pFoundRoutePoint == pAnchorWatchPoint2 ) {
            pAnchorWatchPoint2 = NULL;
            g_AW2GUID.Clear();
        }

        if( m_pFoundRoutePoint && !( m_pFoundRoutePoint->m_bIsInLayer )
                && ( m_pFoundRoutePoint->GetIconName() != _T("mob") ) ) {

            // If the WP belongs to an invisible route, we come here instead of to ID_RT_MENU_DELPOINT
            //  Check it, and if so then remove the point from its routes
            wxArrayPtrVoid *proute_array = g_pRouteMan->GetRouteArrayContaining( m_pFoundRoutePoint );
            if( proute_array ) {
                pWayPointMan->DestroyWaypoint( m_pFoundRoutePoint );
                m_pFoundRoutePoint = NULL;
             }
            else {
                undo->BeforeUndoableAction( Undo_DeleteWaypoint, m_pFoundRoutePoint, Undo_IsOrphanded, m_pFoundPoint );
                pConfig->DeleteWayPoint( m_pFoundRoutePoint );
                pSelect->DeleteSelectablePoint( m_pFoundRoutePoint, SELTYPE_ROUTEPOINT );
                if( NULL != pWayPointMan )
                    pWayPointMan->RemoveRoutePoint( m_pFoundRoutePoint );
                m_pFoundRoutePoint = NULL;
                undo->AfterUndoableAction( NULL );
            }

            if( pMarkPropDialog ) {
                pMarkPropDialog->SetRoutePoint( NULL );
                pMarkPropDialog->UpdateProperties();
            }

            if( pRouteManagerDialog && pRouteManagerDialog->IsShown() )
                pRouteManagerDialog->UpdateWptListCtrl();

            InvalidateGL();
        }
        break;
    }
    case ID_WP_MENU_PROPERTIES:
        ShowMarkPropertiesDialog( m_pFoundRoutePoint );
        break;

    case ID_WP_MENU_CLEAR_ANCHORWATCH:
        if( pAnchorWatchPoint1 == m_pFoundRoutePoint ) {
            pAnchorWatchPoint1 = NULL;
            g_AW1GUID.Clear();
        } else if( pAnchorWatchPoint2 == m_pFoundRoutePoint ) {
            pAnchorWatchPoint2 = NULL;
            g_AW2GUID.Clear();
        }
        break;

    case ID_WP_MENU_SET_ANCHORWATCH:
        if( pAnchorWatchPoint1 == NULL ) {
            pAnchorWatchPoint1 = m_pFoundRoutePoint;
            g_AW1GUID = pAnchorWatchPoint1->m_GUID;
            wxString nn;
            nn = m_pFoundRoutePoint->GetName();
            if( nn.IsNull() ) {
                nn.Printf( _T("%d m"), g_nAWDefault );
                m_pFoundRoutePoint->SetName( nn );
            }
        } else if( pAnchorWatchPoint2 == NULL ) {
            pAnchorWatchPoint2 = m_pFoundRoutePoint;
            g_AW2GUID = pAnchorWatchPoint2->m_GUID;
            wxString nn;
            nn = m_pFoundRoutePoint->GetName();
            if( nn.IsNull() ) {
                nn.Printf( _T("%d m"), g_nAWDefault );
                m_pFoundRoutePoint->SetName( nn );
            }
        }
        break;

    case ID_DEF_MENU_ACTIVATE_MEASURE:
//                        WarpPointer(popx,popy);
        m_bMeasure_Active = true;
        m_nMeasureState = 1;
        break;

    case ID_DEF_MENU_DEACTIVATE_MEASURE:
        m_bMeasure_Active = false;
        m_nMeasureState = 0;
        g_pRouteMan->DeleteRoute( m_pMeasureRoute );
        m_pMeasureRoute = NULL;
        gFrame->SurfaceToolbar();
        InvalidateGL();
        Refresh( false );
        break;

#ifdef USE_S57
    case ID_DEF_MENU_CM93OFFSET_DIALOG:
    {
        if( NULL == g_pCM93OffsetDialog ) {
            g_pCM93OffsetDialog = new CM93OffsetDialog( parent_frame );
        }
        
        cm93compchart *pch = NULL;
        if( !VPoint.b_quilt && Current_Ch  && ( Current_Ch->GetChartType() == CHART_TYPE_CM93COMP ) ) {
                pch = (cm93compchart *) Current_Ch;
        }
        
        if( g_pCM93OffsetDialog ){
            g_pCM93OffsetDialog->SetCM93Chart( pch );
            g_pCM93OffsetDialog->Show();
            g_pCM93OffsetDialog->UpdateMCOVRList( GetVP() );
        }

        break;
    }
    case ID_DEF_MENU_QUERY: {
        ShowObjectQueryWindow( popx, popy, zlat, zlon );
        break;
    }
#endif
    case ID_DEF_MENU_AIS_QUERY: {
        wxWindow *pwin = wxDynamicCast(this, wxWindow);
        ShowAISTargetQueryDialog( pwin, m_FoundAIS_MMSI );
        break;
    }

    case ID_DEF_MENU_AIS_CPA: {             //TR 2012.06.28: Show AIS-CPA
        AIS_Target_Data *myptarget = g_pAIS->Get_Target_Data_From_MMSI(m_FoundAIS_MMSI); //TR 2012.06.28: Show AIS-CPA
        if ( myptarget )                    //TR 2012.06.28: Show AIS-CPA
            myptarget->Toggle_AIS_CPA();     //TR 2012.06.28: Show AIS-CPA
        break;                              //TR 2012.06.28: Show AIS-CPA
    }

    case ID_DEF_MENU_AISSHOWTRACK: {
        AIS_Target_Data *myptarget = g_pAIS->Get_Target_Data_From_MMSI(m_FoundAIS_MMSI);
        if ( myptarget )
            myptarget->ToggleShowTrack();
        break;
    }

    case ID_DEF_MENU_QUILTREMOVE: {
        if( VPoint.b_quilt ) {
            int dbIndex = m_pQuilt->GetChartdbIndexAtPix( wxPoint( popx, popy ) );
            parent_frame->RemoveChartFromQuilt( dbIndex );

            ReloadVP();

        }

        break;
    }

    case ID_DEF_MENU_CURRENTINFO: {
        DrawTCWindow( popx, popy, (void *) m_pIDXCandidate );
        Refresh( false );

        break;
    }

    case ID_DEF_MENU_TIDEINFO: {
        DrawTCWindow( popx, popy, (void *) m_pIDXCandidate );
        Refresh( false );

        break;
    }
    case ID_RT_MENU_REVERSE: {
        if( m_pSelectedRoute->m_bIsInLayer ) break;

        int ask_return = OCPNMessageBox( this, g_pRouteMan->GetRouteReverseMessage(),
                               _("Rename Waypoints?"), wxYES_NO | wxCANCEL );

        if( ask_return != wxID_CANCEL ) {
            pSelect->DeleteAllSelectableRouteSegments( m_pSelectedRoute );
            m_pSelectedRoute->Reverse( ask_return == wxID_YES );
            pSelect->AddAllSelectableRouteSegments( m_pSelectedRoute );

            pConfig->UpdateRoute( m_pSelectedRoute );

            if( pRoutePropDialog && ( pRoutePropDialog->IsShown() ) ) {
                pRoutePropDialog->SetRouteAndUpdate( m_pSelectedRoute );
                pRoutePropDialog->UpdateProperties();
            }
        }
        break;
    }

    case ID_RT_MENU_DELETE: {
        int dlg_return = wxID_YES;
        if( g_bConfirmObjectDelete ) {
            dlg_return = OCPNMessageBox( this,  _("Are you sure you want to delete this route?"),
                _("OpenCPN Route Delete"), (long) wxYES_NO | wxCANCEL | wxYES_DEFAULT );
        }

        if( dlg_return == wxID_YES ) {
            if( g_pRouteMan->GetpActiveRoute() == m_pSelectedRoute ) g_pRouteMan->DeactivateRoute();

            if( m_pSelectedRoute->m_bIsInLayer )
                break;

            if( !g_pRouteMan->DeleteRoute( m_pSelectedRoute ) )
                break;
            if( pRoutePropDialog && ( pRoutePropDialog->IsShown()) && (m_pSelectedRoute == pRoutePropDialog->GetRoute()) ) {
                pRoutePropDialog->Hide();
            }

            m_pSelectedRoute = NULL;
            m_pFoundRoutePoint = NULL;
            m_pFoundRoutePointSecond = NULL;

            if( pRouteManagerDialog && pRouteManagerDialog->IsShown() )
                pRouteManagerDialog->UpdateRouteListCtrl();

            if( pMarkPropDialog && pMarkPropDialog->IsShown() ) {
                pMarkPropDialog->ValidateMark();
                pMarkPropDialog->UpdateProperties();
            }

            undo->InvalidateUndo();

            InvalidateGL();
        }
        break;
    }

    case ID_RT_MENU_ACTIVATE: {
        if( g_pRouteMan->GetpActiveRoute() )
            g_pRouteMan->DeactivateRoute();

        //  If this is an auto-created MOB route, always select the second point (the MOB)
        // as the destination.
        RoutePoint *best_point;
        if(m_pSelectedRoute){
            if(wxNOT_FOUND == m_pSelectedRoute->m_RouteNameString.Find(_T("MOB")) ){
                best_point = g_pRouteMan->FindBestActivatePoint( m_pSelectedRoute, gLat,
                                 gLon, gCog, gSog );
            }
            else
                best_point = m_pSelectedRoute->GetPoint( 2 );
        
            g_pRouteMan->ActivateRoute( m_pSelectedRoute, best_point );
            m_pSelectedRoute->m_bRtIsSelected = false;
        }
            

        break;
    }

    case ID_RT_MENU_DEACTIVATE:
        g_pRouteMan->DeactivateRoute();
        m_pSelectedRoute->m_bRtIsSelected = false;

        break;

    case ID_RT_MENU_INSERT:

        if( m_pSelectedRoute->m_bIsInLayer ) break;

        m_pSelectedRoute->InsertPointBefore( m_pFoundRoutePointSecond, zlat, zlon );

        pSelect->DeleteAllSelectableRoutePoints( m_pSelectedRoute );
        pSelect->DeleteAllSelectableRouteSegments( m_pSelectedRoute );

        pSelect->AddAllSelectableRouteSegments( m_pSelectedRoute );
        pSelect->AddAllSelectableRoutePoints( m_pSelectedRoute );

        //    As a special case (which comes up often)...
        //    If the inserted waypoint is on the active leg of an active route
        /*            if(m_pSelectedRoute->m_bRtIsActive)
         {
         if(m_pSelectedRoute->m_nRouteActivePoint == np + 1)
         {
         pNew_Point = m_pSelectedRoute->GetPoint(np + 2);
         pRouteMan->ActivateRoutePoint(m_pSelectedRoute, pNew_Point);
         }
         }
         */
        m_pSelectedRoute->RebuildGUIDList();          // ensure the GUID list is intact and good
        pConfig->UpdateRoute( m_pSelectedRoute );

        if( pRoutePropDialog && ( pRoutePropDialog->IsShown() ) ) {
            pRoutePropDialog->SetRouteAndUpdate( m_pSelectedRoute, true );
        }

        break;

    case ID_RT_MENU_APPEND:

        if( m_pSelectedRoute->m_bIsInLayer ) break;

        m_pMouseRoute = m_pSelectedRoute;
        parent_frame->nRoute_State = m_pSelectedRoute->GetnPoints() + 1;
        m_pMouseRoute->m_lastMousePointIndex = m_pSelectedRoute->GetnPoints();

        pLast = m_pSelectedRoute->GetLastPoint();

        m_prev_rlat = pLast->m_lat;
        m_prev_rlon = pLast->m_lon;
        m_prev_pMousePoint = pLast;

        m_bAppendingRoute = true;

        SetCursor( *pCursorPencil );

        break;

    case ID_RT_MENU_COPY:
        if( m_pSelectedRoute ) Kml::CopyRouteToClipboard( m_pSelectedRoute );
        break;

    case ID_TK_MENU_COPY:
        if( m_pSelectedTrack ) Kml::CopyTrackToClipboard( (Track*)m_pSelectedTrack );
        break;

    case ID_WPT_MENU_COPY:
        if( m_pFoundRoutePoint ) Kml::CopyWaypointToClipboard( m_pFoundRoutePoint );
        break;

    case ID_WPT_MENU_SENDTOGPS:
        if( m_pFoundRoutePoint ) {
             if( m_active_upload_port.Length() )
                 m_pFoundRoutePoint->SendToGPS( m_active_upload_port.BeforeFirst(' '), NULL );
             else {
                 SendToGpsDlg dlg;
                 dlg.SetWaypoint( m_pFoundRoutePoint );

                 dlg.Create( NULL, -1, _( "Send To GPS..." ), _T("") );
                 dlg.ShowModal();
             }
        }
        break;

    case ID_WPT_MENU_SENDTONEWGPS:
        if( m_pFoundRoutePoint ) {
            SendToGpsDlg dlg;
            dlg.SetWaypoint( m_pFoundRoutePoint );
                
            dlg.Create( NULL, -1, _( "Send To GPS..." ), _T("") );
            dlg.ShowModal();
        }
        break;
        
    case ID_RT_MENU_SENDTOGPS:
        if( m_pSelectedRoute ) {
            if( m_active_upload_port.Length() )
                m_pSelectedRoute->SendToGPS( m_active_upload_port.BeforeFirst(' '), true, NULL );
            else {
                SendToGpsDlg dlg;
                dlg.SetRoute( m_pSelectedRoute );

                dlg.Create( NULL, -1, _( "Send To GPS..." ), _T("") );
                dlg.ShowModal();
            }

        }
        break;

    case ID_RT_MENU_SENDTONEWGPS:
        if( m_pSelectedRoute ) {
            SendToGpsDlg dlg;
            dlg.SetRoute( m_pSelectedRoute );
                
            dlg.Create( NULL, -1, _( "Send To GPS..." ), _T("") );
            dlg.ShowModal();
        }
        break;
        
    case ID_PASTE_WAYPOINT:
        pupHandler_PasteWaypoint();
        break;

    case ID_PASTE_ROUTE:
        pupHandler_PasteRoute();
        break;

    case ID_PASTE_TRACK:
        pupHandler_PasteTrack();
        break;

    case ID_RT_MENU_DELPOINT:
        if( m_pSelectedRoute ) {
            if( m_pSelectedRoute->m_bIsInLayer ) break;

            pWayPointMan->DestroyWaypoint( m_pFoundRoutePoint );
            m_pFoundRoutePoint = NULL;

            //    Selected route may have been deleted as one-point route, so check it
            if( !g_pRouteMan->IsRouteValid( m_pSelectedRoute ) ) m_pSelectedRoute = NULL;

            if( pRoutePropDialog && ( pRoutePropDialog->IsShown() ) ) {
                if( m_pSelectedRoute ) {
                    pRoutePropDialog->SetRouteAndUpdate( m_pSelectedRoute, true );
                }
                else
                    pRoutePropDialog->Hide();

            }

            if( pRouteManagerDialog && pRouteManagerDialog->IsShown() ) {
                pRouteManagerDialog->UpdateWptListCtrl();
                pRouteManagerDialog->UpdateRouteListCtrl();
            }

            InvalidateGL();
        }

        break;

    case ID_RT_MENU_REMPOINT:
        if( m_pSelectedRoute ) {
            if( m_pSelectedRoute->m_bIsInLayer ) break;
            RemovePointFromRoute( m_pFoundRoutePoint, m_pSelectedRoute );
            InvalidateGL();
        }
        break;

    case ID_RT_MENU_ACTPOINT:
        if( g_pRouteMan->GetpActiveRoute() == m_pSelectedRoute ) {
            g_pRouteMan->ActivateRoutePoint( m_pSelectedRoute, m_pFoundRoutePoint );
            m_pSelectedRoute->m_bRtIsSelected = false;
        }

        break;

    case ID_RT_MENU_DEACTPOINT:
        break;

    case ID_RT_MENU_ACTNXTPOINT:
        if( g_pRouteMan->GetpActiveRoute() == m_pSelectedRoute ) {
            g_pRouteMan->ActivateNextPoint( m_pSelectedRoute, true );
            m_pSelectedRoute->m_bRtIsSelected = false;
        }

        break;

    case ID_RT_MENU_PROPERTIES: {
        ShowRoutePropertiesDialog( _("Route Properties"), m_pSelectedRoute );
        break;
    }

    case ID_TK_MENU_PROPERTIES: {
        ShowTrackPropertiesDialog( m_pSelectedTrack );
        break;
    }

    case ID_TK_MENU_DELETE: {
        int dlg_return = wxID_YES;
        if( g_bConfirmObjectDelete ) {
            dlg_return = OCPNMessageBox( this, _("Are you sure you want to delete this track?"),
                _("OpenCPN Track Delete"), (long) wxYES_NO | wxCANCEL | wxYES_DEFAULT );
        }

        if( dlg_return == wxID_YES ) {

            if( (Track *) ( m_pSelectedTrack ) == g_pActiveTrack ) parent_frame->TrackOff();

            pConfig->DeleteConfigRoute( m_pSelectedTrack );

            g_pRouteMan->DeleteTrack( m_pSelectedTrack );

            if( pTrackPropDialog && ( pTrackPropDialog->IsShown()) && (m_pSelectedTrack == pTrackPropDialog->GetTrack()) ) {
                pTrackPropDialog->Hide();
            }

            m_pSelectedTrack = NULL;
            m_pFoundRoutePoint = NULL;
            m_pFoundRoutePointSecond = NULL;

            if( pRouteManagerDialog && pRouteManagerDialog->IsShown() ) {
                pRouteManagerDialog->UpdateTrkListCtrl();
                pRouteManagerDialog->UpdateRouteListCtrl();
            }
            InvalidateGL();
        }
        break;
    }

    case ID_RC_MENU_SCALE_IN:
        parent_frame->DoStackDown();
        GetCanvasPointPix( zlat, zlon, &r );
        WarpPointer( r.x, r.y );
        break;

    case ID_RC_MENU_SCALE_OUT:
        parent_frame->DoStackUp();
        GetCanvasPointPix( zlat, zlon, &r );
        WarpPointer( r.x, r.y );
        break;

    case ID_RC_MENU_ZOOM_IN:
        SetVPScale( GetVPScale() * 2 );
        GetCanvasPointPix( zlat, zlon, &r );
        WarpPointer( r.x, r.y );
        break;

    case ID_RC_MENU_ZOOM_OUT:
        SetVPScale( GetVPScale() / 2 );
        GetCanvasPointPix( zlat, zlon, &r );
        WarpPointer( r.x, r.y );
        break;

    case ID_RC_MENU_FINISH:
        FinishRoute();
        gFrame->SurfaceToolbar();
        Refresh( false );
        break;

    case ID_DEF_ZERO_XTE:
        g_pRouteMan->ZeroCurrentXTEToActivePoint();
        break;

    default: {
        //  Look for PlugIn Context Menu selections
        //  If found, make the callback
        ArrayOfPlugInMenuItems item_array = g_pi_manager->GetPluginContextMenuItemArray();

        for( unsigned int i = 0; i < item_array.GetCount(); i++ ) {
            PlugInMenuItemContainer *pimis = item_array.Item( i );
            {
                if( pimis->id == event.GetId() ) {
                    if( pimis->m_pplugin ) pimis->m_pplugin->OnContextMenuItemCallback(
                            pimis->id );
                }
            }
        }

        break;
    }
    }           // switch

    //  Chart Groups....
    if( ( event.GetId() >= ID_DEF_MENU_GROUPBASE )
            && ( event.GetId() <= ID_DEF_MENU_GROUPBASE + (int) g_pGroupArray->GetCount() ) ) {
        gFrame->SetGroupIndex( event.GetId() - ID_DEF_MENU_GROUPBASE );
    }

    g_click_stop = 0;    // Context menu was processed, all is well

}

void ChartCanvas::FinishRoute( void )
{
    parent_frame->nRoute_State = 0;
    m_prev_pMousePoint = NULL;

    parent_frame->SetToolbarItemState( ID_ROUTE, false );
    SetCursor( *pCursorArrow );
    m_bDrawingRoute = false;

    if( m_pMouseRoute ) {
        if( m_bAppendingRoute ) 
            pConfig->UpdateRoute( m_pMouseRoute );
        else {
            if( m_pMouseRoute->GetnPoints() > 1 ) {
                pConfig->AddNewRoute( m_pMouseRoute, -1 );    // use auto next num
            } else {
                g_pRouteMan->DeleteRoute( m_pMouseRoute );
                m_pMouseRoute = NULL;
            }

            if( m_pMouseRoute )
                m_pMouseRoute->RebuildGUIDList(); // ensure the GUID list is intact and good
        }
        if( m_pMouseRoute ){
            m_pMouseRoute->RebuildGUIDList(); // ensure the GUID list is intact and good
            m_pMouseRoute->SetHiLite(0);
        }
            

        if( pRoutePropDialog && ( pRoutePropDialog->IsShown() ) ) {
            pRoutePropDialog->SetRouteAndUpdate( m_pMouseRoute, true );
        }

        if( pRouteManagerDialog && pRouteManagerDialog->IsShown() )
            pRouteManagerDialog->UpdateRouteListCtrl();

    }
    m_bAppendingRoute = false;
    m_pMouseRoute = NULL;

    m_pSelectedRoute = NULL;
    m_pFoundRoutePointSecond = NULL;

    undo->InvalidateUndo();
    Refresh(true);
}

void ChartCanvas::ShowAISTargetList( void )
{
    if( NULL == g_pAISTargetList ) {         // There is one global instance of the Dialog
        g_pAISTargetList = new AISTargetListDialog( parent_frame, g_pauimgr, g_pAIS );
    }

    g_pAISTargetList->UpdateAISTargetList();

}

void ChartCanvas::RenderAllChartOutlines( ocpnDC &dc, ViewPort& vp )
{
    if( !g_bShowOutlines ) return;

    int nEntry = ChartData->GetChartTableEntries();

    for( int i = 0; i < nEntry; i++ ) {
        ChartTableEntry *pt = (ChartTableEntry *) &ChartData->GetChartTableEntry( i );

        //    Check to see if the candidate chart is in the currently active group
        bool b_group_draw = false;
        if( g_GroupIndex > 0 ) {
            for( unsigned int ig = 0; ig < pt->GetGroupArray().GetCount(); ig++ ) {
                int index = pt->GetGroupArray().Item( ig );
                if( g_GroupIndex == index ) {
                    b_group_draw = true;
                    break;
                }
            }
        } else
            b_group_draw = true;

        if( b_group_draw ) RenderChartOutline( dc, i, vp );
    }

#ifdef USE_S57
    //        On CM93 Composite Charts, draw the outlines of the next smaller scale cell
    if( Current_Ch && ( Current_Ch->GetChartType() == CHART_TYPE_CM93COMP ) ) {
        cm93compchart *pch = (cm93compchart *) Current_Ch;
        if( pch ) {
            double chart_native_ppm = m_canvas_scale_factor / Current_Ch->GetNativeScale();
            double zoom_factor = GetVP().view_scale_ppm / chart_native_ppm;

            if( zoom_factor > 8.0 ) {
                wxPen mPen( GetGlobalColor( _T("UINFM") ), 2, wxSHORT_DASH );
                dc.SetPen( mPen );
                pch->RenderNextSmallerCellOutlines( dc, GetVP() );
            } else {
                wxPen mPen( GetGlobalColor( _T("UINFM") ), 1, wxSOLID );
                dc.SetPen( mPen );
            } 

            pch->RenderNextSmallerCellOutlines( dc, vp );
        }
    }
#endif
}

void ChartCanvas::RenderChartOutline( ocpnDC &dc, int dbIndex, ViewPort& vp )
{
#ifdef ocpnUSE_GL
    if(g_bopengl) {
        /* opengl version specially optimized */
        m_glcc->RenderChartOutline(dbIndex, vp);
        return;
    }
#endif

    if( ChartData->GetDBChartType( dbIndex ) == CHART_TYPE_PLUGIN ){
        if( !ChartData->IsChartAvailable( dbIndex ) )
            return;
    }

    float plylat, plylon;
    float plylat1, plylon1;

    int pixx, pixy, pixx1, pixy1;
    bool b_draw = false;
    double lon_bias = 0.;

    wxBoundingBox box;
    ChartData->GetDBBoundingBox( dbIndex, &box );

    // Don't draw an outline in the case where the chart covers the entire world */
    double lon_diff = box.GetMaxX() - box.GetMinX();
    if(lon_diff == 360)
        return;

    if( !vp.GetBBox().IntersectOut( box ) )              // chart is not outside of viewport
        b_draw = true;

    //  Does simple test fail, and current vp cross international dateline?
    if( !b_draw && ( ( vp.GetBBox().GetMinX() < -180. ) || ( vp.GetBBox().GetMaxX() > 180. ) ) ) {
        //  If so, do an explicit test with alternate phasing
        if( vp.GetBBox().GetMinX() < -180. ) {
            wxPoint2DDouble p( -360., 0 );
            box.Translate( p );
            if( !vp.GetBBox().IntersectOut( box ) )       // chart is not outside of viewport
            {
                b_draw = true;
                lon_bias = -360.;
            }
        } else {
            wxPoint2DDouble p( 360., 0 );
            box.Translate( p );
            if( !vp.GetBBox().IntersectOut( box ) )       // chart is not outside of viewport
            {
                b_draw = true;
                lon_bias = 360.;
            }
        }

    }

    //  Does simple test fail, and chart box cross international dateline?
    if( !b_draw && ( box.GetMinX() < 180. ) && ( box.GetMaxX() > 180. ) ) {
        wxPoint2DDouble p( -360., 0 );
        box.Translate( p );
        if( !vp.GetBBox().IntersectOut( box )  )           // chart is not outside of viewport
        {
            b_draw = true;
            lon_bias = -360.;
        }
    }

    if( !b_draw ) return;

    int nPly = ChartData->GetDBPlyPoint( dbIndex, 0, &plylat, &plylon );

    if( ChartData->GetDBChartType( dbIndex ) == CHART_TYPE_CM93 )
        dc.SetPen( wxPen( GetGlobalColor( _T ( "YELO1" ) ), 1, wxSOLID ) );

    else if( ChartData->GetDBChartFamily( dbIndex ) == CHART_FAMILY_VECTOR )
        dc.SetPen( wxPen( GetGlobalColor( _T ( "UINFG" ) ), 1, wxSOLID ) );

    else
        dc.SetPen( wxPen( GetGlobalColor( _T ( "UINFR" ) ), 1, wxSOLID ) );

    //        Are there any aux ply entries?
    int nAuxPlyEntries = ChartData->GetnAuxPlyEntries( dbIndex );
    if( 0 == nAuxPlyEntries )                 // There are no aux Ply Point entries
    {
        wxPoint r, r1;

        ChartData->GetDBPlyPoint( dbIndex, 0, &plylat, &plylon );
        plylon += lon_bias;

        GetCanvasPointPix( plylat, plylon, &r );
        pixx = r.x;
        pixy = r.y;

        for( int i = 0; i < nPly - 1; i++ ) {
            ChartData->GetDBPlyPoint( dbIndex, i + 1, &plylat1, &plylon1 );
            plylon1 += lon_bias;

            GetCanvasPointPix( plylat1, plylon1, &r1 );
            pixx1 = r1.x;
            pixy1 = r1.y;

            int pixxs1 = pixx1;
            int pixys1 = pixy1;

            bool b_skip = false;

            if( vp.chart_scale > 5e7 ) {
                //    calculate projected distance between these two points in meters
                double dist = sqrt( pow( (double) (pixx1 - pixx), 2 ) +
                                    pow( (double) (pixy1 - pixy), 2 ) ) / vp.view_scale_ppm;
                //    calculate GC distance between these two points in meters
                double distgc = DistGreatCircle( plylat, plylon, plylat1, plylon1 ) * 1852.;

                //    If the distances are nonsense, it means that the scale is very small and the segment wrapped the world
                //    So skip it....
                //    TODO improve this to draw two segments
                if( fabs( dist - distgc ) > 10000. * 1852. )          //lotsa miles
                    b_skip = true;
            }

            ClipResult res = cohen_sutherland_line_clip_i( &pixx, &pixy, &pixx1, &pixy1, 0,
                             vp.pix_width, 0, vp.pix_height );
            if( res != Invisible && !b_skip ) dc.DrawLine( pixx, pixy, pixx1, pixy1, false );

            plylat = plylat1;
            plylon = plylon1;
            pixx = pixxs1;
            pixy = pixys1;
        }

        ChartData->GetDBPlyPoint( dbIndex, 0, &plylat1, &plylon1 );
        plylon1 += lon_bias;

        GetCanvasPointPix( plylat1, plylon1, &r1 );
        pixx1 = r1.x;
        pixy1 = r1.y;

        ClipResult res = cohen_sutherland_line_clip_i( &pixx, &pixy, &pixx1, &pixy1, 0,
                         vp.pix_width, 0, vp.pix_height );
        if( res != Invisible ) dc.DrawLine( pixx, pixy, pixx1, pixy1, false );
    }

    else                              // Use Aux PlyPoints
    {
        wxPoint r, r1;

        int nAuxPlyEntries = ChartData->GetnAuxPlyEntries( dbIndex );
        for( int j = 0; j < nAuxPlyEntries; j++ ) {

            int nAuxPly = ChartData->GetDBAuxPlyPoint( dbIndex, 0, j, &plylat, &plylon );
            GetCanvasPointPix( plylat, plylon, &r );
            pixx = r.x;
            pixy = r.y;

            for( int i = 0; i < nAuxPly - 1; i++ ) {
                ChartData->GetDBAuxPlyPoint( dbIndex, i + 1, j, &plylat1, &plylon1 );

                GetCanvasPointPix( plylat1, plylon1, &r1 );
                pixx1 = r1.x;
                pixy1 = r1.y;

                int pixxs1 = pixx1;
                int pixys1 = pixy1;

                bool b_skip = false;

                if( vp.chart_scale > 5e7 ) {
                    //    calculate projected distance between these two points in meters
                    double dist = sqrt(
                                      (double) ( ( pixx1 - pixx ) * ( pixx1 - pixx ) )
                                      + ( ( pixy1 - pixy ) * ( pixy1 - pixy ) ) ) / vp.view_scale_ppm;
                    //    calculate GC distance between these two points in meters
                    double distgc = DistGreatCircle( plylat, plylon, plylat1, plylon1 ) * 1852.;

                    //    If the distances are nonsense, it means that the scale is very small and the segment wrapped the world
                    //    So skip it....
                    //    TODO improve this to draw two segments
                    if( fabs( dist - distgc ) > 10000. * 1852. )          //lotsa miles
                        b_skip = true;
                }

                ClipResult res = cohen_sutherland_line_clip_i( &pixx, &pixy, &pixx1, &pixy1, 0,
                                 vp.pix_width, 0, vp.pix_height );
                if( res != Invisible && !b_skip ) dc.DrawLine( pixx, pixy, pixx1, pixy1 );

                plylat = plylat1;
                plylon = plylon1;
                pixx = pixxs1;
                pixy = pixys1;
            }

            ChartData->GetDBAuxPlyPoint( dbIndex, 0, j, &plylat1, &plylon1 );
            GetCanvasPointPix( plylat1, plylon1, &r1 );
            pixx1 = r1.x;
            pixy1 = r1.y;

            ClipResult res = cohen_sutherland_line_clip_i( &pixx, &pixy, &pixx1, &pixy1, 0,
                             vp.pix_width, 0, vp.pix_height );
            if( res != Invisible ) dc.DrawLine( pixx, pixy, pixx1, pixy1, false );
        }
    }

}

bool ChartCanvas::PurgeGLCanvasChartCache( ChartBase *pc, bool b_purge_full )
{
#ifdef ocpnUSE_GL
    if( g_bopengl && m_glcc )
        m_glcc->PurgeChartTextures( pc, b_purge_full );
#endif
    return true;
}

wxString ChartCanvas::FormatDistanceAdaptive( double distance ) {
    wxString result;
    int unit = g_iDistanceFormat;
    double usrDistance = toUsrDistance( distance, unit );
    if( usrDistance < 0.1 &&  ( unit == DISTANCE_KM || unit == DISTANCE_MI || unit == DISTANCE_NMI ) ) {
	unit = ( unit == DISTANCE_MI ) ? DISTANCE_FT : DISTANCE_M;
	usrDistance = toUsrDistance( distance, unit );
    }
    wxString format;
    if( usrDistance < 5.0 ) {
        format = _T("%1.2f ");
    } else if( usrDistance < 100.0 ) {
        format = _T("%2.1f ");
    } else if( usrDistance < 1000.0 ) {
        format = _T("%3.0f ");
    } else {
        format = _T("%4.0f ");
    }
    result << wxString::Format(format, usrDistance ) << getUsrDistanceUnit( unit );
    return result;
}

void RenderExtraRouteLegInfo( ocpnDC &dc, wxPoint ref_point, wxString s )
{
    wxFont *dFont = FontMgr::Get().GetFont( _("RouteLegInfoRollover") );
    dc.SetFont( *dFont );

    int w, h;
    int xp, yp;
    int hilite_offset = 3;
#ifdef __WXMAC__
    wxScreenDC sdc;
    sdc.GetTextExtent(s, &w, &h, NULL, NULL, dFont);
#else
    dc.GetTextExtent( s, &w, &h );
#endif

    xp = ref_point.x - w;
    yp = ref_point.y + h;
    yp += hilite_offset;

    AlphaBlending( dc, xp, yp, w, h, 0.0, GetGlobalColor( _T ( "YELO1" ) ), 172 );

    dc.SetPen( wxPen( GetGlobalColor( _T ( "UBLCK" ) ) ) );
    dc.DrawText( s, xp, yp );
}

void ChartCanvas::RenderRouteLegs( ocpnDC &dc )
{
    if( (parent_frame->nRoute_State >= 2) ||
        (m_pMeasureRoute && m_bMeasure_Active && ( m_nMeasureState >= 2 )) ) {

        Route* route = 0;
        int state;
        if( m_pMeasureRoute ) {
            route = m_pMeasureRoute;
            state = m_nMeasureState;
        } else {
            route = m_pMouseRoute;
            state = parent_frame->nRoute_State;
        }
        
        if(!route)
            return;
    
        double rhumbBearing, rhumbDist, gcBearing, gcBearing2, gcDist;
        DistanceBearingMercator( m_cursor_lat, m_cursor_lon, m_prev_rlat, m_prev_rlon, &rhumbBearing, &rhumbDist );
        Geodesic::GreatCircleDistBear( m_prev_rlon, m_prev_rlat, m_cursor_lon, m_cursor_lat, &gcDist, &gcBearing, &gcBearing2);
        double gcDistm = gcDist / 1852.0;

        if( ( m_prev_rlat == m_cursor_lat ) && ( m_prev_rlon == m_cursor_lon ) ) rhumbBearing = 90.;

        wxPoint destPoint, lastPoint;


        double brg = rhumbBearing;
        double dist = rhumbDist;
        route->m_NextLegGreatCircle = false;
        int milesDiff = rhumbDist - gcDistm;
        if( milesDiff > 1 ) {
            brg = gcBearing;
            dist = gcDistm;
            route->m_NextLegGreatCircle = true;
        }

        if( !g_btouch) {
            route->DrawPointWhich( dc, route->m_lastMousePointIndex, &lastPoint );

            if( route->m_NextLegGreatCircle ) {
                for( int i=1; i<=milesDiff; i++ ) {
                    double p = (double)i * (1.0/(double)milesDiff);
                    double pLat, pLon;
                    Geodesic::GreatCircleTravel( m_prev_rlon, m_prev_rlat, gcDist*p, brg, &pLon, &pLat, &gcBearing2 );
                    destPoint = VPoint.GetPixFromLL( pLat, pLon );
                    route->DrawSegment( dc, &lastPoint, &destPoint, GetVP(), false );
                    lastPoint = destPoint;
                }
            }
            else {
                route->DrawSegment( dc, &lastPoint, &r_rband, GetVP(), false );
            }
        }

        wxString routeInfo;
        if( g_bShowMag )
            routeInfo << wxString::Format( wxString("%03d°(M)  ", wxConvUTF8 ), (int)gFrame->GetTrueOrMag( brg ) );
        else
            routeInfo << wxString::Format( wxString("%03d°  ", wxConvUTF8 ), (int)gFrame->GetTrueOrMag( brg ) );

        routeInfo << _T(" ") << FormatDistanceAdaptive( dist );

        wxFont *dFont = FontMgr::Get().GetFont( _("RouteLegInfoRollover") );
        dc.SetFont( *dFont );

        int w, h;
        int xp, yp;
        int hilite_offset = 3;
    #ifdef __WXMAC__
        wxScreenDC sdc;
        sdc.GetTextExtent(routeInfo, &w, &h, NULL, NULL, dFont);
    #else
        dc.GetTextExtent( routeInfo, &w, &h );
    #endif
        xp = r_rband.x - w;
        yp = r_rband.y;
        yp += hilite_offset;

        AlphaBlending( dc, xp, yp, w, h, 0.0, GetGlobalColor( _T ( "YELO1" ) ), 172 );

        dc.SetPen( wxPen( GetGlobalColor( _T ( "UBLCK" ) ) ) );
        dc.DrawText( routeInfo, xp, yp );

        wxString s0;
        if( !route->m_bIsInLayer )
            s0.Append( _("Route: ") );
        else
            s0.Append( _("Layer Route: ") );

        s0 += FormatDistanceAdaptive( route->m_route_length + dist );
        RenderExtraRouteLegInfo( dc, r_rband, s0 );
    }
}

void ChartCanvas::WarpPointerDeferred( int x, int y )
{
    warp_x = x;
    warp_y = y;
    warp_flag = true;
}

int spaint;
int s_in_update;
void ChartCanvas::OnPaint( wxPaintEvent& event )
{
    wxPaintDC dc( this );

    //  Paint updates may have been externally disabled (temporarily, to avoid Yield() recursion performance loss)
    //  It is important that the wxPaintDC is built, even if we elect to not process this paint message.
    //  Otherwise, the paint message may not be removed from the message queue, esp on Windows. (FS#1213)
    //  This would lead to a deadlock condition in ::wxYield()

    if(!m_b_paint_enable)
        return;

#ifdef ocpnUSE_GL
    if( !g_bdisable_opengl )
        m_glcc->Show( g_bopengl );

    if( g_bopengl ) {
        if( !s_in_update ) {          // no recursion allowed, seen on lo-spec Mac
            s_in_update++;
            m_glcc->Update();
            s_in_update--;
        }

        return;
    }
#endif

    if( ( GetVP().pix_width == 0 ) || ( GetVP().pix_height == 0 ) ) return;

    wxRegion ru = GetUpdateRegion();

    int rx, ry, rwidth, rheight;
    ru.GetBox( rx, ry, rwidth, rheight );
//        printf("%d Onpaint update region box: %d %d %d %d\n", spaint++, rx, ry, rwidth, rheight);

    wxBoundingBox BltBBox;

#ifdef ocpnUSE_DIBSECTION
    ocpnMemDC temp_dc;
#else
    wxMemoryDC temp_dc;
#endif

    wxRegion rgn_chart( 0, 0, GetVP().pix_width, GetVP().pix_height );

//    In case Thumbnail is shown, set up dc clipper and blt iterator regions
    if( pthumbwin ) {
        int thumbx, thumby, thumbsx, thumbsy;
        pthumbwin->GetPosition( &thumbx, &thumby );
        pthumbwin->GetSize( &thumbsx, &thumbsy );
        wxRegion rgn_thumbwin( thumbx, thumby, thumbsx - 1, thumbsy - 1 );

        if( pthumbwin->IsShown() ) {
            rgn_chart.Subtract( rgn_thumbwin );
            ru.Subtract( rgn_thumbwin );
        }
    }

    //  Is this viewpoint the same as the previously painted one?
    bool b_newview = true;

    if( ( m_cache_vp.view_scale_ppm == VPoint.view_scale_ppm )
            && ( m_cache_vp.rotation == VPoint.rotation ) && ( m_cache_vp.clat == VPoint.clat )
            && ( m_cache_vp.clon == VPoint.clon ) && m_cache_vp.IsValid() ) {
        b_newview = false;
    }

    //  If the ViewPort is rotated, we may be able to use the cached rotated bitmap
    bool b_rcache_ok = false;
    if( fabs( VPoint.rotation ) > 0.01 ) b_rcache_ok = !b_newview;

    //  If in skew compensation mode, with a skewed VP shown, we may be able to use the cached rotated bitmap
    if( g_bskew_comp && ( fabs( VPoint.skew ) > 0.01 ) ) b_rcache_ok = !b_newview;

    //  Make a special VP
    if( VPoint.b_MercatorProjectionOverride ) VPoint.SetProjectionType( PROJECTION_MERCATOR );
    ViewPort svp = VPoint;

    svp.pix_width = svp.rv_rect.width;
    svp.pix_height = svp.rv_rect.height;

//        printf("Onpaint pix %d %d\n", VPoint.pix_width, VPoint.pix_height);
//        printf("OnPaint rv_rect %d %d\n", VPoint.rv_rect.width, VPoint.rv_rect.height);

    OCPNRegion chart_get_region( wxRect( 0, 0, svp.pix_width, svp.pix_height ) );

    //  If we are going to use the cached rotated image, there is no need to fetch any chart data
    //  and this will do it...
    if( b_rcache_ok ) chart_get_region.Clear();

    //  Blit pan acceleration
    if( VPoint.b_quilt )          // quilted
    {
        if( m_pQuilt && !m_pQuilt->IsComposed() ) return;

        if( ( m_working_bm.GetWidth() != svp.pix_width )
                || ( m_working_bm.GetHeight() != svp.pix_height ) ) m_working_bm.Create(
                        svp.pix_width, svp.pix_height, -1 ); // make sure the target is big enoug

        if( fabs( VPoint.rotation ) < 0.01 ) {
            bool b_save = true;

            //  If the saved wxBitmap from last OnPaint is useable
            //  calculate the blit parameters

            //  We can only do screen blit painting if subsequent ViewPorts differ by whole pixels
            //  So, in small scale bFollow mode, force the full screen render.
            //  This seems a hack....There may be better logic here.....

//                  if(m_bFollow)
//                        b_save = false;

            if( m_bm_cache_vp.IsValid() && m_cache_vp.IsValid() /*&& !m_bFollow*/) {
                if( b_newview ) {
                    wxPoint c_old = VPoint.GetPixFromLL( VPoint.clat, VPoint.clon );
                    wxPoint c_new = m_bm_cache_vp.GetPixFromLL( VPoint.clat, VPoint.clon );

                    int dy = c_new.y - c_old.y;
                    int dx = c_new.x - c_old.x;

//                              printf("In OnPaint Trying Blit dx: %d  dy:%d\n\n", dx, dy);

                    if( m_pQuilt->IsVPBlittable( VPoint, dx, dy, true ) ) {
                        if( dx || dy ) {
                            //  Blit the reuseable portion of the cached wxBitmap to a working bitmap
                            temp_dc.SelectObject( m_working_bm );

                            wxMemoryDC cache_dc;
                            cache_dc.SelectObject( m_cached_chart_bm );

                            if( dy > 0 ) {
                                if( dx > 0 ) {
                                    temp_dc.Blit( 0, 0, VPoint.pix_width - dx,
                                                               VPoint.pix_height - dy, &cache_dc, dx, dy );
                                }
                                else {
                                    temp_dc.Blit( -dx, 0, VPoint.pix_width + dx,
                                                  VPoint.pix_height - dy, &cache_dc, 0, dy );
                                }

                            } else {
                                if( dx > 0 ) {
                                    temp_dc.Blit( 0, -dy, VPoint.pix_width - dx,
                                                               VPoint.pix_height + dy, &cache_dc, dx, 0 );
                                }
                                else {
                                    temp_dc.Blit( -dx, -dy, VPoint.pix_width + dx,
                                                  VPoint.pix_height + dy, &cache_dc, 0, 0 );
                                }
                            }

                            OCPNRegion update_region;
                            if( dy ) {
                                if( dy > 0 ) update_region.Union(
                                        wxRect( 0, VPoint.pix_height - dy, VPoint.pix_width, dy ) );
                                else
                                    update_region.Union( wxRect( 0, 0, VPoint.pix_width, -dy ) );
                            }

                            if( dx ) {
                                if( dx > 0 ) update_region.Union(
                                        wxRect( VPoint.pix_width - dx, 0, dx, VPoint.pix_height ) );
                                else
                                    update_region.Union( wxRect( 0, 0, -dx, VPoint.pix_height ) );
                            }

                            //  Render the new region
                            m_pQuilt->RenderQuiltRegionViewOnDC( temp_dc, svp, update_region );
                            cache_dc.SelectObject( wxNullBitmap );
                        } else {
                            //    No sensible (dx, dy) change in the view, so use the cached member bitmap
                            temp_dc.SelectObject( m_cached_chart_bm );
                            b_save = false;

                        }
                        m_pQuilt->ComputeRenderRegion( svp, chart_get_region );

                    } else              // not blitable
                    {
                        temp_dc.SelectObject( m_working_bm );
                        m_pQuilt->RenderQuiltRegionViewOnDC( temp_dc, svp, chart_get_region );
                    }
                } else {
                    //    No change in the view, so use the cached member bitmap2
                    temp_dc.SelectObject( m_cached_chart_bm );
                    b_save = false;
                }
            } else      //cached bitmap is not yet valid
            {
                temp_dc.SelectObject( m_working_bm );
                m_pQuilt->RenderQuiltRegionViewOnDC( temp_dc, svp, chart_get_region );
            }

            //  Save the fully rendered quilt image as a wxBitmap member of this class
            if( b_save ) {
//                        if((m_cached_chart_bm.GetWidth() != svp.pix_width) || (m_cached_chart_bm.GetHeight() != svp.pix_height))
//                              m_cached_chart_bm.Create(svp.pix_width, svp.pix_height, -1); // target wxBitmap is big enough
                wxMemoryDC scratch_dc_0;
                scratch_dc_0.SelectObject( m_cached_chart_bm );
                scratch_dc_0.Blit( 0, 0, svp.pix_width, svp.pix_height, &temp_dc, 0, 0 );

                scratch_dc_0.SelectObject( wxNullBitmap );

                m_bm_cache_vp = VPoint;     // save the ViewPort associated with the cached wxBitmap
            }
        }

        else            // quilted, rotated
        {
            temp_dc.SelectObject( m_working_bm );
            OCPNRegion chart_get_all_region( wxRect( 0, 0, svp.pix_width, svp.pix_height ) );
            m_pQuilt->RenderQuiltRegionViewOnDC( temp_dc, svp, chart_get_all_region );
        }
    }

    else                  // not quilted
    {
        if( !Current_Ch ) {
            dc.SetBackground( wxBrush( *wxLIGHT_GREY ) );
            dc.Clear();
            return;
        }

        if(!chart_get_region.IsEmpty()){
            Current_Ch->RenderRegionViewOnDC( temp_dc, svp, chart_get_region );
        }            
    }

    if(temp_dc.IsOk() ) {
    
//    Arrange to render the World Chart vector data behind the rendered current chart
//    so that uncovered canvas areas show at least the world chart.
        OCPNRegion chartValidRegion;
        if( !VPoint.b_quilt )
            Current_Ch->GetValidCanvasRegion( svp, &chartValidRegion ); // Make a region covering the current chart on the canvas
        else
            chartValidRegion = m_pQuilt->GetFullQuiltRenderedRegion();

        temp_dc.DestroyClippingRegion();
    
        //    Copy current chart region
        OCPNRegion backgroundRegion(  0, 0, svp.pix_width, svp.pix_height  );

        if( chartValidRegion.IsOk() )
            backgroundRegion.Subtract( chartValidRegion );

        if( ( ( fabs( GetVP().skew ) < .01 ) || ! g_bskew_comp )
            && ! backgroundRegion.IsEmpty() ) {
        
            //    Associate with temp_dc
            wxRegion *clip_region = backgroundRegion.GetNew_wxRegion();
            temp_dc.SetClippingRegion( *clip_region );
            delete clip_region;

            //    Draw the Background Chart only in the areas NOT covered by the current chart view

            /* unfortunately wxDC::DrawRectangle and wxDC::Clear do not respect
               clipping regions with more than 1 rectangle so... */
            wxColour water = cc1->pWorldBackgroundChart->water;
            temp_dc.SetPen( *wxTRANSPARENT_PEN );
            temp_dc.SetBrush( wxBrush( water ) );
            OCPNRegionIterator upd( backgroundRegion ); // get the update rect list
            while( upd.HaveRects() ) {
                wxRect rect = upd.GetRect();
                temp_dc.DrawRectangle(rect);
                upd.NextRect();
            }

            ocpnDC bgdc( temp_dc );
            double r =         VPoint.rotation;
            SetVPRotation( 0.0 );
            pWorldBackgroundChart->RenderViewOnDC( bgdc, VPoint );
            SetVPRotation( r );
        }
    } // temp_dc.IsOk();

    wxMemoryDC *pChartDC = &temp_dc;
    wxMemoryDC rotd_dc;

    if( ( ( fabs( GetVP().rotation ) > 0.01 ) )
            || ( g_bskew_comp && ( fabs( GetVP().skew ) > 0.01 ) ) ) {

        //  Can we use the current rotated image cache?
        if( !b_rcache_ok ) {
#ifdef __WXMSW__
            wxMemoryDC tbase_dc;
            wxBitmap bm_base( svp.pix_width, svp.pix_height, -1 );
            tbase_dc.SelectObject( bm_base );
            tbase_dc.Blit( 0, 0, svp.pix_width, svp.pix_height, &temp_dc, 0, 0 );
            tbase_dc.SelectObject( wxNullBitmap );
#else
            const wxBitmap &bm_base = temp_dc.GetSelectedBitmap();
#endif

            wxImage base_image;
            if( bm_base.IsOk() ) base_image = bm_base.ConvertToImage();

            //    Use a local static image rotator to improve wxWidgets code profile
            //    Especially, on GTK the wxRound and wxRealPoint functions are very expensive.....
            double angle;
            angle = -GetVP().rotation;
            if(g_bskew_comp)
                angle += GetVP().skew;

            wxImage ri;
            bool b_rot_ok = false;
            if( base_image.IsOk() ) {
                ViewPort rot_vp = GetVP();

                m_b_rot_hidef = false;
//                              if(g_bskew_comp && (fabs(GetVP().skew) > 0.01))
//                                    m_b_rot_hidef = true;

                ri = Image_Rotate( base_image, angle,
                                   wxPoint( GetVP().rv_rect.width / 2, GetVP().rv_rect.height / 2 ),
                                   m_b_rot_hidef, &m_roffset );

                if( ( rot_vp.view_scale_ppm == VPoint.view_scale_ppm )
                        && ( rot_vp.rotation == VPoint.rotation ) && ( rot_vp.clat == VPoint.clat )
                        && ( rot_vp.clon == VPoint.clon ) && rot_vp.IsValid() && ( ri.IsOk() ) ) {
                    b_rot_ok = true;
                }
            }

            if( b_rot_ok ) {
                delete m_prot_bm;
                m_prot_bm = new wxBitmap( ri );

            }

            m_roffset.x += VPoint.rv_rect.x;
            m_roffset.y += VPoint.rv_rect.y;

        }

        if( m_prot_bm && m_prot_bm->IsOk() ) {
            rotd_dc.SelectObject( *m_prot_bm );
            pChartDC = &rotd_dc;
        } else {
            pChartDC = &temp_dc;
            m_roffset = wxPoint( 0, 0 );
        }

    } else {
        pChartDC = &temp_dc;
        m_roffset = wxPoint( 0, 0 );

    }

    wxPoint offset = m_roffset;

    //        Save the PixelCache viewpoint for next time
    m_cache_vp = VPoint;

//    Set up a scratch DC for overlay objects
    wxRegion rgn_blit;
    wxMemoryDC mscratch_dc;
    mscratch_dc.SelectObject( *pscratch_bm );

    mscratch_dc.ResetBoundingBox();
    mscratch_dc.DestroyClippingRegion();
    mscratch_dc.SetClippingRegion( rgn_chart );

    //    Blit the externally invalidated areas of the chart onto the scratch dc
    rgn_blit = ru;
    wxRegionIterator upd( rgn_blit ); // get the update rect list
    while( upd ) {
        wxRect rect = upd.GetRect();

        mscratch_dc.Blit( rect.x, rect.y, rect.width, rect.height, pChartDC, rect.x - offset.x,
                          rect.y - offset.y );
        upd++;
    }

//    Draw the rest of the overlay objects directly on the scratch dc
    ocpnDC scratch_dc( mscratch_dc );
    DrawOverlayObjects( scratch_dc, ru );

    if( m_bShowTide ){
        RebuildTideSelectList( GetVP().GetBBox() );
        DrawAllTidesInBBox( scratch_dc, GetVP().GetBBox() );
    }

    if( m_bShowCurrent ){
        RebuildCurrentSelectList( GetVP().GetBBox() );
        DrawAllCurrentsInBBox( scratch_dc, GetVP().GetBBox() );
    }


    //quiting?
    if( g_bquiting ) {
#ifdef ocpnUSE_DIBSECTION
        ocpnMemDC q_dc;
#else
        wxMemoryDC q_dc;
#endif
        wxBitmap qbm( GetVP().pix_width, GetVP().pix_height );
        q_dc.SelectObject( qbm );

        // Get a copy of the screen
        q_dc.Blit( 0, 0, GetVP().pix_width, GetVP().pix_height, &mscratch_dc, 0, 0 );

        //  Draw a rectangle over the screen with a stipple brush
        wxBrush qbr( *wxBLACK, wxFDIAGONAL_HATCH );
        q_dc.SetBrush( qbr );
        q_dc.DrawRectangle( 0, 0, GetVP().pix_width, GetVP().pix_height );

        // Blit back into source
        mscratch_dc.Blit( 0, 0, GetVP().pix_width, GetVP().pix_height, &q_dc, 0, 0, wxCOPY );

        q_dc.SelectObject( wxNullBitmap );

    }

//    And finally, blit the scratch dc onto the physical dc
    wxRegionIterator upd_final( rgn_blit );
    while( upd_final ) {
        wxRect rect = upd_final.GetRect();
        dc.Blit( rect.x, rect.y, rect.width, rect.height, &mscratch_dc, rect.x, rect.y );
        upd_final++;
    }

    //  Test code to validate the dc drawing rectangle....
    /*
     OCPNRegionIterator upd_ru ( ru ); // get the update rect list
     while ( upd_ru )
     {
     wxRect rect = upd_ru.GetRect();

     dc.SetPen(wxPen(*wxRED));
     dc.SetBrush(wxBrush(*wxRED, wxTRANSPARENT));
     dc.DrawRectangle(rect);
     upd_ru ++ ;
     }
     */

//    Deselect the chart bitmap from the temp_dc, so that it will not be destroyed in the temp_dc dtor
    temp_dc.SelectObject( wxNullBitmap );
//    And for the scratch bitmap
    mscratch_dc.SelectObject( wxNullBitmap );

    dc.DestroyClippingRegion();

    PaintCleanup();

//      CALLGRIND_STOP_INSTRUMENTATION

}

void ChartCanvas::PaintCleanup()
{
//    Handle the current graphic window, if present

    if( pCwin ) {
        pCwin->Show();
        if( m_bTCupdate ) {
            pCwin->Refresh();
            pCwin->Update();
        }
    }

//    And set flags for next time
    m_bTCupdate = false;

//    Handle deferred WarpPointer
    if( warp_flag ) {
        WarpPointer( warp_x, warp_y );
        warp_flag = false;
    }

    // Start movement timer, this runs nearly immediately.
    // the reason we cannot simply call it directly is the
    // refresh events it emits may be blocked from this paint event
    pMovementTimer->Start( 1, wxTIMER_ONE_SHOT ); 
}

#if 0
wxColour GetErrorGraphicColor(double val)
{
    /*
     double valm = wxMin(val_max, val);

     unsigned char green = (unsigned char)(255 * (1 - (valm/val_max)));
     unsigned char red   = (unsigned char)(255 * (valm/val_max));

     wxImage::HSVValue hv = wxImage::RGBtoHSV(wxImage::RGBValue(red, green, 0));

     hv.saturation = 1.0;
     hv.value = 1.0;

     wxImage::RGBValue rv = wxImage::HSVtoRGB(hv);
     return wxColour(rv.red, rv.green, rv.blue);
     */

    //    HTML colors taken from NOAA WW3 Web representation
    wxColour c;
    if((val > 0) && (val < 1)) c.Set(_T("#002ad9"));
    else if((val >= 1) && (val < 2)) c.Set(_T("#006ed9"));
    else if((val >= 2) && (val < 3)) c.Set(_T("#00b2d9"));
    else if((val >= 3) && (val < 4)) c.Set(_T("#00d4d4"));
    else if((val >= 4) && (val < 5)) c.Set(_T("#00d9a6"));
    else if((val >= 5) && (val < 7)) c.Set(_T("#00d900"));
    else if((val >= 7) && (val < 9)) c.Set(_T("#95d900"));
    else if((val >= 9) && (val < 12)) c.Set(_T("#d9d900"));
    else if((val >= 12) && (val < 15)) c.Set(_T("#d9ae00"));
    else if((val >= 15) && (val < 18)) c.Set(_T("#d98300"));
    else if((val >= 18) && (val < 21)) c.Set(_T("#d95700"));
    else if((val >= 21) && (val < 24)) c.Set(_T("#d90000"));
    else if((val >= 24) && (val < 27)) c.Set(_T("#ae0000"));
    else if((val >= 27) && (val < 30)) c.Set(_T("#8c0000"));
    else if((val >= 30) && (val < 36)) c.Set(_T("#870000"));
    else if((val >= 36) && (val < 42)) c.Set(_T("#690000"));
    else if((val >= 42) && (val < 48)) c.Set(_T("#550000"));
    else if( val >= 48) c.Set(_T("#410000"));

    return c;
}

void ChartCanvas::RenderGeorefErrorMap( wxMemoryDC *pmdc, ViewPort *vp)
{
    wxImage gr_image(vp->pix_width, vp->pix_height);
    gr_image.InitAlpha();

    double maxval = -10000;
    double minval = 10000;

    double rlat, rlon;
    double glat, glon;

    GetCanvasPixPoint(0, 0, rlat, rlon);

    for(int i=1; i < vp->pix_height-1; i++)
    {
        for(int j=0; j < vp->pix_width; j++)
        {
            // Reference mercator value
//                  vp->GetMercatorLLFromPix(wxPoint(j, i), &rlat, &rlon);

            // Georef value
            GetCanvasPixPoint(j, i, glat, glon);

            maxval = wxMax(maxval, (glat - rlat));
            minval = wxMin(minval, (glat - rlat));

        }
        rlat = glat;
    }

    GetCanvasPixPoint(0, 0, rlat, rlon);
    for(int i=1; i < vp->pix_height-1; i++)
    {
        for(int j=0; j < vp->pix_width; j++)
        {
            // Reference mercator value
//                  vp->GetMercatorLLFromPix(wxPoint(j, i), &rlat, &rlon);

            // Georef value
            GetCanvasPixPoint(j, i, glat, glon);

            double f = ((glat - rlat)-minval)/(maxval - minval);

            double dy = (f * 40);

            wxColour c = GetErrorGraphicColor(dy);
            unsigned char r = c.Red();
            unsigned char g = c.Green();
            unsigned char b = c.Blue();

            gr_image.SetRGB(j, i, r,g,b);
            if((glat - rlat )!= 0)
                gr_image.SetAlpha(j, i, 128);
            else
                gr_image.SetAlpha(j, i, 255);

        }
        rlat = glat;
    }

    //    Create a Bitmap
    wxBitmap *pbm = new wxBitmap(gr_image);
    wxMask *gr_mask = new wxMask(*pbm, wxColour(0,0,0));
    pbm->SetMask(gr_mask);

    pmdc->DrawBitmap(*pbm, 0,0);

    delete pbm;

}

#endif

void ChartCanvas::CancelMouseRoute()
{
    parent_frame->nRoute_State = 0;
    m_pMouseRoute = NULL;
}

int ChartCanvas::GetNextContextMenuId()
{
    return ID_DEF_MENU_LAST + 100;  //Allowing for 100 dynamic menu item identifiers
}

bool ChartCanvas::SetCursor( const wxCursor &c )
{
#ifdef ocpnUSE_GL
    if( g_bopengl )
        return m_glcc->SetCursor( c );
    else
#endif
        return wxWindow::SetCursor( c );
}

void ChartCanvas::Refresh( bool eraseBackground, const wxRect *rect )
{
    //  Keep the mouse position members up to date
    GetCanvasPixPoint( mouse_x, mouse_y, m_cursor_lat, m_cursor_lon );

    //      Retrigger the route leg popup timer
    //      This handles the case when the chart is moving in auto-follow mode, but no user mouse input is made.
    //      The timer handler may Hide() the popup if the chart moved enough
    //      n.b.  We use slightly longer oneshot value to allow this method's Refresh() to complete before
    //      ptentially getting another Refresh() in the popup timer handler.
    if( (m_pRouteRolloverWin && m_pRouteRolloverWin->IsActive()) || (m_pAISRolloverWin && m_pAISRolloverWin->IsActive()) )
        m_RolloverPopupTimer.Start( 500, wxTIMER_ONE_SHOT );

#ifdef ocpnUSE_GL
    if( g_bopengl ) {
        
        //      We need to invalidate the FBO cache to ensure repaint of "grounded" overlay objects.
        if( eraseBackground && m_glcc->UsingFBO() )
            m_glcc->Invalidate();
        

        m_glcc->Refresh( eraseBackground, NULL ); // We always are going to render the entire screen anyway, so make
        // sure that the window managers understand the invalid area
        // is actually the entire client area.

        //  We need to selectively Refresh some child windows, if they are visible.
        //  Note that some children are refreshed elsewhere on timer ticks, so don't need attention here.

        //      Thumbnail chart
        if( pthumbwin && pthumbwin->IsShown() ) {
            pthumbwin->Raise();
            pthumbwin->Refresh( false );
        }

        //      ChartInfo window
        if( m_pCIWin && m_pCIWin->IsShown() ) {
            m_pCIWin->Raise();
            m_pCIWin->Refresh( false );
        }


    } else
#endif
        wxWindow::Refresh( eraseBackground, rect );

}

void ChartCanvas::Update()
{
    if( g_bopengl ) {
#ifdef ocpnUSE_GL
        m_glcc->Update();
#endif
    } else
        wxWindow::Update();
}

void ChartCanvas::DrawEmboss( ocpnDC &dc, emboss_data *pemboss)
{
    if( !pemboss ) return;
    int x = pemboss->x, y = pemboss->y;
    const double factor = 200;

    wxASSERT_MSG( dc.GetDC(), wxT ( "DrawEmboss has no dc (opengl?)" ) );
    wxMemoryDC *pmdc = dynamic_cast<wxMemoryDC*>( dc.GetDC() );
    wxASSERT_MSG ( pmdc, wxT ( "dc to EmbossCanvas not a memory dc" ) );
    
    //Grab a snipped image out of the chart
    wxMemoryDC snip_dc;
    wxBitmap snip_bmp( pemboss->width, pemboss->height, -1 );
    snip_dc.SelectObject( snip_bmp );
    
    snip_dc.Blit( 0, 0, pemboss->width, pemboss->height, pmdc, x, y );
    snip_dc.SelectObject( wxNullBitmap );
    
    wxImage snip_img = snip_bmp.ConvertToImage();
    
    //  Apply Emboss map to the snip image
    unsigned char* pdata = snip_img.GetData();
    if( pdata ) {
        for( int y = 0; y < pemboss->height; y++ ) {
            int map_index = ( y * pemboss->width );
            for( int x = 0; x < pemboss->width; x++ ) {
                double val = ( pemboss->pmap[map_index] * factor ) / 256.;
                
                int nred = (int) ( ( *pdata ) + val );
                nred = nred > 255 ? 255 : ( nred < 0 ? 0 : nred );
                *pdata++ = (unsigned char) nred;
                
                int ngreen = (int) ( ( *pdata ) + val );
                ngreen = ngreen > 255 ? 255 : ( ngreen < 0 ? 0 : ngreen );
                *pdata++ = (unsigned char) ngreen;
                
                int nblue = (int) ( ( *pdata ) + val );
                nblue = nblue > 255 ? 255 : ( nblue < 0 ? 0 : nblue );
                *pdata++ = (unsigned char) nblue;
                
                map_index++;
            }
        }
    }
    
    //  Convert embossed snip to a bitmap
    wxBitmap emb_bmp( snip_img );

    //  Map to another memoryDC
    wxMemoryDC result_dc;
    result_dc.SelectObject( emb_bmp );
    
    //  Blit to target
    pmdc->Blit( x, y, pemboss->width, pemboss->height, &result_dc, 0, 0 );
    
    result_dc.SelectObject( wxNullBitmap );
}

emboss_data *ChartCanvas::EmbossOverzoomIndicator( ocpnDC &dc )
{
    double zoom_factor = GetVP().ref_scale / GetVP().chart_scale;
    
    if( GetQuiltMode() ) {
        if( zoom_factor <= 3.9 )
            return NULL;
    } else {
        if( Current_Ch ) {
            if( zoom_factor <= 3.9 )
                return NULL;
        }
        else
            return NULL;
    }

    if(m_pEM_OverZoom){
        m_pEM_OverZoom->x = 0;
        m_pEM_OverZoom->y = 40;
    }
    return m_pEM_OverZoom;
}

void ChartCanvas::DrawOverlayObjects( ocpnDC &dc, const wxRegion& ru )
{
    GridDraw( dc );

    if( g_pi_manager ) {
        g_pi_manager->SendViewPortToRequestingPlugIns( GetVP() );
        g_pi_manager->RenderAllCanvasOverlayPlugIns( dc, GetVP() );
    }

    AISDrawAreaNotices( dc );
    DrawEmboss( dc, EmbossDepthScale( ) );
    DrawEmboss( dc, EmbossOverzoomIndicator( dc ) );

    DrawAllRoutesInBBox( dc, GetVP().GetBBox(), ru );
    DrawAllWaypointsInBBox( dc, GetVP().GetBBox(), ru, true ); // true draws only isolated marks
    DrawAnchorWatchPoints( dc );

    AISDraw( dc );
    ShipDraw( dc );
    AlertDraw( dc );

    RenderAllChartOutlines( dc, GetVP() );
    RenderRouteLegs( dc );
    ScaleBarDraw( dc );
#ifdef USE_S57
    s57_DrawExtendedLightSectors( dc, VPoint, extendedSectorLegs );
#endif

    if( m_pRouteRolloverWin && m_pRouteRolloverWin->IsActive() ) {
        dc.DrawBitmap( *(m_pRouteRolloverWin->GetBitmap()),
                       m_pRouteRolloverWin->GetPosition().x,
                       m_pRouteRolloverWin->GetPosition().y, false );
    }
    if( m_pAISRolloverWin && m_pAISRolloverWin->IsActive() ) {
        dc.DrawBitmap( *(m_pAISRolloverWin->GetBitmap()),
                m_pAISRolloverWin->GetPosition().x,
                m_pAISRolloverWin->GetPosition().y, false );
    }
}

emboss_data *ChartCanvas::EmbossDepthScale()
{
    if( !g_bShowDepthUnits ) return NULL;

    int depth_unit_type = DEPTH_UNIT_UNKNOWN;

    if( GetQuiltMode() ) {
        wxString s = m_pQuilt->GetQuiltDepthUnit();
        s.MakeUpper();
        if( s == _T("FEET") ) depth_unit_type = DEPTH_UNIT_FEET;
        else if( s.StartsWith( _T("FATHOMS") ) ) depth_unit_type = DEPTH_UNIT_FATHOMS;
        else if( s.StartsWith( _T("METERS") ) ) depth_unit_type = DEPTH_UNIT_METERS;
        else if( s.StartsWith( _T("METRES") ) ) depth_unit_type = DEPTH_UNIT_METERS;
        else if( s.StartsWith( _T("METRIC") ) ) depth_unit_type = DEPTH_UNIT_METERS;
        else if( s.StartsWith( _T("METER") ) ) depth_unit_type = DEPTH_UNIT_METERS;

    } else {
        if( Current_Ch ) {
            depth_unit_type = Current_Ch->GetDepthUnitType();
#ifdef USE_S57
            if( Current_Ch->GetChartFamily() == CHART_FAMILY_VECTOR ) depth_unit_type =
                    ps52plib->m_nDepthUnitDisplay + 1;
#endif
        }
    }

    emboss_data *ped = NULL;
    switch( depth_unit_type ) {
    case DEPTH_UNIT_FEET:
        ped = m_pEM_Feet;
        break;
    case DEPTH_UNIT_METERS:
        ped = m_pEM_Meters;
        break;
    case DEPTH_UNIT_FATHOMS:
        ped = m_pEM_Fathoms;
        break;
    default:
        return NULL;
    }

    ped->x = ( GetVP().pix_width - ped->width );
    ped->y = 40;
    return ped;
}

void ChartCanvas::CreateDepthUnitEmbossMaps( ColorScheme cs )
{
    ocpnStyle::Style* style = g_StyleManager->GetCurrentStyle();
    wxFont font;
    if( style->embossFont == wxEmptyString )
        font = wxFont( 60, wxFONTFAMILY_ROMAN, wxFONTSTYLE_NORMAL, wxFONTWEIGHT_BOLD );
    else
        font = wxFont( style->embossHeight, wxFONTFAMILY_SWISS, wxFONTSTYLE_NORMAL, wxFONTWEIGHT_BOLD, false, style->embossFont );

    int emboss_width = 500;
    int emboss_height = 100;

// Free any existing emboss maps
    delete m_pEM_Feet;
    delete m_pEM_Meters;
    delete m_pEM_Fathoms;

// Create the 3 DepthUnit emboss map structures
    m_pEM_Feet = CreateEmbossMapData( font, emboss_width, emboss_height, _("Feet"), cs );
    m_pEM_Meters = CreateEmbossMapData( font, emboss_width, emboss_height, _("Meters"), cs );
    m_pEM_Fathoms = CreateEmbossMapData( font, emboss_width, emboss_height, _("Fathoms"), cs );
}

#define OVERZOOM_TEXT _("OverZoom")

void ChartCanvas::SetOverzoomFont()
{
    ocpnStyle::Style* style = g_StyleManager->GetCurrentStyle();
    int w, h;

    wxFont font;
    if( style->embossFont == wxEmptyString )
        font = wxFont( 40, wxFONTFAMILY_ROMAN, wxFONTSTYLE_NORMAL, wxFONTWEIGHT_BOLD );
    else
        font = wxFont( style->embossHeight, wxFONTFAMILY_SWISS, wxFONTSTYLE_NORMAL, wxFONTWEIGHT_BOLD, false, style->embossFont );

    wxClientDC dc( this );
    dc.SetFont( font );
    dc.GetTextExtent( OVERZOOM_TEXT, &w, &h );

    while( font.GetPointSize() > 10 && (w > 500 || h > 100) )
    {
        font.SetPointSize( font.GetPointSize() - 1 );
        dc.SetFont( font );
        dc.GetTextExtent( OVERZOOM_TEXT, &w, &h );
    }
    m_overzoomFont = font;
    m_overzoomTextWidth = w;
    m_overzoomTextHeight = h;
}

void ChartCanvas::CreateOZEmbossMapData( ColorScheme cs )
{
    delete m_pEM_OverZoom;

    if( m_overzoomTextWidth > 0 && m_overzoomTextHeight > 0 )
        m_pEM_OverZoom = CreateEmbossMapData( m_overzoomFont, m_overzoomTextWidth + 10, m_overzoomTextHeight + 10, OVERZOOM_TEXT, cs );
}

emboss_data *ChartCanvas::CreateEmbossMapData( wxFont &font, int width, int height,
        const wxChar *str, ColorScheme cs )
{
    int *pmap;

    //  Create a temporary bitmap
    wxBitmap bmp( width, height, -1 );

    // Create a memory DC
    wxMemoryDC temp_dc;
    temp_dc.SelectObject( bmp );

    //  Paint on it
    temp_dc.SetBackground( *wxWHITE_BRUSH );
    temp_dc.SetTextBackground( *wxWHITE );
    temp_dc.SetTextForeground( *wxBLACK );

    temp_dc.Clear();

    temp_dc.SetFont( font );

    int str_w, str_h;
    temp_dc.GetTextExtent( wxString( str, wxConvUTF8 ), &str_w, &str_h );
    temp_dc.DrawText( wxString( str, wxConvUTF8 ), width - str_w - 10, 10 );

    //  Deselect the bitmap
    temp_dc.SelectObject( wxNullBitmap );

    //  Convert bitmap the wxImage for manipulation
    wxImage img = bmp.ConvertToImage();

    double val_factor;
    switch( cs ) {
    case GLOBAL_COLOR_SCHEME_DAY:
    default:
        val_factor = 1;
        break;
    case GLOBAL_COLOR_SCHEME_DUSK:
        val_factor = .5;
        break;
    case GLOBAL_COLOR_SCHEME_NIGHT:
        val_factor = .25;
        break;
    }

    int val;
    int index;
    pmap = (int *) calloc( width * height * sizeof(int), 1 );
    //  Create emboss map by differentiating the emboss image
    //  and storing integer results in pmap
    //  n.b. since the image is B/W, it is sufficient to check
    //  one channel (i.e. red) only
    for( int y = 1; y < height - 1; y++ ) {
        for( int x = 1; x < width - 1; x++ ) {
            val = img.GetRed( x + 1, y + 1 ) - img.GetRed( x - 1, y - 1 );  // range +/- 256
            val = (int) ( val * val_factor );
            index = ( y * width ) + x;
            pmap[index] = val;

        }
    }

    emboss_data *pret = new emboss_data;
    pret->pmap = pmap;
    pret->width = width;
    pret->height = height;

    return pret;
}


extern bool g_bTrackActive;

void ChartCanvas::DrawAllRoutesInBBox( ocpnDC& dc, LLBBox& BltBBox, const wxRegion& clipregion )
{
    Route *active_route = NULL;
    Route *active_track = NULL;

    wxDC *pdc = dc.GetDC();
    if( pdc ) {
        pdc->DestroyClippingRegion();
        wxDCClipper( *pdc, clipregion );
    }

    wxRouteListNode *node = pRouteList->GetFirst();
    while( node ) {
        bool b_run = false;
        bool b_drawn = false;
        Route *pRouteDraw = node->GetData();
        if( pRouteDraw ) {
            if( pRouteDraw->IsTrack() ) {
                Track *trk = (Track *) pRouteDraw;
                if( trk->IsRunning() ) {
                    b_run = true;
                    active_track = pRouteDraw;
                }

                if( pRouteDraw->IsActive() || pRouteDraw->IsSelected() ) active_route = pRouteDraw;

            }

            wxBoundingBox test_box = pRouteDraw->GetBBox();

            if( b_run ) test_box.Expand( gLon, gLat );

            if( !BltBBox.IntersectOut( test_box ) ) // Route is not wholly outside window
            {
                b_drawn = true;

                if( ( pRouteDraw != active_route ) && ( pRouteDraw != active_track ) )
                    pRouteDraw->Draw( dc, GetVP() );
            } else if( pRouteDraw->CrossesIDL() ) {
                wxPoint2DDouble xlate( -360., 0. );
                wxBoundingBox test_box1 = pRouteDraw->GetBBox();
                test_box1.Translate( xlate );
                if( b_run ) test_box1.Expand( gLon, gLat );

                if( !BltBBox.IntersectOut( test_box1 ) ) // Route is not wholly outside window
                {
                    b_drawn = true;
                    if( ( pRouteDraw != active_route ) && ( pRouteDraw != active_track ) ) pRouteDraw->Draw(
                            dc, GetVP() );
                }
            }

            //      Need to quick check for the case where VP crosses IDL
            if( !b_drawn ) {
                if( ( BltBBox.GetMinX() < -180. ) && ( BltBBox.GetMaxX() > -180. ) ) {
                    wxPoint2DDouble xlate( -360., 0. );
                    wxBoundingBox test_box2 = pRouteDraw->GetBBox();
                    test_box2.Translate( xlate );
                    if( !BltBBox.IntersectOut( test_box2 ) ) // Route is not wholly outside window
                    {
                        b_drawn = true;
                        if( ( pRouteDraw != active_route ) && ( pRouteDraw != active_track ) ) pRouteDraw->Draw(
                                dc, GetVP() );
                    }
                } else if( !b_drawn && ( BltBBox.GetMinX() < 180. ) && ( BltBBox.GetMaxX() > 180. ) ) {
                    wxPoint2DDouble xlate( 360., 0. );
                    wxBoundingBox test_box3 = pRouteDraw->GetBBox();
                    test_box3.Translate( xlate );
                    if( !BltBBox.IntersectOut( test_box3 ) ) // Route is not wholly outside window
                    {
                        b_drawn = true;
                        if( ( pRouteDraw != active_route ) && ( pRouteDraw != active_track ) ) pRouteDraw->Draw(
                                dc, GetVP() );
                    }
                }
            }
        }

        node = node->GetNext();
    }

    //  Draw any active or selected route (or track) last, so that is is always on top
    if( active_route ) active_route->Draw( dc, GetVP() );
    if( active_track ) active_track->Draw( dc, GetVP() );
}

void ChartCanvas::DrawAllWaypointsInBBox( ocpnDC& dc, LLBBox& BltBBox, const wxRegion& clipregion,
        bool bDrawMarksOnly )
{
//        wxBoundingBox bbx;
    wxDC *pdc = dc.GetDC();
    if( pdc ) {
        wxDCClipper( *pdc, clipregion );
    }

    wxRoutePointListNode *node = pWayPointMan->GetWaypointList()->GetFirst();

    while( node ) {
        RoutePoint *pWP = node->GetData();
        if( pWP ) {
            if( ( bDrawMarksOnly ) && ( pWP->m_bIsInRoute || pWP->m_bIsInTrack ) ) {
                node = node->GetNext();
                continue;
            } else {
                if( BltBBox.GetValid() ) {
                    if( BltBBox.PointInBox( pWP->m_lon, pWP->m_lat, 0 ) ) pWP->Draw( dc, NULL );
                }
            }
        }

        node = node->GetNext();
    }
}

void ChartCanvas::DrawBlinkObjects( void )
{
    //  All RoutePoints
    wxRect update_rect;
    
    wxRoutePointListNode *node = pWayPointMan->GetWaypointList()->GetFirst();
    
    while( node ) {
        RoutePoint *pWP = node->GetData();
        if( pWP ) {
            if( pWP->m_bBlink ) {
                update_rect.Union( pWP->CurrentRect_in_DC ) ;
            }
        }
        
        node = node->GetNext();
    }
    if( !update_rect.IsEmpty() )
        RefreshRect(update_rect);
}




void ChartCanvas::DrawAnchorWatchPoints( ocpnDC& dc )
{
    // draw anchor watch rings, if activated

    if( pAnchorWatchPoint1 || pAnchorWatchPoint2 ) {
        wxPoint r1, r2;
        wxPoint lAnchorPoint1, lAnchorPoint2;
        double lpp1 = 0.0;
        double lpp2 = 0.0;
        if( pAnchorWatchPoint1 ) {
            lpp1 = GetAnchorWatchRadiusPixels( pAnchorWatchPoint1 );
            GetCanvasPointPix( pAnchorWatchPoint1->m_lat, pAnchorWatchPoint1->m_lon,
                               &lAnchorPoint1 );

        }
        if( pAnchorWatchPoint2 ) {
            lpp2 = GetAnchorWatchRadiusPixels( pAnchorWatchPoint2 );
            GetCanvasPointPix( pAnchorWatchPoint2->m_lat, pAnchorWatchPoint2->m_lon,
                               &lAnchorPoint2 );

        }

        wxPen ppPeng( GetGlobalColor( _T ( "UGREN" ) ), 2 );
        wxPen ppPenr( GetGlobalColor( _T ( "URED" ) ), 2 );

        wxBrush *ppBrush = wxTheBrushList->FindOrCreateBrush( wxColour( 0, 0, 0 ), wxTRANSPARENT );
        dc.SetBrush( *ppBrush );

        if( lpp1 > 0 ) {
            dc.SetPen( ppPeng );
            dc.StrokeCircle( lAnchorPoint1.x, lAnchorPoint1.y, fabs( lpp1 ) );
        }

        if( lpp2 > 0 ) {
            dc.SetPen( ppPeng );
            dc.StrokeCircle( lAnchorPoint2.x, lAnchorPoint2.y, fabs( lpp2 ) );
        }

        if( lpp1 < 0 ) {
            dc.SetPen( ppPenr );
            dc.StrokeCircle( lAnchorPoint1.x, lAnchorPoint1.y, fabs( lpp1 ) );
        }

        if( lpp2 < 0 ) {
            dc.SetPen( ppPenr );
            dc.StrokeCircle( lAnchorPoint2.x, lAnchorPoint2.y, fabs( lpp2 ) );
        }
    }
}

double ChartCanvas::GetAnchorWatchRadiusPixels( RoutePoint *pAnchorWatchPoint )
{
    double lpp = 0.;
    wxPoint r1;
    wxPoint lAnchorPoint;
    double d1 = 0.0;
    double dabs;
    double tlat1, tlon1;

    if( pAnchorWatchPoint ) {
        ( pAnchorWatchPoint->GetName() ).ToDouble( &d1 );
        d1 = AnchorDistFix( d1, AnchorPointMinDist, g_nAWMax );
        dabs = fabs( d1 / 1852. );
        ll_gc_ll( pAnchorWatchPoint->m_lat, pAnchorWatchPoint->m_lon, 0, dabs, &tlat1, &tlon1 );
        GetCanvasPointPix( tlat1, tlon1, &r1 );
        GetCanvasPointPix( pAnchorWatchPoint->m_lat, pAnchorWatchPoint->m_lon, &lAnchorPoint );
        lpp = sqrt( pow( (double) (lAnchorPoint.x - r1.x), 2) +
                    pow( (double) (lAnchorPoint.y - r1.y), 2) );

        //    This is an entry watch
        if( d1 < 0 ) lpp = -lpp;
    }
    return lpp;
}

//------------------------------------------------------------------------------------------
//    Tides Support
//------------------------------------------------------------------------------------------
void ChartCanvas::RebuildTideSelectList( LLBBox& BBox )
{
    pSelectTC->DeleteAllSelectableTypePoints( SELTYPE_TIDEPOINT );
    
    for( int i = 1; i < ptcmgr->Get_max_IDX() + 1; i++ ) {
        const IDX_entry *pIDX = ptcmgr->GetIDX_entry( i );
        double lon = pIDX->IDX_lon;
        double lat = pIDX->IDX_lat;
        
        char type = pIDX->IDX_type;             // Entry "TCtcIUu" identifier
        if( ( type == 't' ) || ( type == 'T' ) ) {
            
            if( BBox.PointInBox( lon, lat, 0 ) ) {
                
                //    Manage the point selection list
                pSelectTC->AddSelectablePoint( lat, lon, pIDX, SELTYPE_TIDEPOINT );
            }
        }
    }
}


void ChartCanvas::DrawAllTidesInBBox( ocpnDC& dc, LLBBox& BBox )
{
    wxPen *pblack_pen = wxThePenList->FindOrCreatePen( GetGlobalColor( _T ( "UINFD" ) ), 1,
                        wxSOLID );
    wxPen *pyelo_pen = wxThePenList->FindOrCreatePen( GetGlobalColor( _T ( "YELO1" ) ), 1,
                       wxSOLID );
    wxPen *pblue_pen = wxThePenList->FindOrCreatePen( GetGlobalColor( _T ( "BLUE2" ) ), 1,
                       wxSOLID );

    wxBrush *pgreen_brush = wxTheBrushList->FindOrCreateBrush( GetGlobalColor( _T ( "GREEN1" ) ),
                            wxSOLID );
//        wxBrush *pblack_brush = wxTheBrushList->FindOrCreateBrush ( GetGlobalColor ( _T ( "UINFD" ) ), wxSOLID );
    wxBrush *brc_1 = wxTheBrushList->FindOrCreateBrush( GetGlobalColor( _T ( "BLUE2" ) ), wxSOLID );
    wxBrush *brc_2 = wxTheBrushList->FindOrCreateBrush( GetGlobalColor( _T ( "YELO1" ) ), wxSOLID );

    wxFont *dFont = FontMgr::Get().GetFont( _("ExtendedTideIcon") );
    dc.SetTextForeground( FontMgr::Get().GetFontColor( _("ExtendedTideIcon") ) );
    int font_size = wxMax(8, dFont->GetPointSize());
    wxFont *plabelFont = wxTheFontList->FindOrCreateFont( font_size, dFont->GetFamily(),
                         dFont->GetStyle(), dFont->GetWeight() );

    dc.SetPen( *pblack_pen );
    dc.SetBrush( *pgreen_brush );

    wxBitmap bm;
    switch( m_cs ) {
    case GLOBAL_COLOR_SCHEME_DAY:
        bm = m_bmTideDay;
        break;
    case GLOBAL_COLOR_SCHEME_DUSK:
        bm = m_bmTideDusk;
        break;
    case GLOBAL_COLOR_SCHEME_NIGHT:
        bm = m_bmTideNight;
        break;
    default:
        bm = m_bmTideDay;
        break;
    }

    int bmw = bm.GetWidth();
    int bmh = bm.GetHeight();

    wxDateTime this_now = wxDateTime::Now();
    time_t t_this_now = this_now.GetTicks();

    {

        double lon_last = 0.;
        double lat_last = 0.;
        for( int i = 1; i < ptcmgr->Get_max_IDX() + 1; i++ ) {
            const IDX_entry *pIDX = ptcmgr->GetIDX_entry( i );

            char type = pIDX->IDX_type;             // Entry "TCtcIUu" identifier
            if( ( type == 't' ) || ( type == 'T' ) )  // only Tides
            {
                double lon = pIDX->IDX_lon;
                double lat = pIDX->IDX_lat;
                bool b_inbox = false;
                double nlon;

                if( BBox.PointInBox( lon, lat, 0 ) ) {
                    nlon = lon;
                    b_inbox = true;
                } else if( BBox.PointInBox( lon + 360., lat, 0 ) ) {
                    nlon = lon + 360.;
                    b_inbox = true;
                } else if( BBox.PointInBox( lon - 360., lat, 0 ) ) {
                    nlon = lon - 360.;
                    b_inbox = true;
                }

//try to eliminate double entry , but the only good way is to clean the file!
                if( b_inbox && ( lat != lat_last ) && ( lon != lon_last ) ) {

                    wxPoint r;
                    GetCanvasPointPix( lat, nlon, &r );
//draw standard icons
                    if( GetVP().chart_scale > 500000 ) {
                        dc.DrawBitmap( bm, r.x - bmw / 2, r.y - bmh / 2, true );
                    }
//draw "extended" icons
                    else {
//set rectangle size and position (max text lengh)
                        int wx, hx;
                        dc.SetFont( *plabelFont );
                        dc.GetTextExtent( _T("99.9ft "), &wx, &hx );
                        int w = r.x - 6;
                        int h = r.y - 22;
                        {
                            {
                                float val, nowlev;
                                float ltleve = 0.;
                                float htleve = 0.;
                                time_t tctime;
                                time_t lttime = 0;
                                time_t httime = 0;
                                bool wt;
                                //define if flood or edd in the last ten minutes and verify if data are useable
                                if( ptcmgr->GetTideFlowSens( t_this_now, BACKWARD_TEN_MINUTES_STEP,
                                                             pIDX->IDX_rec_num, nowlev, val, wt ) ) {

                                    //search forward the first HW or LW near "now" ( starting at "now" - ten minutes )
                                    ptcmgr->GetHightOrLowTide(
                                        t_this_now + BACKWARD_TEN_MINUTES_STEP,
                                        FORWARD_TEN_MINUTES_STEP, FORWARD_ONE_MINUTES_STEP, val,
                                        wt, pIDX->IDX_rec_num, val, tctime );
                                    if( wt ) {
                                        httime = tctime;
                                        htleve = val;
                                    } else {
                                        lttime = tctime;
                                        ltleve = val;
                                    }
                                    wt = !wt;

                                    //then search opposite tide near "now"
                                    if( tctime > t_this_now )          // search backward
                                        ptcmgr->GetHightOrLowTide( t_this_now,
                                                                   BACKWARD_TEN_MINUTES_STEP, BACKWARD_ONE_MINUTES_STEP,
                                                                   nowlev, wt, pIDX->IDX_rec_num, val, tctime );
                                    else
                                        // or search forward
                                        ptcmgr->GetHightOrLowTide( t_this_now,
                                                                   FORWARD_TEN_MINUTES_STEP, FORWARD_ONE_MINUTES_STEP,
                                                                   nowlev, wt, pIDX->IDX_rec_num, val, tctime );
                                    if( wt ) {
                                        httime = tctime;
                                        htleve = val;
                                    } else {
                                        lttime = tctime;
                                        ltleve = val;
                                    }

                                    //process tide state  ( %height and flow sens )
                                    float ts = 1 - ( ( nowlev - ltleve ) / ( htleve - ltleve ) );
                                    int hs = ( httime > lttime ) ? -5 : 5;
                                    if( ts > 0.995 || ts < 0.005 ) hs = 0;
                                    int ht_y = (int) ( 45.0 * ts );

                                    //draw yellow rectangle as total amplitude (width = 12 , height = 45 )
                                    dc.SetPen( *pblack_pen );
                                    dc.SetBrush( *brc_2 );
                                    dc.DrawRectangle( w, h, 12, 45 );
                                    //draw blue rectangle as water height
                                    dc.SetPen( *pblue_pen );
                                    dc.SetBrush( *brc_1 );
                                    dc.DrawRectangle( w + 2, h + ht_y, 8, 45 - ht_y );

                                    //draw sens arrows (ensure they are not "under-drawn" by top line of blue rectangle )

                                    int hl;
                                    wxPoint arrow[3];
                                    arrow[0].x = w + 1;
                                    arrow[1].x = w + 5;
                                    arrow[2].x = w + 11;
                                    if( ts > 0.35 || ts < 0.15 )      // one arrow at 3/4 hight tide
                                    {
                                        hl = (int) ( 45.0 * 0.25 ) + h;
                                        arrow[0].y = hl;
                                        arrow[1].y = hl + hs;
                                        arrow[2].y = hl;
                                        if( ts < 0.15 ) dc.SetPen( *pyelo_pen );
                                        else
                                            dc.SetPen( *pblue_pen );

                                        dc.DrawLines( 3, arrow );
                                    }
                                    if( ts > 0.60 || ts < 0.40 )       //one arrow at 1/2 hight tide
                                    {
                                        hl = (int) ( 45.0 * 0.5 ) + h;
                                        arrow[0].y = hl;
                                        arrow[1].y = hl + hs;
                                        arrow[2].y = hl;
                                        if( ts < 0.40 ) dc.SetPen( *pyelo_pen );
                                        else
                                            dc.SetPen( *pblue_pen );
                                        dc.DrawLines( 3, arrow );
                                    }
                                    if( ts < 0.65 || ts > 0.85 )       //one arrow at 1/4 Hight tide
                                    {
                                        hl = (int) ( 45.0 * 0.75 ) + h;
                                        arrow[0].y = hl;
                                        arrow[1].y = hl + hs;
                                        arrow[2].y = hl;
                                        if( ts < 0.65 ) dc.SetPen( *pyelo_pen );
                                        else
                                            dc.SetPen( *pblue_pen );
                                        dc.DrawLines( 3, arrow );
                                    }
                                    //draw tide level text
                                    wxString s;
                                    s.Printf( _T("%3.1f"), nowlev );
                                    Station_Data *pmsd = pIDX->pref_sta_data;           //write unit
                                    if( pmsd ) s.Append(
                                            wxString( pmsd->units_abbrv, wxConvUTF8 ) );
                                    int wx1;
                                    dc.GetTextExtent( s, &wx1, NULL );
                                    dc.DrawText( s, r.x - ( wx1 / 2 ), h + 45 );
                                }
                            }
                        }
                    }
                }
                lon_last = lon;
                lat_last = lat;
            }
        }
    }
}

//------------------------------------------------------------------------------------------
//    Currents Support
//------------------------------------------------------------------------------------------

void ChartCanvas::RebuildCurrentSelectList( LLBBox& BBox )
{
    pSelectTC->DeleteAllSelectableTypePoints( SELTYPE_CURRENTPOINT );
    
    double lon_last = 0.;
    double lat_last = 0.;
    for( int i = 1; i < ptcmgr->Get_max_IDX() + 1; i++ ) {
        const IDX_entry *pIDX = ptcmgr->GetIDX_entry( i );
        double lon = pIDX->IDX_lon;
        double lat = pIDX->IDX_lat;
        
        char type = pIDX->IDX_type;             // Entry "TCtcIUu" identifier
        if( ( ( type == 'c' ) || ( type == 'C' ) ) && ( 1/*pIDX->IDX_Useable*/) ) {
            
            //  TODO This is a ---HACK---
            //  try to avoid double current arrows.  Select the first in the list only
            //  Proper fix is to correct the TCDATA index file for depth indication
            bool b_dup = false;
            if( ( type == 'c' ) && ( lat == lat_last ) && ( lon == lon_last ) )
                b_dup = true;
               
            if( !b_dup && ( BBox.PointInBox( lon, lat, 0 ) ) ) {
                   
                   //    Manage the point selection list
                   pSelectTC->AddSelectablePoint( lat, lon, pIDX, SELTYPE_CURRENTPOINT );
            }
        }
        lon_last = lon;
        lat_last = lat;
    }
}
                   

void ChartCanvas::DrawAllCurrentsInBBox( ocpnDC& dc, LLBBox& BBox )
{
    float tcvalue, dir;
    bool bnew_val;
    char sbuf[20];
    wxFont *pTCFont;
    double lon_last = 0.;
    double lat_last = 0.;

    double true_scale_display = floor( VPoint.chart_scale / 100. ) * 100.;
    bDrawCurrentValues =  true_scale_display < g_Show_Target_Name_Scale;

    wxPen *pblack_pen = wxThePenList->FindOrCreatePen( GetGlobalColor( _T ( "UINFD" ) ), 1,
                        wxSOLID );
    wxPen *porange_pen = wxThePenList->FindOrCreatePen( GetGlobalColor( _T ( "UINFO" ) ), 1,
                         wxSOLID );
    wxBrush *porange_brush = wxTheBrushList->FindOrCreateBrush( GetGlobalColor( _T ( "UINFO" ) ),
                             wxSOLID );
    wxBrush *pgray_brush = wxTheBrushList->FindOrCreateBrush( GetGlobalColor( _T ( "UIBDR" ) ),
                           wxSOLID );
    wxBrush *pblack_brush = wxTheBrushList->FindOrCreateBrush( GetGlobalColor( _T ( "UINFD" ) ),
                            wxSOLID );

    double skew_angle = GetVPRotation();

    if( !g_bskew_comp )
        skew_angle += GetVPSkew();

    pTCFont = FontMgr::Get().GetFont( _("CurrentValue") );
    
    int now = time( NULL );

    {

        for( int i = 1; i < ptcmgr->Get_max_IDX() + 1; i++ ) {
            const IDX_entry *pIDX = ptcmgr->GetIDX_entry( i );
            double lon = pIDX->IDX_lon;
            double lat = pIDX->IDX_lat;

            char type = pIDX->IDX_type;             // Entry "TCtcIUu" identifier
            if( ( ( type == 'c' ) || ( type == 'C' ) ) && ( 1/*pIDX->IDX_Useable*/) ) {

//  TODO This is a ---HACK---
//  try to avoid double current arrows.  Select the first in the list only
//  Proper fix is to correct the TCDATA index file for depth indication
                bool b_dup = false;
                if( ( type == 'c' ) && ( lat == lat_last ) && ( lon == lon_last ) ) b_dup = true;

                if( !b_dup && ( BBox.PointInBox( lon, lat, 0 ) ) ) {

                    wxPoint r;
                    GetCanvasPointPix( lat, lon, &r );

                    wxPoint d[4];
                    int dd = 6;
                    d[0].x = r.x;
                    d[0].y = r.y + dd;
                    d[1].x = r.x + dd;
                    d[1].y = r.y;
                    d[2].x = r.x;
                    d[2].y = r.y - dd;
                    d[3].x = r.x - dd;
                    d[3].y = r.y;

                    if( ptcmgr->GetTideOrCurrent15( now, i, tcvalue, dir, bnew_val ) ) {
                        porange_pen->SetWidth( 1 );
                        dc.SetPen( *pblack_pen );
                        dc.SetBrush( *porange_brush );
                        dc.DrawPolygon( 4, d );

                        if( type == 'C' ) {
                            dc.SetBrush( *pblack_brush );
                            dc.DrawCircle( r.x, r.y, 2 );
                        }

                        else if( ( type == 'c' ) && ( GetVP().chart_scale < 1000000 ) )
                        {
                            {

//    Get the display pixel location of the current station
                                int pixxc, pixyc;
                                wxPoint cpoint;
                                GetCanvasPointPix( lat, lon, &cpoint );
                                pixxc = cpoint.x;
                                pixyc = cpoint.y;

//    Adjust drawing size using logarithmic scale
                                double a1 = fabs( tcvalue ) * 10.;
                                a1 = wxMax(1.0, a1);      // Current values less than 0.1 knot
                                // will be displayed as 0
                                double a2 = log10( a1 );

                                double scale = current_draw_scaler * a2;

                                porange_pen->SetWidth( 2 );
                                dc.SetPen( *porange_pen );
                                DrawArrow( dc, pixxc, pixyc,
                                           dir - 90 + ( skew_angle * 180. / PI ), scale / 100 );
// Draw text, if enabled

                                if( bDrawCurrentValues ) {
                                    dc.SetFont( *pTCFont );
                                    snprintf( sbuf, 19, "%3.1f", fabs( tcvalue ) );
                                    dc.DrawText( wxString( sbuf, wxConvUTF8 ), pixxc, pixyc );
                                }
                            }
                        }           // scale
                    }
                    /*          This is useful for debugging the TC database
                     else
                     {
                     dc.SetPen ( *porange_pen );
                     dc.SetBrush ( *pgray_brush );
                     dc.DrawPolygon ( 4, d );
                     }
                     */

                }
                lon_last = lon;
                lat_last = lat;

            }
        }
    }
}

void ChartCanvas::DrawTCWindow( int x, int y, void *pvIDX )
{
    pCwin = new TCWin( this, x, y, pvIDX );

}

#define NUM_CURRENT_ARROW_POINTS 9
static wxPoint CurrentArrowArray[NUM_CURRENT_ARROW_POINTS] = { wxPoint( 0, 0 ), wxPoint( 0, -10 ),
        wxPoint( 55, -10 ), wxPoint( 55, -25 ), wxPoint( 100, 0 ), wxPoint( 55, 25 ), wxPoint( 55,
                10 ), wxPoint( 0, 10 ), wxPoint( 0, 0 )
                                                             };

void ChartCanvas::DrawArrow( ocpnDC& dc, int x, int y, double rot_angle, double scale )
{
    if( scale > 1e-2 ) {

        float sin_rot = sin( rot_angle * PI / 180. );
        float cos_rot = cos( rot_angle * PI / 180. );

        // Move to the first point

        float xt = CurrentArrowArray[0].x;
        float yt = CurrentArrowArray[0].y;

        float xp = ( xt * cos_rot ) - ( yt * sin_rot );
        float yp = ( xt * sin_rot ) + ( yt * cos_rot );
        int x1 = (int) ( xp * scale );
        int y1 = (int) ( yp * scale );

        // Walk thru the point list
        for( int ip = 1; ip < NUM_CURRENT_ARROW_POINTS; ip++ ) {
            xt = CurrentArrowArray[ip].x;
            yt = CurrentArrowArray[ip].y;

            float xp = ( xt * cos_rot ) - ( yt * sin_rot );
            float yp = ( xt * sin_rot ) + ( yt * cos_rot );
            int x2 = (int) ( xp * scale );
            int y2 = (int) ( yp * scale );

            dc.DrawLine( x1 + x, y1 + y, x2 + x, y2 + y );

            x1 = x2;
            y1 = y2;
        }
    }
}

wxString ChartCanvas::FindValidUploadPort()
{
    wxString port;
    //  Try to use the saved persistent upload port first
    if( !g_uploadConnection.IsEmpty() &&  g_uploadConnection.StartsWith(_T("Serial") ) ) {
            port = g_uploadConnection;
    }

    else if( g_pConnectionParams ) {
    // If there is no persistent upload port recorded (yet)
            // then use the first available serial connection which has output defined.
            for( size_t i = 0; i < g_pConnectionParams->Count(); i++ ) {
                ConnectionParams *cp = g_pConnectionParams->Item( i );
                if( (cp->IOSelect != DS_TYPE_INPUT) && cp->Type == SERIAL )
                    port << _T("Serial:") << cp->Port;
            }
    }

    return port;
}

void ShowAISTargetQueryDialog( wxWindow *win, int mmsi )
{
    if( !win ) return;

    if( NULL == g_pais_query_dialog_active ) {
        int pos_x = g_ais_query_dialog_x;
        int pos_y = g_ais_query_dialog_y;

        if( g_pais_query_dialog_active ) {
            delete g_pais_query_dialog_active;
            g_pais_query_dialog_active = new AISTargetQueryDialog();
        }
        else {
            g_pais_query_dialog_active = new AISTargetQueryDialog();
        }

        g_pais_query_dialog_active->Create( win, -1, _( "AIS Target Query" ),
                                            wxPoint( pos_x, pos_y ) );

        g_pais_query_dialog_active->SetMMSI( mmsi );
        g_pais_query_dialog_active->UpdateText();
        wxSize sz = g_pais_query_dialog_active->GetSize();

        bool b_reset_pos = false;
#ifdef __WXMSW__
        //  Support MultiMonitor setups which an allow negative window positions.
        //  If the requested window title bar does not intersect any installed monitor,
        //  then default to simple primary monitor positioning.
        RECT frame_title_rect;
        frame_title_rect.left = pos_x;
        frame_title_rect.top = pos_y;
        frame_title_rect.right = pos_x + sz.x;
        frame_title_rect.bottom = pos_y + 30;

        if( NULL == MonitorFromRect( &frame_title_rect, MONITOR_DEFAULTTONULL ) ) b_reset_pos =
                true;
#else

        //    Make sure drag bar (title bar) of window intersects wxClient Area of screen, with a little slop...
        wxRect window_title_rect;// conservative estimate
        window_title_rect.x = pos_x;
        window_title_rect.y = pos_y;
        window_title_rect.width = sz.x;
        window_title_rect.height = 30;

        wxRect ClientRect = wxGetClientDisplayRect();
        ClientRect.Deflate(60, 60);// Prevent the new window from being too close to the edge
        if(!ClientRect.Intersects(window_title_rect))
            b_reset_pos = true;

#endif

        if( b_reset_pos ) g_pais_query_dialog_active->Move( 50, 200 );

    } else {
        g_pais_query_dialog_active->SetMMSI( mmsi );
        g_pais_query_dialog_active->UpdateText();
    }

    g_pais_query_dialog_active->Show();
}

#ifdef __WXGTK__
#define BRIGHT_XCALIB
#define __OPCPN_USEICC__
#endif

//--------------------------------------------------------------------------------------------------------
//    Screen Brightness Control Support Routines
//
//--------------------------------------------------------------------------------------------------------

#ifdef __OPCPN_USEICC__
int CreateSimpleICCProfileFile(const char *file_name, double co_red, double co_green, double co_blue);

wxString temp_file_name;
#endif

#if 0
class ocpnCurtain: public wxDialog
{
    DECLARE_CLASS( ocpnCurtain )
    DECLARE_EVENT_TABLE()

public:
    ocpnCurtain( wxWindow *parent, wxPoint position, wxSize size, long wstyle );
    ~ocpnCurtain( );
    bool ProcessEvent(wxEvent& event);

};

IMPLEMENT_CLASS ( ocpnCurtain, wxDialog )

BEGIN_EVENT_TABLE(ocpnCurtain, wxDialog)
END_EVENT_TABLE()

ocpnCurtain::ocpnCurtain( wxWindow *parent, wxPoint position, wxSize size, long wstyle )
{
    wxDialog::Create( parent, -1, _T("ocpnCurtain"), position, size, wxNO_BORDER | wxSTAY_ON_TOP );
}

ocpnCurtain::~ocpnCurtain()
{
}

bool ocpnCurtain::ProcessEvent(wxEvent& event)
{
    GetParent()->GetEventHandler()->SetEvtHandlerEnabled(true);
    return GetParent()->GetEventHandler()->ProcessEvent(event);
}
#endif

#ifdef __WIN32__
#include <windows.h>

HMODULE hGDI32DLL;
typedef BOOL (WINAPI *SetDeviceGammaRamp_ptr_type)( HDC hDC, LPVOID lpRampTable );
typedef BOOL (WINAPI *GetDeviceGammaRamp_ptr_type)( HDC hDC, LPVOID lpRampTable );
SetDeviceGammaRamp_ptr_type g_pSetDeviceGammaRamp;            // the API entry points in the dll
GetDeviceGammaRamp_ptr_type g_pGetDeviceGammaRamp;

WORD *g_pSavedGammaMap;

#endif

int InitScreenBrightness( void )
{
#ifdef __WIN32__
    if( g_bopengl ) {
        HDC hDC;
        BOOL bbr;

        if( NULL == hGDI32DLL ) {
            hGDI32DLL = LoadLibrary( TEXT("gdi32.dll") );

            if( NULL != hGDI32DLL ) {
                //Get the entry points of the required functions
                g_pSetDeviceGammaRamp = (SetDeviceGammaRamp_ptr_type) GetProcAddress( hGDI32DLL,
                                        "SetDeviceGammaRamp" );
                g_pGetDeviceGammaRamp = (GetDeviceGammaRamp_ptr_type) GetProcAddress( hGDI32DLL,
                                        "GetDeviceGammaRamp" );

                //    If the functions are not found, unload the DLL and return false
                if( ( NULL == g_pSetDeviceGammaRamp ) || ( NULL == g_pGetDeviceGammaRamp ) ) {
                    FreeLibrary( hGDI32DLL );
                    hGDI32DLL = NULL;
                    return 0;
                }
            }
        }

        //    Interface is ready, so....
        //    Get some storage
        if( !g_pSavedGammaMap ) {
            g_pSavedGammaMap = (WORD *) malloc( 3 * 256 * sizeof(WORD) );

            hDC = GetDC( NULL );                                      // Get the full screen DC
            bbr = g_pGetDeviceGammaRamp( hDC, g_pSavedGammaMap );    // Get the existing ramp table
            ReleaseDC( NULL, hDC );                                       // Release the DC
        }

        //    On Windows hosts, try to adjust the registry to allow full range setting of Gamma table
        //    This is an undocumented Windows hack.....
        wxRegKey *pRegKey =
            new wxRegKey(
            _T("HKEY_LOCAL_MACHINE\\SOFTWARE\\Microsoft\\Windows NT\\CurrentVersion\\ICM") );
        if( !pRegKey->Exists() ) pRegKey->Create();
        pRegKey->SetValue( _T("GdiIcmGammaRange"), 256 );

        g_brightness_init = true;
        return 1;
    }

    else {
        if( NULL == g_pcurtain ) {
            if( gFrame->CanSetTransparent() ) {
                //    Build the curtain window
                g_pcurtain = new wxDialog( cc1, -1, _T(""), wxPoint( 0, 0 ), ::wxGetDisplaySize(),
                                           wxNO_BORDER | wxTRANSPARENT_WINDOW | wxSTAY_ON_TOP | wxDIALOG_NO_PARENT );

                //                  g_pcurtain = new ocpnCurtain(gFrame, wxPoint(0,0),::wxGetDisplaySize(),
                //                      wxNO_BORDER | wxTRANSPARENT_WINDOW |wxSTAY_ON_TOP | wxDIALOG_NO_PARENT);

                g_pcurtain->Hide();

                HWND hWnd = GetHwndOf(g_pcurtain);
                SetWindowLong( hWnd, GWL_EXSTYLE,
                               GetWindowLong( hWnd, GWL_EXSTYLE ) | ~WS_EX_APPWINDOW );
                g_pcurtain->SetBackgroundColour( wxColour( 0, 0, 0 ) );
                g_pcurtain->SetTransparent( 0 );

                g_pcurtain->Maximize();
                g_pcurtain->Show();

                //    All of this is obtuse, but necessary for Windows...
                g_pcurtain->Enable();
                g_pcurtain->Disable();

                gFrame->Disable();
                gFrame->Enable();
                cc1->SetFocus();

            }
        }
        g_brightness_init = true;

        return 1;
    }
#else
    //    Look for "xcalib" application
    wxString cmd ( _T ( "xcalib -version" ) );

    wxArrayString output;
    long r = wxExecute ( cmd, output );
    if(0 != r)
        wxLogMessage(_("   External application \"xcalib\" not found. Screen brightness not changed."));

    g_brightness_init = true;
    return 0;
#endif
}

int RestoreScreenBrightness( void )
{
#ifdef __WIN32__

    if( g_pSavedGammaMap ) {
        HDC hDC = GetDC( NULL );                                 // Get the full screen DC
        g_pSetDeviceGammaRamp( hDC, g_pSavedGammaMap );          // Restore the saved ramp table
        ReleaseDC( NULL, hDC );                                  // Release the DC

        free( g_pSavedGammaMap );
        g_pSavedGammaMap = NULL;
    }

    if( g_pcurtain ) {
        g_pcurtain->Close();
        g_pcurtain->Destroy();
        g_pcurtain = NULL;
    }

    g_brightness_init = false;
    return 1;

#endif

#ifdef BRIGHT_XCALIB
    if(g_brightness_init)
    {
        wxString cmd;
        cmd = _T("xcalib -clear");
        wxExecute(cmd, wxEXEC_ASYNC);
        g_brightness_init = false;
    }

    return 1;
#endif

    return 0;
}

//    Set brightness. [0..100]
int SetScreenBrightness( int brightness )
{
#ifdef __WIN32__

    //    Under Windows, we use the SetDeviceGammaRamp function which exists in some (most modern?) versions of gdi32.dll
    //    Load the required library dll, if not already in place
    if( g_bopengl ) {
        if( g_pcurtain ) {
            g_pcurtain->Close();
            g_pcurtain->Destroy();
            g_pcurtain = NULL;
        }

        InitScreenBrightness();

        if( NULL == hGDI32DLL ) {
            // Unicode stuff.....
            wchar_t wdll_name[80];
            MultiByteToWideChar( 0, 0, "gdi32.dll", -1, wdll_name, 80 );
            LPCWSTR cstr = wdll_name;

            hGDI32DLL = LoadLibrary( cstr );

            if( NULL != hGDI32DLL ) {
                //Get the entry points of the required functions
                g_pSetDeviceGammaRamp = (SetDeviceGammaRamp_ptr_type) GetProcAddress( hGDI32DLL,
                                        "SetDeviceGammaRamp" );
                g_pGetDeviceGammaRamp = (GetDeviceGammaRamp_ptr_type) GetProcAddress( hGDI32DLL,
                                        "GetDeviceGammaRamp" );

                //    If the functions are not found, unload the DLL and return false
                if( ( NULL == g_pSetDeviceGammaRamp ) || ( NULL == g_pGetDeviceGammaRamp ) ) {
                    FreeLibrary( hGDI32DLL );
                    hGDI32DLL = NULL;
                    return 0;
                }
            }
        }

        HDC hDC = GetDC( NULL );                          // Get the full screen DC

        /*
         int cmcap = GetDeviceCaps(hDC, COLORMGMTCAPS);
         if (cmcap != CM_GAMMA_RAMP)
         {
         wxLogMessage(_T("    Video hardware does not support brightness control by gamma ramp adjustment."));
         return false;
         }
         */

        int increment = brightness * 256 / 100;

        // Build the Gamma Ramp table
        WORD GammaTable[3][256];

        int table_val = 0;
        for( int i = 0; i < 256; i++ ) {

            GammaTable[0][i] = r_gamma_mult * (WORD) table_val;
            GammaTable[1][i] = g_gamma_mult * (WORD) table_val;
            GammaTable[2][i] = b_gamma_mult * (WORD) table_val;

            table_val += increment;

            if( table_val > 65535 ) table_val = 65535;

        }

        g_pSetDeviceGammaRamp( hDC, GammaTable );          // Set the ramp table
        ReleaseDC( NULL, hDC );                                     // Release the DC

        return 1;
    } else {
        if( g_pSavedGammaMap ) {
            HDC hDC = GetDC( NULL );                                       // Get the full screen DC
            g_pSetDeviceGammaRamp( hDC, g_pSavedGammaMap );          // Restore the saved ramp table
            ReleaseDC( NULL, hDC );                                             // Release the DC
        }

        if( NULL == g_pcurtain ) InitScreenBrightness();

        if( g_pcurtain ) {
            int sbrite = wxMax(1, brightness);
            sbrite = wxMin(100, sbrite);

            g_pcurtain->SetTransparent( ( 100 - sbrite ) * 256 / 100 );
        }
        return 1;
    }

#endif

#ifdef BRIGHT_XCALIB

    if(!g_brightness_init)
    {
        last_brightness = 100;
        g_brightness_init = true;
        temp_file_name = wxFileName::CreateTempFileName(_T(""));
        InitScreenBrightness();
    }

#ifdef __OPCPN_USEICC__
    //  Create a dead simple temporary ICC profile file, with gamma ramps set as desired,
    //  and then activate this temporary profile using xcalib <filename>
    if(!CreateSimpleICCProfileFile ( ( const char * ) temp_file_name.fn_str(),
                                     brightness * r_gamma_mult,
                                     brightness * g_gamma_mult,
                                     brightness * b_gamma_mult ))
    {
        wxString cmd ( _T ( "xcalib " ) );
        cmd += temp_file_name;

        wxExecute ( cmd, wxEXEC_ASYNC );
    }

#else
    //    Or, use "xcalib -co" to set overall contrast value
    //    This is not as nice, since the -co parameter wants to be a fraction of the current contrast,
    //    and values greater than 100 are not allowed.  As a result, increases of contrast must do a "-clear" step
    //    first, which produces objectionable flashing.
    if(brightness > last_brightness)
    {
        wxString cmd;
        cmd = _T("xcalib -clear");
        wxExecute(cmd, wxEXEC_ASYNC);

        ::wxMilliSleep(10);

        int brite_adj = wxMax(1, brightness);
        cmd.Printf(_T("xcalib -co %2d -a"), brite_adj);
        wxExecute(cmd, wxEXEC_ASYNC);
    }
    else
    {
        int brite_adj = wxMax(1, brightness);
        int factor = (brite_adj * 100) / last_brightness;
        factor = wxMax(1, factor);
        wxString cmd;
        cmd.Printf(_T("xcalib -co %2d -a"), factor);
        wxExecute(cmd, wxEXEC_ASYNC);
    }

#endif

    last_brightness = brightness;

#endif

    return 0;
}

#ifdef __OPCPN_USEICC__

#define MLUT_TAG     0x6d4c5554L
#define VCGT_TAG     0x76636774L

int GetIntEndian(unsigned char *s)
{
    int ret;
    unsigned char *p;
    int i;

    p = (unsigned char *)&ret;

    if(1)
        for(i=sizeof(int)-1; i>-1; --i)
            *p++ = s[i];
    else
        for(i=0; i<(int)sizeof(int); ++i)
            *p++ = s[i];

    return ret;
}

unsigned short GetShortEndian(unsigned char *s)
{
    unsigned short ret;
    unsigned char *p;
    int i;

    p = (unsigned char *)&ret;

    if(1)
        for(i=sizeof(unsigned short)-1; i>-1; --i)
            *p++ = s[i];
    else
        for(i=0; i<(int)sizeof(unsigned short); ++i)
            *p++ = s[i];

    return ret;
}

//    Create a very simple Gamma correction file readable by xcalib
int CreateSimpleICCProfileFile(const char *file_name, double co_red, double co_green, double co_blue)
{
    FILE *fp;

    if(file_name)
    {
        fp = fopen(file_name, "wb");
        if(!fp)
            return -1; /* file can not be created */
    }
    else
        return -1; /* filename char pointer not valid */

    //    Write header
    char header[128];
    for(int i=0; i< 128; i++)
        header[i] = 0;

    fwrite(header, 128, 1, fp);

    //    Num tags
    int numTags0 = 1;
    int numTags = GetIntEndian((unsigned char *)&numTags0);
    fwrite(&numTags, 1, 4, fp);

    int tagName0 = VCGT_TAG;
    int tagName = GetIntEndian((unsigned char *)&tagName0);
    fwrite(&tagName, 1, 4, fp);

    int tagOffset0 = 128 + 4 * sizeof(int);
    int tagOffset = GetIntEndian((unsigned char *)&tagOffset0);
    fwrite(&tagOffset, 1, 4, fp);

    int tagSize0 = 1;
    int tagSize = GetIntEndian((unsigned char *)&tagSize0);
    fwrite(&tagSize, 1, 4, fp);

    fwrite(&tagName, 1, 4, fp);// another copy of tag

    fwrite(&tagName, 1, 4, fp);// dummy

    //  Table type

    /* VideoCardGammaTable (The simplest type) */
    int gammatype0 = 0;
    int gammatype = GetIntEndian((unsigned char *)&gammatype0);
    fwrite(&gammatype, 1, 4, fp);

    int numChannels0 = 3;
    unsigned short numChannels = GetShortEndian((unsigned char *)&numChannels0);
    fwrite(&numChannels, 1, 2, fp);

    int numEntries0 = 256;
    unsigned short numEntries = GetShortEndian((unsigned char *)&numEntries0);
    fwrite(&numEntries, 1, 2, fp);

    int entrySize0 = 1;
    unsigned short entrySize = GetShortEndian((unsigned char *)&entrySize0);
    fwrite(&entrySize, 1, 2, fp);

    unsigned char ramp[256];

    //    Red ramp
    for(int i=0; i< 256; i++)
        ramp[i] = i * co_red/100.;
    fwrite(ramp, 256, 1, fp);

    //    Green ramp
    for(int i=0; i< 256; i++)
        ramp[i] = i * co_green/100.;
    fwrite(ramp, 256, 1, fp);

    //    Blue ramp
    for(int i=0; i< 256; i++)
        ramp[i] = i * co_blue/100.;
    fwrite(ramp, 256, 1, fp);

    fclose(fp);

    return 0;
}
#endif // __OPCPN_USEICC__

void DimeControl( wxWindow* ctrl )
{
    if( NULL == ctrl ) return;

    wxColour col, window_back_color, gridline, uitext, udkrd, ctrl_back_color, text_color;
    col = GetGlobalColor( _T("DILG0") );       // Dialog Background white
    window_back_color = GetGlobalColor( _T("DILG1") );      // Dialog Background
    ctrl_back_color = GetGlobalColor( _T("DILG1") );      // Control Background
    text_color = GetGlobalColor( _T("DILG3") );      // Text
    uitext = GetGlobalColor( _T("UITX1") );    // Menu Text, derived from UINFF
    udkrd = GetGlobalColor( _T("UDKRD") );
    gridline = GetGlobalColor( _T("GREY2") );

    DimeControl( ctrl, col, window_back_color, ctrl_back_color, text_color, uitext, udkrd, gridline );
}

void DimeControl( wxWindow* ctrl, wxColour col, wxColour window_back_color, wxColour ctrl_back_color,
                  wxColour text_color, wxColour uitext, wxColour udkrd, wxColour gridline )
{

    ColorScheme cs = cc1->GetColorScheme();

    static int depth = 0; // recursion count
    if ( depth == 0 ) {   // only for the window root, not for every child

        // If the color scheme is DAY or RGB, use the default platform native colour for backgrounds
        if( cs == GLOBAL_COLOR_SCHEME_DAY || cs == GLOBAL_COLOR_SCHEME_RGB ) {
#ifdef __WXOSX__
            window_back_color = wxSystemSettings::GetColour(wxSYS_COLOUR_WINDOWFRAME);
#else
            window_back_color = wxNullColour;
#endif

            col = wxSystemSettings::GetColour(wxSYS_COLOUR_LISTBOX);
        }

        ctrl->SetBackgroundColour( window_back_color );
    }

    wxWindowList kids = ctrl->GetChildren();
    for( unsigned int i = 0; i < kids.GetCount(); i++ ) {
        wxWindowListNode *node = kids.Item( i );
        wxWindow *win = node->GetData();

        if( win->IsKindOf( CLASSINFO(wxListBox) ) )
            ( (wxListBox*) win )->SetBackgroundColour( col );

        else if( win->IsKindOf( CLASSINFO(wxListCtrl) ) )
            ( (wxListCtrl*) win )->SetBackgroundColour( col );

        else if( win->IsKindOf( CLASSINFO(wxTextCtrl) ) )
            ( (wxTextCtrl*) win )->SetBackgroundColour( col );

        else if( win->IsKindOf( CLASSINFO(wxStaticText) ) )
            ( (wxStaticText*) win )->SetForegroundColour( uitext );

#ifndef __WXOSX__
        // on OS X most controls can't be styled, and trying to do so only creates weird coloured boxes around them

        else if( win->IsKindOf( CLASSINFO(wxBitmapComboBox) ) )
            ( (wxBitmapComboBox*) win )->SetBackgroundColour( col );

        else if( win->IsKindOf( CLASSINFO(wxChoice) ) )
            ( (wxChoice*) win )->SetBackgroundColour( col );

        else if( win->IsKindOf( CLASSINFO(wxComboBox) ) )
            ( (wxComboBox*) win )->SetBackgroundColour( col );

        else if( win->IsKindOf( CLASSINFO(wxRadioButton) ) )
            ( (wxRadioButton*) win )->SetBackgroundColour( window_back_color );

        else if( win->IsKindOf( CLASSINFO(wxScrolledWindow) ) ) {
            if( cs != GLOBAL_COLOR_SCHEME_DAY && cs != GLOBAL_COLOR_SCHEME_RGB )
                ( (wxScrolledWindow*) win )->SetBackgroundColour( window_back_color );
        }
#endif

        else if( win->IsKindOf( CLASSINFO(wxGenericDirCtrl) ) )
            ( (wxGenericDirCtrl*) win )->SetBackgroundColour( window_back_color );

        else if( win->IsKindOf( CLASSINFO(wxListbook) ) )
            ( (wxListbook*) win )->SetBackgroundColour( window_back_color );

        else if( win->IsKindOf( CLASSINFO(wxTreeCtrl) ) )
            ( (wxTreeCtrl*) win )->SetBackgroundColour( col );

        else if( win->IsKindOf( CLASSINFO(wxNotebook) ) ) {
            ( (wxNotebook*) win )->SetBackgroundColour( window_back_color );
            ( (wxNotebook*) win )->SetForegroundColour( text_color );
        }

        else if( win->IsKindOf( CLASSINFO(wxButton) ) ) {
            ( (wxButton*) win )->SetBackgroundColour( window_back_color );
        }

        else if( win->IsKindOf( CLASSINFO(wxToggleButton) ) ) {
            ( (wxToggleButton*) win )->SetBackgroundColour( window_back_color );
        }

//        else if( win->IsKindOf( CLASSINFO(wxPanel) ) ) {
////                  ((wxPanel*)win)->SetBackgroundColour(col1);
//            if( cs != GLOBAL_COLOR_SCHEME_DAY && cs != GLOBAL_COLOR_SCHEME_RGB )
//                ( (wxPanel*) win )->SetBackgroundColour( ctrl_back_color );
//            else
//                ( (wxPanel*) win )->SetBackgroundColour( wxNullColour );
//        }

        else if( win->IsKindOf( CLASSINFO(wxHtmlWindow) ) ) {
            if( cs != GLOBAL_COLOR_SCHEME_DAY && cs != GLOBAL_COLOR_SCHEME_RGB )
                ( (wxPanel*) win )->SetBackgroundColour( ctrl_back_color );
            else
                ( (wxPanel*) win )->SetBackgroundColour( wxNullColour );
        }

        else if( win->IsKindOf( CLASSINFO(wxGrid) ) ) {
            ( (wxGrid*) win )->SetDefaultCellBackgroundColour(
                window_back_color );
            ( (wxGrid*) win )->SetDefaultCellTextColour(
                uitext );
            ( (wxGrid*) win )->SetLabelBackgroundColour(
                col );
            ( (wxGrid*) win )->SetLabelTextColour(
                uitext );
            ( (wxGrid*) win )->SetDividerPen(
                wxPen( col ) );
            ( (wxGrid*) win )->SetGridLineColour(
                gridline );
        }

        else {
            ;
        }

        if( win->GetChildren().GetCount() > 0 ) {
            depth++;
            wxWindow * w = win;
            DimeControl( w, col, window_back_color, ctrl_back_color, text_color, uitext, udkrd, gridline );
            depth--;
        }
    }
}
<|MERGE_RESOLUTION|>--- conflicted
+++ resolved
@@ -3716,15 +3716,9 @@
                                      VPoint.clon,
                                      0, &rhumbDist );
                            
-<<<<<<< HEAD
         GetCanvasPointPix( VPoint.clat, VPoint.clon, &r1 );
         GetCanvasPointPix( VPoint.clat + delta_check, VPoint.clon, &r );
         double delta_p = sqrt( double( ((r1.y - r.y) * (r1.y - r.y)) + ((r1.x - r.x) * (r1.x - r.x)) ) );
-=======
-        GetDoubleCanvasPointPix( VPoint.clat, VPoint.clon, &r1 );
-        GetDoubleCanvasPointPix( VPoint.clat + delta_check, VPoint.clon, &r );
-        double delta_p = sqrt( ((r1.m_y - r.m_y) * (r1.m_y - r.m_y)) + ((r1.m_x - r.m_x) * (r1.m_x - r.m_x)) );
->>>>>>> a709ef6c
         
         m_true_scale_ppm = delta_p / (rhumbDist * 1852);
         
