/***************************************************************************
 *
 * Project:  OpenCPN
 * Purpose:  Chart Canvas
 * Author:   David Register
 *
 ***************************************************************************
 *   Copyright (C) 2010 by David S. Register                               *
 *                                                                         *
 *   This program is free software; you can redistribute it and/or modify  *
 *   it under the terms of the GNU General Public License as published by  *
 *   the Free Software Foundation; either version 2 of the License, or     *
 *   (at your option) any later version.                                   *
 *                                                                         *
 *   This program is distributed in the hope that it will be useful,       *
 *   but WITHOUT ANY WARRANTY; without even the implied warranty of        *
 *   MERCHANTABILITY or FITNESS FOR A PARTICULAR PURPOSE.  See the         *
 *   GNU General Public License for more details.                          *
 *                                                                         *
 *   You should have received a copy of the GNU General Public License     *
 *   along with this program; if not, write to the                         *
 *   Free Software Foundation, Inc.,                                       *
 *   51 Franklin Street, Fifth Floor, Boston, MA 02110-1301,  USA.         *
 **************************************************************************/

// For compilers that support precompilation, includes "wx.h".
#include "wx/wxprec.h"

#ifndef  WX_PRECOMP
#include "wx/wx.h"
#endif //precompiled headers
#include "wx/image.h"
#include <wx/graphics.h>
#include <wx/listbook.h>
#include <wx/clipbrd.h>
#include <wx/aui/aui.h>

#include "dychart.h"

#include <wx/listimpl.cpp>

#include "chcanv.h"
#include "TCWin.h"
#include "geodesic.h"
#include "styles.h"
#include "routeman.h"
#include "statwin.h"
#include "navutil.h"
#include "kml.h"
#include "concanv.h"
#include "thumbwin.h"
#include "chartdb.h"
#include "chartimg.h"
#include "chart1.h"
#include "cutil.h"
#include "routeprop.h"
#include "TrackPropDlg.h"
#include "tcmgr.h"
#include "routemanagerdialog.h"
#include "pluginmanager.h"
#include "ocpn_pixel.h"
#include "ocpndc.h"
#include "undo.h"
#include "toolbar.h"
#include "multiplexer.h"
#include "timers.h"
#include "tide_time.h"
#include "glTextureDescriptor.h"
#include "ChInfoWin.h"
#include "Quilt.h"
#include "SelectItem.h"
#include "Select.h"
#include "FontMgr.h"
#include "AIS_Decoder.h"
#include "AIS_Target_Data.h"
#include "AISTargetAlertDialog.h"
#include "SendToGpsDlg.h"
#include "compasswin.h"
#include "OCPNRegion.h"
#include "gshhs.h"

#ifdef ocpnUSE_GL
#include "glChartCanvas.h"
#endif

#ifdef USE_S57
#include "cm93.h"                   // for chart outline draw
#include "s57chart.h"               // for ArrayOfS57Obj
#include "s52plib.h"
#endif

#include "ais.h"

#ifdef __MSVC__
#define _CRTDBG_MAP_ALLOC
#include <stdlib.h>
#include <crtdbg.h>
#define DEBUG_NEW new(_NORMAL_BLOCK, __FILE__, __LINE__ )
#define new DEBUG_NEW
#endif

#ifndef __WXMSW__
#include <signal.h>
#include <setjmp.h>


extern struct sigaction sa_all;
extern struct sigaction sa_all_old;

extern sigjmp_buf           env;                    // the context saved by sigsetjmp();
#endif

#include <vector>

//    Profiling support
//#include "/usr/include/valgrind/callgrind.h"

// ----------------------------------------------------------------------------
// Useful Prototypes
// ----------------------------------------------------------------------------
extern bool G_FloatPtInPolygon ( MyFlPoint *rgpts, int wnumpts, float x, float y ) ;
extern void catch_signals(int signo);
extern bool GetMemoryStatus(int *mem_total, int *mem_used);

extern ChartBase        *Current_Vector_Ch;
extern ChartBase        *Current_Ch;
extern double           g_ChartNotRenderScaleFactor;
extern double           gLat, gLon, gCog, gSog, gHdt;
extern double           vLat, vLon;
extern ChartDB          *ChartData;
extern bool             bDBUpdateInProgress;
extern ColorScheme      global_color_scheme;
extern bool             g_bHDTValid;
extern int              g_nbrightness;

extern ConsoleCanvas    *console;

extern RouteList        *pRouteList;
extern MyConfig         *pConfig;
extern Select           *pSelect;
extern Routeman         *g_pRouteMan;
extern ThumbWin         *pthumbwin;
extern TCMgr            *ptcmgr;
extern Select           *pSelectTC;
extern Select           *pSelectAIS;
extern WayPointman      *pWayPointMan;
extern MarkInfoImpl     *pMarkPropDialog;
extern RouteProp        *pRoutePropDialog;
extern TrackPropDlg     *pTrackPropDialog;
extern MarkInfoImpl     *pMarkInfoDialog;
extern Track            *g_pActiveTrack;
extern bool             g_bConfirmObjectDelete;
extern bool             g_bPreserveScaleOnX;

extern IDX_entry        *gpIDX;
extern int               gpIDXn;

extern RoutePoint       *pAnchorWatchPoint1;
extern RoutePoint       *pAnchorWatchPoint2;
extern double           AnchorPointMinDist;
extern bool             AnchorAlertOn1;
extern bool             AnchorAlertOn2;
extern wxString         g_AW1GUID;
extern wxString         g_AW2GUID;
extern int              g_nAWDefault;
extern int              g_nAWMax;
extern int              g_iDistanceFormat;

extern ocpnFloatingToolbarDialog *g_FloatingToolbarDialog;
extern RouteManagerDialog *pRouteManagerDialog;
extern GoToPositionDialog *pGoToPositionDialog;
extern wxString GetLayerName(int id);
extern wxString         g_uploadConnection;

extern bool             bDrawCurrentValues;

#ifdef USE_S57
extern s52plib          *ps52plib;
extern CM93OffsetDialog  *g_pCM93OffsetDialog;
#endif

extern bool             bGPSValid;
extern bool             g_bShowOutlines;
extern bool             g_bShowDepthUnits;
extern bool             g_bTempShowMenuBar;

extern AIS_Decoder      *g_pAIS;
extern bool             g_bShowAIS;
extern bool             g_bShowAreaNotices;
extern int              g_Show_Target_Name_Scale;

extern MyFrame          *gFrame;
extern StatWin          *stats;
extern ocpnFloatingCompassWindow *g_FloatingCompassDialog;

extern int              g_iNavAidRadarRingsNumberVisible;
extern float            g_fNavAidRadarRingsStep;
extern int              g_pNavAidRadarRingsStepUnits;
extern bool             g_bWayPointPreventDragging;
extern bool             g_bEnableZoomToCursor;

extern AISTargetAlertDialog    *g_pais_alert_dialog_active;
extern AISTargetQueryDialog    *g_pais_query_dialog_active;
extern int              g_ais_query_dialog_x, g_ais_query_dialog_y;

extern int              g_S57_dialog_sx, g_S57_dialog_sy;

extern CM93DSlide       *pCM93DetailSlider;
extern bool             g_bShowCM93DetailSlider;
extern int              g_cm93detail_dialog_x, g_cm93detail_dialog_y;
extern int              g_cm93_zoom_factor;

extern bool             g_b_overzoom_x;                      // Allow high overzoom
extern bool             g_bDisplayGrid;

extern bool             g_bUseGreenShip;

extern ChartCanvas      *cc1;

extern int              g_OwnShipIconType;
extern double           g_n_ownship_length_meters;
extern double           g_n_ownship_beam_meters;
extern double           g_n_gps_antenna_offset_y;
extern double           g_n_gps_antenna_offset_x;
extern int              g_n_ownship_min_mm;

extern wxPlatformInfo   *g_pPlatform;

extern bool             g_bUseRaster;
extern bool             g_bUseVector;
extern bool             g_bUseCM93;

extern bool             g_bCourseUp;
extern double           g_COGAvg;               // only needed for debug....

extern int              g_click_stop;
extern double           g_ownship_predictor_minutes;
extern double           g_ownship_HDTpredictor_miles;

extern ArrayOfInts      g_quilt_noshow_index_array;
extern ChartStack       *pCurrentStack;
extern bool              g_bquiting;
extern AISTargetListDialog *g_pAISTargetList;
extern wxString         g_sAIS_Alert_Sound_File;

extern PlugInManager    *g_pi_manager;

extern wxAuiManager      *g_pauimgr;

extern bool             g_bskew_comp;
extern bool             g_bopengl;
extern bool             g_bdisable_opengl;

extern bool             g_bFullScreenQuilt;
extern wxProgressDialog *s_ProgDialog;

extern bool             g_bsmoothpanzoom;

bool                    g_bDebugOGL;

extern bool             g_b_assume_azerty;

extern int              g_GroupIndex;
extern ChartGroupArray  *g_pGroupArray;
extern wxString         g_default_wp_icon;

extern int              g_current_arrow_scale;

extern S57QueryDialog   *g_pObjectQueryDialog;
extern ocpnStyle::StyleManager* g_StyleManager;
extern Multiplexer      *g_pMUX;
extern wxArrayOfConnPrm *g_pConnectionParams;

extern OCPN_Sound        g_anchorwatch_sound;

extern bool              g_bShowMag;
extern bool              g_btouch;
extern bool              g_bresponsive;

#ifdef ocpnUSE_GL
extern ocpnGLOptions g_GLOptions;
#endif

wxProgressDialog *pprog;
bool b_skipout;
wxSize pprog_size;
int pprog_count;
wxArrayString compress_msg_array;

//  TODO why are these static?
static int mouse_x;
static int mouse_y;
static bool mouse_leftisdown;

int r_gamma_mult;
int g_gamma_mult;
int b_gamma_mult;
int gamma_state;
bool g_brightness_init;
int   last_brightness;

int                     g_cog_predictor_width;
extern double           g_display_size_mm;


// "Curtain" mode parameters
wxDialog                *g_pcurtain;

#define MIN_BRIGHT 10
#define MAX_BRIGHT 100

//    Constants for right click menus
enum
{
    ID_DEF_MENU_MAX_DETAIL = 1,
    ID_DEF_MENU_SCALE_IN,
    ID_DEF_MENU_SCALE_OUT,
    ID_DEF_MENU_DROP_WP,
    ID_DEF_MENU_QUERY,
    ID_DEF_MENU_MOVE_BOAT_HERE,
    ID_DEF_MENU_GOTO_HERE,
    ID_DEF_MENU_GOTOPOSITION,

    ID_WP_MENU_GOTO,
    ID_WP_MENU_DELPOINT,
    ID_WP_MENU_PROPERTIES,
    ID_RT_MENU_ACTIVATE,
    ID_RT_MENU_DEACTIVATE,
    ID_RT_MENU_INSERT,
    ID_RT_MENU_APPEND,
    ID_RT_MENU_COPY,
    ID_TK_MENU_COPY,
    ID_WPT_MENU_COPY,
    ID_WPT_MENU_SENDTOGPS,
    ID_WPT_MENU_SENDTONEWGPS,
    ID_PASTE_WAYPOINT,
    ID_PASTE_ROUTE,
    ID_PASTE_TRACK,
    ID_RT_MENU_DELETE,
    ID_RT_MENU_REVERSE,
    ID_RT_MENU_DELPOINT,
    ID_RT_MENU_ACTPOINT,
    ID_RT_MENU_DEACTPOINT,
    ID_RT_MENU_ACTNXTPOINT,
    ID_RT_MENU_REMPOINT,
    ID_RT_MENU_PROPERTIES,
    ID_RT_MENU_SENDTOGPS,
    ID_RT_MENU_SENDTONEWGPS,
    ID_WP_MENU_SET_ANCHORWATCH,
    ID_WP_MENU_CLEAR_ANCHORWATCH,
    ID_DEF_MENU_AISTARGETLIST,

    ID_RC_MENU_SCALE_IN,
    ID_RC_MENU_SCALE_OUT,
    ID_RC_MENU_ZOOM_IN,
    ID_RC_MENU_ZOOM_OUT,
    ID_RC_MENU_FINISH,
    ID_DEF_MENU_AIS_QUERY,
    ID_DEF_MENU_AIS_CPA,
    ID_DEF_MENU_AISSHOWTRACK,
    ID_DEF_MENU_ACTIVATE_MEASURE,
    ID_DEF_MENU_DEACTIVATE_MEASURE,

    ID_UNDO,
    ID_REDO,

    ID_DEF_MENU_CM93OFFSET_DIALOG,

    ID_TK_MENU_PROPERTIES,
    ID_TK_MENU_DELETE,
    ID_WP_MENU_ADDITIONAL_INFO,

    ID_DEF_MENU_QUILTREMOVE,
    ID_DEF_MENU_COGUP,
    ID_DEF_MENU_NORTHUP,
    ID_DEF_MENU_TOGGLE_FULL,
    ID_DEF_MENU_TIDEINFO,
    ID_DEF_MENU_CURRENTINFO,
    ID_DEF_ZERO_XTE,
    
    ID_DEF_MENU_GROUPBASE,  // Must be last entry, as chart group identifiers are created dynamically

    
    ID_DEF_MENU_LAST
};

//------------------------------------------------------------------------------
//    ViewPort Implementation
//------------------------------------------------------------------------------
ViewPort::ViewPort()
{
    bValid = false;
    skew = 0.;
    view_scale_ppm = 1;
    rotation = 0.;
    b_quilt = false;
    pix_height = pix_width = 0;
    b_MercatorProjectionOverride = false;
}

wxPoint ViewPort::GetPixFromLL( double lat, double lon ) const
{
    double easting, northing;
    double xlon = lon;

    /*  Make sure lon and lon0 are same phase */
    if( xlon * clon < 0. ) {
        if( xlon < 0. ) xlon += 360.;
        else
            xlon -= 360.;
    }

    if( fabs( xlon - clon ) > 180. ) {
        if( xlon > clon ) xlon -= 360.;
        else
            xlon += 360.;
    }

    if( PROJECTION_TRANSVERSE_MERCATOR == m_projection_type ) {
        //    We calculate northings as referenced to the equator
        //    And eastings as though the projection point is midscreen.

        double tmeasting, tmnorthing;
        double tmceasting, tmcnorthing;
        toTM( clat, clon, 0., clon, &tmceasting, &tmcnorthing );
        toTM( lat, xlon, 0., clon, &tmeasting, &tmnorthing );

//            tmeasting -= tmceasting;
//            tmnorthing -= tmcnorthing;

        northing = tmnorthing - tmcnorthing;
        easting = tmeasting - tmceasting;
    } else if( PROJECTION_POLYCONIC == m_projection_type ) {

        //    We calculate northings as referenced to the equator
        //    And eastings as though the projection point is midscreen.
        double pceasting, pcnorthing;
        toPOLY( clat, clon, 0., clon, &pceasting, &pcnorthing );

        double peasting, pnorthing;
        toPOLY( lat, xlon, 0., clon, &peasting, &pnorthing );

        easting = peasting;
        northing = pnorthing - pcnorthing;
    }

    else
        toSM( lat, xlon, clat, clon, &easting, &northing );

    if( !wxFinite(easting) || !wxFinite(northing) ) return wxPoint( 0, 0 );

    double epix = easting * view_scale_ppm;
    double npix = northing * view_scale_ppm;
    double dxr = epix;
    double dyr = npix;

    //    Apply VP Rotation
    double angle = rotation;

    if(!g_bskew_comp)
        angle += skew;
        
    if( angle ) {
        dxr = epix * cos( angle ) + npix * sin( angle );
        dyr = npix * cos( angle ) - epix * sin( angle );
    }
    wxPoint r;
    //    We definitely need a round() function here
    r.x = (int) wxRound( ( pix_width / 2 ) + dxr );
    r.y = (int) wxRound( ( pix_height / 2 ) - dyr );

    return r;
}

wxPoint2DDouble ViewPort::GetDoublePixFromLL( double lat, double lon )
{
    double easting, northing;
    double xlon = lon;

    /*  Make sure lon and lon0 are same phase */
    if( xlon * clon < 0. ) {
        if( xlon < 0. ) xlon += 360.;
        else
            xlon -= 360.;
    }

    if( fabs( xlon - clon ) > 180. ) {
        if( xlon > clon ) xlon -= 360.;
        else
            xlon += 360.;
    }

    if( PROJECTION_TRANSVERSE_MERCATOR == m_projection_type ) {
        //    We calculate northings as referenced to the equator
        //    And eastings as though the projection point is midscreen.

        double tmeasting, tmnorthing;
        double tmceasting, tmcnorthing;
        toTM( clat, clon, 0., clon, &tmceasting, &tmcnorthing );
        toTM( lat, xlon, 0., clon, &tmeasting, &tmnorthing );

        northing = tmnorthing - tmcnorthing;
        easting = tmeasting - tmceasting;
    } else if( PROJECTION_POLYCONIC == m_projection_type ) {

        //    We calculate northings as referenced to the equator
        //    And eastings as though the projection point is midscreen.
        double pceasting, pcnorthing;
        toPOLY( clat, clon, 0., clon, &pceasting, &pcnorthing );

        double peasting, pnorthing;
        toPOLY( lat, xlon, 0., clon, &peasting, &pnorthing );

        easting = peasting;
        northing = pnorthing - pcnorthing;
    }

    else
        toSM( lat, xlon, clat, clon, &easting, &northing );

    if( !wxFinite(easting) || !wxFinite(northing) ) return wxPoint( 0, 0 );

    double epix = easting * view_scale_ppm;
    double npix = northing * view_scale_ppm;
    double dxr = epix;
    double dyr = npix;

    //    Apply VP Rotation
    double angle = rotation;
    if(!g_bskew_comp)
        angle += skew;

    if( angle ) {
        dxr = epix * cos( angle ) + npix * sin( angle );
        dyr = npix * cos( angle ) - epix * sin( angle );
    }

    wxPoint2DDouble r;
    //    We definitely need a round() function here
    r.m_x = ( ( pix_width / 2 ) + dxr );
    r.m_y = ( ( pix_height / 2 ) - dyr );

    return r;
}

void ViewPort::GetLLFromPix( const wxPoint &p, double *lat, double *lon )
{
    int dx = p.x - ( pix_width / 2 );
    int dy = ( pix_height / 2 ) - p.y;

    double xpr = dx;
    double ypr = dy;

    //    Apply VP Rotation
    double angle = rotation;
    if(!g_bskew_comp)
        angle += skew;

    if( angle ) {
        xpr = ( dx * cos( angle ) ) - ( dy * sin( angle ) );
        ypr = ( dy * cos( angle ) ) + ( dx * sin( angle ) );
    }
    double d_east = xpr / view_scale_ppm;
    double d_north = ypr / view_scale_ppm;

    double slat, slon;
    if( PROJECTION_TRANSVERSE_MERCATOR == m_projection_type ) {
        double tmceasting, tmcnorthing;
        toTM( clat, clon, 0., clon, &tmceasting, &tmcnorthing );

        fromTM( d_east, d_north + tmcnorthing, 0., clon, &slat, &slon );
    } else if( PROJECTION_POLYCONIC == m_projection_type ) {
        double polyeasting, polynorthing;
        toPOLY( clat, clon, 0., clon, &polyeasting, &polynorthing );

        fromPOLY( d_east, d_north + polynorthing, 0., clon, &slat, &slon );
    }

    //TODO  This could be fromSM_ECC to better match some Raster charts
    //      However, it seems that cm93 (and S57) prefer no eccentricity correction
    //      Think about it....
    else
        fromSM( d_east, d_north, clat, clon, &slat, &slon );

    *lat = slat;

    if( slon < -180. ) slon += 360.;
    else if( slon > 180. ) slon -= 360.;
    *lon = slon;
}

OCPNRegion ViewPort::GetVPRegionIntersect( const OCPNRegion &Region, size_t nPoints, float *llpoints,
        int chart_native_scale, wxPoint *ppoints )
{
    //  Calculate the intersection between a given OCPNRegion (Region) and a polygon specified by lat/lon points.

    //    If the viewpoint is highly overzoomed wrt to chart native scale, the polygon region may be huge.
    //    This can be very expensive, and lead to crashes on some platforms (gtk in particular)
    //    So, look for this case and handle appropriately with respect to the given Region

    if( chart_scale < chart_native_scale / 10 ) {
        //    Make a positive definite vp
        ViewPort vp_positive = *this;
        while( vp_positive.vpBBox.GetMinX() < 0 ) {
            vp_positive.clon += 360.;
            wxPoint2DDouble t( 360., 0. );
            vp_positive.vpBBox.Translate( t );
        }

        //    Scan the points one-by-one, so that we can get min/max to make a bbox
        float *pfp = llpoints;
        float lon_max = -10000.;
        float lon_min = 10000.;
        float lat_max = -10000.;
        float lat_min = 10000.;

        for( unsigned int ip = 0; ip < nPoints; ip++ ) {
            lon_max = wxMax(lon_max, pfp[1]);
            lon_min = wxMin(lon_min, pfp[1]);
            lat_max = wxMax(lat_max, pfp[0]);
            lat_min = wxMin(lat_min, pfp[0]);

            pfp += 2;
        }

        wxBoundingBox chart_box( lon_min, lat_min, lon_max, lat_max );

        //    Case:  vpBBox is completely outside the chart box, or vice versa
        //    Return an empty region
        if( chart_box.IntersectOut( (wxBoundingBox&) vp_positive.vpBBox ) ) {
            if( chart_box.IntersectOut( (wxBoundingBox&) vpBBox ) ) {
                // try again with the chart translated 360
                wxPoint2DDouble rtw( 360., 0. );
                wxBoundingBox trans_box = chart_box;
                trans_box.Translate( rtw );

                if( trans_box.IntersectOut( (wxBoundingBox&) vp_positive.vpBBox ) ) {
                    if( trans_box.IntersectOut( (wxBoundingBox&) vpBBox ) ) {
                        return OCPNRegion();
                    }
                }
            }
        }

        //    Case:  vpBBox is completely inside the chart box
        //      Note that this test is not perfect, and will fail for some charts.
        //      The chart coverage may be  essentially triangular, and the viewport box
        //      may be in the "cut off" segment of the chart_box, and not actually
        //      exhibit any true overlap.  Results will be reported incorrectly.
        //      How to fix: maybe scrub the chart points and see if it is likely that
        //      a region may be safely built and intersection tested.

        if( _IN == chart_box.Intersect( (wxBoundingBox&) vp_positive.vpBBox ) ) {
            return Region;
        }

        if(_IN == chart_box.Intersect((wxBoundingBox&)vpBBox))
        {
            return Region;
        }

        //    The ViewPort and the chart region overlap in some way....
        //    Create the intersection of the two bboxes
        //    Boxes must be same phase
        while( chart_box.GetMinX() < 0 ) {
            wxPoint2DDouble t( 360., 0. );
            chart_box.Translate( t );
        }

        double cb_minlon = wxMax(chart_box.GetMinX(), vp_positive.vpBBox.GetMinX());
        double cb_maxlon = wxMin(chart_box.GetMaxX(), vp_positive.vpBBox.GetMaxX());
        double cb_minlat = wxMax(chart_box.GetMinY(), vp_positive.vpBBox.GetMinY());
        double cb_maxlat = wxMin(chart_box.GetMaxY(), vp_positive.vpBBox.GetMaxY());

        if( cb_maxlon < cb_minlon ) cb_maxlon += 360.;

        wxPoint p1 = GetPixFromLL( cb_maxlat, cb_minlon );  // upper left
        wxPoint p2 = GetPixFromLL( cb_minlat, cb_maxlon );   // lower right

        OCPNRegion r( p1, p2 );
        r.Intersect( Region );
        return r;
    }

    //    More "normal" case

    wxPoint *pp;

    //    Use the passed point buffer if available
    if( ppoints == NULL ) pp = new wxPoint[nPoints];
    else
        pp = ppoints;

    float *pfp = llpoints;

    
    wxPoint p = GetPixFromLL( pfp[0], pfp[1] );
    int poly_x_max = p.x;
    int poly_y_max = p.y;
    int poly_x_min = p.x;
    int poly_y_min = p.y;
    
    for( unsigned int ip = 0; ip < nPoints; ip++ ) {
        wxPoint p = GetPixFromLL( pfp[0], pfp[1] );
        pp[ip] = p;
        poly_x_max = wxMax(poly_x_max, p.x);
        poly_y_max = wxMax(poly_y_max, p.y);
        poly_x_min = wxMin(poly_x_min, p.x);
        poly_y_min = wxMin(poly_y_min, p.y);
        pfp += 2;
    }
 
    //  We want to avoid processing regions with very large rectangle counts,
    //  so make some tests for special cases

    
    //  First, calculate whether any segment of the input polygon intersects the specified Region
    bool b_intersect = false;
    OCPNRegionIterator screen_region_it1( Region );
    while( screen_region_it1.HaveRects() ) {
        wxRect rect = screen_region_it1.GetRect();
        
        for(size_t i=0 ; i < nPoints-1 ; i++){
            int x0 = pp[i].x;  int y0 = pp[i].y; int x1 = pp[i+1].x; int y1 = pp[i+1].y;
            if( ((x0 < rect.x) && (x1 < rect.x)) ||
                ((x0 > rect.x+rect.width) && (x1 > rect.x+rect.width)) )
                continue;
            
            if( ((y0 < rect.y) && (y1 < rect.y)) ||
                ((y0 > rect.y+rect.height) && (y1 > rect.y+rect.height)) )
                continue;
            
            b_intersect = true;
            break;
        }
        
        // Check segment, last point back to first point
        if(!b_intersect){
            int x0 = pp[nPoints-1].x;  int y0 = pp[nPoints-1].y; int x1 = pp[0].x; int y1 = pp[0].y;
            if( ((x0 < rect.x) && (x1 < rect.x)) ||
                ((x0 > rect.x+rect.width) && (x1 > rect.x+rect.width)) ){
            }
            else{
                if( ((y0 < rect.y) && (y1 < rect.y)) ||
                    ((y0 > rect.y+rect.height) && (y1 > rect.y+rect.height)) ){
                }
                else{
                    b_intersect = true;
                }
            }
        }
                
        screen_region_it1.NextRect();
    }

    //  If there is no itersection, we need to consider the case where
    //  the subject polygon is entirely within the Region
    bool b_contained = false;
    if(!b_intersect){
        OCPNRegionIterator screen_region_it2( Region );
        while( screen_region_it2.HaveRects() ) {
            wxRect rect = screen_region_it2.GetRect();
 
            for(size_t i=0 ; i < nPoints-1 ; i++){
                int x0 = pp[i].x;  int y0 = pp[i].y;
                if((x0 < rect.x) || (x0 > rect.x+rect.width))
                    continue;
                
                if((y0 < rect.y) || (y0 > rect.y+rect.height))
                    continue;
                
                b_contained = true;
                break;
            }
            screen_region_it2.NextRect();
        }
    }
    
#if 1    
    // and here is the payoff
    if(!b_contained && !b_intersect){
        //  Two cases to consider
        wxRect rpoly( poly_x_min, poly_y_min, poly_x_max - poly_x_min , poly_y_max - poly_y_min);
        wxRect rRegion = Region.GetBox();
        if(rpoly.Contains(rRegion)){
        //  subject poygon may be large enough to fully encompass the target Region,
        //  but it might not, especially for irregular or concave charts.
        //  So we cannot shortcut here
        }
        else{
        //  Subject polygon is entirely outside of target Region
        //  so the intersection must be empty.
            if( NULL == ppoints ) delete[] pp;
            wxRegion r;
            return r;
        }
    }
    else if(b_contained && !b_intersect){
        //  subject polygon is entirely withing the target Region,
        //  so the intersection is the subject polygon
        OCPNRegion r = OCPNRegion( nPoints, pp );
        if( NULL == ppoints ) delete[] pp;
        return r;
    }
        
#endif    
        
        
    
#ifdef __WXGTK__
    sigaction(SIGSEGV, NULL, &sa_all_old);             // save existing action for this signal

    struct sigaction temp;
    sigaction(SIGSEGV, NULL, &temp);// inspect existing action for this signal

    temp.sa_handler = catch_signals;// point to my handler
    sigemptyset(&temp.sa_mask);// make the blocking set
    // empty, so that all
    // other signals will be
    // unblocked during my handler
    temp.sa_flags = 0;
    sigaction(SIGSEGV, &temp, NULL);

    if(sigsetjmp(env, 1))//  Something in the below code block faulted....
    {
        sigaction(SIGSEGV, &sa_all_old, NULL);        // reset signal handler

        return Region;

    }

    else
    {

        OCPNRegion r = OCPNRegion(nPoints, pp);
        if(NULL == ppoints)
            delete[] pp;

        sigaction(SIGSEGV, &sa_all_old, NULL);        // reset signal handler
        r.Intersect(Region);
        return r;
    }

#else
    OCPNRegion r = OCPNRegion( nPoints, pp );

    if( NULL == ppoints ) delete[] pp;

    r.Intersect( Region );
    return r;

#endif
}

wxRect ViewPort::GetVPRectIntersect( size_t n, float *llpoints )
{
    //  Calculate the intersection between the currect VP screen
    //  and the bounding box of a polygon specified by lat/lon points.

    float *pfp = llpoints;

    wxBoundingBox point_box;
    for( unsigned int ip = 0; ip < n; ip++ ) {
        point_box.Expand(pfp[1], pfp[0]);
        pfp += 2;
    }

    wxPoint pul = GetPixFromLL( point_box.GetMaxY(), point_box.GetMinX() );
    wxPoint plr = GetPixFromLL( point_box.GetMinY(), point_box.GetMaxX() );

    OCPNRegion r( pul, plr );
    OCPNRegion rs(rv_rect);

    r.Intersect(rs);

    return r.GetBox();


}

void ViewPort::SetBoxes( void )
{

    //  In the case where canvas rotation is applied, we need to define a larger "virtual" pixel window size to ensure that
    //  enough chart data is fatched and available to fill the rotated screen.
    rv_rect = wxRect( 0, 0, pix_width, pix_height );

    //  Specify the minimum required rectangle in unrotated screen space which will supply full screen data after specified rotation
    if( ( g_bskew_comp && ( fabs( skew ) > .001 ) ) || ( fabs( rotation ) > .001 ) ) {

        double rotator = rotation;
        if(g_bskew_comp)
            rotator -= skew;

        int dy = wxRound(
                     fabs( pix_height * cos( rotator ) ) + fabs( pix_width * sin( rotator ) ) );
        int dx = wxRound(
                     fabs( pix_width * cos( rotator ) ) + fabs( pix_height * sin( rotator ) ) );

        //  It is important for MSW build that viewport pixel dimensions be multiples of 4.....
        if( dy % 4 ) dy += 4 - ( dy % 4 );
        if( dx % 4 ) dx += 4 - ( dx % 4 );

        int inflate_x = wxMax(( dx - pix_width ) / 2, 0);
        int inflate_y = wxMax(( dy - pix_height ) / 2, 0);
        
        //  Grow the source rectangle appropriately
        if( fabs( rotator ) > .001 )
            rv_rect.Inflate( inflate_x, inflate_y );

    }

    //  Compute Viewport lat/lon reference points for co-ordinate hit testing

    //  This must be done in unrotated space with respect to full unrotated screen space calculated above
    double rotation_save = rotation;
    SetRotationAngle( 0. );

    double lat_ul, lat_ur, lat_lr, lat_ll;
    double lon_ul, lon_ur, lon_lr, lon_ll;

    GetLLFromPix( wxPoint( rv_rect.x, rv_rect.y ), &lat_ul, &lon_ul );
    GetLLFromPix( wxPoint( rv_rect.x + rv_rect.width, rv_rect.y ), &lat_ur, &lon_ur );
    GetLLFromPix( wxPoint( rv_rect.x + rv_rect.width, rv_rect.y + rv_rect.height ), &lat_lr,
                  &lon_lr );
    GetLLFromPix( wxPoint( rv_rect.x, rv_rect.y + rv_rect.height ), &lat_ll, &lon_ll );

    if( clon < 0. ) {
        if( ( lon_ul > 0. ) && ( lon_ur < 0. ) ) {
            lon_ul -= 360.;
            lon_ll -= 360.;
        }
    } else {
        if( ( lon_ul > 0. ) && ( lon_ur < 0. ) ) {
            lon_ur += 360.;
            lon_lr += 360.;
        }
    }

    if( lon_ur < lon_ul ) {
        lon_ur += 360.;
        lon_lr += 360.;
    }

    if( lon_ur > 360. ) {
        lon_ur -= 360.;
        lon_lr -= 360.;
        lon_ul -= 360.;
        lon_ll -= 360.;
    }

    double dlat_min = lat_ul;
    dlat_min = fmin ( dlat_min, lat_ur );
    dlat_min = fmin ( dlat_min, lat_lr );
    dlat_min = fmin ( dlat_min, lat_ll );

    double dlon_min = lon_ul;
    dlon_min = fmin ( dlon_min, lon_ur );
    dlon_min = fmin ( dlon_min, lon_lr );
    dlon_min = fmin ( dlon_min, lon_ll );

    double dlat_max = lat_ul;
    dlat_max = fmax ( dlat_max, lat_ur );
    dlat_max = fmax ( dlat_max, lat_lr );
    dlat_max = fmax ( dlat_max, lat_ll );

    double dlon_max = lon_ur;
    dlon_max = fmax ( dlon_max, lon_ul );
    dlon_max = fmax ( dlon_max, lon_lr );
    dlon_max = fmax ( dlon_max, lon_ll );

    //  Set the viewport lat/lon bounding box appropriately
    vpBBox.SetMin( dlon_min, dlat_min );
    vpBBox.SetMax( dlon_max, dlat_max );

    // Restore the rotation angle
    SetRotationAngle( rotation_save );
}

void ViewPort::SetBBoxDirect( double latmin, double lonmin, double latmax, double lonmax)
{
    vpBBox.SetMin( lonmin, latmin );
    vpBBox.SetMax( lonmax, latmax );
}

//------------------------------------------------------------------------------
//    ChartCanvas Implementation
//------------------------------------------------------------------------------
BEGIN_EVENT_TABLE ( ChartCanvas, wxWindow )
    EVT_PAINT ( ChartCanvas::OnPaint )
    EVT_ACTIVATE ( ChartCanvas::OnActivate )
    EVT_SIZE ( ChartCanvas::OnSize )
    EVT_MOUSE_EVENTS ( ChartCanvas::MouseEvent )
    EVT_TIMER ( DBLCLICK_TIMER, ChartCanvas::MouseTimedEvent )
    EVT_TIMER ( PAN_TIMER, ChartCanvas::PanTimerEvent )
    EVT_TIMER ( MOVEMENT_TIMER, ChartCanvas::MovementTimerEvent )
    EVT_TIMER ( MOVEMENT_STOP_TIMER, ChartCanvas::MovementStopTimerEvent )
    EVT_TIMER ( CURTRACK_TIMER, ChartCanvas::OnCursorTrackTimerEvent )
    EVT_TIMER ( ROT_TIMER, ChartCanvas::RotateTimerEvent )
    EVT_TIMER ( ROPOPUP_TIMER, ChartCanvas::OnRolloverPopupTimerEvent )
    EVT_KEY_DOWN(ChartCanvas::OnKeyDown )
    EVT_KEY_UP(ChartCanvas::OnKeyUp )
    EVT_CHAR(ChartCanvas::OnKeyChar)
    EVT_MOUSE_CAPTURE_LOST(ChartCanvas::LostMouseCapture )

    EVT_MENU ( ID_DEF_MENU_MAX_DETAIL,         ChartCanvas::PopupMenuHandler )
    EVT_MENU ( ID_DEF_MENU_SCALE_IN,           ChartCanvas::PopupMenuHandler )
    EVT_MENU ( ID_DEF_MENU_SCALE_OUT,          ChartCanvas::PopupMenuHandler )
    EVT_MENU ( ID_DEF_MENU_QUERY,              ChartCanvas::PopupMenuHandler )
    EVT_MENU ( ID_DEF_MENU_DROP_WP,            ChartCanvas::PopupMenuHandler )
    EVT_MENU ( ID_DEF_MENU_MOVE_BOAT_HERE,     ChartCanvas::PopupMenuHandler )
    EVT_MENU ( ID_DEF_MENU_GOTO_HERE,          ChartCanvas::PopupMenuHandler )
    EVT_MENU ( ID_DEF_MENU_GOTOPOSITION,       ChartCanvas::PopupMenuHandler )
    EVT_MENU ( ID_DEF_MENU_COGUP,              ChartCanvas::PopupMenuHandler )
    EVT_MENU ( ID_DEF_MENU_NORTHUP,            ChartCanvas::PopupMenuHandler )
    EVT_MENU ( ID_DEF_MENU_TOGGLE_FULL,        ChartCanvas::PopupMenuHandler )
    
    EVT_MENU ( ID_RT_MENU_ACTIVATE,     ChartCanvas::PopupMenuHandler )
    EVT_MENU ( ID_RT_MENU_DEACTIVATE,   ChartCanvas::PopupMenuHandler )
    EVT_MENU ( ID_RT_MENU_INSERT,       ChartCanvas::PopupMenuHandler )
    EVT_MENU ( ID_RT_MENU_APPEND,       ChartCanvas::PopupMenuHandler )
    EVT_MENU ( ID_RT_MENU_COPY,         ChartCanvas::PopupMenuHandler )
    EVT_MENU ( ID_TK_MENU_COPY,         ChartCanvas::PopupMenuHandler )
    EVT_MENU ( ID_RT_MENU_SENDTOGPS,    ChartCanvas::PopupMenuHandler )
    EVT_MENU ( ID_RT_MENU_SENDTONEWGPS, ChartCanvas::PopupMenuHandler )
    EVT_MENU ( ID_WPT_MENU_COPY,        ChartCanvas::PopupMenuHandler )
    EVT_MENU ( ID_WPT_MENU_SENDTOGPS,   ChartCanvas::PopupMenuHandler )
    EVT_MENU ( ID_WPT_MENU_SENDTONEWGPS,ChartCanvas::PopupMenuHandler )
    EVT_MENU ( ID_PASTE_WAYPOINT,       ChartCanvas::PopupMenuHandler )
    EVT_MENU ( ID_PASTE_ROUTE,          ChartCanvas::PopupMenuHandler )
    EVT_MENU ( ID_PASTE_TRACK,          ChartCanvas::PopupMenuHandler )
    EVT_MENU ( ID_RT_MENU_DELETE,       ChartCanvas::PopupMenuHandler )
    EVT_MENU ( ID_RT_MENU_REVERSE,      ChartCanvas::PopupMenuHandler )

    EVT_MENU ( ID_RT_MENU_DELPOINT,     ChartCanvas::PopupMenuHandler )
    EVT_MENU ( ID_RT_MENU_REMPOINT,     ChartCanvas::PopupMenuHandler )
    EVT_MENU ( ID_RT_MENU_ACTPOINT,     ChartCanvas::PopupMenuHandler )
    EVT_MENU ( ID_RT_MENU_DEACTPOINT,   ChartCanvas::PopupMenuHandler )
    EVT_MENU ( ID_RT_MENU_ACTNXTPOINT,  ChartCanvas::PopupMenuHandler )
    EVT_MENU ( ID_RT_MENU_PROPERTIES,   ChartCanvas::PopupMenuHandler )
    EVT_MENU ( ID_WP_MENU_SET_ANCHORWATCH,    ChartCanvas::PopupMenuHandler )
    EVT_MENU ( ID_WP_MENU_CLEAR_ANCHORWATCH,  ChartCanvas::PopupMenuHandler )
    EVT_MENU ( ID_DEF_MENU_AISTARGETLIST,     ChartCanvas::PopupMenuHandler )

    EVT_MENU ( ID_RC_MENU_SCALE_IN,     ChartCanvas::PopupMenuHandler )
    EVT_MENU ( ID_RC_MENU_SCALE_OUT,    ChartCanvas::PopupMenuHandler )
    EVT_MENU ( ID_RC_MENU_ZOOM_IN,      ChartCanvas::PopupMenuHandler )
    EVT_MENU ( ID_RC_MENU_ZOOM_OUT,     ChartCanvas::PopupMenuHandler )
    EVT_MENU ( ID_RC_MENU_FINISH,       ChartCanvas::PopupMenuHandler )
    EVT_MENU ( ID_DEF_MENU_AIS_QUERY,   ChartCanvas::PopupMenuHandler )
    EVT_MENU ( ID_DEF_MENU_AIS_CPA,     ChartCanvas::PopupMenuHandler )
    EVT_MENU ( ID_DEF_MENU_AISSHOWTRACK, ChartCanvas::PopupMenuHandler )

    EVT_MENU ( ID_UNDO,                 ChartCanvas::PopupMenuHandler )
    EVT_MENU ( ID_REDO,                 ChartCanvas::PopupMenuHandler )

    EVT_MENU ( ID_DEF_MENU_ACTIVATE_MEASURE,   ChartCanvas::PopupMenuHandler )
    EVT_MENU ( ID_DEF_MENU_DEACTIVATE_MEASURE, ChartCanvas::PopupMenuHandler )

    EVT_MENU ( ID_DEF_MENU_CM93OFFSET_DIALOG,   ChartCanvas::PopupMenuHandler )

    EVT_MENU ( ID_WP_MENU_GOTO,               ChartCanvas::PopupMenuHandler )
    EVT_MENU ( ID_WP_MENU_DELPOINT,           ChartCanvas::PopupMenuHandler )
    EVT_MENU ( ID_WP_MENU_PROPERTIES,         ChartCanvas::PopupMenuHandler )
    EVT_MENU ( ID_WP_MENU_ADDITIONAL_INFO,    ChartCanvas::PopupMenuHandler )

    EVT_MENU ( ID_TK_MENU_PROPERTIES,       ChartCanvas::PopupMenuHandler )
    EVT_MENU ( ID_TK_MENU_DELETE,           ChartCanvas::PopupMenuHandler )

    EVT_MENU ( ID_DEF_MENU_QUILTREMOVE,     ChartCanvas::PopupMenuHandler )

    EVT_MENU ( ID_DEF_MENU_TIDEINFO,        ChartCanvas::PopupMenuHandler )
    EVT_MENU ( ID_DEF_MENU_CURRENTINFO,     ChartCanvas::PopupMenuHandler )
    EVT_MENU ( ID_DEF_MENU_GROUPBASE,       ChartCanvas::PopupMenuHandler )
    
    EVT_MENU ( ID_DEF_ZERO_XTE, ChartCanvas::PopupMenuHandler )
END_EVENT_TABLE()

// Define a constructor for my canvas
ChartCanvas::ChartCanvas ( wxFrame *frame ) :
    wxWindow ( frame, wxID_ANY,    wxPoint ( 20,20 ), wxSize ( 5,5 ), wxSIMPLE_BORDER )
{
    parent_frame = ( MyFrame * ) frame;       // save a pointer to parent

    SetBackgroundColour ( GetGlobalColor ( _T ( "NODTA" ) ) );
    SetBackgroundStyle ( wxBG_STYLE_CUSTOM );  // on WXMSW, this prevents flashing on color scheme change

    m_bDrawingRoute = false;
    m_bRouteEditing = false;
    m_bMarkEditing = false;
    m_bIsInRadius = false;
    m_bMayToggleMenuBar = true;

    m_bFollow = false;
    m_bTCupdate = false;
    m_bAppendingRoute = false;          // was true in MSW, why??
    pThumbDIBShow = NULL;
    m_bShowCurrent = false;
    m_bShowTide = false;
    bShowingCurrent = false;
    pCwin = NULL;
    warp_flag = false;
    m_bzooming = false;
    m_b_paint_enable = true;

    pss_overlay_bmp = NULL;
    pss_overlay_mask = NULL;
    m_bChartDragging = false;
    m_bMeasure_Active = false;
    m_pMeasureRoute = NULL;
    m_pRouteRolloverWin = NULL;
    m_pAISRolloverWin = NULL;
    m_bedge_pan = false;
    m_disable_edge_pan = false;
    
    m_pCIWin = NULL;

    m_pSelectedRoute              = NULL;
    m_pSelectedTrack              = NULL;
    m_pRoutePointEditTarget       = NULL;
    m_pFoundPoint                 = NULL;
    m_pMouseRoute                 = NULL;
    m_prev_pMousePoint            = NULL;
    m_pEditRouteArray             = NULL;
    m_pFoundRoutePoint            = NULL;
    m_pFoundRoutePointSecond      = NULL;

    m_pRolloverRouteSeg           = NULL;
    m_bsectors_shown              = false;
    
    m_bbrightdir = false;
    r_gamma_mult = 1;
    g_gamma_mult = 1;
    b_gamma_mult = 1;


    m_pos_image_user_day        = NULL;
    m_pos_image_user_dusk       = NULL;
    m_pos_image_user_night      = NULL;
    m_pos_image_user_grey_day   = NULL;
    m_pos_image_user_grey_dusk  = NULL;
    m_pos_image_user_grey_night = NULL;

    m_zoom_factor = 1;
    m_rotation_speed = 0;
    m_mustmove = 0;

    m_pos_image_user_yellow_day = NULL;
    m_pos_image_user_yellow_dusk = NULL;
    m_pos_image_user_yellow_night = NULL;

    SetOwnShipState( SHIP_INVALID );
    
    undo = new Undo;

    VPoint.Invalidate();

    m_glcc = NULL;
    m_pGLcontext = NULL;
    
    g_ChartNotRenderScaleFactor = 2.0;

#ifdef ocpnUSE_GL
    if ( !g_bdisable_opengl )
    {
        wxLogMessage( _T("Creating glChartCanvas") );
        m_glcc = new glChartCanvas(this);

    #if wxCHECK_VERSION(2, 9, 0)
        m_pGLcontext = new wxGLContext(m_glcc);
        m_glcc->SetContext(m_pGLcontext);
    #else
        m_pGLcontext = m_glcc->GetContext();
    #endif
    }
#endif

    singleClickEventIsValid = false;

//    Build the cursors

    ocpnStyle::Style* style = g_StyleManager->GetCurrentStyle();

#if defined( __WXGTK__) || defined(__WXOSX__)

    wxImage ICursorLeft = style->GetIcon( _T("left") ).ConvertToImage();
    wxImage ICursorRight = style->GetIcon( _T("right") ).ConvertToImage();
    wxImage ICursorUp = style->GetIcon( _T("up") ).ConvertToImage();
    wxImage ICursorDown = style->GetIcon( _T("down") ).ConvertToImage();
    wxImage ICursorPencil = style->GetIcon( _T("pencil") ).ConvertToImage();
    wxImage ICursorCross = style->GetIcon( _T("cross") ).ConvertToImage();

//#if wxCHECK_VERSION(2, 8, 12)
//#else
    ICursorLeft.ConvertAlphaToMask(128);
    ICursorRight.ConvertAlphaToMask(128);
    ICursorUp.ConvertAlphaToMask(128);
    ICursorDown.ConvertAlphaToMask(128);
    ICursorPencil.ConvertAlphaToMask(10);
    ICursorCross.ConvertAlphaToMask(10);
//#endif

    if ( ICursorLeft.Ok() )
    {
        ICursorLeft.SetOption ( wxIMAGE_OPTION_CUR_HOTSPOT_X, 0 );
        ICursorLeft.SetOption ( wxIMAGE_OPTION_CUR_HOTSPOT_Y, 15 );
        pCursorLeft = new wxCursor ( ICursorLeft );
    }
    else
        pCursorLeft = new wxCursor ( wxCURSOR_ARROW );

    if ( ICursorRight.Ok() )
    {
        ICursorRight.SetOption ( wxIMAGE_OPTION_CUR_HOTSPOT_X, 31 );
        ICursorRight.SetOption ( wxIMAGE_OPTION_CUR_HOTSPOT_Y, 15 );
        pCursorRight = new wxCursor ( ICursorRight );
    }
    else
        pCursorRight = new wxCursor ( wxCURSOR_ARROW );

    if ( ICursorUp.Ok() )
    {
        ICursorUp.SetOption ( wxIMAGE_OPTION_CUR_HOTSPOT_X, 15 );
        ICursorUp.SetOption ( wxIMAGE_OPTION_CUR_HOTSPOT_Y, 0 );
        pCursorUp = new wxCursor ( ICursorUp );
    }
    else
        pCursorUp = new wxCursor ( wxCURSOR_ARROW );

    if ( ICursorDown.Ok() )
    {
        ICursorDown.SetOption ( wxIMAGE_OPTION_CUR_HOTSPOT_X, 15 );
        ICursorDown.SetOption ( wxIMAGE_OPTION_CUR_HOTSPOT_Y, 31 );
        pCursorDown = new wxCursor ( ICursorDown );
    }
    else
        pCursorDown = new wxCursor ( wxCURSOR_ARROW );

    if ( ICursorPencil.Ok() )
    {
        ICursorPencil.SetOption ( wxIMAGE_OPTION_CUR_HOTSPOT_X, 0 );
        ICursorPencil.SetOption ( wxIMAGE_OPTION_CUR_HOTSPOT_Y, 16);
        pCursorPencil = new wxCursor ( ICursorPencil );
    }
    else
        pCursorPencil = new wxCursor ( wxCURSOR_ARROW );

    if ( ICursorCross.Ok() )
    {
        ICursorCross.SetOption ( wxIMAGE_OPTION_CUR_HOTSPOT_X, 13 );
        ICursorCross.SetOption ( wxIMAGE_OPTION_CUR_HOTSPOT_Y, 12);
        pCursorCross = new wxCursor ( ICursorCross );
    }
    else
        pCursorCross = new wxCursor ( wxCURSOR_ARROW );

#else

    wxImage ICursorLeft = style->GetIcon( _T("left") ).ConvertToImage();
    wxImage ICursorRight = style->GetIcon( _T("right") ).ConvertToImage();
    wxImage ICursorUp = style->GetIcon( _T("up") ).ConvertToImage();
    wxImage ICursorDown = style->GetIcon( _T("down") ).ConvertToImage();
    wxImage ICursorPencil = style->GetIcon( _T("pencil") ).ConvertToImage();
    wxImage ICursorCross = style->GetIcon( _T("cross") ).ConvertToImage();

    if( ICursorLeft.Ok() ) {
        ICursorLeft.SetOption( wxIMAGE_OPTION_CUR_HOTSPOT_X, 0 );
        ICursorLeft.SetOption( wxIMAGE_OPTION_CUR_HOTSPOT_Y, 15 );
        pCursorLeft = new wxCursor( ICursorLeft );
    } else
        pCursorLeft = new wxCursor( wxCURSOR_ARROW );

    if( ICursorRight.Ok() ) {
        ICursorRight.SetOption( wxIMAGE_OPTION_CUR_HOTSPOT_X, 31 );
        ICursorRight.SetOption( wxIMAGE_OPTION_CUR_HOTSPOT_Y, 15 );
        pCursorRight = new wxCursor( ICursorRight );
    } else
        pCursorRight = new wxCursor( wxCURSOR_ARROW );

    if( ICursorUp.Ok() ) {
        ICursorUp.SetOption( wxIMAGE_OPTION_CUR_HOTSPOT_X, 15 );
        ICursorUp.SetOption( wxIMAGE_OPTION_CUR_HOTSPOT_Y, 0 );
        pCursorUp = new wxCursor( ICursorUp );
    } else
        pCursorUp = new wxCursor( wxCURSOR_ARROW );

    if( ICursorDown.Ok() ) {
        ICursorDown.SetOption( wxIMAGE_OPTION_CUR_HOTSPOT_X, 15 );
        ICursorDown.SetOption( wxIMAGE_OPTION_CUR_HOTSPOT_Y, 31 );
        pCursorDown = new wxCursor( ICursorDown );
    } else
        pCursorDown = new wxCursor( wxCURSOR_ARROW );

    if( ICursorPencil.Ok() ) {
        ICursorPencil.SetOption( wxIMAGE_OPTION_CUR_HOTSPOT_X, 0 );
        ICursorPencil.SetOption( wxIMAGE_OPTION_CUR_HOTSPOT_Y, 15 );
        pCursorPencil = new wxCursor( ICursorPencil );
    } else
        pCursorPencil = new wxCursor( wxCURSOR_ARROW );

    if( ICursorCross.Ok() ) {
        ICursorCross.SetOption( wxIMAGE_OPTION_CUR_HOTSPOT_X, 13 );
        ICursorCross.SetOption( wxIMAGE_OPTION_CUR_HOTSPOT_Y, 12 );
        pCursorCross = new wxCursor( ICursorCross );
    } else
        pCursorCross = new wxCursor( wxCURSOR_ARROW );

#endif      // MSW, X11
    pCursorArrow = new wxCursor( wxCURSOR_ARROW );

    SetCursor( *pCursorArrow );

    pPanTimer = new wxTimer( this, PAN_TIMER );
    pPanTimer->Stop();

    pMovementTimer = new wxTimer( this, MOVEMENT_TIMER );
    pMovementTimer->Stop();

    pMovementStopTimer = new wxTimer( this, MOVEMENT_STOP_TIMER );
    pMovementStopTimer->Stop();

    pRotDefTimer = new wxTimer( this, ROT_TIMER );
    pRotDefTimer->Stop();

    m_DoubleClickTimer = new wxTimer( this, DBLCLICK_TIMER );
    m_DoubleClickTimer->Stop();

    m_panx = m_pany = 0;
    m_panspeed = 0;

    pCurTrackTimer = new wxTimer( this, CURTRACK_TIMER );
    pCurTrackTimer->Stop();
    m_curtrack_timer_msec = 10;

    m_wheelzoom_stop_oneshot = 0;
    m_last_wheel_dir = 0;
    
    m_RolloverPopupTimer.SetOwner( this, ROPOPUP_TIMER );

    m_rollover_popup_timer_msec = 20;

    m_b_rot_hidef = true;

    int mm_per_knot = 10;
    current_draw_scaler = mm_per_knot * m_pix_per_mm * g_current_arrow_scale / 100.0;
    pscratch_bm = NULL;
    proute_bm = NULL;

    m_prot_bm = NULL;

// Set some benign initial values

    m_cs = GLOBAL_COLOR_SCHEME_DAY;
    VPoint.clat = 0;
    VPoint.clon = 0;
    VPoint.view_scale_ppm = 1;
    VPoint.Invalidate();

    m_canvas_scale_factor = 1.;

    m_canvas_width = 1000;

    m_overzoomTextWidth = 0;
    m_overzoomTextHeight = 0;

//    Create the default world chart
    pWorldBackgroundChart = new GSHHSChart;

//    Create the default depth unit emboss maps
    m_pEM_Feet = NULL;
    m_pEM_Meters = NULL;
    m_pEM_Fathoms = NULL;

    CreateDepthUnitEmbossMaps( GLOBAL_COLOR_SCHEME_DAY );

    m_pEM_OverZoom = NULL;
    SetOverzoomFont();
    CreateOZEmbossMapData( GLOBAL_COLOR_SCHEME_DAY );

//    Build icons for tide/current points
    m_bmTideDay = style->GetIcon( _T("tidesml") );

//    Dusk
    m_bmTideDusk = CreateDimBitmap( m_bmTideDay, .50 );

//    Night
    m_bmTideNight = CreateDimBitmap( m_bmTideDay, .20 );

//    Build Dusk/Night  ownship icons
    double factor_dusk = 0.5;
    double factor_night = 0.25;

    //Red
    m_os_image_red_day = style->GetIcon( _T("ship-red") ).ConvertToImage();

    int rimg_width = m_os_image_red_day.GetWidth();
    int rimg_height = m_os_image_red_day.GetHeight();

    m_os_image_red_dusk = m_os_image_red_day.Copy();
    m_os_image_red_night = m_os_image_red_day.Copy();

    for( int iy = 0; iy < rimg_height; iy++ ) {
        for( int ix = 0; ix < rimg_width; ix++ ) {
            if( !m_os_image_red_day.IsTransparent( ix, iy ) ) {
                wxImage::RGBValue rgb( m_os_image_red_day.GetRed( ix, iy ),
                                       m_os_image_red_day.GetGreen( ix, iy ),
                                       m_os_image_red_day.GetBlue( ix, iy ) );
                wxImage::HSVValue hsv = wxImage::RGBtoHSV( rgb );
                hsv.value = hsv.value * factor_dusk;
                wxImage::RGBValue nrgb = wxImage::HSVtoRGB( hsv );
                m_os_image_red_dusk.SetRGB( ix, iy, nrgb.red, nrgb.green, nrgb.blue );

                hsv = wxImage::RGBtoHSV( rgb );
                hsv.value = hsv.value * factor_night;
                nrgb = wxImage::HSVtoRGB( hsv );
                m_os_image_red_night.SetRGB( ix, iy, nrgb.red, nrgb.green, nrgb.blue );
            }
        }
    }

    //Grey
    m_os_image_grey_day = style->GetIcon( _T("ship-red") ).ConvertToImage().ConvertToGreyscale();

    int gimg_width = m_os_image_grey_day.GetWidth();
    int gimg_height = m_os_image_grey_day.GetHeight();

    m_os_image_grey_dusk = m_os_image_grey_day.Copy();
    m_os_image_grey_night = m_os_image_grey_day.Copy();

    for( int iy = 0; iy < gimg_height; iy++ ) {
        for( int ix = 0; ix < gimg_width; ix++ ) {
            if( !m_os_image_grey_day.IsTransparent( ix, iy ) ) {
                wxImage::RGBValue rgb( m_os_image_grey_day.GetRed( ix, iy ),
                                       m_os_image_grey_day.GetGreen( ix, iy ),
                                       m_os_image_grey_day.GetBlue( ix, iy ) );
                wxImage::HSVValue hsv = wxImage::RGBtoHSV( rgb );
                hsv.value = hsv.value * factor_dusk;
                wxImage::RGBValue nrgb = wxImage::HSVtoRGB( hsv );
                m_os_image_grey_dusk.SetRGB( ix, iy, nrgb.red, nrgb.green, nrgb.blue );

                hsv = wxImage::RGBtoHSV( rgb );
                hsv.value = hsv.value * factor_night;
                nrgb = wxImage::HSVtoRGB( hsv );
                m_os_image_grey_night.SetRGB( ix, iy, nrgb.red, nrgb.green, nrgb.blue );
            }
        }
    }


    // Yellow
    m_os_image_yellow_day = m_os_image_red_day.Copy();

    gimg_width = m_os_image_yellow_day.GetWidth();
    gimg_height = m_os_image_yellow_day.GetHeight();

    m_os_image_yellow_dusk = m_os_image_red_day.Copy();
    m_os_image_yellow_night = m_os_image_red_day.Copy();

    for( int iy = 0; iy < gimg_height; iy++ ) {
        for( int ix = 0; ix < gimg_width; ix++ ) {
            if( !m_os_image_yellow_day.IsTransparent( ix, iy ) ) {
                wxImage::RGBValue rgb( m_os_image_yellow_day.GetRed( ix, iy ),
                                       m_os_image_yellow_day.GetGreen( ix, iy ),
                                       m_os_image_yellow_day.GetBlue( ix, iy ) );
                wxImage::HSVValue hsv = wxImage::RGBtoHSV( rgb );
                hsv.hue += 60./360.;             //shift to yellow
                wxImage::RGBValue nrgb = wxImage::HSVtoRGB( hsv );
                m_os_image_yellow_day.SetRGB( ix, iy, nrgb.red, nrgb.green, nrgb.blue );

                hsv = wxImage::RGBtoHSV( rgb );
                hsv.value = hsv.value * factor_dusk;
                hsv.hue += 60./360.;             // shift to yellow
                nrgb = wxImage::HSVtoRGB( hsv );
                m_os_image_yellow_dusk.SetRGB( ix, iy, nrgb.red, nrgb.green, nrgb.blue );

                hsv = wxImage::RGBtoHSV( rgb );
                hsv.hue += 60./360.;             //shift to yellow
                hsv.value = hsv.value * factor_night;
                nrgb = wxImage::HSVtoRGB( hsv );
                m_os_image_yellow_night.SetRGB( ix, iy, nrgb.red, nrgb.green, nrgb.blue );
            }
        }
    }


    //  Set initial pointers to ownship images
    m_pos_image_red = &m_os_image_red_day;
    m_pos_image_yellow = &m_os_image_yellow_day;

    //  Look for user defined ownship image
    //  This may be found in the shared data location along with other user defined icons.
    //  and will be called "ownship.xpm" or "ownship.png"
    if( pWayPointMan && pWayPointMan->DoesIconExist( _T("ownship") ) ) {
        wxBitmap *pbmp = pWayPointMan->GetIconBitmap( _T("ownship") );
        m_pos_image_user_day = new wxImage;
        *m_pos_image_user_day = pbmp->ConvertToImage();
        m_pos_image_user_day->InitAlpha();

        int gimg_width = m_pos_image_user_day->GetWidth();
        int gimg_height = m_pos_image_user_day->GetHeight();

        // Make dusk and night images
        m_pos_image_user_dusk = new wxImage;
        m_pos_image_user_night = new wxImage;

        *m_pos_image_user_dusk = m_pos_image_user_day->Copy();
        *m_pos_image_user_night = m_pos_image_user_day->Copy();

        for( int iy = 0; iy < gimg_height; iy++ ) {
            for( int ix = 0; ix < gimg_width; ix++ ) {
                if( !m_pos_image_user_day->IsTransparent( ix, iy ) ) {
                    wxImage::RGBValue rgb( m_pos_image_user_day->GetRed( ix, iy ),
                                           m_pos_image_user_day->GetGreen( ix, iy ),
                                           m_pos_image_user_day->GetBlue( ix, iy ) );
                    wxImage::HSVValue hsv = wxImage::RGBtoHSV( rgb );
                    hsv.value = hsv.value * factor_dusk;
                    wxImage::RGBValue nrgb = wxImage::HSVtoRGB( hsv );
                    m_pos_image_user_dusk->SetRGB( ix, iy, nrgb.red, nrgb.green, nrgb.blue );

                    hsv = wxImage::RGBtoHSV( rgb );
                    hsv.value = hsv.value * factor_night;
                    nrgb = wxImage::HSVtoRGB( hsv );
                    m_pos_image_user_night->SetRGB( ix, iy, nrgb.red, nrgb.green, nrgb.blue );
                }
            }
        }

        //  Make some alternate greyed out day/dusk/night images
        m_pos_image_user_grey_day = new wxImage;
        *m_pos_image_user_grey_day = m_pos_image_user_day->ConvertToGreyscale();

        m_pos_image_user_grey_dusk = new wxImage;
        m_pos_image_user_grey_night = new wxImage;

        *m_pos_image_user_grey_dusk = m_pos_image_user_grey_day->Copy();
        *m_pos_image_user_grey_night = m_pos_image_user_grey_day->Copy();

        for( int iy = 0; iy < gimg_height; iy++ ) {
            for( int ix = 0; ix < gimg_width; ix++ ) {
                if( !m_pos_image_user_grey_day->IsTransparent( ix, iy ) ) {
                    wxImage::RGBValue rgb( m_pos_image_user_grey_day->GetRed( ix, iy ),
                                           m_pos_image_user_grey_day->GetGreen( ix, iy ),
                                           m_pos_image_user_grey_day->GetBlue( ix, iy ) );
                    wxImage::HSVValue hsv = wxImage::RGBtoHSV( rgb );
                    hsv.value = hsv.value * factor_dusk;
                    wxImage::RGBValue nrgb = wxImage::HSVtoRGB( hsv );
                    m_pos_image_user_grey_dusk->SetRGB( ix, iy, nrgb.red, nrgb.green, nrgb.blue );

                    hsv = wxImage::RGBtoHSV( rgb );
                    hsv.value = hsv.value * factor_night;
                    nrgb = wxImage::HSVtoRGB( hsv );
                    m_pos_image_user_grey_night->SetRGB( ix, iy, nrgb.red, nrgb.green, nrgb.blue );
                }
            }
        }

        //  Make a yellow image for rendering under low accuracy chart conditions
        m_pos_image_user_yellow_day = new wxImage;
        m_pos_image_user_yellow_dusk = new wxImage;
        m_pos_image_user_yellow_night = new wxImage;

        *m_pos_image_user_yellow_day = m_pos_image_user_grey_day->Copy();
        *m_pos_image_user_yellow_dusk = m_pos_image_user_grey_day->Copy();
        *m_pos_image_user_yellow_night = m_pos_image_user_grey_day->Copy();

        for( int iy = 0; iy < gimg_height; iy++ ) {
            for( int ix = 0; ix < gimg_width; ix++ ) {
                if( !m_pos_image_user_grey_day->IsTransparent( ix, iy ) ) {
                    wxImage::RGBValue rgb( m_pos_image_user_grey_day->GetRed( ix, iy ),
                                           m_pos_image_user_grey_day->GetGreen( ix, iy ),
                                           m_pos_image_user_grey_day->GetBlue( ix, iy ) );

                    //  Simply remove all "blue" from the greyscaled image...
                    //  so, what is not black becomes yellow.
                    wxImage::HSVValue hsv = wxImage::RGBtoHSV( rgb );
                    wxImage::RGBValue nrgb = wxImage::HSVtoRGB( hsv );
                    m_pos_image_user_yellow_day->SetRGB( ix, iy, nrgb.red, nrgb.green, 0 );

                    hsv = wxImage::RGBtoHSV( rgb );
                    hsv.value = hsv.value * factor_dusk;
                    nrgb = wxImage::HSVtoRGB( hsv );
                    m_pos_image_user_yellow_dusk->SetRGB( ix, iy, nrgb.red, nrgb.green, 0 );

                    hsv = wxImage::RGBtoHSV( rgb );
                    hsv.value = hsv.value * factor_night;
                    nrgb = wxImage::HSVtoRGB( hsv );
                    m_pos_image_user_yellow_night->SetRGB( ix, iy, nrgb.red, nrgb.green, 0 );
                }
            }
        }

    }

    m_pBrightPopup = NULL;
    m_pQuilt = new Quilt();
    
#ifdef ocpnUSE_GL
    if ( !g_bdisable_opengl )
        m_pQuilt->EnableHighDefinitionZoom( true );
#endif    
        
}

ChartCanvas::~ChartCanvas()
{

    delete pThumbDIBShow;

//    Delete Cursors
    delete pCursorLeft;
    delete pCursorRight;
    delete pCursorUp;
    delete pCursorDown;
    delete pCursorArrow;
    delete pCursorPencil;
    delete pCursorCross;

    delete pPanTimer;
    delete pMovementTimer;
    delete pMovementStopTimer;
    delete pCurTrackTimer;
    delete pRotDefTimer;
    delete m_DoubleClickTimer;

    delete m_pRouteRolloverWin;
    delete m_pAISRolloverWin;
    delete m_pBrightPopup;

    delete m_pCIWin;

    delete pscratch_bm;

    m_dc_route.SelectObject( wxNullBitmap );
    delete proute_bm;

    delete pWorldBackgroundChart;
    delete pss_overlay_bmp;

    delete m_pEM_Feet;
    delete m_pEM_Meters;
    delete m_pEM_Fathoms;

    delete m_pEM_OverZoom;
//        delete m_pEM_CM93Offset;

    delete m_pQuilt;

    delete m_prot_bm;

    delete m_pos_image_user_day;
    delete m_pos_image_user_dusk;
    delete m_pos_image_user_night;
    delete m_pos_image_user_grey_day;
    delete m_pos_image_user_grey_dusk;
    delete m_pos_image_user_grey_night;
    delete m_pos_image_user_yellow_day;
    delete m_pos_image_user_yellow_dusk;
    delete m_pos_image_user_yellow_night;

    delete undo;
#ifdef ocpnUSE_GL
    if( !g_bdisable_opengl )
        delete m_glcc;
#endif

}

void ChartCanvas::SetDisplaySizeMM( double size )
{
    m_display_size_mm = size;
    
    int sx, sy;
    wxDisplaySize( &sx, &sy );
    
    m_pix_per_mm = ( (double) sx ) / ( (double) m_display_size_mm );
    m_canvas_scale_factor = ( (double) sx ) / (m_display_size_mm /1000.);
    
#ifdef USE_S57
    if( ps52plib )
        ps52plib->SetPPMM( m_pix_per_mm );
#endif
    
    
}

void ChartCanvas::OnEvtCompressProgress( OCPN_CompressProgressEvent & event )
{
    wxString msg(event.m_string.c_str(), wxConvUTF8);
    if(compress_msg_array.GetCount() > (unsigned int)event.thread )
    {
        compress_msg_array.RemoveAt(event.thread);
        compress_msg_array.Insert( msg, event.thread);
    }
    else
        compress_msg_array.Add(msg);
    
    
    wxString combined_msg;
    for(unsigned int i=0 ; i < compress_msg_array.GetCount() ; i++) {
        combined_msg += compress_msg_array[i];
        combined_msg += _T("\n");
    }
    
    bool skip = false;
    pprog->Update(pprog_count, combined_msg, &skip );
    pprog->SetSize(pprog_size);
    if(skip)
        b_skipout = skip;
    
}

void ChartCanvas::InvalidateGL()
{
#ifdef ocpnUSE_GL
        if(g_bopengl)
            glChartCanvas::Invalidate();
#endif
}

int ChartCanvas::GetCanvasChartNativeScale()
{
    int ret = 1;
    if( !VPoint.b_quilt ) {
        if( Current_Ch ) ret = Current_Ch->GetNativeScale();
    } else
        ret = (int) m_pQuilt->GetRefNativeScale();

    return ret;

}

ChartBase* ChartCanvas::GetChartAtCursor() {
    ChartBase* target_chart;
    if( Current_Ch && ( Current_Ch->GetChartFamily() == CHART_FAMILY_VECTOR ) )
        target_chart = Current_Ch;
    else
        if( VPoint.b_quilt )
            target_chart = cc1->m_pQuilt->GetChartAtPix( wxPoint( mouse_x, mouse_y ) );
        else
            target_chart = NULL;
    return target_chart;
}

ChartBase* ChartCanvas::GetOverlayChartAtCursor() {
    ChartBase* target_chart;
    if( VPoint.b_quilt )
        target_chart = cc1->m_pQuilt->GetOverlayChartAtPix( wxPoint( mouse_x, mouse_y ) );
    else
        target_chart = NULL;
    return target_chart;
}

int ChartCanvas::FindClosestCanvasChartdbIndex( int scale )
{
    int new_dbIndex = -1;
    if( !VPoint.b_quilt ) {
        if( pCurrentStack ) {
            for( int i = 0; i < pCurrentStack->nEntry; i++ ) {
                int sc = ChartData->GetStackChartScale( pCurrentStack, i, NULL, 0 );
                if( sc >= scale ) {
                    new_dbIndex = pCurrentStack->GetDBIndex( i );
                    break;
                }
            }
        }
    } else {
        //    Using the current quilt, select a useable reference chart
        //    Said chart will be in the extended (possibly full-screen) stack,
        //    And will have a scale equal to or just greater than the stipulated value
        unsigned int im = m_pQuilt->GetExtendedStackIndexArray().GetCount();
        if( im > 0 ) {
            for( unsigned int is = 0; is < im; is++ ) {
                const ChartTableEntry &m = ChartData->GetChartTableEntry(
                                               m_pQuilt->GetExtendedStackIndexArray().Item( is ) );
                if( ( m.GetScale() >= scale )/* && (m_reference_family == m.GetChartFamily())*/) {
                    new_dbIndex = m_pQuilt->GetExtendedStackIndexArray().Item( is );
                    break;
                }
            }
        }
    }

    return new_dbIndex;
}

void ChartCanvas::EnablePaint(bool b_enable)
{
    m_b_paint_enable = b_enable;
#ifdef ocpnUSE_GL
    if(m_glcc)
        m_glcc->EnablePaint(b_enable);
#endif
}

bool ChartCanvas::IsQuiltDelta()
{
    return m_pQuilt->IsQuiltDelta( VPoint );
}

ArrayOfInts ChartCanvas::GetQuiltIndexArray( void )
{
    return m_pQuilt->GetQuiltIndexArray();;
}

void ChartCanvas::SetQuiltMode( bool b_quilt )
{
    VPoint.b_quilt = b_quilt;
    VPoint.b_FullScreenQuilt = g_bFullScreenQuilt;
}

bool ChartCanvas::GetQuiltMode( void )
{
    return VPoint.b_quilt;
}

int ChartCanvas::GetQuiltReferenceChartIndex(void)
{
    return m_pQuilt->GetRefChartdbIndex();
}

void ChartCanvas::InvalidateAllQuiltPatchs( void )
{
    m_pQuilt->InvalidateAllQuiltPatchs();
}

ChartBase *ChartCanvas::GetLargestScaleQuiltChart()
{
    return m_pQuilt->GetLargestScaleChart();
}

ChartBase *ChartCanvas::GetFirstQuiltChart()
{
    return m_pQuilt->GetFirstChart();
}

ChartBase *ChartCanvas::GetNextQuiltChart()
{
    return m_pQuilt->GetNextChart();
}

int ChartCanvas::GetQuiltChartCount()
{
    return m_pQuilt->GetnCharts();
}

void ChartCanvas::SetQuiltChartHiLiteIndex( int dbIndex )
{
    m_pQuilt->SetHiliteIndex( dbIndex );
}

ArrayOfInts ChartCanvas::GetQuiltCandidatedbIndexArray( bool flag1, bool flag2 )
{
    return m_pQuilt->GetCandidatedbIndexArray( flag1, flag2 );
}

int ChartCanvas::GetQuiltRefChartdbIndex( void )
{
    return m_pQuilt->GetRefChartdbIndex();
}

ArrayOfInts ChartCanvas::GetQuiltExtendedStackdbIndexArray()
{
    return m_pQuilt->GetExtendedStackIndexArray();
}

ArrayOfInts ChartCanvas::GetQuiltEclipsedStackdbIndexArray()
{
    return m_pQuilt->GetEclipsedStackIndexArray();
}

void ChartCanvas::InvalidateQuilt( void )
{
    return m_pQuilt->Invalidate();
}

double ChartCanvas::GetQuiltMaxErrorFactor()
{
    return m_pQuilt->GetMaxErrorFactor();
}

bool ChartCanvas::IsChartQuiltableRef( int db_index )
{
    return m_pQuilt->IsChartQuiltableRef( db_index );
}

bool ChartCanvas::IsChartLargeEnoughToRender( ChartBase* chart, ViewPort& vp )
{
    double chartMaxScale = chart->GetNormalScaleMax( GetCanvasScaleFactor(), GetCanvasWidth() );
    return ( chartMaxScale*g_ChartNotRenderScaleFactor > vp.chart_scale );
}

void ChartCanvas::StartMeasureRoute()
{
    if( !parent_frame->nRoute_State ) {  // no measure tool if currently creating route
        if( m_bMeasure_Active ) {
            g_pRouteMan->DeleteRoute( m_pMeasureRoute );
            m_pMeasureRoute = NULL;
        }
        
        m_bMeasure_Active = true;
        m_nMeasureState = 1;
        SetCursor( *pCursorPencil );
        Refresh();
    }
}

void ChartCanvas::CancelMeasureRoute()
{
    m_bMeasure_Active = false;
    m_nMeasureState = 0;
    g_pRouteMan->DeleteRoute( m_pMeasureRoute );
    m_pMeasureRoute = NULL;
}

void ChartCanvas::DropMarker( bool atOwnShip )
{
    double lat, lon;
    lat = atOwnShip ? gLat : m_cursor_lat;
    lon = atOwnShip ? gLon : m_cursor_lon;
    
    RoutePoint *pWP = new RoutePoint( lat, lon, g_default_wp_icon, wxEmptyString, GPX_EMPTY_STRING );
    pWP->m_bIsolatedMark = true;                      // This is an isolated mark
    pSelect->AddSelectableRoutePoint( lat, lon, pWP );
    pConfig->AddNewWayPoint( pWP, -1 );    // use auto next num
    
    if( pRouteManagerDialog && pRouteManagerDialog->IsShown() ) pRouteManagerDialog->UpdateWptListCtrl();
    undo->BeforeUndoableAction( Undo_CreateWaypoint, pWP, Undo_HasParent, NULL );
    undo->AfterUndoableAction( NULL );
    InvalidateGL();
    Refresh( false );
}

ViewPort &ChartCanvas::GetVP()
{
    return VPoint;
}

void ChartCanvas::SetVP(ViewPort &vp)
{
    VPoint = vp;
}

void ChartCanvas::OnKeyChar( wxKeyEvent &event )
{
    int key_char = event.GetKeyCode();
    
    //      Handle both QWERTY and AZERTY keyboard separately for a few control codes
    if( !g_b_assume_azerty ) {
        switch( key_char ) {
            case ']':
                RotateCanvas( 1 );
                break;
                
            case '[':
                RotateCanvas( -1 );
                break;
                
            case '\\':
                DoRotateCanvas(0);
                break;
        }
    }
#if 0    
    else {
        switch( key_char ) {
            case 43:
                ZoomCanvas( 2.0 );
                break;
            
            case 54:                     // '-'  alpha/num pad
            case 56:                     // '_'  alpha/num pad
                ZoomCanvas( 0.5 );
                break;
        }
    }
#endif    

    event.Skip();
}    



void ChartCanvas::OnKeyDown( wxKeyEvent &event )
{
    bool b_handled = false;
    
    m_modkeys = event.GetModifiers();

    int panspeed = m_modkeys == wxMOD_ALT ? 2 : 100;

#ifndef __WXOSX__
    // If the permanent menubar is disabled, we show it temporarily when Alt is pressed or when
    // Alt + a letter is presssed (for the top-menu-level hotkeys).
    // The toggling normally takes place in OnKeyUp, but here we handle some special cases.
    if ( event.AltDown()  &&  !pConfig->m_bShowMenuBar ) {
        // If Alt + a letter is pressed, and the menubar is hidden, show it now
        if ( event.GetKeyCode() >= 'A' && event.GetKeyCode() <= 'Z' ) {
            if ( !g_bTempShowMenuBar ) {
                g_bTempShowMenuBar = true;
                parent_frame->ApplyGlobalSettings(false, false);
            }
            m_bMayToggleMenuBar = false; // don't hide it again when we release Alt
            event.Skip();
            return;
        }
        // If another key is pressed while Alt is down, do NOT toggle the menus when Alt is released
        if ( event.GetKeyCode() != WXK_ALT ) {
            m_bMayToggleMenuBar = false;
        }
    }
#endif


    // HOTKEYS
    switch( event.GetKeyCode() ) {
    case WXK_ALT:
        m_modkeys |= wxMOD_ALT;
        break;

    case WXK_CONTROL:
        m_modkeys |= wxMOD_CONTROL;
        break;

    case WXK_LEFT:
        if( m_modkeys == wxMOD_CONTROL ) parent_frame->DoStackDown();
        else if(g_bsmoothpanzoom) {
            StartTimedMovement();
            m_panx = -1;
        } else
            PanCanvas( -panspeed, 0 );
        break;

    case WXK_UP:
        if(g_bsmoothpanzoom) {
            StartTimedMovement();
            m_pany = -1;
        } else
            PanCanvas( 0, -panspeed );
        break;

    case WXK_RIGHT:
        if( m_modkeys == wxMOD_CONTROL ) parent_frame->DoStackUp();
        else if(g_bsmoothpanzoom) {
            StartTimedMovement();
            m_panx = 1;
        } else
            PanCanvas( panspeed, 0 );
        break;

    case WXK_DOWN:
        if(g_bsmoothpanzoom) {
            StartTimedMovement();
            m_pany = 1;
        } else
            PanCanvas( 0, panspeed );
        break;

    case WXK_F2:
        parent_frame->TogglebFollow();
        break;

    case WXK_F3: {
        parent_frame->ToggleENCText();
        break;
    }
    case WXK_F4:
        StartMeasureRoute();
        break;

    case WXK_F5:
        parent_frame->ToggleColorScheme();
        break;

    case WXK_F6: {
        int mod = m_modkeys & wxMOD_SHIFT;
        if( mod != m_brightmod ) {
            m_brightmod = mod;
            m_bbrightdir = !m_bbrightdir;
        }

        if( !m_bbrightdir ) {
            g_nbrightness -= 10;
            if( g_nbrightness <= MIN_BRIGHT ) {
                g_nbrightness = MIN_BRIGHT;
                m_bbrightdir = true;
            }
        } else {
            g_nbrightness += 10;
            if( g_nbrightness >= MAX_BRIGHT ) {
                g_nbrightness = MAX_BRIGHT;
                m_bbrightdir = false;
            }
        }

        SetScreenBrightness( g_nbrightness );
        ShowBrightnessLevelTimedPopup( g_nbrightness / 10, 1, 10 );

        SetFocus();             // just in case the external program steals it....
        gFrame->Raise();        // And reactivate the application main

        break;
    }

    case WXK_F7:
        parent_frame->DoStackDown();
        break;

    case WXK_F8:
        parent_frame->DoStackUp();
        break;

    case WXK_F11:
        parent_frame->ToggleFullScreen();
        b_handled = true;
        break;

    case WXK_F12: {
//        if( m_modkeys == wxMOD_ALT )
//            m_nMeasureState = *(int *)(0);          // generate a fault for testing

        parent_frame->ToggleChartOutlines();
        break;
    }

    //NUMERIC PAD
    case WXK_NUMPAD_ADD:              // '+' on NUM PAD
    case WXK_PAGEUP:
        ZoomCanvas( 2.0 );
        break;

    case WXK_NUMPAD_SUBTRACT:   // '-' on NUM PAD
    case WXK_PAGEDOWN:
        ZoomCanvas( .5 );
        break;

    default:
        break;

    }

    if( event.GetKeyCode() < 128 )            //ascii
    {
        int key_char = event.GetKeyCode();

        //      Handle both QWERTY and AZERTY keyboard separately for a few control codes
        if( !g_b_assume_azerty ) {
            switch( key_char ) {
            case '+': case '=':
                ZoomCanvas( 2.0 );
                break;

            case '-': case '_':
                ZoomCanvas( 0.5 );
                break;

#ifdef __WXMAC__
            // On other platforms these are handled in OnKeyChar, which (apparently) works better in some locales.
            // On OS X it is better to handle them here, since pressing Alt (which should change the rotation speed)
            // changes the key char and so prevents the keys from working.
            case ']':
                RotateCanvas( 1 );
                break;
                
            case '[':
                RotateCanvas( -1 );
                break;
                
            case '\\':
                DoRotateCanvas(0);
                break;
#endif
            }
        } else {
            switch( key_char ) {
            case 43:
                ZoomCanvas( 2.0 );
                break;

            case 54:                     // '-'  alpha/num pad
            case 56:                     // '_'  alpha/num pad
                ZoomCanvas( 0.5 );
                break;
            }
        }


        if ( event.ControlDown() )
            key_char -= 64;

        switch( key_char ) {
        case 'A':
            parent_frame->ToggleAnchor();
            break;

        case 'C':
            parent_frame->ToggleColorScheme();
            break;

        case 'D': {
                int x,y;
                event.GetPosition( &x, &y );
                bool cm93IsAvailable = ( Current_Ch && ( Current_Ch->GetChartType() == CHART_TYPE_CM93COMP ) );
                if( VPoint.b_quilt ) {
                    ChartBase *pChartTest = m_pQuilt->GetChartAtPix( wxPoint( x, y ) );
                    if( pChartTest ) {
                        if( pChartTest->GetChartType() == CHART_TYPE_CM93 ) cm93IsAvailable = true;
                        if( pChartTest->GetChartType() == CHART_TYPE_CM93COMP ) cm93IsAvailable = true;
                    }
                }

                if( cm93IsAvailable ) {
                    if( !pCM93DetailSlider ) {
                        pCM93DetailSlider = new CM93DSlide( this, -1, 0,
                                -CM93_ZOOM_FACTOR_MAX_RANGE, CM93_ZOOM_FACTOR_MAX_RANGE,
                                wxPoint( g_cm93detail_dialog_x, g_cm93detail_dialog_y ),
                                wxDefaultSize, wxSIMPLE_BORDER, _("CM93 Detail Level") );
                    }
                    pCM93DetailSlider->Show( !pCM93DetailSlider->IsShown() );
                }
                break;
            }

       case 'L':
            parent_frame->ToggleLights();
            break;

        case 'M':
            StartMeasureRoute();
            break;

        case 'O':
            parent_frame->ToggleChartOutlines();
            break;

        case 'Q':
            parent_frame->ToggleQuiltMode();
            break;

#if 0
        case 'R':
            parent_frame->ToggleRocks();
            break;
#endif
        case 'S':
            parent_frame->ToggleSoundings();
            break;

        case 'T':
            parent_frame->ToggleENCText();
            break;

        case 1:                      // Ctrl A
            parent_frame->TogglebFollow();
            break;

        case 2:                      // Ctrl B
            if( stats ) {
                if( stats->IsShown() )
                    stats->Hide();
                else {
                    stats->Move(0,0);
                    stats->RePosition();
                    stats->Show();
                    gFrame->Raise();
                }
                Refresh();
            }
            break;

        case 13:             // Ctrl M // Drop Marker at cursor
        {
            DropMarker(false);
            break;
        }

        case 14:             // Ctrl N - Activate next waypoint in a route
        {
            if( Route * r = g_pRouteMan->GetpActiveRoute() ) {
                int indexActive = r->GetIndexOf( r->m_pRouteActivePoint );
                if( ( indexActive + 1 ) <= r->GetnPoints() ) {
                    g_pRouteMan->ActivateNextPoint( r, true );
                    InvalidateGL();
                    Refresh( false );
                }
            }
            break;
        }

        case 15:             // Ctrl O - Drop Marker at boat's position
        {
            DropMarker(true);
            break;
        }

        case -32:                     // Ctrl Space            //    Drop MOB
        {
            if( m_modkeys == wxMOD_CONTROL ) parent_frame->ActivateMOB();

            break;
        }

        case 17:                       // Ctrl Q
            parent_frame->Close();
            return;

        case 18:                       // Ctrl R
            gFrame->nRoute_State = 1;
            cc1->SetCursor( *cc1->pCursorPencil );
            return;

        case 20:                       // Ctrl T
            if( NULL == pGoToPositionDialog ) // There is one global instance of the Go To Position Dialog
                pGoToPositionDialog = new GoToPositionDialog( this );
            pGoToPositionDialog->Show();
            break;

        case 25:                       // Ctrl Y
            if( undo->AnythingToRedo() ) {
                undo->RedoNextAction();
                InvalidateGL();
                Refresh( false );
            }
            break;

        case 26:
            if ( event.ShiftDown() ) { // Shift-Ctrl-Z
                if( undo->AnythingToRedo() ) {
                    undo->RedoNextAction();
                    InvalidateGL();
                    Refresh( false );
                }
            } else {                   // Ctrl Z
                if( undo->AnythingToUndo() ) {
                    undo->UndoLastAction();
                    InvalidateGL();
                    Refresh( false );
                }
            }
            break;

        case 27:
            // Generic break
            if( m_bMeasure_Active ) {
                m_bMeasure_Active = false;
                m_nMeasureState = 0;
                g_pRouteMan->DeleteRoute( m_pMeasureRoute );
                m_pMeasureRoute = NULL;
                SetCursor( *pCursorArrow );
                gFrame->SurfaceToolbar();
                InvalidateGL();
                Refresh( false );
            }

            if( parent_frame->nRoute_State )         // creating route?
            {
                FinishRoute();
                gFrame->SurfaceToolbar();
                InvalidateGL();
                Refresh( false );
            }

            break;

        case 7:                       // Ctrl G
            switch( gamma_state ) {
            case ( 0 ):
                r_gamma_mult = 0;
                g_gamma_mult = 1;
                b_gamma_mult = 0;
                gamma_state = 1;
                break;
            case ( 1 ):
                r_gamma_mult = 1;
                g_gamma_mult = 0;
                b_gamma_mult = 0;
                gamma_state = 2;
                break;
            case ( 2 ):
                r_gamma_mult = 1;
                g_gamma_mult = 1;
                b_gamma_mult = 1;
                gamma_state = 0;
                break;
            }
            SetScreenBrightness( g_nbrightness );

            break;

        case 9:                      // Ctrl I
            if( g_FloatingCompassDialog ) {
                if( g_FloatingCompassDialog->IsShown() ) {
                    g_FloatingCompassDialog->Hide();
                } else {
                    g_FloatingCompassDialog->Show();
                }
                gFrame->Raise();
                Refresh();
            }
            break;

        default:
            break;

        }           // switch
    }

#ifndef __WXMAC__
    // Allow OnKeyChar to catch the key events too.
    // On OS X this is unnecessary since we handle all key events here.
    if(!b_handled)
        event.Skip();
#endif
}

void ChartCanvas::OnKeyUp( wxKeyEvent &event )
{
    switch( event.GetKeyCode() ) {
    case WXK_LEFT:
    case WXK_RIGHT:
        m_panx = 0;
        if(!m_pany)
            m_panspeed = 0;
        break;

    case WXK_UP:
    case WXK_DOWN:
        m_pany = 0;
        if(!m_panx)
            m_panspeed = 0;
        break;

    case WXK_NUMPAD_ADD:              // '+' on NUM PAD
    case WXK_NUMPAD_SUBTRACT:   // '-' on NUM PAD
    case WXK_PAGEUP:
    case WXK_PAGEDOWN:
        if(m_mustmove)
            DoMovement(m_mustmove);

        m_zoom_factor = 1;
        break;

    case WXK_ALT:
        m_modkeys &= ~wxMOD_ALT;
#ifndef __WXOSX__
        // If the permanent menu bar is disabled, and we are not in the middle of another key combo,
        // then show the menu bar temporarily when Alt is released (or hide it if already visible).
        if ( !pConfig->m_bShowMenuBar  &&  m_bMayToggleMenuBar ) {
            g_bTempShowMenuBar = !g_bTempShowMenuBar;
            parent_frame->ApplyGlobalSettings(false, false);
        }
        m_bMayToggleMenuBar = true;
#endif
        break;

    case WXK_CONTROL:
        m_modkeys &= ~wxMOD_CONTROL;
        break;

    }

    if( event.GetKeyCode() < 128 )            //ascii
    {
        int key_char = event.GetKeyCode();

        //      Handle both QWERTY and AZERTY keyboard separately for a few control codes
        if( !g_b_assume_azerty ) {
            switch( key_char ) {
            case '+':     case '=':    
            case '-':     case '_':
              case 54:    case 56:    // '_'  alpha/num pad
                DoMovement(m_mustmove);

                m_zoom_factor = 1;
                break;
            case '[': case ']':
                DoMovement(m_mustmove);
                m_rotation_speed = 0;
                break;
            }
        } else {
            switch( key_char ) {
            case 43:
            case 54:                     // '-'  alpha/num pad
            case 56:                     // '_'  alpha/num pad
                DoMovement(m_mustmove);

                m_zoom_factor = 1;
                break;
            }
        }
    }
    event.Skip();
}

void ChartCanvas::StopMovement( )
{
    m_panx = m_pany = 0;
    m_panspeed = 0;
    m_zoom_factor = 1;
    m_rotation_speed = 0;
    m_mustmove = 0;
    SetFocus();
    gFrame->Raise();
}

/* instead of integrating in timer callbacks
   (which do not always get called fast enough)
   we can perform the integration of movement
   at each render frame based on the time change */
bool ChartCanvas::StartTimedMovement( bool stoptimer )
{
    // Start/restart the stop movement timer
    if(stoptimer)
        pMovementStopTimer->Start( 1000, wxTIMER_ONE_SHOT ); 

    if(!pMovementTimer->IsRunning()){
//        printf("timer not running, starting\n");
        pMovementTimer->Start( 1, wxTIMER_ONE_SHOT ); 
    }
    
    if(m_panx || m_pany || m_zoom_factor!=1 || m_rotation_speed) {
        // already moving, gets called again because of key-repeat event
        return false;
    }

    m_last_movement_time = wxDateTime::UNow();

    /* jumpstart because paint gets called right away, if we want first frame to move */
//    m_last_movement_time -= wxTimeSpan::Milliseconds(100);

    Refresh( false );

    return true;
}

void ChartCanvas::DoTimedMovement()
{
    if(!m_panx && !m_pany && m_zoom_factor==1 && !m_rotation_speed)
        return; /* not moving */

    wxDateTime now = wxDateTime::UNow();
    long dt = 0;
    if(m_last_movement_time.IsValid())
        dt = (now - m_last_movement_time).GetMilliseconds().ToLong();

    m_last_movement_time = now;
        
    if(dt > 500) /* if we are running very slow, don't integrate too fast */
        dt = 500;

    DoMovement(dt);
}

void ChartCanvas::DoMovement( long dt )
{
    /* if we get here quickly assume 1ms so that some movement occurs */
    if(dt == 0)
        dt = 1;

    m_mustmove -= dt;
    if(m_mustmove < 0)
        m_mustmove = 0;

    if(m_panx || m_pany) {
        const double slowpan = .1, maxpan = 2;
        if( m_modkeys == wxMOD_ALT )
            m_panspeed = slowpan;
        else {
            m_panspeed += (double)dt/500; /* apply acceleration */
            m_panspeed = wxMin( maxpan, m_panspeed );
        }
        PanCanvas( m_panspeed * m_panx * dt, m_panspeed * m_pany * dt);
    }

    if(m_zoom_factor != 1) {
        double alpha = 400, beta = 1.5;
        double zoom_factor = (exp(dt / alpha) - 1) / beta + 1;

        if( m_modkeys == wxMOD_ALT )
            zoom_factor = pow(zoom_factor, .15);

        if(m_zoom_factor < 1)
            zoom_factor = 1/zoom_factor;
        
        //  Try to hit the zoom target exactly.
        if(zoom_factor > 1){
            if(  VPoint.chart_scale / zoom_factor <= m_zoom_target)
                zoom_factor = VPoint.chart_scale / m_zoom_target;
        }

        else if(zoom_factor < 1){
            if(  VPoint.chart_scale / zoom_factor >= m_zoom_target)
                zoom_factor = VPoint.chart_scale / m_zoom_target;
        }
        
        DoZoomCanvas( zoom_factor, m_bzooming_to_cursor );
        
        if(m_wheelzoom_stop_oneshot > 0 &&
           m_wheelstopwatch.Time() > m_wheelzoom_stop_oneshot){
            m_wheelzoom_stop_oneshot = 0;
            StopMovement( );
        }
        
        //      Don't overshoot the zoom target.
        if(zoom_factor > 1){
            if(  VPoint.chart_scale <= m_zoom_target){
                m_wheelzoom_stop_oneshot = 0;
                StopMovement( );
            }
        }
        else if(zoom_factor < 1){
            if(  VPoint.chart_scale >= m_zoom_target){
                m_wheelzoom_stop_oneshot = 0;
                StopMovement( );
            }
        }
        
                
    }

    if( m_rotation_speed ) { /* in degrees per second */
        double speed = m_rotation_speed;
        if( m_modkeys == wxMOD_ALT)
            speed /= 10;
        DoRotateCanvas( VPoint.rotation + speed * PI / 180 * dt / 1000.0);
    }
}

void ChartCanvas::SetColorScheme( ColorScheme cs )
{
    //    Setup ownship image pointers
    switch( cs ) {
    case GLOBAL_COLOR_SCHEME_DAY:
        m_pos_image_red = &m_os_image_red_day;
        m_pos_image_grey = &m_os_image_grey_day;
        m_pos_image_yellow = &m_os_image_yellow_day;
        m_pos_image_user = m_pos_image_user_day;
        m_pos_image_user_grey = m_pos_image_user_grey_day;
        m_pos_image_user_yellow = m_pos_image_user_yellow_day;
        break;
    case GLOBAL_COLOR_SCHEME_DUSK:
        m_pos_image_red = &m_os_image_red_dusk;
        m_pos_image_grey = &m_os_image_grey_dusk;
        m_pos_image_yellow = &m_os_image_yellow_dusk;
        m_pos_image_user = m_pos_image_user_dusk;
        m_pos_image_user_grey = m_pos_image_user_grey_dusk;
        m_pos_image_user_yellow = m_pos_image_user_yellow_dusk;
        break;
    case GLOBAL_COLOR_SCHEME_NIGHT:
        m_pos_image_red = &m_os_image_red_night;
        m_pos_image_grey = &m_os_image_grey_night;
        m_pos_image_yellow = &m_os_image_yellow_night;
        m_pos_image_user = m_pos_image_user_night;
        m_pos_image_user_grey = m_pos_image_user_grey_night;
        m_pos_image_user_yellow = m_pos_image_user_yellow_night;
        break;
    default:
        m_pos_image_red = &m_os_image_red_day;
        m_pos_image_grey = &m_os_image_grey_day;
        m_pos_image_yellow = &m_os_image_yellow_day;
        m_pos_image_user = m_pos_image_user_day;
        m_pos_image_user_grey = m_pos_image_user_grey_day;
        m_pos_image_user_yellow = m_pos_image_user_yellow_day;
        break;
    }

    CreateDepthUnitEmbossMaps( cs );
    CreateOZEmbossMapData( cs );
    
    //  Set up fog effect base color
    m_fog_color = wxColor( 170, 195, 240 );  // this is gshhs (backgound world chart) ocean color
    float dim = 1.0;
    switch( cs ){
        case GLOBAL_COLOR_SCHEME_DUSK:
            dim = 0.5;
            break;
        case GLOBAL_COLOR_SCHEME_NIGHT:
            dim = 0.25;
            break;
        default:
            break;
    }
    m_fog_color.Set( m_fog_color.Red()*dim, m_fog_color.Green()*dim, m_fog_color.Blue()*dim );
    

#ifdef ocpnUSE_GL
    if( g_bopengl && m_glcc ){
        m_glcc->ClearAllRasterTextures();
        m_glcc->FlushFBO(); 
    }
#endif
    SetbTCUpdate( true );                        // force re-render of tide/current locators

    ReloadVP();

    m_cs = cs;
}

wxBitmap ChartCanvas::CreateDimBitmap( wxBitmap &Bitmap, double factor )
{
    wxImage img = Bitmap.ConvertToImage();
    int sx = img.GetWidth();
    int sy = img.GetHeight();

    wxImage new_img( img );

    for( int i = 0; i < sx; i++ ) {
        for( int j = 0; j < sy; j++ ) {
            if( !img.IsTransparent( i, j ) ) {
                new_img.SetRGB( i, j, (unsigned char) ( img.GetRed( i, j ) * factor ),
                                (unsigned char) ( img.GetGreen( i, j ) * factor ),
                                (unsigned char) ( img.GetBlue( i, j ) * factor ) );
            }
        }
    }

    wxBitmap ret = wxBitmap( new_img );

    return ret;

}

void ChartCanvas::ShowBrightnessLevelTimedPopup( int brightness, int min, int max )
{
    wxFont *pfont = wxTheFontList->FindOrCreateFont( 40, wxDEFAULT, wxNORMAL, wxBOLD );

    if( !m_pBrightPopup ) {
        //    Calculate size
        int x, y;
        GetTextExtent( _T("MAX"), &x, &y, NULL, NULL, pfont );

        m_pBrightPopup = new TimedPopupWin( this, 3);

        m_pBrightPopup->SetSize(x, y);
        m_pBrightPopup->Move(120,120);
    }

    int bmpsx = m_pBrightPopup->GetSize().x;
    int bmpsy = m_pBrightPopup->GetSize().y;

    wxBitmap bmp( bmpsx, bmpsx );
    wxMemoryDC mdc( bmp );

    mdc.SetTextForeground( GetGlobalColor( _T("GREEN4") ) );
    mdc.SetBackground( wxBrush( GetGlobalColor( _T("UINFD") ) ) );
    mdc.SetPen( wxPen( wxColour( 0, 0, 0 ) ) );
    mdc.SetBrush( wxBrush( GetGlobalColor( _T("UINFD") ) ) );
    mdc.Clear();

    mdc.DrawRectangle( 0, 0, bmpsx, bmpsy );

    mdc.SetFont( *pfont );
    wxString val;

    if( brightness == max ) val = _T("MAX");
    else
        if( brightness == min ) val = _T("MIN");
        else
            val.Printf( _T("%3d"), brightness );

    mdc.DrawText( val, 0, 0 );

    mdc.SelectObject( wxNullBitmap );

    m_pBrightPopup->SetBitmap( bmp );
    m_pBrightPopup->Show();
    m_pBrightPopup->Refresh();


}


void ChartCanvas::RotateTimerEvent( wxTimerEvent& event )
{
    m_b_rot_hidef = true;
    ReloadVP();
}

void ChartCanvas::OnRolloverPopupTimerEvent( wxTimerEvent& event )
{
    bool b_need_refresh = false;

    //  Handle the AIS Rollover Window first
    bool showAISRollover = false;
    if( g_pAIS && g_pAIS->GetNumTargets() && g_bShowAIS ) {
        SelectItem *pFind = pSelectAIS->FindSelection( m_cursor_lat, m_cursor_lon,
                                                       SELTYPE_AISTARGET );
        if( pFind ) {
            int FoundAIS_MMSI = (long) pFind->m_pData1; // cast to long avoids problems with 64bit compilers
            AIS_Target_Data *ptarget = g_pAIS->Get_Target_Data_From_MMSI( FoundAIS_MMSI );

            if( ptarget ) {
                showAISRollover = true;

                if( NULL == m_pAISRolloverWin ) {
                    m_pAISRolloverWin = new RolloverWin( this, 10 );
                    m_pAISRolloverWin->IsActive( false );
                    b_need_refresh = true;
                }

                //      Sometimes the mouse moves fast enough to get over a new AIS target before
                //      the one-shot has fired to remove the old target.
                //      Result:  wrong target data is shown.
                //      Detect this case,close the existing rollover ASAP, and restart the timer.
                if( m_pAISRolloverWin && m_pAISRolloverWin->IsActive() &&
                    m_AISRollover_MMSI && (m_AISRollover_MMSI != FoundAIS_MMSI) ){
                    m_RolloverPopupTimer.Start( 50, wxTIMER_ONE_SHOT );
                    m_pAISRolloverWin->IsActive( false );
                    m_AISRollover_MMSI = 0;
                    Refresh();
                    return;
                }

                m_AISRollover_MMSI = FoundAIS_MMSI;

                if( !m_pAISRolloverWin->IsActive() ) {

                    wxString s = ptarget->GetRolloverString();
                    m_pAISRolloverWin->SetString( s );

                    wxSize win_size = GetSize();
                    if( console->IsShown() ) win_size.x -= console->GetSize().x;
                    m_pAISRolloverWin->SetBestPosition( mouse_x, mouse_y, 16, 16, AIS_ROLLOVER, win_size );

                    m_pAISRolloverWin->SetBitmap( AIS_ROLLOVER );
                    m_pAISRolloverWin->IsActive( true );
                    b_need_refresh = true;
                }
            }
        }
        else {
            m_AISRollover_MMSI = 0;
            showAISRollover = false;
        }
    }

    //  Maybe turn the rollover off
    if( m_pAISRolloverWin && m_pAISRolloverWin->IsActive() && !showAISRollover ) {
        m_pAISRolloverWin->IsActive( false );
        m_AISRollover_MMSI = 0;
        b_need_refresh = true;
    }

    // Now the Route info rollover
    // Show the route segment info
    bool showRollover = false;

    if( NULL == m_pRolloverRouteSeg ) {
        //    Get a list of all selectable sgements, and search for the first visible segment as the rollover target.

        SelectableItemList SelList = pSelect->FindSelectionList( m_cursor_lat, m_cursor_lon,
                                     SELTYPE_ROUTESEGMENT );
        wxSelectableItemListNode *node = SelList.GetFirst();
        while( node ) {
            SelectItem *pFindSel = node->GetData();

            Route *pr = (Route *) pFindSel->m_pData3;        //candidate

            if( pr && pr->IsVisible() ) {
                m_pRolloverRouteSeg = pFindSel;
                showRollover = true;

                if( NULL == m_pRouteRolloverWin ) {
                    m_pRouteRolloverWin = new RolloverWin( this );
                    m_pRouteRolloverWin->IsActive( false );
                }

                if( !m_pRouteRolloverWin->IsActive() ) {
                    wxString s;
                    RoutePoint *segShow_point_a = (RoutePoint *) m_pRolloverRouteSeg->m_pData1;
                    RoutePoint *segShow_point_b = (RoutePoint *) m_pRolloverRouteSeg->m_pData2;

                    double brg, dist;
                    DistanceBearingMercator( segShow_point_b->m_lat, segShow_point_b->m_lon,
                                             segShow_point_a->m_lat, segShow_point_a->m_lon, &brg, &dist );

                    if( !pr->m_bIsInLayer )
                        s.Append( _("Route: ") );
                    else
                        s.Append( _("Layer Route: ") );

                    if( pr->m_RouteNameString.IsEmpty() ) s.Append( _("(unnamed)") );
                    else
                        s.Append( pr->m_RouteNameString );

                    s << _T("\n") << _("Total Length: ") << FormatDistanceAdaptive( pr->m_route_length)
                    << _T("\n") << _("Leg: from ") << segShow_point_a->GetName()
                    << _(" to ") << segShow_point_b->GetName()
                    << _T("\n");

                    if( g_bShowMag )
                        s << wxString::Format( wxString("%03d°(M)  ", wxConvUTF8 ), (int)gFrame->GetTrueOrMag( brg ) );
                    else
                        s << wxString::Format( wxString("%03d°  ", wxConvUTF8 ), (int)gFrame->GetTrueOrMag( brg ) );

                    s << FormatDistanceAdaptive( dist );

                    // Compute and display cumulative distance from route start point to current
                    // leg end point.

                    if( segShow_point_a != pr->pRoutePointList->GetFirst()->GetData() ) {
                        wxRoutePointListNode *node = (pr->pRoutePointList)->GetFirst()->GetNext();
                        RoutePoint *prp;
                        float dist_to_endleg = 0;
                        wxString t;

                        while( node ) {
                            prp = node->GetData();
                            dist_to_endleg += prp->m_seg_len;
                            if( prp->IsSame( segShow_point_a ) ) break;
                            node = node->GetNext();
                        }
                        s << _T(" (+") << FormatDistanceAdaptive( dist_to_endleg ) << _T(")");
                    }

                    m_pRouteRolloverWin->SetString( s );

                    wxSize win_size = GetSize();
                    if( console->IsShown() ) win_size.x -= console->GetSize().x;
                    m_pRouteRolloverWin->SetBestPosition( mouse_x, mouse_y, 16, 16, LEG_ROLLOVER,
                                                     win_size );
                    m_pRouteRolloverWin->SetBitmap( LEG_ROLLOVER );
                    m_pRouteRolloverWin->IsActive( true );
                    b_need_refresh = true;
                    showRollover = true;
                    break;
                }
            } else
                node = node->GetNext();
        }
    } else {
        //    Is the cursor still in select radius?
        if( !pSelect->IsSelectableSegmentSelected( m_cursor_lat, m_cursor_lon,
                m_pRolloverRouteSeg ) ) showRollover = false;
        else
            showRollover = true;
    }

    //    If currently creating a route, do not show this rollover window
    if( parent_frame->nRoute_State )
        showRollover = false;

    //    Similar for AIS target rollover window
    if( m_pAISRolloverWin && m_pAISRolloverWin->IsActive() )
        showRollover = false;

    if( m_pRouteRolloverWin && m_pRouteRolloverWin->IsActive() && !showRollover ) {
        m_pRouteRolloverWin->IsActive( false );
        m_pRolloverRouteSeg = NULL;
        m_pRouteRolloverWin->Destroy();
        m_pRouteRolloverWin = NULL;
        b_need_refresh = true;
    } else if( m_pRouteRolloverWin && showRollover ) {
        m_pRouteRolloverWin->IsActive( true );
        b_need_refresh = true;
    }

    if( b_need_refresh )
        Refresh();
}

void ChartCanvas::OnCursorTrackTimerEvent( wxTimerEvent& event )
{
#ifdef USE_S57
    if( s57_CheckExtendedLightSectors( mouse_x, mouse_y, VPoint, extendedSectorLegs ) ){
        if(!m_bsectors_shown) {
            ReloadVP( false );
            m_bsectors_shown = true;
        }
    }
    else {
        if( m_bsectors_shown ) {
            ReloadVP( false );
            m_bsectors_shown = false;
        }
    }
#endif

//      This is here because GTK status window update is expensive..
//            cairo using pango rebuilds the font every time so is very inefficient
//      Anyway, only update the status bar when this timer expires
#ifdef __WXGTK__
    {
        //    Check the absolute range of the cursor position
        //    There could be a window wherein the chart geoereferencing is not valid....
        double cursor_lat, cursor_lon;
        cc1->GetCanvasPixPoint ( mouse_x, mouse_y, cursor_lat, cursor_lon );

        if((fabs(cursor_lat) < 90.) && (fabs(cursor_lon) < 360.))
        {
            while(cursor_lon < -180.)
                cursor_lon += 360.;

            while(cursor_lon > 180.)
                cursor_lon -= 360.;

            SetCursorStatus(cursor_lat, cursor_lon);
        }
    }
#endif
}

void ChartCanvas::SetCursorStatus( double cursor_lat, double cursor_lon )
{
    if ( !parent_frame->m_pStatusBar )
        return;

    wxString s1;
    s1 += _T(" ");
    s1 += toSDMM(1, cursor_lat);
    s1 += _T("   ");
    s1 += toSDMM(2, cursor_lon);
    parent_frame->SetStatusText ( s1, STAT_FIELD_CURSOR_LL );
    
    double brg, dist;
    wxString s;
    DistanceBearingMercator(cursor_lat, cursor_lon, gLat, gLon, &brg, &dist);
    if( g_bShowMag )
        s.Printf( wxString("%03d°(M)  ", wxConvUTF8 ), (int)gFrame->GetTrueOrMag( brg ) );
    else
        s.Printf( wxString("%03d°  ", wxConvUTF8 ), (int)gFrame->GetTrueOrMag( brg ) );
    
    s << FormatDistanceAdaptive( dist );
    parent_frame->SetStatusText ( s, STAT_FIELD_CURSOR_BRGRNG );
}

void ChartCanvas::GetCursorLatLon( double *lat, double *lon )
{
    double clat, clon;
    GetCanvasPixPoint( mouse_x, mouse_y, clat, clon );
    *lat = clat;
    *lon = clon;
}

void ChartCanvas::GetDoubleCanvasPointPix( double rlat, double rlon, wxPoint2DDouble *r )
{
    // If the Current Chart is a raster chart, and the
    // requested lat/long is within the boundaries of the chart,
    // and the VP is not rotated,
    // then use the embedded BSB chart georeferencing algorithm
    // for greater accuracy
    // Additionally, use chart embedded georef if the projection is TMERC
    //  i.e. NOT MERCATOR and NOT POLYCONIC

    // If for some reason the chart rejects the request by returning an error,
    // then fall back to Viewport Projection estimate from canvas parameters
    if( Current_Ch && ( Current_Ch->GetChartFamily() == CHART_FAMILY_RASTER )
        && ( ( ( fabs( GetVP().rotation ) < .0001 ) &&
               ( ( !g_bskew_comp || ( fabs( GetVP().skew ) < .0001 ) ) ) )
             || ( ( Current_Ch->GetChartProjectionType() != PROJECTION_MERCATOR )
                  && ( Current_Ch->GetChartProjectionType() != PROJECTION_TRANSVERSE_MERCATOR )
                  && ( Current_Ch->GetChartProjectionType() != PROJECTION_POLYCONIC ) ) ) )
    {
        ChartBaseBSB *Cur_BSB_Ch = dynamic_cast<ChartBaseBSB *>( Current_Ch );
//                        bool bInside = G_FloatPtInPolygon ( ( MyFlPoint * ) Cur_BSB_Ch->GetCOVRTableHead ( 0 ),
//                                                            Cur_BSB_Ch->GetCOVRTablenPoints ( 0 ), rlon, rlat );
//                        bInside = true;
//                        if ( bInside )
        if( Cur_BSB_Ch ) {
            //    This is a Raster chart....
            //    If the VP is changing, the raster chart parameters may not yet be setup
            //    So do that before accessing the chart's embedded georeferencing
            Cur_BSB_Ch->SetVPRasterParms( GetVP() );
            double rpixxd, rpixyd;
            if( 0 == Cur_BSB_Ch->latlong_to_pix_vp( rlat, rlon, rpixxd, rpixyd, GetVP() ) ) {
                r->m_x = rpixxd;
                r->m_y = rpixyd;
                return;
            }
        }
    }

    //    if needed, use the VPoint scaling estimator,
    *r = GetVP().GetDoublePixFromLL( rlat, rlon );
}

// This routine might be deleted and all of the rendering improved
// to have floating point accuracy
void ChartCanvas::GetCanvasPointPix( double rlat, double rlon, wxPoint *r )
{
    wxPoint2DDouble p;
    GetDoubleCanvasPointPix(rlat, rlon, &p);
    *r = wxPoint(wxRound(p.m_x), wxRound(p.m_y));
}

void ChartCanvas::GetCanvasPixPoint( double x, double y, double &lat, double &lon )
{
    // If the Current Chart is a raster chart, and the
    // requested x,y is within the boundaries of the chart,
    // and the VP is not rotated,
    // then use the embedded BSB chart georeferencing algorithm
    // for greater accuracy
    // Additionally, use chart embedded georef if the projection is TMERC
    //  i.e. NOT MERCATOR and NOT POLYCONIC

    // If for some reason the chart rejects the request by returning an error,
    // then fall back to Viewport Projection  estimate from canvas parameters
    bool bUseVP = true;

    if( Current_Ch && ( Current_Ch->GetChartFamily() == CHART_FAMILY_RASTER )
        && ( ( ( fabs( GetVP().rotation ) < .0001 ) &&
               ( ( !g_bskew_comp || ( fabs( GetVP().skew ) < .0001 ) ) ) )
             || ( ( Current_Ch->GetChartProjectionType() != PROJECTION_MERCATOR )
                  && ( Current_Ch->GetChartProjectionType() != PROJECTION_TRANSVERSE_MERCATOR )
                  && ( Current_Ch->GetChartProjectionType() != PROJECTION_POLYCONIC ) ) ) )
    {
        ChartBaseBSB *Cur_BSB_Ch = dynamic_cast<ChartBaseBSB *>( Current_Ch );

        // TODO     maybe need iterative process to validate bInside
        //          first pass is mercator, then check chart boundaries

        if( Cur_BSB_Ch ) {
            //    This is a Raster chart....
            //    If the VP is changing, the raster chart parameters may not yet be setup
            //    So do that before accessing the chart's embedded georeferencing
            Cur_BSB_Ch->SetVPRasterParms( GetVP() );

            double slat, slon;
            if( 0 == Cur_BSB_Ch->vp_pix_to_latlong( GetVP(), x, y, &slat, &slon ) ) {
                lat = slat;

                if( slon < -180. ) slon += 360.;
                else if( slon > 180. ) slon -= 360.;

                lon = slon;
                bUseVP = false;
            }
        }

    }

    //    if needed, use the VPoint scaling estimator
    if( bUseVP ) {
        GetVP().GetLLFromPix( wxPoint( x, y ), &lat, &lon );
    }
}

void ChartCanvas::ZoomCanvas( double factor, bool can_zoom_to_cursor, bool stoptimer )
{
    m_bzooming_to_cursor = can_zoom_to_cursor && g_bEnableZoomToCursor;

    if( g_bsmoothpanzoom ) {
        if(StartTimedMovement(stoptimer)) {
            m_mustmove += 150; /* for quick presses register as 200 ms duration */
            m_zoom_factor = factor;
//            m_zoom_target =  VPoint.chart_scale / factor;
        }
        m_zoom_target =  VPoint.chart_scale / factor;
    } else {
        if( m_modkeys == wxMOD_ALT )
            factor = pow(factor, .15);
        
        DoZoomCanvas( factor );
    }

    extendedSectorLegs.clear();
}

void ChartCanvas::DoZoomCanvas( double factor,  bool can_zoom_to_cursor )
{
    /* TODO: queue the quilted loading code to a background thread
       so yield is never called from here, and also rendering is not delayed */

    //    Cannot allow Yield() re-entrancy here
    if( m_bzooming ) return;
    m_bzooming = true;

    //  Capture current cursor position for zoom to cursor
    double zlat = m_cursor_lat;
    double zlon = m_cursor_lon;

    double proposed_scale_onscreen = GetCanvasScaleFactor() / ( GetVPScale() * factor );
    bool b_do_zoom = false;
    
    if(factor > 1)
    {
        b_do_zoom = true;

        double zoom_factor = factor;

        ChartBase *pc = NULL;

        if( !VPoint.b_quilt ) {
            pc = Current_Ch;
        } else {
            int new_db_index = m_pQuilt->AdjustRefOnZoomIn( proposed_scale_onscreen );
            if( new_db_index >= 0 )
                pc = ChartData->OpenChartFromDB( new_db_index, FULL_INIT );

            if(pCurrentStack)
                pCurrentStack->SetCurrentEntryFromdbIndex( new_db_index ); // highlite the correct bar entry
        }

        if( pc ) {
            double target_scale_ppm = GetVPScale() * zoom_factor;
            proposed_scale_onscreen = GetCanvasScaleFactor() / target_scale_ppm;
            
            //  Query the chart to determine the appropriate zoom range
            double min_allowed_scale = 800;    // Roughly, latitude dependent for mercator charts
            
            if( proposed_scale_onscreen < min_allowed_scale ) {
                if( min_allowed_scale == GetCanvasScaleFactor() / ( GetVPScale() ) ) {
                    m_zoom_factor = 1; /* stop zooming */
                    b_do_zoom = false;
                } else
                    proposed_scale_onscreen = min_allowed_scale;
            }
            
        }
        else {
            proposed_scale_onscreen = wxMax( proposed_scale_onscreen, 800.);
        }
            
        
    } else if(factor < 1) {
        double zoom_factor = 1/factor;

        b_do_zoom = true;

        ChartBase *pc = NULL;

        bool b_smallest = false;

        if( !VPoint.b_quilt ) {             // not quilted
            pc = Current_Ch;

            if( ChartData && pc ) {
                //      If Current_Ch is not on the screen, unbound the zoomout
                LLBBox viewbox = VPoint.GetBBox();
                wxBoundingBox chart_box;
                int current_index = ChartData->FinddbIndex( pc->GetFullPath() );
                double max_allowed_scale;

                max_allowed_scale = GetCanvasScaleFactor() / m_absolute_min_scale_ppm;

                //  We can allow essentially unbounded zoomout in single chart mode
//                if( ChartData->GetDBBoundingBox( current_index, &chart_box ) &&
//                    !viewbox.IntersectOut( chart_box ) )
//                    //  Clamp the minimum scale zoom-out to the value specified by the chart
//                    max_allowed_scale = wxMin(max_allowed_scale, 4.0 *
//                                              pc->GetNormalScaleMax( GetCanvasScaleFactor(),
//                                                                     GetCanvasWidth() ) );
                if(proposed_scale_onscreen > max_allowed_scale) {
                    m_zoom_factor = 1; /* stop zooming */
                    proposed_scale_onscreen = max_allowed_scale;
                }
            }

        } else {
            int new_db_index = m_pQuilt->AdjustRefOnZoomOut( proposed_scale_onscreen );
            if( new_db_index >= 0 ) pc = ChartData->OpenChartFromDB( new_db_index, FULL_INIT );

            if(pCurrentStack)
                pCurrentStack->SetCurrentEntryFromdbIndex( new_db_index ); // highlite the correct bar entry
            
            b_smallest = m_pQuilt->IsChartSmallestScale( new_db_index );

            if( ( !g_bPreserveScaleOnX ) &&  (b_smallest || (0 == m_pQuilt->GetExtendedStackCount())))
                proposed_scale_onscreen = wxMin(proposed_scale_onscreen,
                                                GetCanvasScaleFactor() / m_absolute_min_scale_ppm);
        }

        //set a minimum scale
        if( ( GetCanvasScaleFactor() / proposed_scale_onscreen ) < m_absolute_min_scale_ppm )
            b_do_zoom = false;
    }

    if( b_do_zoom ) {
        if( can_zoom_to_cursor && g_bEnableZoomToCursor) {
            //  Arrange to combine the zoom and pan into one operation for smoother appearance
            SetVPScale( GetCanvasScaleFactor() / proposed_scale_onscreen, false );   // adjust, but deferred refresh
            wxPoint2DDouble r;
            GetDoubleCanvasPointPix( zlat, zlon, &r );
            PanCanvas( r.m_x - mouse_x, r.m_y - mouse_y );  // this will give the Refresh()
            ClearbFollow();      // update the follow flag
        }
        else
            SetVPScale( GetCanvasScaleFactor() / proposed_scale_onscreen );
        
    }
    
    m_bzooming = false;
    
}

void ChartCanvas::RotateCanvas( double dir )
{
    if(g_bCourseUp)
        g_bCourseUp = false;

    if(g_bsmoothpanzoom) {
        if(StartTimedMovement()) {
            m_mustmove += 150; /* for quick presses register as 200 ms duration */
            m_rotation_speed = dir*60;
        }
    } else {
        double speed = dir*10;
        if( m_modkeys == wxMOD_ALT)
            speed /= 20;
        DoRotateCanvas(VPoint.rotation + PI/180 * speed);
    }
}

void ChartCanvas::DoRotateCanvas( double rotation )
{
    while(rotation < 0) rotation += 2*PI;
    while(rotation > 2*PI) rotation -= 2*PI;

    SetVPRotation( rotation );
    parent_frame->UpdateRotationState( VPoint.rotation);
}

void ChartCanvas::ClearbFollow( void )
{
    m_bFollow = false;      // update the follow flag
    parent_frame->SetToolbarItemState( ID_FOLLOW, false );
}

bool ChartCanvas::PanCanvas( double dx, double dy )
{
    double dlat, dlon;
    wxPoint2DDouble p;
//      CALLGRIND_START_INSTRUMENTATION

    extendedSectorLegs.clear();

    GetDoubleCanvasPointPix( GetVP().clat, GetVP().clon, &p );
    GetCanvasPixPoint( p.m_x + dx, p.m_y + dy, dlat, dlon );

    if( dlon > 360. ) dlon -= 360.;
    if( dlon < -360. ) dlon += 360.;

    //    This should not really be necessary, but round-trip georef on some charts is not perfect,
    //    So we can get creep on repeated unidimensional pans, and corrupt chart cacheing.......

    //    But this only works on north-up projections
    if( ( ( fabs( GetVP().skew ) < .001 ) ) && ( fabs( GetVP().rotation ) < .001 ) ) {

        if( dx == 0 ) dlon = GetVP().clon;
        if( dy == 0 ) dlat = GetVP().clat;
    }

    int cur_ref_dbIndex = m_pQuilt->GetRefChartdbIndex();
    SetViewPoint( dlat, dlon, VPoint.view_scale_ppm, VPoint.skew, VPoint.rotation );

//      vLat = dlat;
//      vLon = dlon;

    if( VPoint.b_quilt ) {
        int new_ref_dbIndex = m_pQuilt->GetRefChartdbIndex();
        if( ( new_ref_dbIndex != cur_ref_dbIndex ) && ( new_ref_dbIndex != -1 ) ) {
            //Tweak the scale slightly for a new ref chart
            ChartBase *pc = ChartData->OpenChartFromDB( new_ref_dbIndex, FULL_INIT );
            if( pc ) {
                double tweak_scale_ppm = pc->GetNearestPreferredScalePPM( VPoint.view_scale_ppm );
                SetVPScale( tweak_scale_ppm );
            }
        }
    }

    ClearbFollow();      // update the follow flag

    Refresh( false );

    pCurTrackTimer->Start( m_curtrack_timer_msec, wxTIMER_ONE_SHOT );

    return true;
}

void ChartCanvas::ReloadVP( bool b_adjust )
{
    if( g_brightness_init ) SetScreenBrightness( g_nbrightness );

    LoadVP( VPoint, b_adjust );
}

void ChartCanvas::LoadVP( ViewPort &vp, bool b_adjust )
{
#ifdef ocpnUSE_GL
    if( g_bopengl ) {
        glChartCanvas::Invalidate();
        if( m_glcc->GetSize().x != VPoint.pix_width || m_glcc->GetSize().y != VPoint.pix_height ) m_glcc->SetSize(
                VPoint.pix_width, VPoint.pix_height );
    }
    else
#endif
    {
        m_cache_vp.Invalidate();
        m_bm_cache_vp.Invalidate();
    }

    VPoint.Invalidate();

    if( m_pQuilt ) m_pQuilt->Invalidate();

    SetViewPoint( vp.clat, vp.clon, vp.view_scale_ppm, vp.skew, vp.rotation, b_adjust );

}

void ChartCanvas::SetQuiltRefChart( int dbIndex )
{
    m_pQuilt->SetReferenceChart( dbIndex );
    VPoint.Invalidate();
    m_pQuilt->Invalidate();
}

double ChartCanvas::GetBestStartScale(int dbi_hint, const ViewPort &vp)
{
    if(m_pQuilt)
        return m_pQuilt->GetBestStartScale(dbi_hint, vp);
    else
        return vp.view_scale_ppm;
}


//      Verify and adjust the current reference chart,
//      so that it will not lead to excessive overzoom or underzoom onscreen
int ChartCanvas::AdjustQuiltRefChart( void )
{
    int ret = -1;
    if(m_pQuilt){
        ChartBase *pc = ChartData->OpenChartFromDB( m_pQuilt->GetRefChartdbIndex(), FULL_INIT );
        if( pc ) {
            double min_ref_scale = pc->GetNormalScaleMin( m_canvas_scale_factor, false );
            double max_ref_scale = pc->GetNormalScaleMax( m_canvas_scale_factor, m_canvas_width );
            
            if( VPoint.chart_scale < min_ref_scale )  {
                ret = m_pQuilt->AdjustRefOnZoomIn( VPoint.chart_scale );
            }
            else if( VPoint.chart_scale > max_ref_scale )  {
                ret = m_pQuilt->AdjustRefOnZoomOut( VPoint.chart_scale );
            }
            else {
                bool brender_ok = IsChartLargeEnoughToRender( pc, VPoint );
                
                int ref_family = pc->GetChartFamily();
                
                if( !brender_ok ) {
                    unsigned int target_stack_index = 0;
                    int target_stack_index_check = m_pQuilt->GetExtendedStackIndexArray().Index(  m_pQuilt->GetRefChartdbIndex() ); // Lookup
                    
                    if( wxNOT_FOUND != target_stack_index_check )
                        target_stack_index = target_stack_index_check;
                    
                    int extended_array_count = m_pQuilt->GetExtendedStackIndexArray().GetCount();
                    while( ( !brender_ok )  && ( (int)target_stack_index < ( extended_array_count - 1 ) ) ) {
                        target_stack_index++;
                        int test_db_index = m_pQuilt->GetExtendedStackIndexArray().Item( target_stack_index );
                    
                        if( ( ref_family == ChartData->GetDBChartFamily( test_db_index ) )
                            && IsChartQuiltableRef( test_db_index ) ) {
                        //    open the target, and check the min_scale
                            ChartBase *ptest_chart = ChartData->OpenChartFromDB( test_db_index, FULL_INIT );
                            if( ptest_chart ){
                                brender_ok = IsChartLargeEnoughToRender( ptest_chart, VPoint );
                            }
                        }
                    }
                    
                    if(brender_ok){             // found a better reference chart
                        int new_db_index = m_pQuilt->GetExtendedStackIndexArray().Item( target_stack_index );
                        if( ( ref_family == ChartData->GetDBChartFamily( new_db_index ) )
                            && IsChartQuiltableRef( new_db_index ) ) {
                            m_pQuilt->SetReferenceChart( new_db_index );
                            ret = new_db_index;
                        }
                        else
                            ret =m_pQuilt->GetRefChartdbIndex();
                    }
                    else
                        ret = m_pQuilt->GetRefChartdbIndex();
                    
                }
                else
                    ret = m_pQuilt->GetRefChartdbIndex();
            }
        }
        else
            ret = -1;
    }
    
    return ret;
}


void ChartCanvas::UpdateCanvasOnGroupChange( void )
{
    delete pCurrentStack;
    pCurrentStack = NULL;
    pCurrentStack = new ChartStack;
    ChartData->BuildChartStack( pCurrentStack, VPoint.clat, VPoint.clon );

    if( m_pQuilt ) {
        m_pQuilt->Compose( VPoint );
    }
}

bool ChartCanvas::SetVPScale( double scale, bool refresh )
{
    return SetViewPoint( VPoint.clat, VPoint.clon, scale, VPoint.skew, VPoint.rotation, true, refresh );
}

bool ChartCanvas::SetViewPoint( double lat, double lon )
{
    return SetViewPoint( lat, lon, VPoint.view_scale_ppm, VPoint.skew, VPoint.rotation );
}

bool ChartCanvas::SetViewPoint( double lat, double lon, double scale_ppm, double skew,
                                double rotation, bool b_adjust, bool b_refresh )
{
    bool b_ret = false;

    if(skew > PI) /* so our difference tests work, put in range of +-Pi */
        skew -= 2*PI;

    //  Any sensible change?
    if( ( fabs( VPoint.view_scale_ppm - scale_ppm ) < 1e-9 )
            && ( fabs( VPoint.skew - skew ) < 1e-9 )
            && ( fabs( VPoint.rotation - rotation ) < 1e-9 ) && ( fabs( VPoint.clat - lat ) < 1e-9 )
            && ( fabs( VPoint.clon - lon ) < 1e-9 ) && VPoint.IsValid() ) return false;

    VPoint.SetProjectionType( PROJECTION_MERCATOR );            // default

    VPoint.Validate();                     // Mark this ViewPoint as OK

    //    Take a local copy of the last viewport
    ViewPort last_vp = VPoint;

    VPoint.skew = skew;
    VPoint.clat = lat;
    VPoint.clon = lon;
    VPoint.view_scale_ppm = scale_ppm;
    SetVPRotation( rotation );

    if( ( VPoint.pix_width <= 0 ) || ( VPoint.pix_height <= 0 ) )    // Canvas parameters not yet set
        return false;

    //  Has the Viewport scale changed?  If so, invalidate the vp
    if( last_vp.view_scale_ppm != scale_ppm ) {
        m_cache_vp.Invalidate();

#ifdef ocpnUSE_GL
        if( g_bopengl )
            glChartCanvas::Invalidate();
#endif        
    }

    //  A preliminary value, may be tweaked below
    VPoint.chart_scale = m_canvas_scale_factor / ( scale_ppm );

    // recompute cursor position
    GetCanvasPixPoint( mouse_x, mouse_y, m_cursor_lat, m_cursor_lon );
    if(g_pi_manager) g_pi_manager->SendCursorLatLonToAllPlugIns( m_cursor_lat, m_cursor_lon );

    if( !VPoint.b_quilt && Current_Ch ) {

        VPoint.SetProjectionType( Current_Ch->GetChartProjectionType() );
        VPoint.SetBoxes();

        //  Allow the chart to adjust the new ViewPort for performance optimization
        //  This will normally be only a fractional (i.e.sub-pixel) adjustment...
        if( b_adjust ) Current_Ch->AdjustVP( last_vp, VPoint );

        // If there is a sensible change in the chart render, refresh the whole screen
        if( ( !m_cache_vp.IsValid() ) || ( m_cache_vp.view_scale_ppm != VPoint.view_scale_ppm ) ) {
            Refresh( false );
            b_ret = true;
        } else {
            wxPoint cp_last, cp_this;
            GetCanvasPointPix( m_cache_vp.clat, m_cache_vp.clon, &cp_last );
            GetCanvasPointPix( VPoint.clat, VPoint.clon, &cp_this );

            if( cp_last != cp_this ) {
                Refresh( false );
                b_ret = true;
            }
        }
    }

    //  Handle the quilted case
    if( VPoint.b_quilt ) {

        if( last_vp.view_scale_ppm != scale_ppm ) m_pQuilt->InvalidateAllQuiltPatchs();

        //  Create the quilt
        if( ChartData && ChartData->IsValid() ) {
            if( !pCurrentStack ) return false;

            int current_db_index = -1;
            current_db_index = pCurrentStack->GetCurrentEntrydbIndex();       // capture the current

            ChartData->BuildChartStack( pCurrentStack, lat, lon );
            pCurrentStack->SetCurrentEntryFromdbIndex( current_db_index );

            //   Check to see if the current quilt reference chart is in the new stack
            int current_ref_stack_index = -1;
            for( int i = 0; i < pCurrentStack->nEntry; i++ ) {
                if( m_pQuilt->GetRefChartdbIndex() == pCurrentStack->GetDBIndex( i ) ) current_ref_stack_index =
                        i;
            }

            if( g_bFullScreenQuilt ) {
                current_ref_stack_index = m_pQuilt->GetRefChartdbIndex();
            }

            //    If the new stack does not contain the current ref chart....
            if( ( -1 == current_ref_stack_index ) && ( m_pQuilt->GetRefChartdbIndex() >= 0 ) ) {
                const ChartTableEntry &cte_ref = ChartData->GetChartTableEntry(
                                                     m_pQuilt->GetRefChartdbIndex() );
                int target_scale = cte_ref.GetScale();
                int target_type = cte_ref.GetChartType();
                int candidate_stack_index;

                //    reset the ref chart in a way that does not lead to excessive underzoom, for performance reasons
                //    Try to find a chart that is the same type, and has a scale of just smaller than the current ref chart

                candidate_stack_index = 0;
                while( candidate_stack_index <= pCurrentStack->nEntry - 1 ) {
                    const ChartTableEntry &cte_candidate = ChartData->GetChartTableEntry(
                            pCurrentStack->GetDBIndex( candidate_stack_index ) );
                    int candidate_scale = cte_candidate.GetScale();
                    int candidate_type = cte_candidate.GetChartType();

                    if( ( candidate_scale >= target_scale ) && ( candidate_type == target_type ) ) break;

                    candidate_stack_index++;
                }

                //    If that did not work, look for a chart of just larger scale and same type
                if( candidate_stack_index >= pCurrentStack->nEntry ) {
                    candidate_stack_index = pCurrentStack->nEntry - 1;
                    while( candidate_stack_index >= 0 ) {
                        const ChartTableEntry &cte_candidate = ChartData->GetChartTableEntry(
                                pCurrentStack->GetDBIndex( candidate_stack_index ) );
                        int candidate_scale = cte_candidate.GetScale();
                        int candidate_type = cte_candidate.GetChartType();

                        if( ( candidate_scale <= target_scale )
                                && ( candidate_type == target_type ) ) break;

                        candidate_stack_index--;
                    }
                }

                // and if that did not work, chose stack entry 0
                if( ( candidate_stack_index >= pCurrentStack->nEntry )
                        || ( candidate_stack_index < 0 ) ) candidate_stack_index = 0;

                int new_ref_index = pCurrentStack->GetDBIndex( candidate_stack_index );

                m_pQuilt->SetReferenceChart( new_ref_index ); //maybe???

            }


            // Preset the VPoint projection type to match what the quilt projection type will be
            int ref_db_index = m_pQuilt->GetRefChartdbIndex();
            int proj = ChartData->GetDBChartProj( ref_db_index );

            // Always keep the default Mercator projection if the reference chart is
            // not in the PatchList or the scale is too small for it to render.

            bool renderable = true;
            ChartBase* referenceChart = ChartData->OpenChartFromDB( ref_db_index, FULL_INIT );
            if( referenceChart ) {
                double chartMaxScale = referenceChart->GetNormalScaleMax( cc1->GetCanvasScaleFactor(), cc1->GetCanvasWidth() );
                renderable = chartMaxScale*1.5 > VPoint.chart_scale;
            }

            VPoint.b_MercatorProjectionOverride = ( m_pQuilt->GetnCharts() == 0 || !renderable );

            if( ! VPoint.b_MercatorProjectionOverride ) VPoint.SetProjectionType( proj );

            VPoint.SetBoxes();

            //    If this quilt will be a perceptible delta from the existing quilt, then refresh the entire screen
            if( m_pQuilt->IsQuiltDelta( VPoint ) ) {
                //  Allow the quilt to adjust the new ViewPort for performance optimization
                //  This will normally be only a fractional (i.e. sub-pixel) adjustment...
                if( b_adjust ) m_pQuilt->AdjustQuiltVP( last_vp, VPoint );

                ChartData->ClearCacheInUseFlags();
                unsigned long hash1 = m_pQuilt->GetXStackHash();
                m_pQuilt->Compose( VPoint );

                //      If the extended chart stack has changed, invalidate any cached render bitmap
                if(m_pQuilt->GetXStackHash() != hash1) {
//                    m_bm_cache_vp.Invalidate();
//                    InvalidateGL();
                }

                ChartData->PurgeCacheUnusedCharts( 0.7 );

                if(b_refresh)
                    Refresh( false );
                
                b_ret = true;
            }
            parent_frame->UpdateControlBar();
        }

        VPoint.skew = 0.;  // Quilting supports 0 Skew
    }

    if( !VPoint.GetBBox().GetValid() ) VPoint.SetBoxes();

    if( VPoint.GetBBox().GetValid() ) {

        //      Update the viewpoint reference scale
        if( Current_Ch )
            VPoint.ref_scale = Current_Ch->GetNativeScale();
        else 
            VPoint.ref_scale = m_pQuilt->GetRefNativeScale();

        //    Calculate the on-screen displayed actual scale
        //    by a simple traverse northward from the center point
        //    of roughly the canvas height
        double tlat, tlon;
<<<<<<< HEAD
        wxPoint2DDouble r, r1;
=======
        wxPoint r, r1;
>>>>>>> fdf5e9d7

        double delta_check = (VPoint.pix_height / VPoint.view_scale_ppm) / (1852. * 60);

        double rhumbDist;
        DistanceBearingMercator( VPoint.clat, VPoint.clon,
                                     VPoint.clat + delta_check,
                                     VPoint.clon,
                                     0, &rhumbDist );
                           
<<<<<<< HEAD
        GetDoubleCanvasPointPix( VPoint.clat, VPoint.clon, &r1 );
        GetDoubleCanvasPointPix( VPoint.clat + delta_check, VPoint.clon, &r );
        double delta_p = sqrt( ((r1.m_y - r.m_y) * (r1.m_y - r.m_y)) + ((r1.m_x - r.m_x) * (r1.m_x - r.m_x)) );
=======
        GetCanvasPointPix( VPoint.clat, VPoint.clon, &r1 );
        GetCanvasPointPix( VPoint.clat + delta_check, VPoint.clon, &r );
        double delta_p = sqrt( ((r1.y - r.y) * (r1.y - r.y)) + ((r1.x - r.x) * (r1.x - r.x)) );
>>>>>>> fdf5e9d7
        
        m_true_scale_ppm = delta_p / (rhumbDist * 1852);
        
        //        A fall back in case of very high zoom-out, giving delta_y == 0
        //        which can probably only happen with vector charts
        if( 0.0 == m_true_scale_ppm )
            m_true_scale_ppm = scale_ppm;

        //        Another fallback, for highly zoomed out charts
        //        This adjustment makes the displayed TrueScale correspond to the
        //        same algorithm used to calculate the chart zoom-out limit for ChartDummy.
        if( scale_ppm < 1e-4 )
            m_true_scale_ppm = scale_ppm;

        if( m_true_scale_ppm )
            VPoint.chart_scale = m_canvas_scale_factor / ( m_true_scale_ppm );
        else
            VPoint.chart_scale = 1.0;

        if( parent_frame->m_pStatusBar ) {
            double round_factor = 100.;
            if(VPoint.chart_scale < 1000.)
                round_factor = 10.;
            else if (VPoint.chart_scale < 10000.)
                round_factor = 50.;
            
            double true_scale_display =  wxRound(VPoint.chart_scale / round_factor ) * round_factor;
            wxString text;

            m_displayed_scale_factor = VPoint.ref_scale / VPoint.chart_scale;
            
            if( m_displayed_scale_factor > 10.0 )
                text.Printf( _("Scale %4.0f (%1.0fx)"), true_scale_display, m_displayed_scale_factor );
            else if( m_displayed_scale_factor > 1.0 )
                text.Printf( _("Scale %4.0f (%1.1fx)"), true_scale_display, m_displayed_scale_factor );
            else  {
                double sfr = wxRound(m_displayed_scale_factor * 10.) / 10.;
                text.Printf( _("Scale %4.0f (%1.2fx)"), true_scale_display, sfr );
            }
                
            parent_frame->SetStatusText( text, STAT_FIELD_SCALE );
        }
    }

    //  Maintain global vLat/vLon
    vLat = VPoint.clat;
    vLon = VPoint.clon;

    return b_ret;
}

//          Static Icon definitions for some symbols requiring scaling/rotation/translation
//          Very specific wxDC draw commands are necessary to properly render these icons...See the code in ShipDraw()

//      This icon was adapted and scaled from the S52 Presentation Library version 3_03.
//     Symbol VECGND02

static int s_png_pred_icon[] = { -10, -10, -10, 10, 10, 10, 10, -10 };

//      This ownship icon was adapted and scaled from the S52 Presentation Library version 3_03
//      Symbol OWNSHP05
static int s_ownship_icon[] = { 5, -42, 11, -28, 11, 42, -11, 42, -11, -28, -5, -42, -11, 0, 11, 0,
                                0, 42, 0, -42
                              };

wxColour ChartCanvas::PredColor()
{ 
    if( SHIP_NORMAL == m_ownship_state )
        return GetGlobalColor( _T ( "URED" ) );
    return GetGlobalColor( _T ( "GREY1" ) );
}

wxColour ChartCanvas::ShipColor()
{ 
    //      Establish ship color
    //     It changes color based on GPS and Chart accuracy/availability

    if( SHIP_NORMAL != m_ownship_state )
        return GetGlobalColor( _T ( "GREY1" ) );

    if( SHIP_LOWACCURACY == m_ownship_state )
        return GetGlobalColor( _T ( "YELO1" ) );

    return GetGlobalColor( _T ( "URED" ) );         // default is OK
}

void ChartCanvas::ShipDrawLargeScale( ocpnDC& dc, wxPoint lShipMidPoint )
{

    dc.SetPen( wxPen( PredColor(), 2 ) );

    if( SHIP_NORMAL == m_ownship_state )
        dc.SetBrush( wxBrush( ShipColor(), wxTRANSPARENT ) );
    else
        dc.SetBrush( wxBrush( GetGlobalColor( _T ( "YELO1" ) ) ) );
 
    dc.DrawEllipse( lShipMidPoint.x - 10, lShipMidPoint.y - 10, 20, 20 );
    dc.DrawEllipse( lShipMidPoint.x - 6, lShipMidPoint.y - 6, 12, 12 );

    dc.DrawLine( lShipMidPoint.x - 12, lShipMidPoint.y, lShipMidPoint.x + 12, lShipMidPoint.y );
    dc.DrawLine( lShipMidPoint.x, lShipMidPoint.y - 12, lShipMidPoint.x, lShipMidPoint.y + 12 );
}

void ChartCanvas::ShipIndicatorsDraw( ocpnDC& dc, float lpp,
                                      wxPoint GPSOffsetPixels,
                                      wxPoint lGPSPoint, wxPoint lHeadPoint,
                                      float img_height, float cog_rad,
                                      wxPoint lPredPoint, bool b_render_hdt,
                                      wxPoint lShipMidPoint)
{
    // draw course over ground if they are longer than the ship
    if( !wxIsNaN(gCog) && !wxIsNaN(gSog) ) {
        if( lpp >= img_height / 2 ) {
            const double png_pred_icon_scale_factor = .4;
            wxPoint icon[4];

            for( int i = 0; i < 4; i++ ) {
                int j = i * 2;
                double pxa = (double) ( s_png_pred_icon[j] );
                double pya = (double) ( s_png_pred_icon[j + 1] );

                pya *= png_pred_icon_scale_factor;
                pxa *= png_pred_icon_scale_factor;

                double px = ( pxa * sin( cog_rad ) ) + ( pya * cos( cog_rad ) );
                double py = ( pya * sin( cog_rad ) ) - ( pxa * cos( cog_rad ) );

                icon[i].x = (int) wxRound( px ) + lPredPoint.x + GPSOffsetPixels.x;
                icon[i].y = (int) wxRound( py ) + lPredPoint.y + GPSOffsetPixels.y;
            }

            //      COG Predictor
            wxDash dash_long[2];
            dash_long[0] = (int) ( 3.0 * m_pix_per_mm );  //8// Long dash  <---------+
            dash_long[1] = (int) ( 1.5 * m_pix_per_mm );  //2// Short gap            |

            wxPen ppPen2( PredColor(), g_cog_predictor_width, wxUSER_DASH );
            ppPen2.SetDashes( 2, dash_long );
            dc.SetPen( ppPen2 );
            dc.StrokeLine( lGPSPoint.x + GPSOffsetPixels.x, lGPSPoint.y + GPSOffsetPixels.y,
                           lPredPoint.x + GPSOffsetPixels.x, lPredPoint.y + GPSOffsetPixels.y );

            wxDash dash_long3[2];
            dash_long3[0] = g_cog_predictor_width * dash_long[0];
            dash_long3[1] = g_cog_predictor_width * dash_long[1];

            if( g_cog_predictor_width > 1 ) {
                wxPen ppPen3( GetGlobalColor( _T ( "UBLCK" ) ), 1, wxUSER_DASH );
                ppPen3.SetDashes( 2, dash_long3 );
                dc.SetPen( ppPen3 );
                dc.StrokeLine( lGPSPoint.x + GPSOffsetPixels.x, lGPSPoint.y + GPSOffsetPixels.y,
                               lPredPoint.x + GPSOffsetPixels.x, lPredPoint.y + GPSOffsetPixels.y );
            }
            wxPen ppPen1( GetGlobalColor( _T ( "UBLCK" ) ), 1, wxSOLID );
            dc.SetPen( ppPen1 );
            dc.SetBrush( wxBrush( PredColor() ) ); //*wxWHITE_BRUSH);

            dc.StrokePolygon( 4, icon );
        }
    }

    //      HDT Predictor
    if( b_render_hdt ) {
        wxDash dash_short[2];
        dash_short[0] = (int) ( 1.5 * m_pix_per_mm );  // Short dash  <---------+
        dash_short[1] = (int) ( 1.8 * m_pix_per_mm );  // Short gap            |

        wxPen ppPen2( PredColor(), 2, wxUSER_DASH );
        ppPen2.SetDashes( 2, dash_short );

        dc.SetPen( ppPen2 );
        dc.StrokeLine( lGPSPoint.x + GPSOffsetPixels.x, lGPSPoint.y + GPSOffsetPixels.y,
                       lHeadPoint.x + GPSOffsetPixels.x, lHeadPoint.y + GPSOffsetPixels.y );

        wxPen ppPen1( PredColor(), 2, wxSOLID );
        dc.SetPen( ppPen1 );
        dc.SetBrush( wxBrush( GetGlobalColor( _T ( "GREY2" ) ) ) );

        dc.StrokeCircle( lHeadPoint.x + GPSOffsetPixels.x, lHeadPoint.y + GPSOffsetPixels.y, 4 );
    }

    // Draw radar rings if activated
    if( g_iNavAidRadarRingsNumberVisible ) {
        double factor = 1.00;
        if( g_pNavAidRadarRingsStepUnits == 1 )          // nautical miles
            factor = 1 / 1.852;

        factor *= g_fNavAidRadarRingsStep;

        double tlat, tlon;
        wxPoint r;
        ll_gc_ll( gLat, gLon, 0, factor, &tlat, &tlon );
        GetCanvasPointPix( tlat, tlon, &r );

        double lpp = sqrt( pow( (double) (lGPSPoint.x - r.x), 2) +
                           pow( (double) (lGPSPoint.y - r.y), 2 ) );
        int pix_radius = (int) lpp;

        wxPen ppPen1( GetGlobalColor( _T ( "URED" ) ), 2 );
        dc.SetPen( ppPen1 );
        dc.SetBrush( wxBrush( GetGlobalColor( _T ( "URED" ) ), wxTRANSPARENT ) );

        for( int i = 1; i <= g_iNavAidRadarRingsNumberVisible; i++ )
            dc.StrokeCircle( lGPSPoint.x, lGPSPoint.y, i * pix_radius );
    }
}

void ChartCanvas::ComputeShipScaleFactor(float icon_hdt,
                                         int ownShipWidth, int ownShipLength, 
                                         wxPoint &lShipMidPoint,
                                         wxPoint &GPSOffsetPixels, wxPoint lGPSPoint,
                                         float &scale_factor_x, float &scale_factor_y)
{
    float screenResolution = (float) ::wxGetDisplaySize().x / g_display_size_mm;

    //  Calculate the true ship length in exact pixels
    double ship_bow_lat, ship_bow_lon;
    ll_gc_ll( gLat, gLon, icon_hdt, g_n_ownship_length_meters / 1852., &ship_bow_lat,
              &ship_bow_lon );
    wxPoint lShipBowPoint;
    wxPoint2DDouble b_point = GetVP().GetDoublePixFromLL( ship_bow_lat, ship_bow_lon );
    wxPoint2DDouble a_point = GetVP().GetDoublePixFromLL( gLat, gLon );
    
    float shipLength_px = sqrtf( powf( (float) (b_point.m_x - a_point.m_x), 2) +
                                 powf( (float) (b_point.m_y - a_point.m_y), 2) );
    
    //  And in mm
    float shipLength_mm = shipLength_px / screenResolution;
    
    //  Set minimum ownship drawing size
    float ownship_min_mm = g_n_ownship_min_mm;
    ownship_min_mm = wxMax(ownship_min_mm, 1.0);
    
    //  Calculate Nautical Miles distance from midships to gps antenna
    float hdt_ant = icon_hdt + 180.;
    float dy = ( g_n_ownship_length_meters / 2 - g_n_gps_antenna_offset_y ) / 1852.;
    float dx = g_n_gps_antenna_offset_x / 1852.;
    if( g_n_gps_antenna_offset_y > g_n_ownship_length_meters / 2 )      //reverse?
    {
        hdt_ant = icon_hdt;
        dy = -dy;
    }
    
    //  If the drawn ship size is going to be clamped, adjust the gps antenna offsets
    if( shipLength_mm < ownship_min_mm ) {
        dy /= shipLength_mm / ownship_min_mm;
        dx /= shipLength_mm / ownship_min_mm;
    }

    double ship_mid_lat, ship_mid_lon, ship_mid_lat1, ship_mid_lon1;
    
    ll_gc_ll( gLat, gLon, hdt_ant, dy, &ship_mid_lat, &ship_mid_lon );
    ll_gc_ll( ship_mid_lat, ship_mid_lon, icon_hdt - 90., dx, &ship_mid_lat1, &ship_mid_lon1 );

    GetCanvasPointPix( ship_mid_lat1, ship_mid_lon1, &lShipMidPoint );
    GPSOffsetPixels.x = lShipMidPoint.x - lGPSPoint.x;
    GPSOffsetPixels.y = lShipMidPoint.y - lGPSPoint.y;
    
    float scale_factor = shipLength_px / ownShipLength;
    
    //  Calculate a scale factor that would produce a reasonably sized icon
    float scale_factor_min = ownship_min_mm / ( ownShipLength / screenResolution );
    
    //  And choose the correct one
    scale_factor = wxMax(scale_factor, scale_factor_min);
    
    scale_factor_y = scale_factor;
    scale_factor_x = scale_factor_y * ( (float) ownShipLength / ownShipWidth )
        / ( (float) g_n_ownship_length_meters / g_n_ownship_beam_meters );
}

void ChartCanvas::ShipDraw( ocpnDC& dc )
{
    if( !GetVP().IsValid() ) return;

    int drawit = 0;
    wxPoint lGPSPoint, lShipMidPoint, lPredPoint, lHeadPoint, GPSOffsetPixels(0,0);

//    Is ship in Vpoint?

    if( GetVP().GetBBox().PointInBox( gLon, gLat, 0 ) ) drawit++;                             // yep

//    Calculate ownship Position Predictor

    double pred_lat, pred_lon;

    //  COG/SOG may be undefined in NMEA data stream
    float pCog = gCog;
    if( wxIsNaN(pCog) )
        pCog = 0.0;
    float pSog = gSog;
    if( wxIsNaN(pSog) )
        pSog = 0.0;

    ll_gc_ll( gLat, gLon, pCog, pSog * g_ownship_predictor_minutes / 60., &pred_lat, &pred_lon );

    GetCanvasPointPix( gLat, gLon, &lGPSPoint );
    lShipMidPoint = lGPSPoint;
    GetCanvasPointPix( pred_lat, pred_lon, &lPredPoint );

    float cog_rad = atan2f( (float) ( lPredPoint.y - lShipMidPoint.y ),
                            (float) ( lPredPoint.x - lShipMidPoint.x ) );
    cog_rad += (float)PI;

    float lpp = sqrtf( powf( (float) (lPredPoint.x - lShipMidPoint.x), 2) +
                       powf( (float) (lPredPoint.y - lShipMidPoint.y), 2) );

//    Is predicted point in the VPoint?
    if( GetVP().GetBBox().PointInBox( pred_lon, pred_lat, 0 ) ) drawit++;                     // yep

    //  Draw the icon rotated to the COG
    //  or to the Hdt if available
    float icon_hdt = pCog;
    if( !wxIsNaN( gHdt ) ) icon_hdt = gHdt;

    //  COG may be undefined in NMEA data stream
    if( wxIsNaN(icon_hdt) ) icon_hdt = 0.0;

//    Calculate the ownship drawing angle icon_rad using an assumed 10 minute predictor
    double osd_head_lat, osd_head_lon;
    wxPoint osd_head_point;

    ll_gc_ll( gLat, gLon, icon_hdt, pSog * 10. / 60., &osd_head_lat, &osd_head_lon );

    GetCanvasPointPix( gLat, gLon, &lShipMidPoint );
    GetCanvasPointPix( osd_head_lat, osd_head_lon, &osd_head_point );

    float icon_rad = atan2f( (float) ( osd_head_point.y - lShipMidPoint.y ),
                             (float) ( osd_head_point.x - lShipMidPoint.x ) );
    icon_rad += (float)PI;

    if( pSog < 0.2 ) icon_rad = ( ( icon_hdt + 90. ) * PI / 180. ) + GetVP().rotation;

//    Calculate ownship Heading pointer as a predictor
    double hdg_pred_lat, hdg_pred_lon;

    ll_gc_ll( gLat, gLon, icon_hdt, g_ownship_HDTpredictor_miles, &hdg_pred_lat,
              &hdg_pred_lon );

    GetCanvasPointPix( gLat, gLon, &lShipMidPoint );
    GetCanvasPointPix( hdg_pred_lat, hdg_pred_lon, &lHeadPoint );

//    Should we draw the Head vector?
//    Compare the points lHeadPoint and lPredPoint
//    If they differ by more than n pixels, and the head vector is valid, then render the head vector

    float ndelta_pix = 10.;
    bool b_render_hdt = false;
    if( !wxIsNaN( gHdt ) ) {
        float dist = sqrtf( powf(  (float) (lHeadPoint.x - lPredPoint.x), 2) +
                            powf(  (float) (lHeadPoint.y - lPredPoint.y), 2) );
        if( dist > ndelta_pix && !wxIsNaN(gSog) )
            b_render_hdt = true;
    }

//    Another draw test ,based on pixels, assuming the ship icon is a fixed nominal size
//    and is just barely outside the viewport        ....
    wxBoundingBox bb_screen( 0, 0, GetVP().pix_width, GetVP().pix_height );
    if( bb_screen.PointInBox( lShipMidPoint, 20 ) ) drawit++;

    // And one more test to catch the case where COG line crosses the screen,
    // but ownship and pred point are both off

    if( GetVP().GetBBox().LineIntersect( wxPoint2DDouble( gLon, gLat ),
                                         wxPoint2DDouble( pred_lon, pred_lat ) ) ) drawit++;

//    Do the draw if either the ship or prediction is within the current VPoint
    if( !drawit )
        return;

    int img_height;

    if( GetVP().chart_scale > 300000 )             // According to S52, this should be 50,000
    {
        ShipDrawLargeScale(dc, lShipMidPoint);
        img_height = 20;
    } else {

        wxImage pos_image;

        //      Substitute user ownship image if found
        if( m_pos_image_user )
            pos_image = m_pos_image_user->Copy();
        else if( SHIP_NORMAL == m_ownship_state )
            pos_image = m_pos_image_red->Copy();
        if( SHIP_LOWACCURACY == m_ownship_state )
            pos_image = m_pos_image_yellow->Copy();
        else if( SHIP_NORMAL != m_ownship_state )
            pos_image = m_pos_image_grey->Copy();


            //      Substitute user ownship image if found
        if( m_pos_image_user ) {
            pos_image = m_pos_image_user->Copy();
                
            if( SHIP_LOWACCURACY == m_ownship_state ) 
                pos_image = m_pos_image_user_yellow->Copy();
            else if( SHIP_NORMAL != m_ownship_state )
                pos_image = m_pos_image_user_grey->Copy();
        }

        img_height = pos_image.GetHeight();

        if( g_n_ownship_beam_meters > 0.0 &&
            g_n_ownship_length_meters > 0.0 &&
            g_OwnShipIconType > 0 ) // use large ship
        {
            int ownShipWidth = 22; // Default values from s_ownship_icon
            int ownShipLength= 84;
            if( g_OwnShipIconType == 1 ) {
                ownShipWidth = pos_image.GetWidth();
                ownShipLength= pos_image.GetHeight();
            }

            float scale_factor_x, scale_factor_y;
            ComputeShipScaleFactor
                (icon_hdt, ownShipWidth, ownShipLength, lShipMidPoint,
                 GPSOffsetPixels, lGPSPoint, scale_factor_x, scale_factor_y);

            if( g_OwnShipIconType == 1 ) { // Scaled bitmap
                pos_image.Rescale( ownShipWidth * scale_factor_x, ownShipLength * scale_factor_y,
                                   wxIMAGE_QUALITY_HIGH );
                wxPoint rot_ctr( pos_image.GetWidth() / 2, pos_image.GetHeight() / 2 );
                wxImage rot_image = pos_image.Rotate( -( icon_rad - ( PI / 2. ) ), rot_ctr, true );

                // Simple sharpening algorithm.....
                for( int ip = 0; ip < rot_image.GetWidth(); ip++ )
                    for( int jp = 0; jp < rot_image.GetHeight(); jp++ )
                        if( rot_image.GetAlpha( ip, jp ) > 64 ) rot_image.SetAlpha( ip, jp, 255 );

                wxBitmap os_bm( rot_image );

                int w = os_bm.GetWidth();
                int h = os_bm.GetHeight();
                img_height = h;

                dc.DrawBitmap( os_bm, lShipMidPoint.x - w / 2, lShipMidPoint.y - h / 2, true );

                // Maintain dirty box,, missing in __WXMSW__ library
                dc.CalcBoundingBox( lShipMidPoint.x - w / 2, lShipMidPoint.y - h / 2 );
                dc.CalcBoundingBox( lShipMidPoint.x - w / 2 + w, lShipMidPoint.y - h / 2 + h );
            }

            else if( g_OwnShipIconType == 2 ) { // Scaled Vector
                wxPoint ownship_icon[10];

                for( int i = 0; i < 10; i++ ) {
                    int j = i * 2;
                    float pxa = (float) ( s_ownship_icon[j] );
                    float pya = (float) ( s_ownship_icon[j + 1] );
                    pya *= scale_factor_y;
                    pxa *= scale_factor_x;

                    float px = ( pxa * sinf( icon_rad ) ) + ( pya * cosf( icon_rad ) );
                    float py = ( pya * sinf( icon_rad ) ) - ( pxa * cosf( icon_rad ) );

                    ownship_icon[i].x = (int) ( px ) + lShipMidPoint.x;
                    ownship_icon[i].y = (int) ( py ) + lShipMidPoint.y;
                }

                wxPen ppPen1( GetGlobalColor( _T ( "UBLCK" ) ), 1, wxSOLID );
                dc.SetPen( ppPen1 );
                dc.SetBrush( wxBrush( ShipColor() ) );

                dc.StrokePolygon( 6, &ownship_icon[0], 0, 0 );

                //     draw reference point (midships) cross
                dc.StrokeLine( ownship_icon[6].x, ownship_icon[6].y, ownship_icon[7].x,
                               ownship_icon[7].y );
                dc.StrokeLine( ownship_icon[8].x, ownship_icon[8].y, ownship_icon[9].x,
                               ownship_icon[9].y );
            }

            img_height = ownShipLength * scale_factor_y;

            //      Reference point, where the GPS antenna is
            int circle_rad = 3;
            if( m_pos_image_user ) circle_rad = 1;

            dc.SetPen( wxPen( GetGlobalColor( _T ( "UBLCK" ) ), 1 ) );
            dc.SetBrush( wxBrush( GetGlobalColor( _T ( "UIBCK" ) ) ) );
            dc.StrokeCircle( lGPSPoint.x, lGPSPoint.y, circle_rad );
        }
        else { // Fixed bitmap icon.
            /* non opengl, or suboptimal opengl via ocpndc: */
            wxPoint rot_ctr( pos_image.GetWidth() / 2, pos_image.GetHeight() / 2 );
            wxImage rot_image = pos_image.Rotate( -( icon_rad - ( PI / 2. ) ), rot_ctr, true );

            // Simple sharpening algorithm.....
            for( int ip = 0; ip < rot_image.GetWidth(); ip++ )
                for( int jp = 0; jp < rot_image.GetHeight(); jp++ )
                    if( rot_image.GetAlpha( ip, jp ) > 64 ) rot_image.SetAlpha( ip, jp, 255 );

            wxBitmap os_bm( rot_image );

            int w = os_bm.GetWidth();
            int h = os_bm.GetHeight();
            img_height = h;

            dc.DrawBitmap( os_bm, lShipMidPoint.x - w / 2, lShipMidPoint.y - h / 2, true );

            //      Reference point, where the GPS antenna is
            int circle_rad = 3;
            if( m_pos_image_user ) circle_rad = 1;

            dc.SetPen( wxPen( GetGlobalColor( _T ( "UBLCK" ) ), 1 ) );
            dc.SetBrush( wxBrush( GetGlobalColor( _T ( "UIBCK" ) ) ) );
            dc.StrokeCircle( lShipMidPoint.x, lShipMidPoint.y, circle_rad );

            // Maintain dirty box,, missing in __WXMSW__ library
            dc.CalcBoundingBox( lShipMidPoint.x - w / 2, lShipMidPoint.y - h / 2 );
            dc.CalcBoundingBox( lShipMidPoint.x - w / 2 + w, lShipMidPoint.y - h / 2 + h );
        }
    }        // ownship draw

    ShipIndicatorsDraw(dc, lpp,  GPSOffsetPixels,
                        lGPSPoint,  lHeadPoint,
                       img_height, cog_rad,
                       lPredPoint,  b_render_hdt, lShipMidPoint);
}

/* @ChartCanvas::CalcGridSpacing
 **
 ** Calculate the major and minor spacing between the lat/lon grid
 **
 ** @param [r] WindowDegrees [float] displayed number of lat or lan in the window
 ** @param [w] MajorSpacing [float &] Major distance between grid lines
 ** @param [w] MinorSpacing [float &] Minor distance between grid lines
 ** @return [void]
 */
void CalcGridSpacing( float WindowDegrees, float& MajorSpacing, float&MinorSpacing )
{
    int tabi; // iterator for lltab

    // table for calculating the distance between the grids
    // [0] width or height of the displayed chart in degrees
    // [1] spacing between major grid lines in degrees
    // [2] spacing between minor grid lines in degrees
    const float lltab[][3] = { { 180.0f, 90.0f, 30.0f }, { 90.0f, 45.0f, 15.0f }, { 60.0f, 30.0f, 10.0f }, {
            20.0f, 10.0f, 2.0f
        }, { 10.0f, 5.0f, 1.0f }, { 4.0f, 2.0f, 30.0f / 60.0f }, {
            2.0f, 1.0f, 20.0f
            / 60.0f
        }, { 1.0f, 0.5f, 10.0f / 60.0f }, { 30.0f / 60.0f, 15.0f / 60.0f, 5.0f / 60.0f }, {
            20.0f
            / 60.0f, 10.0f / 60.0f, 2.0f / 60.0f
        }, { 10.0f / 60.0f, 5.0f / 60.0f, 1.0f / 60.0f }, {
            4.0f
            / 60.0f, 2.0f / 60.0f, 0.5f / 60.0f
        }, { 2.0f / 60.0f, 1.0f / 60.0f, 0.2f / 60.0f }, {
            1.0f / 60.0f,
            0.5f / 60.0f, 0.1f / 60.0f
        }, { 0.4f / 60.0f, 0.2f / 60.0f, 0.05f / 60.0f }, {
            0.0f, 0.1f / 60.0f,
            0.02f / 60.0f
        } // indicates last entry
    };

    for( tabi = 0; lltab[tabi][0] != 0.0; tabi++ ) {
        if( WindowDegrees > lltab[tabi][0] ) {
            break;
        }
    }
    MajorSpacing = lltab[tabi][1]; // major latitude distance
    MinorSpacing = lltab[tabi][2]; // minor latitude distance
    return;
}
/* @ChartCanvas::CalcGridText *************************************
 **
 ** Calculates text to display at the major grid lines
 **
 ** @param [r] latlon [float] latitude or longitude of grid line
 ** @param [r] spacing [float] distance between two major grid lines
 ** @param [r] bPostfix [bool] true for latitudes, false for longitudes
 ** @param [w] text [char*] textbuffer for result, minimum of 12 chars in length
 **
 ** @return [void]
 */
void CalcGridText( float latlon, float spacing, bool bPostfix, char *text )
{
    int deg = (int) fabs( latlon ); // degrees
    float min = fabs( ( fabs( latlon ) - deg ) * 60.0 ); // Minutes
    char postfix;
    const unsigned int BufLen = 12;

    // calculate postfix letter (NSEW)
    if( latlon > 0.0 ) {
        if( bPostfix ) {
            postfix = 'N';
        } else {
            postfix = 'E';
        }
    } else if( latlon < 0.0 ) {
        if( bPostfix ) {
            postfix = 'S';
        } else {
            postfix = 'W';
        }
    } else {
        postfix = ' '; // no postfix for equator and greenwich
    }
    // calculate text, display minutes only if spacing is smaller than one degree

    if( spacing >= 1.0 ) {
        snprintf( text, BufLen, "%3d° %c", deg, postfix );
    } else if( spacing >= ( 1.0 / 60.0 ) ) {
        snprintf( text, BufLen, "%3d°%02.0f %c", deg, min, postfix );
    } else {
        snprintf( text, BufLen, "%3d°%02.2f %c", deg, min, postfix );
    }
    text[BufLen - 1] = '\0';
    return;
}

/* @ChartCanvas::GridDraw *****************************************
 **
 ** Draws major and minor Lat/Lon Grid on the chart
 ** - distance between Grid-lm ines are calculated automatic
 ** - major grid lines will be across the whole chart window
 ** - minor grid lines will be 10 pixel at each edge of the chart window.
 **
 ** @param [w] dc [wxDC&] the wx drawing context
 **
 ** @return [void]
 ************************************************************************/
void ChartCanvas::GridDraw( ocpnDC& dc )
{
    if( !( g_bDisplayGrid && ( fabs( GetVP().rotation ) < 1e-5 )
            && ( ( fabs( GetVP().skew ) < 1e-9 ) || g_bskew_comp ) ) ) return;

    double nlat, elon, slat, wlon;
    float lat, lon;
    float dlat, dlon;
    float gridlatMajor, gridlatMinor, gridlonMajor, gridlonMinor;
    wxCoord w, h;
    wxPen GridPen( GetGlobalColor( _T ( "SNDG1" ) ), 1, wxSOLID );
    wxFont *font = wxTheFontList->FindOrCreateFont( 8, wxFONTFAMILY_SWISS, wxNORMAL,
                   wxFONTWEIGHT_NORMAL, FALSE, wxString( _T ( "Arial" ) ) );
    dc.SetPen( GridPen );
    dc.SetFont( *font );
    dc.SetTextForeground( GetGlobalColor( _T ( "SNDG1" ) ) );

    w = m_canvas_width;
    h = m_canvas_height;

    GetCanvasPixPoint( 0, 0, nlat, wlon ); // get lat/lon of upper left point of the window
    GetCanvasPixPoint( w, h, slat, elon ); // get lat/lon of lower right point of the window
    dlat = nlat - slat; // calculate how many degrees of latitude are shown in the window
    dlon = elon - wlon; // calculate how many degrees of longitude are shown in the window
    if( dlon < 0.0 ) // concider datum border at 180 degrees longitude
    {
        dlon = dlon + 360.0;
    }
    // calculate distance between latitude grid lines
    CalcGridSpacing( dlat, gridlatMajor, gridlatMinor );

    // calculate position of first major latitude grid line
    lat = ceil( slat / gridlatMajor ) * gridlatMajor;

    // Draw Major latitude grid lines and text
    while( lat < nlat ) {
        wxPoint r;
        char sbuf[12];
        CalcGridText( lat, gridlatMajor, true, sbuf ); // get text for grid line
        GetCanvasPointPix( lat, ( elon + wlon ) / 2, &r );
        dc.DrawLine( 0, r.y, w, r.y, false );                             // draw grid line
        dc.DrawText( wxString( sbuf, wxConvUTF8 ), 0, r.y ); // draw text
        lat = lat + gridlatMajor;

        if( fabs( lat - wxRound( lat ) ) < 1e-5 ) lat = wxRound( lat );
    }

    // calculate position of first minor latitude grid line
    lat = ceil( slat / gridlatMinor ) * gridlatMinor;

    // Draw minor latitude grid lines
    while( lat < nlat ) {
        wxPoint r;
        GetCanvasPointPix( lat, ( elon + wlon ) / 2, &r );
        dc.DrawLine( 0, r.y, 10, r.y, false );
        dc.DrawLine( w - 10, r.y, w, r.y, false );
        lat = lat + gridlatMinor;
    }

    // calculate distance between grid lines
    CalcGridSpacing( dlon, gridlonMajor, gridlonMinor );

    // calculate position of first major latitude grid line
    lon = ceil( wlon / gridlonMajor ) * gridlonMajor;

    // draw major longitude grid lines
    for( int i = 0, itermax = (int) ( dlon / gridlonMajor ); i <= itermax; i++ ) {
        wxPoint r;
        char sbuf[12];
        CalcGridText( lon, gridlonMajor, false, sbuf );
        GetCanvasPointPix( ( nlat + slat ) / 2, lon, &r );
        dc.DrawLine( r.x, 0, r.x, h, false );
        dc.DrawText( wxString( sbuf, wxConvUTF8 ), r.x, 0 );
        lon = lon + gridlonMajor;
        if( lon > 180.0 ) {
            lon = lon - 360.0;
        }

        if( fabs( lon - wxRound( lon ) ) < 1e-5 ) lon = wxRound( lon );

    }

    // calculate position of first minor longitude grid line
    lon = ceil( wlon / gridlonMinor ) * gridlonMinor;
    // draw minor longitude grid lines
    for( int i = 0, itermax = (int) ( dlon / gridlonMinor ); i <= itermax; i++ ) {
        wxPoint r;
        GetCanvasPointPix( ( nlat + slat ) / 2, lon, &r );
        dc.DrawLine( r.x, 0, r.x, 10, false );
        dc.DrawLine( r.x, h - 10, r.x, h, false );
        lon = lon + gridlonMinor;
        if( lon > 180.0 ) {
            lon = lon - 360.0;
        }
    }
}

void ChartCanvas::ScaleBarDraw( ocpnDC& dc )
{
    double blat, blon, tlat, tlon;
    wxPoint r;

    int x_origin = g_bDisplayGrid ? 60 : 20;
    int y_origin = m_canvas_height - 50;

    float dist;
    int count;
    wxPen pen1, pen2;

    if( GetVP().chart_scale > 80000 )        // Draw 10 mile scale as SCALEB11
    {
        dist = 10.0;
        count = 5;
        pen1 = wxPen( GetGlobalColor( _T ( "SNDG2" ) ), 3, wxSOLID );
        pen2 = wxPen( GetGlobalColor( _T ( "SNDG1" ) ), 3, wxSOLID );
    } else                                // Draw 1 mile scale as SCALEB10
    {
        dist = 1.0;
        count = 10;
        pen1 = wxPen( GetGlobalColor( _T ( "SCLBR" ) ), 3, wxSOLID );
        pen2 = wxPen( GetGlobalColor( _T ( "CHDRD" ) ), 3, wxSOLID );
    }

    GetCanvasPixPoint( x_origin, y_origin, blat, blon );
    double rotation = -VPoint.rotation;
    if(!g_bskew_comp)
        rotation -= VPoint.skew;
    ll_gc_ll( blat, blon, rotation * 180 / PI, dist, &tlat, &tlon );
    GetCanvasPointPix( tlat, tlon, &r );
    int l1 = ( y_origin - r.y ) / count;

    for( int i = 0; i < count; i++ ) {
        int y = l1 * i;
        if( i & 1 ) dc.SetPen( pen1 );
        else
            dc.SetPen( pen2 );
        
        dc.DrawLine( x_origin, y_origin - y, x_origin, y_origin - ( y + l1 ) );
    }
}

void ChartCanvas::JaggyCircle( ocpnDC &dc, wxPen pen, int x, int y, int radius )
{
    //    Constants?
    double da_min = 2.;
    double da_max = 6.;
    double ra_min = 0.;
    double ra_max = 40.;

    wxPen pen_save = dc.GetPen();

    wxDateTime now = wxDateTime::Now();

    dc.SetPen( pen );

    int x0, y0, x1, y1;

    x0 = x1 = x + radius;                    // Start point
    y0 = y1 = y;
    double angle = 0.;
    int i = 0;

    while( angle < 360. ) {
        double da = da_min + ( ( (double) rand() / RAND_MAX ) * ( da_max - da_min ) );
        angle += da;

        if( angle > 360. ) angle = 360.;

        double ra = ra_min + ( ( (double) rand() / RAND_MAX ) * ( ra_max - ra_min ) );

        double r;
        if( i % 1 ) r = radius + ra;
        else
            r = radius - ra;

        x1 = (int) ( x + cos( angle * PI / 180. ) * r );
        y1 = (int) ( y + sin( angle * PI / 180. ) * r );

        dc.DrawLine( x0, y0, x1, y1 );

        x0 = x1;
        y0 = y1;

        i++;

    }

    dc.DrawLine( x + radius, y, x1, y1 );             // closure

    dc.SetPen( pen_save );
}

void ChartCanvas::AlertDraw( ocpnDC& dc )
{
// Just for prototyping, visual alert for anchorwatch goes here
    bool play_sound = false;
    if( pAnchorWatchPoint1 && AnchorAlertOn1 ) {
        if( AnchorAlertOn1 ) {
            wxPoint TargetPoint;
            GetCanvasPointPix( pAnchorWatchPoint1->m_lat, pAnchorWatchPoint1->m_lon, &TargetPoint );
            JaggyCircle( dc, wxPen( GetGlobalColor( _T("URED") ), 2 ), TargetPoint.x, TargetPoint.y,
                         100 );
            play_sound = true;
        }
    } else
        AnchorAlertOn1 = false;

    if( pAnchorWatchPoint2 && AnchorAlertOn2 ) {
        if( AnchorAlertOn2 ) {
            wxPoint TargetPoint;
            GetCanvasPointPix( pAnchorWatchPoint2->m_lat, pAnchorWatchPoint2->m_lon, &TargetPoint );
            JaggyCircle( dc, wxPen( GetGlobalColor( _T("URED") ), 2 ), TargetPoint.x, TargetPoint.y,
                         100 );
            play_sound = true;
        }
    } else
        AnchorAlertOn2 = false;


    if( play_sound ) {
        if( !g_anchorwatch_sound.IsOk() ) g_anchorwatch_sound.Create( g_sAIS_Alert_Sound_File );

#ifndef __WXMSW__
        if(g_anchorwatch_sound.IsOk() && !g_anchorwatch_sound.IsPlaying())
            g_anchorwatch_sound.Play();
#else
            if( g_anchorwatch_sound.IsOk() ) g_anchorwatch_sound.Play();
#endif
    } else {
        if( g_anchorwatch_sound.IsOk() ) g_anchorwatch_sound.Stop();
    }

}
// End of prototype anchor watch alerting-----------------------

void ChartCanvas::UpdateShips()
{
    //  Get the rectangle in the current dc which bounds the "ownship" symbol

    wxClientDC dc( this );
    if( !dc.IsOk() ) return;

    wxBitmap test_bitmap( dc.GetSize().x, dc.GetSize().y );
    wxMemoryDC temp_dc( test_bitmap );

    temp_dc.ResetBoundingBox();
    temp_dc.DestroyClippingRegion();
    temp_dc.SetClippingRegion( 0, 0, dc.GetSize().x, dc.GetSize().y );

    // Draw the ownship on the temp_dc
    ocpnDC ocpndc = ocpnDC( temp_dc );
    ShipDraw( ocpndc );

    if( g_pActiveTrack && g_pActiveTrack->IsRunning() ) {
        RoutePoint* p = g_pActiveTrack->GetLastPoint();
        if( p ) {
            wxPoint px;
            cc1->GetCanvasPointPix( p->m_lat, p->m_lon, &px );
            ocpndc.CalcBoundingBox( px.x, px.y );
        }
    }

    ship_draw_rect = wxRect( temp_dc.MinX(), temp_dc.MinY(),
            temp_dc.MaxX() - temp_dc.MinX(),
            temp_dc.MaxY() - temp_dc.MinY() );

    wxRect own_ship_update_rect = ship_draw_rect;

    if( !own_ship_update_rect.IsEmpty() ) {
        //  The required invalidate rectangle is the union of the last drawn rectangle
        //  and this drawn rectangle
        own_ship_update_rect.Union( ship_draw_last_rect );
        own_ship_update_rect.Inflate( 2 );
    }

    if( !own_ship_update_rect.IsEmpty() ) RefreshRect( own_ship_update_rect, false );

    ship_draw_last_rect = ship_draw_rect;

    temp_dc.SelectObject( wxNullBitmap );
}

void ChartCanvas::UpdateAlerts()
{
    //  Get the rectangle in the current dc which bounds the detected Alert targets

    //  Use this dc
    wxClientDC dc( this );

    // Get dc boundary
    int sx, sy;
    dc.GetSize( &sx, &sy );

    //  Need a bitmap
    wxBitmap test_bitmap( sx, sy, -1 );

    // Create a memory DC
    wxMemoryDC temp_dc;
    temp_dc.SelectObject( test_bitmap );

    temp_dc.ResetBoundingBox();
    temp_dc.DestroyClippingRegion();
    temp_dc.SetClippingRegion( wxRect( 0, 0, sx, sy ) );

    // Draw the Alert Targets on the temp_dc
    ocpnDC ocpndc = ocpnDC( temp_dc );
    AlertDraw( ocpndc );

    //  Retrieve the drawing extents
    wxRect alert_rect( temp_dc.MinX(), temp_dc.MinY(), temp_dc.MaxX() - temp_dc.MinX(),
                       temp_dc.MaxY() - temp_dc.MinY() );

    if( !alert_rect.IsEmpty() ) alert_rect.Inflate( 2 );              // clear all drawing artifacts

    if( !alert_rect.IsEmpty() || !alert_draw_rect.IsEmpty() ) {
        //  The required invalidate rectangle is the union of the last drawn rectangle
        //  and this drawn rectangle
        wxRect alert_update_rect = alert_draw_rect;
        alert_update_rect.Union( alert_rect );

        //  Invalidate the rectangular region
        RefreshRect( alert_update_rect, false );
    }

    //  Save this rectangle for next time
    alert_draw_rect = alert_rect;

    temp_dc.SelectObject( wxNullBitmap );      // clean up
}

void ChartCanvas::UpdateAIS()
{
    if(!g_pAIS) return;

    //  Get the rectangle in the current dc which bounds the detected AIS targets

    //  Use this dc
    wxClientDC dc( this );

    // Get dc boundary
    int sx, sy;
    dc.GetSize( &sx, &sy );

    wxRect ais_rect;

    //  How many targets are there?

    //  If more than "some number", it will be cheaper to refresh the entire screen
    //  than to build update rectangles for each target.
    AIS_Target_Hash *current_targets = g_pAIS->GetTargetList();
    if( current_targets->size() > 10 ) {
        ais_rect = wxRect( 0, 0, sx, sy );            // full screen
    } else {
        //  Need a bitmap
        wxBitmap test_bitmap( sx, sy, -1 );

        // Create a memory DC
        wxMemoryDC temp_dc;
        temp_dc.SelectObject( test_bitmap );

        temp_dc.ResetBoundingBox();
        temp_dc.DestroyClippingRegion();
        temp_dc.SetClippingRegion( wxRect( 0, 0, sx, sy ) );

        // Draw the AIS Targets on the temp_dc
        ocpnDC ocpndc = ocpnDC( temp_dc );
        AISDraw( ocpndc );
        AISDrawAreaNotices( ocpndc );

        //  Retrieve the drawing extents
        ais_rect = wxRect( temp_dc.MinX(), temp_dc.MinY(), temp_dc.MaxX() - temp_dc.MinX(),
                           temp_dc.MaxY() - temp_dc.MinY() );

        if( !ais_rect.IsEmpty() ) ais_rect.Inflate( 2 );              // clear all drawing artifacts

        temp_dc.SelectObject( wxNullBitmap );      // clean up

    }

    if( !ais_rect.IsEmpty() || !ais_draw_rect.IsEmpty() ) {
        //  The required invalidate rectangle is the union of the last drawn rectangle
        //  and this drawn rectangle
        wxRect ais_update_rect = ais_draw_rect;
        ais_update_rect.Union( ais_rect );

        //  Invalidate the rectangular region
        RefreshRect( ais_update_rect, false );
    }

    //  Save this rectangle for next time
    ais_draw_rect = ais_rect;

}

void ChartCanvas::OnActivate( wxActivateEvent& event )
{
    ReloadVP();
}

void ChartCanvas::OnSize( wxSizeEvent& event )
{

    GetClientSize( &m_canvas_width, &m_canvas_height );

//    Get some canvas metrics

//          Rescale to current value, in order to rebuild VPoint data structures
//          for new canvas size
    SetVPScale( GetVPScale() );

    m_absolute_min_scale_ppm = m_canvas_width / ( 1.5 * WGS84_semimajor_axis_meters * PI ); // something like 180 degrees

    //  Inform the parent Frame that I am being resized...
    gFrame->ProcessCanvasResize();

//    Set up the scroll margins
    xr_margin = m_canvas_width * 95 / 100;
    xl_margin = m_canvas_width * 5 / 100;
    yt_margin = m_canvas_height * 5 / 100;
    yb_margin = m_canvas_height * 95 / 100;

    if( m_pQuilt ) m_pQuilt->SetQuiltParameters( m_canvas_scale_factor, m_canvas_width );

//    Resize the current viewport

    VPoint.pix_width = m_canvas_width;
    VPoint.pix_height = m_canvas_height;

    // Resize the scratch BM
    delete pscratch_bm;
    pscratch_bm = new wxBitmap( VPoint.pix_width, VPoint.pix_height, -1 );

    // Resize the Route Calculation BM
    m_dc_route.SelectObject( wxNullBitmap );
    delete proute_bm;
    proute_bm = new wxBitmap( VPoint.pix_width, VPoint.pix_height, -1 );
    m_dc_route.SelectObject( *proute_bm );

    //  Resize the saved Bitmap
    m_cached_chart_bm.Create( VPoint.pix_width, VPoint.pix_height, -1 );

    //  Resize the working Bitmap
    m_working_bm.Create( VPoint.pix_width, VPoint.pix_height, -1 );

    //  Rescale again, to capture all the changes for new canvas size
    SetVPScale( GetVPScale() );

#ifdef ocpnUSE_GL
    if( /*g_bopengl &&*/ m_glcc ) {
        m_glcc->OnSize( event );
    }
#endif
    //  Invalidate the whole window
    ReloadVP();
}

void ChartCanvas::ShowChartInfoWindow( int x, int y, int dbIndex )
{
    if( dbIndex >= 0 ) {
        if( NULL == m_pCIWin ) {
            m_pCIWin = new ChInfoWin( this );
            m_pCIWin->Hide();
        }

        if( !m_pCIWin->IsShown() || (m_pCIWin->dbIndex != dbIndex) ) {
            wxString s;
            ChartBase *pc = NULL;

            if( ( ChartData->IsChartInCache( dbIndex ) ) && ChartData->IsValid() )
                pc = ChartData->OpenChartFromDB( dbIndex, FULL_INIT );   // this must come from cache

            int char_width, char_height;
            s = ChartData->GetFullChartInfo( pc, dbIndex, &char_width, &char_height );
            m_pCIWin->SetString( s );
            m_pCIWin->FitToChars( char_width, char_height );

            wxPoint p;
            p.x = x;
            if( ( p.x + m_pCIWin->GetWinSize().x ) > m_canvas_width )
                p.x = m_canvas_width - m_pCIWin->GetWinSize().x;

            int statsW, statsH;
            stats->GetSize( &statsW, &statsH );
            p.y = m_canvas_height - statsH - 4 - m_pCIWin->GetWinSize().y;

            m_pCIWin->dbIndex = dbIndex;
            m_pCIWin->SetPosition( p );
            m_pCIWin->SetBitmap();
            m_pCIWin->Refresh();
            m_pCIWin->Show();
        }
    } else {
        HideChartInfoWindow();
    }
}

void ChartCanvas::HideChartInfoWindow( void )
{
    if( m_pCIWin && m_pCIWin->IsShown() ) m_pCIWin->Hide();
}

void ChartCanvas::PanTimerEvent( wxTimerEvent& event )
{
    wxMouseEvent ev( wxEVT_MOTION );
    ev.m_x = mouse_x;
    ev.m_y = mouse_y;
    ev.m_leftDown = mouse_leftisdown;

    wxEvtHandler *evthp = GetEventHandler();

    ::wxPostEvent( evthp, ev );

}

void ChartCanvas::MovementTimerEvent( wxTimerEvent& )
{
    DoTimedMovement();
}

void ChartCanvas::MovementStopTimerEvent( wxTimerEvent& )
{
    StopMovement( );
}

bool ChartCanvas::CheckEdgePan( int x, int y, bool bdragging, int margin, int delta )
{
    if(m_disable_edge_pan)
        return false;
    
    bool bft = false;
    int pan_margin = m_canvas_width * margin / 100;
    int pan_timer_set = 200;
    double pan_delta = GetVP().pix_width * delta / 100;
    int pan_x = 0;
    int pan_y = 0;

    if( x > m_canvas_width - pan_margin ) {
        bft = true;
        pan_x = pan_delta;
    }

    else if( x < pan_margin ) {
        bft = true;
        pan_x = -pan_delta;
    }

    if( y < pan_margin ) {
        bft = true;
        pan_y = -pan_delta;
    }

    else if( y > m_canvas_height - pan_margin ) {
        bft = true;
        pan_y = pan_delta;
    }

    //    Of course, if dragging, and the mouse left button is not down, we must stop the event injection
    if( bdragging ) {
        if( !g_btouch )
        {
            wxMouseState state = ::wxGetMouseState();
            if( !state.LeftDown() )
                bft = false;
        }
    }
    if( ( bft ) && !pPanTimer->IsRunning() ) {
        PanCanvas( pan_x, pan_y );
        pPanTimer->Start( pan_timer_set, wxTIMER_ONE_SHOT );
        return true;
    }

    //    This mouse event must not be due to pan timer event injector
    //    Mouse is out of the pan zone, so prevent any orphan event injection
    if( ( !bft ) && pPanTimer->IsRunning() ) {
        pPanTimer->Stop();
    }

    return ( false );
}

// Look for waypoints at the current position.
// Used to determine what a mouse event should act on.

void ChartCanvas::FindRoutePointsAtCursor( float selectRadius, bool setBeingEdited )
{
    m_lastRoutePointEditTarget = m_pRoutePointEditTarget;       // save a copy
    m_pRoutePointEditTarget = NULL;
    m_pFoundPoint = NULL;

    SelectItem *pFind = NULL;
    SelectableItemList SelList = pSelect->FindSelectionList( m_cursor_lat, m_cursor_lon,
                                 SELTYPE_ROUTEPOINT );
    wxSelectableItemListNode *node = SelList.GetFirst();
    while( node ) {
        pFind = node->GetData();

        RoutePoint *frp = (RoutePoint *) pFind->m_pData1;

        //    Get an array of all routes using this point
        m_pEditRouteArray = g_pRouteMan->GetRouteArrayContaining( frp );

        // Use route array to determine actual visibility for the point
        bool brp_viz = false;
        if( m_pEditRouteArray ) {
            for( unsigned int ir = 0; ir < m_pEditRouteArray->GetCount(); ir++ ) {
                Route *pr = (Route *) m_pEditRouteArray->Item( ir );
                if( pr->IsVisible() ) {
                    brp_viz = true;
                    break;
                }
            }
        } else
            brp_viz = frp->IsVisible();               // isolated point

        if( brp_viz ) {
            //    Use route array to rubberband all affected routes
            if( m_pEditRouteArray )                 // Editing Waypoint as part of route
            {
                for( unsigned int ir = 0; ir < m_pEditRouteArray->GetCount(); ir++ ) {
                    Route *pr = (Route *) m_pEditRouteArray->Item( ir );
                    pr->m_bIsBeingEdited = setBeingEdited;
                }
                m_bRouteEditing = setBeingEdited;
            } else                                      // editing Mark
            {
                frp->m_bIsBeingEdited = setBeingEdited;
                m_bMarkEditing = setBeingEdited;
            }

            m_pRoutePointEditTarget = frp;
            m_pFoundPoint = pFind;
            break;            // out of the while(node)
        }

        node = node->GetNext();
    }       // while (node)
}

void ChartCanvas::MouseTimedEvent( wxTimerEvent& event )
{
    if( singleClickEventIsValid ) MouseEvent( singleClickEvent );
    singleClickEventIsValid = false;
    m_DoubleClickTimer->Stop();
}

void ChartCanvas::MouseEvent( wxMouseEvent& event )
{
    int x, y;
    int mx, my;

    // Protect from leftUp's coming from event handlers in child
    // windows who return focus to the canvas.
    static bool leftIsDown = false;

#ifndef __WXOSX__
    if (event.LeftDown()) {
        if ( pConfig->m_bShowMenuBar == false && g_bTempShowMenuBar == true ) {
            // The menu bar is temporarily visible due to alt having been pressed.
            // Clicking will hide it, and do nothing else.
            g_bTempShowMenuBar = false;
            parent_frame->ApplyGlobalSettings(false, false);
            return;
        }
    }
#endif

    // Protect from very small cursor slips during double click, which produce a
    // single Drag event.
    
    // This code is nonsense...
#if 0    
    static bool lastEventWasDrag = false;

    if( event.Dragging() && !lastEventWasDrag ) {
        lastEventWasDrag = true;
        return;
    }
    lastEventWasDrag = event.Dragging();
#endif

    event.GetPosition( &x, &y );

    // Update modifiers here; some window managers never send the key event
    m_modkeys = 0;
    if(event.ControlDown())
        m_modkeys |= wxMOD_CONTROL;
    if(event.AltDown())
        m_modkeys |= wxMOD_ALT;

#ifdef __WXMSW__
    //TODO Test carefully in other platforms, remove ifdef....
    if( event.ButtonDown() && !HasCapture() ) CaptureMouse();
    if( event.ButtonUp() && HasCapture() ) ReleaseMouse();
#endif

    if(g_pi_manager)
        if(g_pi_manager->SendMouseEventToPlugins( event ))
            return;                     // PlugIn did something, and does not want the canvas to do anything else
    
    // We start with Double Click processing. The first left click just starts a timer and
    // is remembered, then we actually do something if there is a LeftDClick.
    // If there is, the two single clicks are ignored.

    if( event.LeftDClick() && ( cursor_region == CENTER ) ) {
        m_DoubleClickTimer->Start();
        singleClickEventIsValid = false;

        double zlat, zlon;
        GetCanvasPixPoint( x, y, zlat, zlon );

        SelectItem *pFindAIS;
        pFindAIS = pSelectAIS->FindSelection( zlat, zlon, SELTYPE_AISTARGET );

        if( pFindAIS ) {
            m_FoundAIS_MMSI = pFindAIS->GetUserData();
            if( g_pAIS->Get_Target_Data_From_MMSI( m_FoundAIS_MMSI ) ) {
                wxWindow *pwin = wxDynamicCast(this, wxWindow);
                ShowAISTargetQueryDialog( pwin, m_FoundAIS_MMSI );
            }
            return;
        }

        SelectableItemList rpSelList = pSelect->FindSelectionList( zlat, zlon, SELTYPE_ROUTEPOINT );
        wxSelectableItemListNode *node = rpSelList.GetFirst();
        bool b_onRPtarget = false;
        while( node ) {
            SelectItem *pFind = node->GetData();
            RoutePoint *frp = (RoutePoint *) pFind->m_pData1;
            if(m_pRoutePointEditTarget && (frp == m_pRoutePointEditTarget) ){
                b_onRPtarget = true;
                break;
            }
            node = node->GetNext();
        }
        
        //      Double tap with selected RoutePoint or Mark
        bool bt1 = m_bMarkEditing;
        RoutePoint *pp = m_pRoutePointEditTarget;
        
        if(m_pRoutePointEditTarget){
            if( b_onRPtarget ) {
                ShowMarkPropertiesDialog( m_pRoutePointEditTarget );
                return;
            }
            else {
                m_pRoutePointEditTarget->m_bIsBeingEdited = false;
                m_pRoutePointEditTarget->m_bPtIsSelected = false;
                wxRect wp_rect;
                m_pRoutePointEditTarget->CalculateDCRect( m_dc_route, &wp_rect );
                m_pRoutePointEditTarget = NULL;         //cancel selection
                RefreshRect( wp_rect, true );
                return;
             }
        }
        else{
            node = rpSelList.GetFirst();
            if( node ) {
                SelectItem *pFind = node->GetData();
                RoutePoint *frp = (RoutePoint *) pFind->m_pData1;
                if(frp){
                    ShowMarkPropertiesDialog( frp );
                    return;
                }
            }
        }
                
            

        SelectItem* cursorItem;
        cursorItem = pSelect->FindSelection( zlat, zlon, SELTYPE_ROUTESEGMENT );

        if( cursorItem ) {
            Route *pr = (Route *) cursorItem->m_pData3;
            if( pr->IsVisible() ) {
                ShowRoutePropertiesDialog( _("Route Properties"), pr );
                return;
            }
        }

        cursorItem = pSelect->FindSelection( zlat, zlon, SELTYPE_TRACKSEGMENT );

        if( cursorItem ) {
            Route *pr = (Route *) cursorItem->m_pData3;
            if( pr->IsVisible() ) {
                ShowTrackPropertiesDialog( pr );
                return;
            }
        }

        // Found no object to act on, so show chart info.

        ShowObjectQueryWindow( x, y, zlat, zlon );
        return;
    }

    // Capture LeftUp's and time them, unless it already came from the timer.
    if( event.LeftUp() && !singleClickEventIsValid ) {

        // Ignore the second LeftUp after the DClick.
        if( m_DoubleClickTimer->IsRunning() ) {
            m_DoubleClickTimer->Stop();
            return;
        }

        // Save the event for later running if there is no DClick.
        m_DoubleClickTimer->Start( 250, wxTIMER_ONE_SHOT );
        singleClickEvent = event;
        singleClickEventIsValid = true;
        return;
    }

    //  This logic is necessary on MSW to handle the case where
    //  a context (right-click) menu is dismissed without action
    //  by clicking on the chart surface.
    //  We need to avoid an unintentional pan by eating some clicks...
#ifdef __WXMSW__
    if( event.LeftDown() || event.LeftUp() || event.Dragging() ) {
        if( g_click_stop > 0 ) {
            g_click_stop--;
            return;
        }
    }
#endif

    if( s_ProgDialog ) return;

    if(!g_btouch){
        if( ( m_bMeasure_Active && ( m_nMeasureState >= 2 ) ) || ( parent_frame->nRoute_State > 1 )
            || ( parent_frame->nRoute_State ) > 1 ) {
            wxPoint p = ClientToScreen( wxPoint( x, y ) );
            gFrame->SubmergeToolbarIfOverlap( p.x, p.y, 20 );
        }
    }

    //  Kick off the Rotation control timer
    if( g_bCourseUp ) {
        m_b_rot_hidef = false;
        pRotDefTimer->Start( 500, wxTIMER_ONE_SHOT );
    } else
        pRotDefTimer->Stop();

    mouse_x = x;
    mouse_y = y;
    mouse_leftisdown = event.LeftIsDown();

//      Retrigger the route leg / AIS target popup timer
    if( !g_btouch )
    {
        if( m_pRouteRolloverWin && m_pRouteRolloverWin->IsActive() )
            m_RolloverPopupTimer.Start( 10, wxTIMER_ONE_SHOT );               // faster response while the rollover is turned on
        else
            m_RolloverPopupTimer.Start( m_rollover_popup_timer_msec, wxTIMER_ONE_SHOT );
    }

//  Retrigger the cursor tracking timer
    pCurTrackTimer->Start( m_curtrack_timer_msec, wxTIMER_ONE_SHOT );

    mx = x;
    my = y;
    GetCanvasPixPoint( x, y, m_cursor_lat, m_cursor_lon );

    //    Calculate meaningful SelectRadius
    float SelectRadius;
    int sel_rad_pix = 8;
    if(g_btouch)
        sel_rad_pix = 50;

    SelectRadius = sel_rad_pix / ( m_true_scale_ppm * 1852 * 60 );  // Degrees, approximately

//      Show cursor position on Status Bar, if present
//      except for GTK, under which status bar updates are very slow
//      due to Update() call.
//      In this case, as a workaround, update the status window
//      after an interval timer (pCurTrackTimer) pops, which will happen
//      whenever the mouse has stopped moving for specified interval.
//      See the method OnCursorTrackTimerEvent()
#ifndef __WXGTK__
    SetCursorStatus(m_cursor_lat, m_cursor_lon);
#endif

    //  Send the current cursor lat/lon to all PlugIns requesting it
    if( g_pi_manager ) g_pi_manager->SendCursorLatLonToAllPlugIns( m_cursor_lat, m_cursor_lon );

    //        Check for wheel rotation
    // ideally, should be just longer than the time between
    // processing accumulated mouse events from the event queue
    // as would happen during screen redraws.
    int wheel_dir = event.GetWheelRotation();

    if( wheel_dir ) {
        int mouse_wheel_oneshot = abs(wheel_dir)*4;                  //msec
        wheel_dir = wheel_dir > 0 ? 1 : -1; // normalize

        double factor = 2.0;
        if(wheel_dir < 0)
            factor = 1/factor;
        
        if(g_bsmoothpanzoom){
            if( (m_wheelstopwatch.Time() < m_wheelzoom_stop_oneshot) ) {
                if( wheel_dir == m_last_wheel_dir ) {
                    m_wheelzoom_stop_oneshot += mouse_wheel_oneshot;
//                    m_zoom_target /= factor;
                }
                else 
                    StopMovement( );
            }
            else {    
                m_wheelzoom_stop_oneshot = mouse_wheel_oneshot;
                m_wheelstopwatch.Start(0);
//                m_zoom_target =  VPoint.chart_scale / factor;
            }
        }

        m_last_wheel_dir = wheel_dir;
        
        
        ZoomCanvas( factor, true, false );
        
    }

    if(!g_btouch ){
    //    Route Creation Rubber Banding
        if( parent_frame->nRoute_State >= 2 ) {
            r_rband.x = x;
            r_rband.y = y;
            m_bDrawingRoute = true;

            CheckEdgePan( x, y, event.Dragging(), 5, 2 );
            Refresh( false );
        }


    //    Measure Tool Rubber Banding
        if( m_bMeasure_Active && ( m_nMeasureState >= 2 ) ) {
            r_rband.x = x;
            r_rband.y = y;
            m_bDrawingRoute = true;

            CheckEdgePan( x, y, event.Dragging(), 5, 2 );
            Refresh( false );
        }
    }

//          Mouse Clicks

    
    if( event.LeftDown() ) {
        //  This really should not be needed, but....
        //  on Windows, when using wxAUIManager, sometimes the focus is lost
        //  when clicking into another pane, e.g.the AIS target list, and then back to this pane.
        //  Oddly, some mouse events are not lost, however.  Like this one....
        SetFocus();

        last_drag.x = mx;
        last_drag.y = my;
        leftIsDown = true;

        if(!g_btouch){
            if( parent_frame->nRoute_State )                  // creating route?
            {
                double rlat, rlon;

                SetCursor( *pCursorPencil );
                rlat = m_cursor_lat;
                rlon = m_cursor_lon;

                m_bRouteEditing = true;

                if( parent_frame->nRoute_State == 1 ) {
                    m_pMouseRoute = new Route();
                    pRouteList->Append( m_pMouseRoute );
                    r_rband.x = x;
                    r_rband.y = y;
                }

                //    Check to see if there is a nearby point which may be reused
                RoutePoint *pMousePoint = NULL;

                //    Calculate meaningful SelectRadius
                int nearby_sel_rad_pix = 8;
                double nearby_radius_meters = nearby_sel_rad_pix / m_true_scale_ppm;

                RoutePoint *pNearbyPoint = pWayPointMan->GetNearbyWaypoint( rlat, rlon,
                                        nearby_radius_meters );
                if( pNearbyPoint && ( pNearbyPoint != m_prev_pMousePoint )
                        && !pNearbyPoint->m_bIsInTrack && !pNearbyPoint->m_bIsInLayer )
                {
                    int dlg_return;
    #ifndef __WXOSX__
                    dlg_return = OCPNMessageBox( this, _("Use nearby waypoint?"),
                                                    _("OpenCPN Route Create"),
                                                    (long) wxYES_NO | wxCANCEL | wxYES_DEFAULT );
    #else
                    dlg_return = wxID_YES;
    #endif
                    if( dlg_return == wxID_YES ) {
                        pMousePoint = pNearbyPoint;

                        // Using existing waypoint, so nothing to delete for undo.
                        if( parent_frame->nRoute_State > 1 )
                            undo->BeforeUndoableAction( Undo_AppendWaypoint, pMousePoint, Undo_HasParent, NULL );

                        // check all other routes to see if this point appears in any other route
                        // If it appears in NO other route, then it should e considered an isolated mark
                        if( !g_pRouteMan->FindRouteContainingWaypoint( pMousePoint ) ) pMousePoint->m_bKeepXRoute =
                                true;
                    }
                }

                if( NULL == pMousePoint ) {                 // need a new point
                    pMousePoint = new RoutePoint( rlat, rlon, _T("diamond"), _T(""), GPX_EMPTY_STRING );
                    pMousePoint->SetNameShown( false );

                    pConfig->AddNewWayPoint( pMousePoint, -1 );    // use auto next num
                    pSelect->AddSelectableRoutePoint( rlat, rlon, pMousePoint );

                    if( parent_frame->nRoute_State > 1 )
                        undo->BeforeUndoableAction( Undo_AppendWaypoint, pMousePoint, Undo_IsOrphanded, NULL );
                }

                if(m_pMouseRoute){
                    if( parent_frame->nRoute_State == 1 ) {
                        // First point in the route.
                        m_pMouseRoute->AddPoint( pMousePoint );
                    } else {
                        if( m_pMouseRoute->m_NextLegGreatCircle ) {
                            double rhumbBearing, rhumbDist, gcBearing, gcDist;
                            DistanceBearingMercator( rlat, rlon, m_prev_rlat, m_prev_rlon, &rhumbBearing, &rhumbDist );
                            Geodesic::GreatCircleDistBear( m_prev_rlon, m_prev_rlat, rlon, rlat, &gcDist, &gcBearing, NULL );
                            double gcDistNM = gcDist / 1852.0;

                            // Empirically found expression to get reasonable route segments.
                            int segmentCount = (3.0 + (rhumbDist - gcDistNM)) / pow(rhumbDist-gcDistNM-1, 0.5 );

                            wxString msg;
                            msg << _("For this leg the Great Circle route is ")
                                << FormatDistanceAdaptive( rhumbDist - gcDistNM ) << _(" shorter than rhumbline.\n\n")
                                << _("Would you like include the Great Circle routing points for this leg?");
                                
                            m_disable_edge_pan = true;  // This helps on OS X if MessageBox does not fully capture mouse

                            int answer = OCPNMessageBox( this, msg, _("OpenCPN Route Create"), wxYES_NO | wxNO_DEFAULT );

                            m_disable_edge_pan = false;
                            
                            if( answer == wxID_YES ) {
                                RoutePoint* gcPoint;
                                RoutePoint* prevGcPoint = m_prev_pMousePoint;
                                wxRealPoint gcCoord;

                                for( int i = 1; i <= segmentCount; i++ ) {
                                    double fraction = (double) i * ( 1.0 / (double) segmentCount );
                                    Geodesic::GreatCircleTravel( m_prev_rlon, m_prev_rlat, gcDist * fraction,
                                            gcBearing, &gcCoord.x, &gcCoord.y, NULL );

                                    if( i < segmentCount ) {
                                        gcPoint = new RoutePoint( gcCoord.y, gcCoord.x, _T("xmblue"), _T(""),
                                                GPX_EMPTY_STRING );
                                        gcPoint->SetNameShown( false );
                                        pConfig->AddNewWayPoint( gcPoint, -1 );
                                        pSelect->AddSelectableRoutePoint( gcCoord.y, gcCoord.x, gcPoint );
                                    } else {
                                        gcPoint = pMousePoint; // Last point, previously exsisting!
                                    }

                                    m_pMouseRoute->AddPoint( gcPoint );
                                    pSelect->AddSelectableRouteSegment( prevGcPoint->m_lat, prevGcPoint->m_lon,
                                            gcPoint->m_lat, gcPoint->m_lon, prevGcPoint, gcPoint, m_pMouseRoute );
                                    prevGcPoint = gcPoint;
                                }

                                undo->CancelUndoableAction( true );

                            } else {
                                m_pMouseRoute->AddPoint( pMousePoint );
                                pSelect->AddSelectableRouteSegment( m_prev_rlat, m_prev_rlon,
                                        rlat, rlon, m_prev_pMousePoint, pMousePoint, m_pMouseRoute );
                                undo->AfterUndoableAction( m_pMouseRoute );
                            }
                        } else {
                            // Ordinary rhumblinesegment.
                            m_pMouseRoute->AddPoint( pMousePoint );
                            pSelect->AddSelectableRouteSegment( m_prev_rlat, m_prev_rlon,
                                    rlat, rlon, m_prev_pMousePoint, pMousePoint, m_pMouseRoute );
                            undo->AfterUndoableAction( m_pMouseRoute );
                        }
                    }
                }

                m_prev_rlat = rlat;
                m_prev_rlon = rlon;
                m_prev_pMousePoint = pMousePoint;
                if(m_pMouseRoute)
                    m_pMouseRoute->m_lastMousePointIndex = m_pMouseRoute->GetnPoints();

                parent_frame->nRoute_State++;
                InvalidateGL();
                Refresh( false );
            }

            else if( m_bMeasure_Active && m_nMeasureState )   // measure tool?
            {
                double rlat, rlon;

                SetCursor( *pCursorPencil );
                rlat = m_cursor_lat;
                rlon = m_cursor_lon;

                if( m_nMeasureState == 1 ) {
                    m_pMeasureRoute = new Route();
                    pRouteList->Append( m_pMeasureRoute );
                    r_rband.x = x;
                    r_rband.y = y;
                }

                RoutePoint *pMousePoint = new RoutePoint( m_cursor_lat, m_cursor_lon,
                        wxString( _T ( "circle" ) ), wxEmptyString, GPX_EMPTY_STRING );
                pMousePoint->m_bShowName = false;

                m_pMeasureRoute->AddPoint( pMousePoint );

                m_prev_rlat = m_cursor_lat;
                m_prev_rlon = m_cursor_lon;
                m_prev_pMousePoint = pMousePoint;
                m_pMeasureRoute->m_lastMousePointIndex = m_pMeasureRoute->GetnPoints();

                m_nMeasureState++;

                InvalidateGL();
                Refresh( false );
            }

            else {
                FindRoutePointsAtCursor( SelectRadius, true );    // Not creating Route
            }
        }  // !g_btouch
        else {                  // g_btouch

           if(( m_bMeasure_Active && m_nMeasureState ) || ( parent_frame->nRoute_State )){

               // if near screen edge, pan with injection
//                if( CheckEdgePan( x, y, true, 5, 10 ) ) {
//                    return;
//                }
                
           }
        }
    }

    if( event.Dragging() ) {
        
       //in touch screen mode ensure the finger/cursor is on the selected point's radius to allow dragging
        if( g_btouch ) {
            if( m_pRoutePointEditTarget && !m_bIsInRadius ) {
                SelectItem *pFind = NULL;
                SelectableItemList SelList = pSelect->FindSelectionList( m_cursor_lat, m_cursor_lon,
                                                                                         +                                 SELTYPE_ROUTEPOINT );
                wxSelectableItemListNode *node = SelList.GetFirst();
                while( node ) {
                    pFind = node->GetData();
                    RoutePoint *frp = (RoutePoint *) pFind->m_pData1;
                    if( m_pRoutePointEditTarget == frp ) m_bIsInRadius = true;
                    node = node->GetNext();
                }
            }
        }

                    
        if( m_bRouteEditing && m_pRoutePointEditTarget ) {

            bool DraggingAllowed = g_btouch ? m_bIsInRadius : true;
            
            if( NULL == pMarkPropDialog ) {
                if( g_bWayPointPreventDragging ) DraggingAllowed = false;
            } else if( !pMarkPropDialog->IsShown() && g_bWayPointPreventDragging ) DraggingAllowed =
                    false;

            if( m_pRoutePointEditTarget && ( m_pRoutePointEditTarget->GetIconName() == _T("mob") ) ) DraggingAllowed =
                    false;

            if( m_pRoutePointEditTarget->m_bIsInLayer ) DraggingAllowed = false;

            if( DraggingAllowed ) {

                if( !undo->InUndoableAction() ) {
                    undo->BeforeUndoableAction( Undo_MoveWaypoint, m_pRoutePointEditTarget,
                            Undo_NeedsCopy, m_pFoundPoint );
                }

                // Get the update rectangle for the union of the un-edited routes
                wxRect pre_rect;

                if( !g_bopengl && m_pEditRouteArray ) {
                    for( unsigned int ir = 0; ir < m_pEditRouteArray->GetCount(); ir++ ) {
                        Route *pr = (Route *) m_pEditRouteArray->Item( ir );
                        //      Need to validate route pointer
                        //      Route may be gone due to drgging close to ownship with
                        //      "Delete On Arrival" state set, as in the case of
                        //      navigating to an isolated waypoint on a temporary route
                        if( g_pRouteMan->IsRouteValid(pr) ) {
                            wxRect route_rect;
                            pr->CalculateDCRect( m_dc_route, &route_rect, VPoint );
                            pre_rect.Union( route_rect );
                        }
                    }
                }

                m_pRoutePointEditTarget->m_lat = m_cursor_lat;     // update the RoutePoint entry
                m_pRoutePointEditTarget->m_lon = m_cursor_lon;
                m_pFoundPoint->m_slat = m_cursor_lat;             // update the SelectList entry
                m_pFoundPoint->m_slon = m_cursor_lon;

                if( CheckEdgePan( x, y, true, 5, 2 ) ) {
                    double new_cursor_lat, new_cursor_lon;
                    GetCanvasPixPoint( x, y, new_cursor_lat, new_cursor_lon );
                    m_pRoutePointEditTarget->m_lat = new_cursor_lat;  // update the RoutePoint entry
                    m_pRoutePointEditTarget->m_lon = new_cursor_lon;
                    m_pFoundPoint->m_slat = new_cursor_lat;           // update the SelectList entry
                    m_pFoundPoint->m_slon = new_cursor_lon;
                }

                //    Update the MarkProperties Dialog, if currently shown
                if( ( NULL != pMarkPropDialog ) && ( pMarkPropDialog->IsShown() ) ) {
                    if( m_pRoutePointEditTarget == pMarkPropDialog->GetRoutePoint() ) pMarkPropDialog->UpdateProperties();
                }

                if(g_bopengl) {
                    InvalidateGL();
                    Refresh( false );
                } else {
                    // Get the update rectangle for the edited route
                    wxRect post_rect;

                    if( m_pEditRouteArray ) {
                        for( unsigned int ir = 0; ir < m_pEditRouteArray->GetCount(); ir++ ) {
                            Route *pr = (Route *) m_pEditRouteArray->Item( ir );
                            if( g_pRouteMan->IsRouteValid(pr) ) {
                                wxRect route_rect;
                                pr->CalculateDCRect( m_dc_route, &route_rect, VPoint );
                                post_rect.Union( route_rect );
                            }
                        }
                    }

                    //    Invalidate the union region
                    pre_rect.Union( post_rect );
                    RefreshRect( pre_rect, false );
                }
            }
        }     // if Route Editing

        else if( m_bMarkEditing && m_pRoutePointEditTarget ) {

            bool DraggingAllowed = g_btouch ? m_bIsInRadius : true;

            if( NULL == pMarkPropDialog ) {
                if( g_bWayPointPreventDragging ) DraggingAllowed = false;
            } else if( !pMarkPropDialog->IsShown() && g_bWayPointPreventDragging ) DraggingAllowed =
                    false;

            if( m_pRoutePointEditTarget
                    && ( m_pRoutePointEditTarget->GetIconName() == _T("mob") ) ) DraggingAllowed =
                            false;

            if( m_pRoutePointEditTarget->m_bIsInLayer ) DraggingAllowed = false;

            if( DraggingAllowed ) {
                if( !undo->InUndoableAction() ) {
                    undo->BeforeUndoableAction( Undo_MoveWaypoint, m_pRoutePointEditTarget,
                            Undo_NeedsCopy, m_pFoundPoint );
                }

                //      The mark may be an anchorwatch
                double lpp1 = 0.;
                double lpp2 = 0.;
                double lppmax;

                if( pAnchorWatchPoint1 == m_pRoutePointEditTarget ) {
                    lpp1 = fabs( GetAnchorWatchRadiusPixels( pAnchorWatchPoint1 ) );

                }
                if( pAnchorWatchPoint2 == m_pRoutePointEditTarget ) {
                    lpp2 = fabs( GetAnchorWatchRadiusPixels( pAnchorWatchPoint2 ) );
                }
                lppmax = wxMax(lpp1 + 10, lpp2 + 10);         // allow for cruft

                // Get the update rectangle for the un-edited mark
                wxRect pre_rect;
                m_pRoutePointEditTarget->CalculateDCRect( m_dc_route, &pre_rect );
                if( ( lppmax > pre_rect.width / 2 ) || ( lppmax > pre_rect.height / 2 ) ) pre_rect.Inflate(
                        (int) ( lppmax - ( pre_rect.width / 2 ) ),
                        (int) ( lppmax - ( pre_rect.height / 2 ) ) );
                m_pRoutePointEditTarget->m_lat = m_cursor_lat;    // update the RoutePoint entry
                m_pRoutePointEditTarget->m_lon = m_cursor_lon;
                m_pFoundPoint->m_slat = m_cursor_lat;             // update the SelectList entry
                m_pFoundPoint->m_slon = m_cursor_lon;

                //    Update the MarkProperties Dialog, if currently shown
                if( ( NULL != pMarkPropDialog ) && ( pMarkPropDialog->IsShown() ) ) {
                    if( m_pRoutePointEditTarget == pMarkPropDialog->GetRoutePoint() )
                        pMarkPropDialog->UpdateProperties( true );
                }

                //    Invalidate the union region
                if(g_bopengl) {
                    InvalidateGL();
                    Refresh( false );
                } else {
                    // Get the update rectangle for the edited mark
                    wxRect post_rect;
                    m_pRoutePointEditTarget->CalculateDCRect( m_dc_route, &post_rect );
                    if( ( lppmax > post_rect.width / 2 ) || ( lppmax > post_rect.height / 2 ) )
                        post_rect.Inflate(
                            (int) ( lppmax - ( post_rect.width / 2 ) ),
                            (int) ( lppmax - ( post_rect.height / 2 ) ) );
                    
//                        post_rect.Inflate(200);
                    //    Invalidate the union region
                    pre_rect.Union( post_rect );
                    RefreshRect( pre_rect, false );
                }
            }
        }

        // must be chart dragging...
        else if( leftIsDown ) {
            if( ( last_drag.x != mx ) || ( last_drag.y != my ) ) {
                m_bChartDragging = true;
                PanCanvas( last_drag.x - mx, last_drag.y - my );

                last_drag.x = mx;
                last_drag.y = my;
                
                if( g_btouch ) {
                   if(( m_bMeasure_Active && m_nMeasureState ) || ( parent_frame->nRoute_State )){
                   //deactivate next LeftUp to ovoid creating an unexpected point
                         m_DoubleClickTimer->Start();
                         singleClickEventIsValid = false;
                    }
                }
                        
            }
        }
    }

    if( event.LeftUp() ) {
        bool b_startedit_route = false;
        bool b_startedit_mark = false;

        if(g_btouch) {
            m_bChartDragging = false;
            m_bIsInRadius = false;
            
            if( parent_frame->nRoute_State )                  // creating route?
            {
                if(m_bedge_pan){
                    m_bedge_pan = false;
                    return;
                }
                
                double rlat, rlon;

                rlat = m_cursor_lat;
                rlon = m_cursor_lon;

                if( m_pRoutePointEditTarget) {
                    m_pRoutePointEditTarget->m_bIsBeingEdited = false;
                    m_pRoutePointEditTarget->m_bPtIsSelected = false;
                    wxRect wp_rect;
                    m_pRoutePointEditTarget->CalculateDCRect( m_dc_route, &wp_rect );
                    RefreshRect( wp_rect, true );
                    m_pRoutePointEditTarget = NULL;
                }
                m_bRouteEditing = true;

                if( parent_frame->nRoute_State == 1 ) {
                    m_pMouseRoute = new Route();
                    m_pMouseRoute->SetHiLite(50);
                    pRouteList->Append( m_pMouseRoute );
                    r_rband.x = x;
                    r_rband.y = y;
                }

                    
                //    Check to see if there is a nearby point which may be reused
                RoutePoint *pMousePoint = NULL;

                //    Calculate meaningful SelectRadius
                int nearby_sel_rad_pix = 8;
                double nearby_radius_meters = nearby_sel_rad_pix / m_true_scale_ppm;

                RoutePoint *pNearbyPoint = pWayPointMan->GetNearbyWaypoint( rlat, rlon,
                                                                            nearby_radius_meters );
                if( pNearbyPoint && ( pNearbyPoint != m_prev_pMousePoint )
                    && !pNearbyPoint->m_bIsInTrack && !pNearbyPoint->m_bIsInLayer )
                {
                    int dlg_return;
                    #ifndef __WXOSX__
                    dlg_return = OCPNMessageBox( this, _("Use nearby waypoint?"),
                                                _("OpenCPN Route Create"),
                                                (long) wxYES_NO | wxCANCEL | wxYES_DEFAULT );
                                                #else
                                                dlg_return = wxID_YES;
                                                #endif
                                                if( dlg_return == wxID_YES ) {
                                                    pMousePoint = pNearbyPoint;

                                                    // Using existing waypoint, so nothing to delete for undo.
                                                    if( parent_frame->nRoute_State > 1 )
                                                        undo->BeforeUndoableAction( Undo_AppendWaypoint, pMousePoint, Undo_HasParent, NULL );

                                                    // check all other routes to see if this point appears in any other route
                                                        // If it appears in NO other route, then it should e considered an isolated mark
                                                        if( !g_pRouteMan->FindRouteContainingWaypoint( pMousePoint ) ) pMousePoint->m_bKeepXRoute =
                                                            true;
                                                }
                }

                if( NULL == pMousePoint ) {                 // need a new point
                    pMousePoint = new RoutePoint( rlat, rlon, _T("diamond"), _T(""), GPX_EMPTY_STRING );
                    pMousePoint->SetNameShown( false );

                    pConfig->AddNewWayPoint( pMousePoint, -1 );    // use auto next num
                    pSelect->AddSelectableRoutePoint( rlat, rlon, pMousePoint );

                    if( parent_frame->nRoute_State > 1 )
                        undo->BeforeUndoableAction( Undo_AppendWaypoint, pMousePoint, Undo_IsOrphanded, NULL );
                }

                if( parent_frame->nRoute_State == 1 ) {
                    // First point in the route.
                    m_pMouseRoute->AddPoint( pMousePoint );
                } else {
                    if( m_pMouseRoute->m_NextLegGreatCircle ) {
                        double rhumbBearing, rhumbDist, gcBearing, gcDist;
                        DistanceBearingMercator( rlat, rlon, m_prev_rlat, m_prev_rlon, &rhumbBearing, &rhumbDist );
                        Geodesic::GreatCircleDistBear( m_prev_rlon, m_prev_rlat, rlon, rlat, &gcDist, &gcBearing, NULL );
                        double gcDistNM = gcDist / 1852.0;

                        // Empirically found expression to get reasonable route segments.
                        int segmentCount = (3.0 + (rhumbDist - gcDistNM)) / pow(rhumbDist-gcDistNM-1, 0.5 );

                        wxString msg;
                        msg << _("For this leg the Great Circle route is ")
                        << FormatDistanceAdaptive( rhumbDist - gcDistNM ) << _(" shorter than rhumbline.\n\n")
                        << _("Would you like include the Great Circle routing points for this leg?");

                        #ifndef __WXOSX__
                        int answer = OCPNMessageBox( this, msg, _("OpenCPN Route Create"), wxYES_NO | wxNO_DEFAULT );
                        #else
                        int answer = wxID_NO;
                        #endif

                        if( answer == wxID_YES ) {
                            RoutePoint* gcPoint;
                            RoutePoint* prevGcPoint = m_prev_pMousePoint;
                            wxRealPoint gcCoord;

                            for( int i = 1; i <= segmentCount; i++ ) {
                                double fraction = (double) i * ( 1.0 / (double) segmentCount );
                                Geodesic::GreatCircleTravel( m_prev_rlon, m_prev_rlat, gcDist * fraction,
                                                            gcBearing, &gcCoord.x, &gcCoord.y, NULL );

                                if( i < segmentCount ) {
                                    gcPoint = new RoutePoint( gcCoord.y, gcCoord.x, _T("xmblue"), _T(""),
                                                            GPX_EMPTY_STRING );
                                    gcPoint->SetNameShown( false );
                                    pConfig->AddNewWayPoint( gcPoint, -1 );
                                    pSelect->AddSelectableRoutePoint( gcCoord.y, gcCoord.x, gcPoint );
                                } else {
                                    gcPoint = pMousePoint; // Last point, previously exsisting!
                                }

                                m_pMouseRoute->AddPoint( gcPoint );
                                pSelect->AddSelectableRouteSegment( prevGcPoint->m_lat, prevGcPoint->m_lon,
                                                                    gcPoint->m_lat, gcPoint->m_lon, prevGcPoint, gcPoint, m_pMouseRoute );
                                prevGcPoint = gcPoint;
                            }

                            undo->CancelUndoableAction( true );

                        } else {
                            m_pMouseRoute->AddPoint( pMousePoint );
                            pSelect->AddSelectableRouteSegment( m_prev_rlat, m_prev_rlon,
                                                                rlat, rlon, m_prev_pMousePoint, pMousePoint, m_pMouseRoute );
                            undo->AfterUndoableAction( m_pMouseRoute );
                        }
                    } else {
                        // Ordinary rhumblinesegment.
                        m_pMouseRoute->AddPoint( pMousePoint );
                        pSelect->AddSelectableRouteSegment( m_prev_rlat, m_prev_rlon,
                                                            rlat, rlon, m_prev_pMousePoint, pMousePoint, m_pMouseRoute );
                        undo->AfterUndoableAction( m_pMouseRoute );
                    }
                }

                m_prev_rlat = rlat;
                m_prev_rlon = rlon;
                m_prev_pMousePoint = pMousePoint;
                m_pMouseRoute->m_lastMousePointIndex = m_pMouseRoute->GetnPoints();

                parent_frame->nRoute_State++;
                Refresh( true );
            }
            else if( m_bMeasure_Active && m_nMeasureState )   // measure tool?
            {
                if(m_bedge_pan){
                    m_bedge_pan = false;
                    return;
                }
                    
                double rlat, rlon;

                rlat = m_cursor_lat;
                rlon = m_cursor_lon;

                if( m_nMeasureState == 1 ) {
                    m_pMeasureRoute = new Route();
                    pRouteList->Append( m_pMeasureRoute );
                    r_rband.x = x;
                    r_rband.y = y;
                }

                
                RoutePoint *pMousePoint = new RoutePoint( m_cursor_lat, m_cursor_lon,
                                                        wxString( _T ( "circle" ) ), wxEmptyString, GPX_EMPTY_STRING );
                pMousePoint->m_bShowName = false;

                m_pMeasureRoute->AddPoint( pMousePoint );

                m_prev_rlat = m_cursor_lat;
                m_prev_rlon = m_cursor_lon;
                m_prev_pMousePoint = pMousePoint;
                m_pMeasureRoute->m_lastMousePointIndex = m_pMeasureRoute->GetnPoints();

                m_nMeasureState++;

                Refresh( true );
            }
            else {
                bool b_was_editing_mark = m_bMarkEditing;
                bool b_was_editing_route = m_bRouteEditing;
                FindRoutePointsAtCursor( SelectRadius, true );    // Possibly selecting a point in a route for later dragging
                
                if( !b_was_editing_route ) {
                    if( m_pEditRouteArray ) {
                        b_startedit_route = true;

                          
                        //  Hide the route rollover during route point edit, not needed, and may be confusing
                        if( m_pRouteRolloverWin && m_pRouteRolloverWin->IsActive()  ) {
                            m_pRouteRolloverWin->IsActive( false );
                        }
                        
                        wxRect pre_rect;
                        for( unsigned int ir = 0; ir < m_pEditRouteArray->GetCount(); ir++ ) {
                            Route *pr = (Route *) m_pEditRouteArray->Item( ir );
                            //      Need to validate route pointer
                            //      Route may be gone due to drgging close to ownship with
                            //      "Delete On Arrival" state set, as in the case of
                            //      navigating to an isolated waypoint on a temporary route
                            if( g_pRouteMan->IsRouteValid(pr) ) {
//                                pr->SetHiLite(50);
                                wxRect route_rect;
                                pr->CalculateDCRect( m_dc_route, &route_rect, VPoint );
                                pre_rect.Union( route_rect );
                            }
                        }
                        RefreshRect( pre_rect, true );
                    }
                }
                else {
                    b_startedit_route = false; 
                }
                

                //  Mark editing
                if( m_pRoutePointEditTarget ) {

                    if(b_was_editing_mark || b_was_editing_route) {            // kill previous hilight
                        if( m_lastRoutePointEditTarget) {
                            m_lastRoutePointEditTarget->m_bIsBeingEdited = false;
                            m_lastRoutePointEditTarget->m_bPtIsSelected = false;
                            wxRect wp_rect;
                            m_lastRoutePointEditTarget->CalculateDCRect( m_dc_route, &wp_rect );
                            RefreshRect( wp_rect, true );
                        }
                    }
                        
                    if( m_pRoutePointEditTarget) {
                        m_pRoutePointEditTarget->m_bIsBeingEdited = true;
                        m_pRoutePointEditTarget->m_bPtIsSelected = true;
                        wxRect wp_rect;
                        m_pRoutePointEditTarget->CalculateDCRect( m_dc_route, &wp_rect );
                        RefreshRect( wp_rect, true );
                    }
                    
                }
                else {
                    if( m_lastRoutePointEditTarget) {
                        m_lastRoutePointEditTarget->m_bIsBeingEdited = false;
                        m_lastRoutePointEditTarget->m_bPtIsSelected = false;
                        wxRect wp_rect;
                        m_lastRoutePointEditTarget->CalculateDCRect( m_dc_route, &wp_rect );
                        RefreshRect( wp_rect, true );
                    }
                }
            }
            
                //      Check to see if there is a route or AIS target under the cursor
                //      If so, start the rollover timer which creates the popup
                bool b_start_rollover = false;
                if( g_pAIS && g_pAIS->GetNumTargets() && g_bShowAIS ) {
                    SelectItem *pFind = pSelectAIS->FindSelection( m_cursor_lat, m_cursor_lon,
                                                                   SELTYPE_AISTARGET );
                    if( pFind )
                        b_start_rollover = true;
                }
                
                if(!b_start_rollover && !b_startedit_route){
                    SelectableItemList SelList = pSelect->FindSelectionList( m_cursor_lat, m_cursor_lon,
                                                                             SELTYPE_ROUTESEGMENT );
                    wxSelectableItemListNode *node = SelList.GetFirst();
                    while( node ) {
                        SelectItem *pFindSel = node->GetData();
                        
                        Route *pr = (Route *) pFindSel->m_pData3;        //candidate
                        
                        if( pr && pr->IsVisible() ){
                            b_start_rollover = true;
                            break;
                        }
                        node = node->GetNext();
                    }       // while
                }
                
                if( b_start_rollover )
                    m_RolloverPopupTimer.Start( m_rollover_popup_timer_msec, wxTIMER_ONE_SHOT );
                

        if( m_bRouteEditing/* && !b_startedit_route*/) {            // End of RoutePoint drag
            if( m_pRoutePointEditTarget ) {
                pSelect->UpdateSelectableRouteSegments( m_pRoutePointEditTarget );
                
                if( m_pEditRouteArray ) {
                    for( unsigned int ir = 0; ir < m_pEditRouteArray->GetCount(); ir++ ) {
                        Route *pr = (Route *) m_pEditRouteArray->Item( ir );
                        if( g_pRouteMan->IsRouteValid(pr) ) {
                            pr->FinalizeForRendering();
                            pr->UpdateSegmentDistances();
                            pConfig->UpdateRoute( pr );
                        }
                    }
                }

                //    Update the RouteProperties Dialog, if currently shown
                if( ( NULL != pRoutePropDialog ) && ( pRoutePropDialog->IsShown() ) ) {
                    if( m_pEditRouteArray ) {
                        for( unsigned int ir = 0; ir < m_pEditRouteArray->GetCount(); ir++ ) {
                            Route *pr = (Route *) m_pEditRouteArray->Item( ir );
                            if( g_pRouteMan->IsRouteValid(pr) ) {
                                if( !pr->IsTrack() && pRoutePropDialog->m_pRoute == pr ) {
                                    pRoutePropDialog->SetRouteAndUpdate( pr, true );
                                } else if ( ( NULL != pTrackPropDialog ) && ( pTrackPropDialog->IsShown() ) && pTrackPropDialog->m_pRoute == pr ) {
                                    pTrackPropDialog->SetTrackAndUpdate( pr );
                                }
                            }
                        }
                    }
                }

            }
        }

        if( m_pRoutePointEditTarget ) {
            pConfig->UpdateWayPoint( m_pRoutePointEditTarget );
            undo->AfterUndoableAction( m_pRoutePointEditTarget );
        }
        
        if(!m_pRoutePointEditTarget){
            delete m_pEditRouteArray;
            m_pEditRouteArray = NULL;
            m_bRouteEditing = false;
        }
            
#if 0        
        else if( m_bMarkEditing && !b_startedit_mark) {         // end of Waypoint drag
            if( m_pRoutePointEditTarget ) {
                pConfig->UpdateWayPoint( m_pRoutePointEditTarget );
                undo->AfterUndoableAction( m_pRoutePointEditTarget );
//                m_pRoutePointEditTarget->m_bIsBeingEdited = false;
//                wxRect wp_rect;
//                m_pRoutePointEditTarget->CalculateDCRect( m_dc_route, &wp_rect );
//                m_pRoutePointEditTarget->m_bPtIsSelected = false;
//                RefreshRect( wp_rect, true );
                
            }
//            m_pRoutePointEditTarget = NULL;
//            m_bMarkEditing = false;
            if( !g_FloatingToolbarDialog->IsShown() )
                gFrame->SurfaceToolbar();
        }
#endif
        }       // g_btouch


        else{                   // !g_btouch
        if( m_bRouteEditing ) {            // End of RoutePoint drag
            if( m_pRoutePointEditTarget ) {
                pSelect->UpdateSelectableRouteSegments( m_pRoutePointEditTarget );
                m_pRoutePointEditTarget->m_bBlink = false;
                
                if( m_pEditRouteArray ) {
                    for( unsigned int ir = 0; ir < m_pEditRouteArray->GetCount(); ir++ ) {
                        Route *pr = (Route *) m_pEditRouteArray->Item( ir );
                        if( g_pRouteMan->IsRouteValid(pr) ) {
                            pr->FinalizeForRendering();
                            pr->UpdateSegmentDistances();
                            pr->m_bIsBeingEdited = false;

                            pConfig->UpdateRoute( pr );
                            
                            pr->SetHiLite( 0 );
                        }
                    }
                    Refresh( false );
                }

                //    Update the RouteProperties Dialog, if currently shown
                if( ( NULL != pRoutePropDialog ) && ( pRoutePropDialog->IsShown() ) ) {
                    if( m_pEditRouteArray ) {
                        for( unsigned int ir = 0; ir < m_pEditRouteArray->GetCount(); ir++ ) {
                            Route *pr = (Route *) m_pEditRouteArray->Item( ir );
                            if( g_pRouteMan->IsRouteValid(pr) ) {
                                if( !pr->IsTrack() && pRoutePropDialog->m_pRoute == pr ) {
                                    pRoutePropDialog->SetRouteAndUpdate( pr, true );
                                } else if ( ( NULL != pTrackPropDialog ) && ( pTrackPropDialog->IsShown() ) && pTrackPropDialog->m_pRoute == pr ) {
                                    pTrackPropDialog->SetTrackAndUpdate( pr );
                                }
                            }
                        }
                    }
                }

                m_pRoutePointEditTarget->m_bPtIsSelected = false;
                m_pRoutePointEditTarget->m_bIsBeingEdited = false;
                
                delete m_pEditRouteArray;
                m_pEditRouteArray = NULL;
                undo->AfterUndoableAction( m_pRoutePointEditTarget );
            }

            InvalidateGL();
            m_bRouteEditing = false;
            m_pRoutePointEditTarget = NULL;
            if( !g_FloatingToolbarDialog->IsShown() ) gFrame->SurfaceToolbar();
        }

        else if( m_bMarkEditing) {         // end of Waypoint drag
            if( m_pRoutePointEditTarget ) {
                pConfig->UpdateWayPoint( m_pRoutePointEditTarget );
                undo->AfterUndoableAction( m_pRoutePointEditTarget );
                m_pRoutePointEditTarget->m_bIsBeingEdited = false;
                wxRect wp_rect;
                m_pRoutePointEditTarget->CalculateDCRect( m_dc_route, &wp_rect );
                m_pRoutePointEditTarget->m_bPtIsSelected = false;
                RefreshRect( wp_rect, true );
                
            }
            m_pRoutePointEditTarget = NULL;
            m_bMarkEditing = false;
            if( !g_FloatingToolbarDialog->IsShown() )
                gFrame->SurfaceToolbar();
        }

        else if( leftIsDown ) {  // left click for chart center
            leftIsDown = false;

            if( !g_btouch ){
                if( !m_bChartDragging && !m_bMeasure_Active ) {
                    switch( cursor_region ){
                        case MID_RIGHT: {
                            PanCanvas( 100, 0 );
                            break;
                        }

                        case MID_LEFT: {
                            PanCanvas( -100, 0 );
                            break;
                        }

                        case MID_TOP: {
                            PanCanvas( 0, 100 );
                            break;
                        }

                        case MID_BOT: {
                            PanCanvas( 0, -100 );
                            break;
                        }

                        case CENTER: {
                            PanCanvas( x - GetVP().pix_width / 2, y - GetVP().pix_height / 2 );
                            break;
                        }
                    }
                } else {
                    m_bChartDragging = false;
                }
            }
        }
        }       // !btouch
    }

    if( event.RightDown() ) {
        last_drag.x = mx;
        last_drag.y = my;
        
        if(g_btouch ){
            if( m_pRoutePointEditTarget )
                return;
        }
            

        if( parent_frame->nRoute_State )                     // creating route?
            CanvasPopupMenu( x, y, SELTYPE_ROUTECREATE );
        else                                                  // General Right Click
        {
            // Look for selectable objects
            double slat, slon;
            slat = m_cursor_lat;
            slon = m_cursor_lon;
//                      SelectItem *pFind;
 //           wxClientDC cdc( this );
//            ocpnDC dc( cdc );
#ifdef __WXMAC__
            wxScreenDC sdc;
            ocpnDC dc( sdc );
#else
            wxClientDC cdc( GetParent() );
            ocpnDC dc( cdc );
#endif

            SelectItem *pFindAIS;
            SelectItem *pFindRP;
            SelectItem *pFindRouteSeg;
            SelectItem *pFindTrackSeg;
            SelectItem *pFindCurrent = NULL;
            SelectItem *pFindTide = NULL;

            //    Deselect any current objects
            if( m_pSelectedRoute ) {
                m_pSelectedRoute->m_bRtIsSelected = false;        // Only one selection at a time
                m_pSelectedRoute->DeSelectRoute();
                m_pSelectedRoute->Draw( dc, VPoint );
            }

            if( m_pFoundRoutePoint ) {
                m_pFoundRoutePoint->m_bPtIsSelected = false;
                m_pFoundRoutePoint->Draw( dc );
                RefreshRect( m_pFoundRoutePoint->CurrentRect_in_DC );
            }

            //      Get all the selectable things at the cursor
            pFindAIS = pSelectAIS->FindSelection( slat, slon, SELTYPE_AISTARGET );
            pFindRP = pSelect->FindSelection( slat, slon, SELTYPE_ROUTEPOINT );
            pFindRouteSeg = pSelect->FindSelection( slat, slon, SELTYPE_ROUTESEGMENT );
            pFindTrackSeg = pSelect->FindSelection( slat, slon, SELTYPE_TRACKSEGMENT );

            if( m_bShowCurrent ) pFindCurrent = pSelectTC->FindSelection( slat, slon,
                                                    SELTYPE_CURRENTPOINT );

            if( m_bShowTide )                                // look for tide stations
                pFindTide = pSelectTC->FindSelection( slat, slon, SELTYPE_TIDEPOINT );

            int seltype = 0;

            //    Try for AIS targets first
            if( pFindAIS ) {
                m_FoundAIS_MMSI = pFindAIS->GetUserData();

                //      Make sure the target data is available
                if( g_pAIS->Get_Target_Data_From_MMSI( m_FoundAIS_MMSI ) ) seltype |=
                        SELTYPE_AISTARGET;
            }

            //    Now the various Route Parts

            m_pFoundRoutePoint = NULL;
            if( pFindRP ) {
                RoutePoint *pFirstVizPoint = NULL;
                RoutePoint *pFoundActiveRoutePoint = NULL;
                RoutePoint *pFoundVizRoutePoint = NULL;
                Route *pSelectedActiveRoute = NULL;
                Route *pSelectedVizRoute = NULL;

                //There is at least one routepoint, so get the whole list
                SelectableItemList SelList = pSelect->FindSelectionList( slat, slon,
                                             SELTYPE_ROUTEPOINT );
                wxSelectableItemListNode *node = SelList.GetFirst();
                while( node ) {
                    SelectItem *pFindSel = node->GetData();

                    RoutePoint *prp = (RoutePoint *) pFindSel->m_pData1;        //candidate

                    //    Get an array of all routes using this point
                    wxArrayPtrVoid *proute_array = g_pRouteMan->GetRouteArrayContaining( prp );

                    // Use route array (if any) to determine actual visibility for this point
                    bool brp_viz = false;
                    if( proute_array ) {
                        for( unsigned int ir = 0; ir < proute_array->GetCount(); ir++ ) {
                            Route *pr = (Route *) proute_array->Item( ir );
                            if( pr->IsVisible() ) {
                                brp_viz = true;
                                break;
                            }
                        }
                        if( !brp_viz )                          // is not visible as part of route
                            brp_viz = prp->IsVisible();         //  so treat as isolated point

                    } else
                        brp_viz = prp->IsVisible();               // isolated point

                    if( ( NULL == pFirstVizPoint ) && brp_viz ) pFirstVizPoint = prp;

                    // Use route array to choose the appropriate route
                    // Give preference to any active route, otherwise select the first visible route in the array for this point
                    m_pSelectedRoute = NULL;
                    if( proute_array ) {
                        for( unsigned int ir = 0; ir < proute_array->GetCount(); ir++ ) {
                            Route *pr = (Route *) proute_array->Item( ir );
                            if( pr->m_bRtIsActive ) {
                                pSelectedActiveRoute = pr;
                                pFoundActiveRoutePoint = prp;
                                break;
                            }
                        }

                        if( NULL == pSelectedVizRoute ) {
                            for( unsigned int ir = 0; ir < proute_array->GetCount(); ir++ ) {
                                Route *pr = (Route *) proute_array->Item( ir );
                                if( pr->IsVisible() ) {
                                    pSelectedVizRoute = pr;
                                    pFoundVizRoutePoint = prp;
                                    break;
                                }
                            }
                        }

                        delete proute_array;
                    }

                    node = node->GetNext();
                }

                //      Now choose the "best" selections
                if( pFoundActiveRoutePoint ) {
                    m_pFoundRoutePoint = pFoundActiveRoutePoint;
                    m_pSelectedRoute = pSelectedActiveRoute;
                } else if( pFoundVizRoutePoint ) {
                    m_pFoundRoutePoint = pFoundVizRoutePoint;
                    m_pSelectedRoute = pSelectedVizRoute;
                } else
                    // default is first visible point in list
                    m_pFoundRoutePoint = pFirstVizPoint;

                if( m_pSelectedRoute ) {
                    if( m_pSelectedRoute->IsVisible() ) seltype |= SELTYPE_ROUTEPOINT;
                } else if( m_pFoundRoutePoint ) seltype |= SELTYPE_MARKPOINT;
            }

            // Note here that we use SELTYPE_ROUTESEGMENT to select tracks as well as routes
            // But call the popup handler with identifier appropriate to the type
            if( pFindRouteSeg )                  // there is at least one select item
            {
                SelectableItemList SelList = pSelect->FindSelectionList( slat, slon,
                                             SELTYPE_ROUTESEGMENT );

                if( NULL == m_pSelectedRoute )  // the case where a segment only is selected
                {
                    //  Choose the first visible route containing segment in the list
                    wxSelectableItemListNode *node = SelList.GetFirst();
                    while( node ) {
                        SelectItem *pFindSel = node->GetData();

                        Route *pr = (Route *) pFindSel->m_pData3;
                        if( pr->IsVisible() ) {
                            m_pSelectedRoute = pr;
                            break;
                        }
                        node = node->GetNext();
                    }
                }

                if( m_pSelectedRoute ) {
                    if( NULL == m_pFoundRoutePoint ) m_pFoundRoutePoint =
                            (RoutePoint *) pFindRouteSeg->m_pData1;
                    m_pFoundRoutePointSecond = (RoutePoint *) pFindRouteSeg->m_pData2;

                    m_pSelectedRoute->m_bRtIsSelected = !(seltype & SELTYPE_ROUTEPOINT);
                    if( m_pSelectedRoute->m_bRtIsSelected )
                        m_pSelectedRoute->Draw( dc, GetVP() );
                    seltype |= SELTYPE_ROUTESEGMENT;
                }

            }

            if( pFindTrackSeg ) {
                m_pSelectedTrack = NULL;
                SelectableItemList SelList = pSelect->FindSelectionList( slat, slon,
                                             SELTYPE_TRACKSEGMENT );

                //  Choose the first visible track containing segment in the list
                wxSelectableItemListNode *node = SelList.GetFirst();
                while( node ) {
                    SelectItem *pFindSel = node->GetData();

                    Route *pt = (Route *) pFindSel->m_pData3;
                    if( pt->IsVisible() ) {
                        m_pSelectedTrack = pt;
                        break;
                    }
                    node = node->GetNext();
                }

                if( m_pSelectedTrack ) seltype |= SELTYPE_TRACKSEGMENT;
            }

            bool bseltc = false;
//                      if(0 == seltype)
            {
                if( pFindCurrent ) {
                    // There may be multiple current entries at the same point.
                    // For example, there often is a current substation (with directions specified)
                    // co-located with its master.  We want to select the substation, so that
                    // the direction will be properly indicated on the graphic.
                    // So, we search the select list looking for IDX_type == 'c' (i.e substation)
                    IDX_entry *pIDX_best_candidate;

                    SelectItem *pFind = NULL;
                    SelectableItemList SelList = pSelectTC->FindSelectionList( m_cursor_lat,
                                                 m_cursor_lon, SELTYPE_CURRENTPOINT );

                    //      Default is first entry
                    wxSelectableItemListNode *node = SelList.GetFirst();
                    pFind = node->GetData();
                    pIDX_best_candidate = (IDX_entry *) ( pFind->m_pData1 );

                    if( SelList.GetCount() > 1 ) {
                        node = node->GetNext();
                        while( node ) {
                            pFind = node->GetData();
                            IDX_entry *pIDX_candidate = (IDX_entry *) ( pFind->m_pData1 );
                            if( pIDX_candidate->IDX_type == 'c' ) {
                                pIDX_best_candidate = pIDX_candidate;
                                break;
                            }

                            node = node->GetNext();
                        }       // while (node)
                    } else {
                        wxSelectableItemListNode *node = SelList.GetFirst();
                        pFind = node->GetData();
                        pIDX_best_candidate = (IDX_entry *) ( pFind->m_pData1 );
                    }

                    m_pIDXCandidate = pIDX_best_candidate;

                    if( 0 == seltype ) {
                        DrawTCWindow( x, y, (void *) pIDX_best_candidate );
                        Refresh( false );
                        bseltc = true;
                    } else
                        seltype |= SELTYPE_CURRENTPOINT;
                }

                else if( pFindTide ) {
                    m_pIDXCandidate = (IDX_entry *) pFindTide->m_pData1;

                    if( 0 == seltype ) {
                        DrawTCWindow( x, y, (void *) pFindTide->m_pData1 );
                        Refresh( false );
                        bseltc = true;
                    } else
                        seltype |= SELTYPE_TIDEPOINT;
                }
            }

            if( 0 == seltype ) seltype |= SELTYPE_UNKNOWN;

            if( !bseltc ) CanvasPopupMenu( x, y, seltype );

            // Seth: Is this refresh needed?
            Refresh( false );            // needed for MSW, not GTK  Why??
        }
    }

//    Switch to the appropriate cursor on mouse movement

    wxCursor *ptarget_cursor = pCursorArrow;

    if( ( !parent_frame->nRoute_State )
            && ( !m_bMeasure_Active ) /*&& ( !m_bCM93MeasureOffset_Active )*/) {

        if( x > xr_margin ) {
            ptarget_cursor = pCursorRight;
            cursor_region = MID_RIGHT;
        } else if( x < xl_margin ) {
            ptarget_cursor = pCursorLeft;
            cursor_region = MID_LEFT;
        } else if( y > yb_margin ) {
            ptarget_cursor = pCursorDown;
            cursor_region = MID_TOP;
        } else if( y < yt_margin ) {
            ptarget_cursor = pCursorUp;
            cursor_region = MID_BOT;
        } else {
            ptarget_cursor = pCursorArrow;
            cursor_region = CENTER;
        }
    } else if( m_bMeasure_Active || parent_frame->nRoute_State ) // If Measure tool use Pencil Cursor
        ptarget_cursor = pCursorPencil;

    SetCursor( *ptarget_cursor );

}

void ChartCanvas::LostMouseCapture( wxMouseCaptureLostEvent& event )
{
    SetCursor( *pCursorArrow );
}

//-------------------------------------------------------------------------------
//          Popup Menu Handling
//-------------------------------------------------------------------------------

void MenuPrepend( wxMenu *menu, int id, wxString label)
{
    wxMenuItem *item = new wxMenuItem(menu, id, label);
#ifdef __WXMSW__
    wxFont *qFont = GetOCPNScaledFont(_T("Menu"));
    item->SetFont(*qFont);
#endif
    menu->Prepend(item);
}

void MenuAppend( wxMenu *menu, int id, wxString label)
{
    wxMenuItem *item = new wxMenuItem(menu, id, label);
#ifdef __WXMSW__
    wxFont *qFont = GetOCPNScaledFont(_("Menu"));
    item->SetFont(*qFont);
#endif
    menu->Append(item);
}

void SetMenuItemFont(wxMenuItem *item)
{
#ifdef __WXMSW__
    wxFont *qFont = GetOCPNScaledFont(_("Menu"));
    item->SetFont(*qFont);
#endif
}

void ChartCanvas::CanvasPopupMenu( int x, int y, int seltype )
{
    wxMenu* contextMenu = new wxMenu;
    wxMenu* menuWaypoint = new wxMenu( _("Waypoint") );
    wxMenu* menuRoute = new wxMenu( _("Route") );
    wxMenu* menuTrack = new wxMenu( _("Track") );
    wxMenu* menuAIS = new wxMenu( _("AIS") );

    wxMenu *subMenuChart = new wxMenu;

    wxMenu *menuFocus = contextMenu;    // This is the one that will be shown

    popx = x;
    popy = y;

#ifdef __WXGTK__
#ifdef ocpnUSE_GTK_OPTIMIZE
    //  This code changes the background color on the popup context menu
    wxColour back_color = GetGlobalColor(_T("UIBCK"));
    GdkColor color;

    color.red = back_color.Red() << 8;
    color.green = back_color.Green() << 8;
    color.blue = back_color.Blue() << 8;

//    gtk_widget_modify_bg (GTK_WIDGET(contextMenu->m_menu), GTK_STATE_NORMAL, &color);
#endif
#endif

    if( seltype == SELTYPE_ROUTECREATE ) {
        MenuAppend( contextMenu, ID_RC_MENU_FINISH, _menuText( _( "End Route" ), _T("Esc") ) );
    }

    if( ! m_pMouseRoute ) {
        if( m_bMeasure_Active )
            MenuPrepend( contextMenu, ID_DEF_MENU_DEACTIVATE_MEASURE, _menuText( _("Measure Off"), _T("Esc") ) );
        else
            MenuPrepend( contextMenu, ID_DEF_MENU_ACTIVATE_MEASURE, _menuText( _( "Measure" ), _T("M") ) );
//            contextMenu->Prepend( ID_DEF_MENU_ACTIVATE_MEASURE, _menuText( _( "Measure" ), _T("F4") ) );
    }

    if( undo->AnythingToUndo() ) {
        wxString undoItem;
        undoItem << _("Undo") << _T(" ") << undo->GetNextUndoableAction()->Description();
        MenuPrepend( contextMenu, ID_UNDO, _menuText( undoItem, _T("Ctrl-Z") ) );
    }

    if( undo->AnythingToRedo() ) {
        wxString redoItem;
        redoItem << _("Redo") << _T(" ") << undo->GetNextRedoableAction()->Description();
#ifdef __WXOSX__
        MenuPrepend( contextMenu, ID_REDO, _menuText( redoItem, _T("Shift-Ctrl-Z") ) );
#else
        MenuPrepend( contextMenu, ID_REDO, _menuText( redoItem, _T("Ctrl-Y") ) );
#endif
    }

    bool ais_areanotice = false;
    if( g_pAIS && g_bShowAIS && g_bShowAreaNotices ) {

        AIS_Target_Hash* an_sources = g_pAIS->GetAreaNoticeSourcesList();

        float vp_scale = GetVPScale();

        for( AIS_Target_Hash::iterator target = an_sources->begin(); target != an_sources->end(); ++target ) {
            AIS_Target_Data* target_data = target->second;
            if( !target_data->area_notices.empty() ) {
                for( AIS_Area_Notice_Hash::iterator ani = target_data->area_notices.begin(); ani != target_data->area_notices.end(); ++ani ) {
                    Ais8_001_22& area_notice = ani->second;

                    wxBoundingBox bbox;

                    for( Ais8_001_22_SubAreaList::iterator sa = area_notice.sub_areas.begin(); sa != area_notice.sub_areas.end(); ++sa ) {
                        switch( sa->shape ) {
                            case AIS8_001_22_SHAPE_CIRCLE: {
                                wxPoint target_point;
                                GetCanvasPointPix( sa->latitude, sa->longitude, &target_point );
                                bbox.Expand( target_point );
                                if( sa->radius_m > 0.0 )
                                    bbox.EnLarge( sa->radius_m * vp_scale );
                                break;
                            }
                            case AIS8_001_22_SHAPE_POLYGON:
                            case AIS8_001_22_SHAPE_POLYLINE: {
                                double lat = sa->latitude;
                                double lon = sa->longitude;
                                for( int i = 0; i < 4; ++i ) {
                                    ll_gc_ll( lat, lon, sa->angles[i], sa->dists_m[i] / 1852.0,
                                              &lat, &lon );
                                    wxPoint target_point;
                                    GetCanvasPointPix( lat, lon, &target_point );
                                    bbox.Expand( target_point );
                                }
                            }
                        }
                    }

                    if( bbox.PointInBox( x, y ) ) {
                        ais_areanotice = true;
                        break;
                    }
                }
            }
        }
    }
    if( !VPoint.b_quilt ) {
        if( parent_frame->GetnChartStack() > 1 ) {
            MenuAppend( contextMenu, ID_DEF_MENU_MAX_DETAIL, _( "Max Detail Here" ) );
            MenuAppend( contextMenu, ID_DEF_MENU_SCALE_IN, _menuText( _( "Scale In" ), _T("Ctrl-Left") ) );
            MenuAppend( contextMenu, ID_DEF_MENU_SCALE_OUT, _menuText( _( "Scale Out" ), _T("Ctrl-Right") ) );
        }

        if( ( Current_Ch && ( Current_Ch->GetChartFamily() == CHART_FAMILY_VECTOR ) ) || ais_areanotice ) {
            MenuAppend( contextMenu, ID_DEF_MENU_QUERY, _( "Object Query..." ) );
        }

    } else {
        ChartBase *pChartTest = m_pQuilt->GetChartAtPix( wxPoint( x, y ) );
        if( ( pChartTest && ( pChartTest->GetChartFamily() == CHART_FAMILY_VECTOR ) ) || ais_areanotice ) {
            MenuAppend( contextMenu, ID_DEF_MENU_QUERY, _( "Object Query..." ) );
        } else {
            if( parent_frame->GetnChartStack() > 1 ) {
                MenuAppend( contextMenu, ID_DEF_MENU_SCALE_IN, _menuText( _( "Scale In" ), _T("Ctrl-Left") ) );
                MenuAppend( contextMenu, ID_DEF_MENU_SCALE_OUT, _menuText( _( "Scale Out" ), _T("Ctrl-Right") ) );
            }
        }
    }

    MenuAppend( contextMenu, ID_DEF_MENU_DROP_WP, _menuText( _( "Drop Mark" ), _T("Ctrl-M") ) );

    if( !bGPSValid ) MenuAppend( contextMenu, ID_DEF_MENU_MOVE_BOAT_HERE, _( "Move Boat Here" ) );

    if( !( g_pRouteMan->GetpActiveRoute() || ( seltype & SELTYPE_MARKPOINT ) ) )
        MenuAppend( contextMenu, ID_DEF_MENU_GOTO_HERE, _( "Navigate To Here" ) );

    MenuAppend( contextMenu, ID_DEF_MENU_GOTOPOSITION, _("Center View...") );

    if( !g_bCourseUp ) MenuAppend( contextMenu, ID_DEF_MENU_COGUP, _("Course Up Mode") );
    else {
        if( !VPoint.b_quilt && Current_Ch && ( fabs( Current_Ch->GetChartSkew() ) > .01 )
            && !g_bskew_comp ) MenuAppend( contextMenu, ID_DEF_MENU_NORTHUP, _("Chart Up Mode") );
        else
            MenuAppend( contextMenu, ID_DEF_MENU_NORTHUP, _("North Up Mode") );
    }

    bool full_toggle_added = false;
    if(g_btouch){
        MenuAppend( contextMenu, ID_DEF_MENU_TOGGLE_FULL, _("Toggle Full Screen") );
        full_toggle_added = true;
<<<<<<< HEAD
    }
    
    if(!full_toggle_added){
        if(gFrame->IsFullScreen()){
            MenuAppend( contextMenu, ID_DEF_MENU_TOGGLE_FULL, _("Toggle Full Screen") );
        }
=======
>>>>>>> fdf5e9d7
    }
        
    
    if(!full_toggle_added){
        if(gFrame->IsFullScreen()){
            MenuAppend( contextMenu, ID_DEF_MENU_TOGGLE_FULL, _("Toggle Full Screen") );
        }
    }
        
    
    if ( g_pRouteMan->IsAnyRouteActive() && g_pRouteMan->GetCurrentXTEToActivePoint() > 0. ) MenuAppend( contextMenu, ID_DEF_ZERO_XTE, _("Zero XTE") );

    Kml* kml = new Kml;
    int pasteBuffer = kml->ParsePasteBuffer();
    if( pasteBuffer != KML_PASTE_INVALID ) {
        switch( pasteBuffer ) {
            case KML_PASTE_WAYPOINT: {
                MenuAppend( contextMenu, ID_PASTE_WAYPOINT, _( "Paste Waypoint" ) );
                break;
            }
            case KML_PASTE_ROUTE: {
                MenuAppend( contextMenu, ID_PASTE_ROUTE, _( "Paste Route" ) );
                break;
            }
            case KML_PASTE_TRACK: {
                MenuAppend( contextMenu, ID_PASTE_TRACK, _( "Paste Track" ) );
                break;
            }
            case KML_PASTE_ROUTE_TRACK: {
                MenuAppend( contextMenu, ID_PASTE_ROUTE, _( "Paste Route" ) );
                MenuAppend( contextMenu, ID_PASTE_TRACK, _( "Paste Track" ) );
                break;
            }
        }
    }
    delete kml;

    if( !VPoint.b_quilt && Current_Ch && ( Current_Ch->GetChartType() == CHART_TYPE_CM93COMP ) ) {
        MenuAppend( contextMenu, ID_DEF_MENU_CM93OFFSET_DIALOG, _( "CM93 Offset Dialog..." ) );
    }

    if( ( VPoint.b_quilt ) && ( pCurrentStack && pCurrentStack->b_valid ) ) {
        int dbIndex = m_pQuilt->GetChartdbIndexAtPix( wxPoint( popx, popy ) );
        if( dbIndex != -1 )
            MenuAppend( contextMenu, ID_DEF_MENU_QUILTREMOVE, _( "Hide This Chart" ) );
    }

#ifdef __WXMSW__
    //  If we dismiss the context menu without action, we need to discard some mouse events....
    //  Eat the next 2 button events, which happen as down-up on MSW XP
    g_click_stop = 2;
#endif

    //  ChartGroup SubMenu
    wxMenuItem* subItemChart = contextMenu->AppendSubMenu( subMenuChart, _("Chart Groups") );
    SetMenuItemFont(subItemChart);
    
    if( g_pGroupArray->GetCount() ) {

#ifdef __WXMSW__
          const wxString l[] = { _T(" "), wxString::Format( _T("\u2022") ) };
          wxMenuItem* subItem1 = subMenuChart->AppendRadioItem( wxID_CANCEL , _T("temporary") );
          SetMenuItemFont(subItem1);
#endif
          wxMenuItem* subItem0 = subMenuChart->AppendRadioItem( ID_DEF_MENU_GROUPBASE ,
#ifdef __WXMSW__
                  ( g_GroupIndex == 0 ? l[1] : l[0] ) +
#endif
                  _("All Active Charts") );



        SetMenuItemFont(subItem0);

        for( unsigned int i = 0; i < g_pGroupArray->GetCount(); i++ ) {
            subItem0 = subMenuChart->AppendRadioItem( ID_DEF_MENU_GROUPBASE + i + 1,
#ifdef __WXMSW__
                     ( i == g_GroupIndex - 1 ? l[1] : l[0] ) +
#endif
                     g_pGroupArray->Item( i )->m_group_name );
            SetMenuItemFont(subItem0);
            Connect( ID_DEF_MENU_GROUPBASE + i + 1, wxEVT_COMMAND_MENU_SELECTED,
                     (wxObjectEventFunction) (wxEventFunction) &ChartCanvas::PopupMenuHandler );
        }
        
#ifdef __WXMSW__
    subMenuChart->Remove( wxID_CANCEL );
#endif
        subMenuChart->Check( ID_DEF_MENU_GROUPBASE + g_GroupIndex, true );
    }
    
        
    //  Add PlugIn Context Menu items
    ArrayOfPlugInMenuItems item_array = g_pi_manager->GetPluginContextMenuItemArray();

    for( unsigned int i = 0; i < item_array.GetCount(); i++ ) {
        PlugInMenuItemContainer *pimis = item_array.Item( i );
        {
            if( pimis->b_viz ) {
                wxMenuItem *pmi = new wxMenuItem( contextMenu, pimis->id,
                                                  pimis->pmenu_item->GetLabel(), pimis->pmenu_item->GetHelp(),
                                                  pimis->pmenu_item->GetKind(), pimis->pmenu_item->GetSubMenu() );
#ifdef __WXMSW__
                pmi->SetFont(pimis->pmenu_item->GetFont());
#endif
                contextMenu->Append( pmi );
                contextMenu->Enable( pimis->id, !pimis->b_grey );

                Connect( pimis->id, wxEVT_COMMAND_MENU_SELECTED,
                         (wxObjectEventFunction) (wxEventFunction) &ChartCanvas::PopupMenuHandler );
            }
        }
    }

    //  This is the default context menu
    menuFocus = contextMenu;

    if( g_pAIS ) {
        MenuAppend( contextMenu, ID_DEF_MENU_AISTARGETLIST, _("AIS Target List...") );

        if( seltype & SELTYPE_AISTARGET ) {
            MenuAppend( menuAIS, ID_DEF_MENU_AIS_QUERY, _( "Target Query..." ) );
            AIS_Target_Data *myptarget = g_pAIS->Get_Target_Data_From_MMSI( m_FoundAIS_MMSI );
            if( myptarget && myptarget->bCPA_Valid && (myptarget->n_alert_state != AIS_ALERT_SET) ) {
                if( myptarget->b_show_AIS_CPA )
                    MenuAppend( menuAIS, ID_DEF_MENU_AIS_CPA, _( "Hide Target CPA" ) );
                else
                    MenuAppend( menuAIS, ID_DEF_MENU_AIS_CPA, _( "Show Target CPA" ) );
            }
            MenuAppend( menuAIS, ID_DEF_MENU_AISTARGETLIST, _("Target List...") );
            if ( 1 /*g_bAISShowTracks*/ ) {
                if( myptarget && myptarget->b_show_track )
                    MenuAppend( menuAIS, ID_DEF_MENU_AISSHOWTRACK, _("Hide Target Track") );
                else
                    MenuAppend( menuAIS, ID_DEF_MENU_AISSHOWTRACK, _("Show Target Track") );
            }
            menuFocus = menuAIS;
        }
    }

    if( seltype & SELTYPE_ROUTESEGMENT ) {
        bool blay = false;
        if( m_pSelectedRoute && m_pSelectedRoute->m_bIsInLayer )
            blay = true;

        if( blay ){
            delete menuRoute;
            menuRoute = new wxMenu( _("Layer Route") );
            MenuAppend( menuRoute, ID_RT_MENU_PROPERTIES, _( "Properties..." ) );
            if( m_pSelectedRoute ) {
                if( m_pSelectedRoute->IsActive() ) {
                    int indexActive = m_pSelectedRoute->GetIndexOf( m_pSelectedRoute->m_pRouteActivePoint );
                    if( ( indexActive + 1 ) <= m_pSelectedRoute->GetnPoints() ) {
                        MenuAppend( menuRoute, ID_RT_MENU_ACTNXTPOINT, _( "Activate Next Waypoint" ) );
                    }
                    MenuAppend( menuRoute, ID_RT_MENU_DEACTIVATE, _( "Deactivate" ) );
                }
                else {
                    MenuAppend( menuRoute, ID_RT_MENU_ACTIVATE, _( "Activate" ) );
                }
            }
        }
        else {
            MenuAppend( menuRoute, ID_RT_MENU_PROPERTIES, _( "Properties..." ) );
            if( m_pSelectedRoute ) {
                if( m_pSelectedRoute->IsActive() ) {
                    int indexActive = m_pSelectedRoute->GetIndexOf( m_pSelectedRoute->m_pRouteActivePoint );
                    if( ( indexActive + 1 ) <= m_pSelectedRoute->GetnPoints() ) {
                        MenuAppend( menuRoute, ID_RT_MENU_ACTNXTPOINT, _( "Activate Next Waypoint" ) );
                    }
                    MenuAppend( menuRoute, ID_RT_MENU_DEACTIVATE, _( "Deactivate" ) );
                }
                else {
                    MenuAppend( menuRoute, ID_RT_MENU_ACTIVATE, _( "Activate" ) );
                }
            }
            MenuAppend( menuRoute, ID_RT_MENU_INSERT, _( "Insert Waypoint" ) );
            MenuAppend( menuRoute, ID_RT_MENU_APPEND, _( "Append Waypoint" ) );
            MenuAppend( menuRoute, ID_RT_MENU_COPY, _( "Copy as KML..." ) );
            MenuAppend( menuRoute, ID_RT_MENU_DELETE, _( "Delete..." ) );
            MenuAppend( menuRoute, ID_RT_MENU_REVERSE, _( "Reverse..." ) );
            wxString port = FindValidUploadPort();
            m_active_upload_port = port;
            wxString item = _( "Send to GPS" );
            if( !port.IsEmpty() ) {
                item.Append( _T(" ( ") );
                item.Append( port );
                item.Append(_T(" )") );
            }
            MenuAppend( menuRoute, ID_RT_MENU_SENDTOGPS, item );

            if( !port.IsEmpty() ) {
                wxString item = _( "Send to new GPS" );
                MenuAppend( menuRoute, ID_RT_MENU_SENDTONEWGPS, item );
            }
                
                
        }
        //      Set this menu as the "focused context menu"
        menuFocus = menuRoute;
    }

    if( seltype & SELTYPE_TRACKSEGMENT ) {
        bool blay = false;
        if( m_pSelectedTrack && m_pSelectedTrack->m_bIsInLayer )
            blay = true;

        if( blay ) {
            delete menuTrack;
            menuTrack = new wxMenu( _("Layer Track") );
            MenuAppend( menuTrack, ID_TK_MENU_PROPERTIES, _( "Properties..." ) );
        }
        else {
            MenuAppend( menuTrack, ID_TK_MENU_PROPERTIES, _( "Properties..." ) );
            MenuAppend( menuTrack, ID_TK_MENU_COPY, _( "Copy As KML" ) );
            MenuAppend( menuTrack, ID_TK_MENU_DELETE, _( "Delete..." ) );
        }

        //      Set this menu as the "focused context menu"
        menuFocus = menuTrack;
    }

    if( seltype & SELTYPE_ROUTEPOINT ) {
        bool blay = false;
        if( m_pFoundRoutePoint && m_pFoundRoutePoint->m_bIsInLayer )
            blay = true;

        if( blay ){
            delete menuWaypoint;
            menuWaypoint = new wxMenu( _("Layer Routepoint") );
            MenuAppend( menuWaypoint, ID_WP_MENU_PROPERTIES, _( "Properties..." ) );

            if( m_pSelectedRoute && m_pSelectedRoute->IsActive() )
                MenuAppend( menuWaypoint, ID_RT_MENU_ACTPOINT, _( "Activate" ) );
        }
        else {
            MenuAppend( menuWaypoint, ID_WP_MENU_PROPERTIES, _( "Properties..." ) );
            if( m_pSelectedRoute && m_pSelectedRoute->IsActive() ) {
                if(m_pSelectedRoute->m_pRouteActivePoint != m_pFoundRoutePoint )
                    MenuAppend( menuWaypoint, ID_RT_MENU_ACTPOINT, _( "Activate" ) );
            }

            if( m_pSelectedRoute && m_pSelectedRoute->IsActive() ) {
                if(m_pSelectedRoute->m_pRouteActivePoint == m_pFoundRoutePoint ) {
                    int indexActive = m_pSelectedRoute->GetIndexOf( m_pSelectedRoute->m_pRouteActivePoint );
                    if( ( indexActive + 1 ) <= m_pSelectedRoute->GetnPoints() )
                        MenuAppend( menuWaypoint, ID_RT_MENU_ACTNXTPOINT, _( "Activate Next Waypoint" ) );
                }
            }
            if( m_pSelectedRoute->GetnPoints() > 2 )
                MenuAppend( menuWaypoint, ID_RT_MENU_REMPOINT, _( "Remove from Route" ) );

            MenuAppend( menuWaypoint, ID_WPT_MENU_COPY, _( "Copy as KML" ) );

            if( m_pFoundRoutePoint->GetIconName() != _T("mob") )
                MenuAppend( menuWaypoint, ID_RT_MENU_DELPOINT,  _( "Delete" ) );

            wxString port = FindValidUploadPort();
            m_active_upload_port = port;
            wxString item = _( "Send to GPS" );
            if( !port.IsEmpty() ) {
                item.Append( _T(" ( ") );
                item.Append( port );
                item.Append(_T(" )") );
            }
            MenuAppend( menuWaypoint, ID_WPT_MENU_SENDTOGPS, item );
            
            if( !port.IsEmpty() ) {
                wxString item = _( "Send to new GPS" );
                MenuAppend( menuWaypoint, ID_WPT_MENU_SENDTONEWGPS, item );
            }
            
            
        }
        //      Set this menu as the "focused context menu"
        menuFocus = menuWaypoint;
    }

    if( seltype & SELTYPE_MARKPOINT ) {
        bool blay = false;
        if( m_pFoundRoutePoint && m_pFoundRoutePoint->m_bIsInLayer )
            blay = true;

        if( blay ){
            delete menuWaypoint;
            menuWaypoint = new wxMenu( _("Layer Waypoint") );
            MenuAppend( menuWaypoint, ID_WP_MENU_PROPERTIES, _( "Properties..." ) );
        }
        else {
            MenuAppend( menuWaypoint, ID_WP_MENU_PROPERTIES, _( "Properties..." ) );

            if( !g_pRouteMan->GetpActiveRoute() )
                MenuAppend( menuWaypoint, ID_WP_MENU_GOTO, _( "Navigate To This" ) );

            MenuAppend( menuWaypoint, ID_WPT_MENU_COPY, _( "Copy as KML" ) );

            if( m_pFoundRoutePoint->GetIconName() != _T("mob") )
                MenuAppend( menuWaypoint, ID_WP_MENU_DELPOINT, _( "Delete" ) );

            wxString port = FindValidUploadPort();
            m_active_upload_port = port;
            wxString item = _( "Send to GPS" );
            if( !port.IsEmpty() ) {
                item.Append( _T(" ( ") );
                item.Append( port );
                item.Append(_T(" )") );
            }
            MenuAppend( menuWaypoint, ID_WPT_MENU_SENDTOGPS, item );


            if( ( m_pFoundRoutePoint == pAnchorWatchPoint1 ) || ( m_pFoundRoutePoint == pAnchorWatchPoint2 ) )
                MenuAppend( menuWaypoint, ID_WP_MENU_CLEAR_ANCHORWATCH, _( "Clear Anchor Watch" ) );
            else {
                if( !( m_pFoundRoutePoint->m_bIsInLayer )
                    && ( ( NULL == pAnchorWatchPoint1 ) || ( NULL == pAnchorWatchPoint2 ) ) ) {

                    double dist;
                    double brg;
                    DistanceBearingMercator( m_pFoundRoutePoint->m_lat, m_pFoundRoutePoint->m_lon, gLat,
                                         gLon, &brg, &dist );
                    if( dist * 1852. <= g_nAWMax )
                        MenuAppend( menuWaypoint,  ID_WP_MENU_SET_ANCHORWATCH,  _( "Set Anchor Watch" ) );
                }
            }
        }

        //      Set this menu as the "focused context menu"
        menuFocus = menuWaypoint;
    }

    if( ! subMenuChart->GetMenuItemCount() ) contextMenu->Destroy( subItemChart );

    //  Add the Tide/Current selections if the item was not activated by shortcut in right-click handlers
    bool bsep = false;
    if( seltype & SELTYPE_TIDEPOINT ){
        menuFocus->AppendSeparator();
        bsep = true;
        MenuAppend( menuFocus, ID_DEF_MENU_TIDEINFO, _( "Show Tide Information" ) );
    }

    if( seltype & SELTYPE_CURRENTPOINT ) {
        if( !bsep )
            menuFocus->AppendSeparator();
        MenuAppend( menuFocus,  ID_DEF_MENU_CURRENTINFO, _( "Show Current Information" ) );
    }

    //        Invoke the correct focused drop-down menu
    PopupMenu( menuFocus, x, y );


    // Cleanup
    if( ( m_pSelectedRoute ) ) {
        m_pSelectedRoute->m_bRtIsSelected = false;
    }

    m_pSelectedRoute = NULL;

    if( m_pFoundRoutePoint ) {
        m_pFoundRoutePoint->m_bPtIsSelected = false;
    }
    m_pFoundRoutePoint = NULL;

    m_pFoundRoutePointSecond = NULL;

    delete contextMenu;
    delete menuAIS;
    delete menuRoute;
    delete menuTrack;
    delete menuWaypoint;
}

void ChartCanvas::ShowObjectQueryWindow( int x, int y, float zlat, float zlon )
{
    ChartPlugInWrapper *target_plugin_chart = NULL;
    s57chart *Chs57 = NULL;

    ChartBase *target_chart = GetChartAtCursor();
    if( target_chart ){
        if( (target_chart->GetChartType() == CHART_TYPE_PLUGIN) && (target_chart->GetChartFamily() == CHART_FAMILY_VECTOR) )
            target_plugin_chart = dynamic_cast<ChartPlugInWrapper *>(target_chart);
        else
            Chs57 = dynamic_cast<s57chart*>( target_chart );
    }

    std::vector<Ais8_001_22*> area_notices;

    if( g_pAIS && g_bShowAIS && g_bShowAreaNotices ) {
        AIS_Target_Hash* an_sources = g_pAIS->GetAreaNoticeSourcesList();

        float vp_scale = GetVPScale();

        for( AIS_Target_Hash::iterator target = an_sources->begin(); target != an_sources->end(); ++target ) {
            AIS_Target_Data* target_data = target->second;
            if( !target_data->area_notices.empty() ) {
                for( AIS_Area_Notice_Hash::iterator ani = target_data->area_notices.begin(); ani != target_data->area_notices.end(); ++ani ) {
                    Ais8_001_22& area_notice = ani->second;

                    wxBoundingBox bbox;

                    for( Ais8_001_22_SubAreaList::iterator sa = area_notice.sub_areas.begin(); sa != area_notice.sub_areas.end(); ++sa ) {
                        switch( sa->shape ) {
                            case AIS8_001_22_SHAPE_CIRCLE: {
                                wxPoint target_point;
                                GetCanvasPointPix( sa->latitude, sa->longitude, &target_point );
                                bbox.Expand( target_point );
                                if( sa->radius_m > 0.0 )
                                    bbox.EnLarge( sa->radius_m * vp_scale );
                                break;
                            }
                            case AIS8_001_22_SHAPE_POLYGON:
                            case AIS8_001_22_SHAPE_POLYLINE: {
                                for( int i = 0; i < 4; ++i ) {
                                    double lat = sa->latitude;
                                    double lon = sa->longitude;
                                    ll_gc_ll( lat, lon, sa->angles[i], sa->dists_m[i] / 1852.0,
                                              &lat, &lon );
                                    wxPoint target_point;
                                    GetCanvasPointPix( lat, lon, &target_point );
                                    bbox.Expand( target_point );
                                }
                            }
                        }
                    }

                    if( bbox.PointInBox( x, y ) ) {
                        area_notices.push_back( &area_notice );
                    }
                }
            }
        }
    }


    if( target_plugin_chart || Chs57 || !area_notices.empty() ) {
        // Go get the array of all objects at the cursor lat/lon
        int sel_rad_pix = 5;
        float SelectRadius = sel_rad_pix / ( GetVP().view_scale_ppm * 1852 * 60 );

        // Make sure we always get the lights from an object, even if we are currently
        // not displaying lights on the chart.

        SetCursor( wxCURSOR_WAIT );
        bool lightsVis = gFrame->ToggleLights( false );
        if( !lightsVis ) gFrame->ToggleLights( true, true );

        ListOfObjRazRules* rule_list = NULL;
        ListOfPI_S57Obj* pi_rule_list = NULL;
        if( Chs57 )
            rule_list = Chs57->GetObjRuleListAtLatLon( zlat, zlon, SelectRadius, &GetVP() );
        else if( target_plugin_chart )
            pi_rule_list = g_pi_manager->GetPlugInObjRuleListAtLatLon( target_plugin_chart, zlat, zlon, SelectRadius, GetVP() );

        ListOfObjRazRules* overlay_rule_list = NULL;
        ChartBase *overlay_chart = GetOverlayChartAtCursor();
        s57chart *CHs57_Overlay = dynamic_cast<s57chart*>( overlay_chart );

        if( CHs57_Overlay ) {
            overlay_rule_list =
                CHs57_Overlay->GetObjRuleListAtLatLon( zlat, zlon, SelectRadius, &GetVP() );
        }

        if( !lightsVis ) gFrame->ToggleLights( true, true );

        wxString objText;
        wxFont *dFont = FontMgr::Get().GetFont( _("ObjectQuery") );
        wxString face = dFont->GetFaceName();

        if( NULL == g_pObjectQueryDialog ) {
            g_pObjectQueryDialog = new S57QueryDialog();

            g_pObjectQueryDialog->Create( this, -1, _( "Object Query" ), wxDefaultPosition,
                                          wxSize( g_S57_dialog_sx, g_S57_dialog_sy ) );
            g_pObjectQueryDialog->Centre();
        }

        wxColor bg = g_pObjectQueryDialog->GetBackgroundColour();
        wxColor fg = FontMgr::Get().GetFontColor( _("ObjectQuery") );

        objText.Printf( _T("<html><body bgcolor=#%02x%02x%02x><font color=#%02x%02x%02x>"),
                       bg.Red(), bg.Blue(), bg.Green(), fg.Red(), fg.Blue(), fg.Green() );

#ifdef __WXOSX__
        int points = dFont->GetPointSize();
#else
        int points = dFont->GetPointSize() + 1;
#endif

        int sizes[7];
        for ( int i=-2; i<5; i++ ) {
            sizes[i+2] = points + i + (i>0?i:0);
        }
        g_pObjectQueryDialog->m_phtml->SetFonts(face, face, sizes);

        if(wxFONTSTYLE_ITALIC == dFont->GetStyle())
            objText += _T("<i>");
        
        if( overlay_rule_list && CHs57_Overlay) {
            objText << CHs57_Overlay->CreateObjDescriptions( overlay_rule_list );
            objText << _T("<hr noshade>");
        }

        for( std::vector< Ais8_001_22* >::iterator an = area_notices.begin(); an != area_notices.end(); ++an ) {
            objText << _T( "<b>AIS Area Notice:</b> " );
            objText << ais8_001_22_notice_names[( *an )->notice_type];
            for( std::vector< Ais8_001_22_SubArea >::iterator sa = ( *an )->sub_areas.begin(); sa != ( *an )->sub_areas.end(); ++sa )
                if( !sa->text.empty() )
                    objText << sa->text;
            objText << _T( "<br>expires: " ) << ( *an )->expiry_time.Format();
            objText << _T( "<hr noshade>" );
        }

        if( Chs57 )
            objText << Chs57->CreateObjDescriptions( rule_list );
        else if( target_plugin_chart )
            objText << g_pi_manager->CreateObjDescriptions( target_plugin_chart, pi_rule_list );

        objText << _T("</font>");
        if(wxFONTSTYLE_ITALIC == dFont->GetStyle())
            objText << _T("</i>");
        
        objText << _T("</body></html>");
        
        g_pObjectQueryDialog->SetHTMLPage( objText );

        g_pObjectQueryDialog->Show();

        if( rule_list )
            rule_list->Clear();
        delete rule_list;

        if( overlay_rule_list )
            overlay_rule_list->Clear();
        delete overlay_rule_list;

        if( pi_rule_list )
            pi_rule_list->Clear();
        delete pi_rule_list;

        SetCursor( wxCURSOR_ARROW );
    }
}

void ChartCanvas::RemovePointFromRoute( RoutePoint* point, Route* route ) {
    //  Rebuild the route selectables
    pSelect->DeleteAllSelectableRoutePoints( route );
    pSelect->DeleteAllSelectableRouteSegments( route );

    route->RemovePoint( point );

    //  Check for 1 point routes. If we are creating a route, this is an undo, so keep the 1 point.
    if( (route->GetnPoints() <= 1) && (parent_frame->nRoute_State == 0) ) {
        pConfig->DeleteConfigRoute( route );
        g_pRouteMan->DeleteRoute( route );
        route = NULL;
    }
    //  Add this point back into the selectables
    pSelect->AddSelectableRoutePoint( point->m_lat, point->m_lon, point );

    if( pRoutePropDialog && ( pRoutePropDialog->IsShown() ) ) {
        pRoutePropDialog->SetRouteAndUpdate( route, true );
    }

    InvalidateGL();
}

void ChartCanvas::ShowMarkPropertiesDialog( RoutePoint* markPoint ) {
    if( NULL == pMarkPropDialog )    // There is one global instance of the MarkProp Dialog
        pMarkPropDialog = new MarkInfoImpl( this );

    if( 1/*g_bresponsive*/ ) {

        wxSize canvas_size = GetSize();
        wxPoint canvas_pos = GetPosition();
        wxSize fitted_size = pMarkPropDialog->GetSize();;

        if(canvas_size.x < fitted_size.x){
            fitted_size.x = canvas_size.x - 40;
            if(canvas_size.y < fitted_size.y)
                fitted_size.y -= 40;                // scrollbar added
        }
        if(canvas_size.y < fitted_size.y){
            fitted_size.y = canvas_size.y - 40;
            if(canvas_size.x < fitted_size.x)
                fitted_size.x -= 40;                // scrollbar added
        }

        pMarkPropDialog->SetSize( fitted_size );
        pMarkPropDialog->Centre();


        int xp = (canvas_size.x - fitted_size.x)/2;
        int yp = (canvas_size.y - fitted_size.y)/2;

        wxPoint xxp = ClientToScreen(canvas_pos);
//        pMarkPropDialog->Move(xxp.x + xp, xxp.y + yp);

    }

    pMarkPropDialog->SetRoutePoint( markPoint );
    pMarkPropDialog->UpdateProperties();
    if( markPoint->m_bIsInLayer ) {
        wxString caption( _("Waypoint Properties, Layer: ") );
        caption.Append( GetLayerName( markPoint->m_LayerID ) );
        pMarkPropDialog->SetDialogTitle( caption );
    } else
        pMarkPropDialog->SetDialogTitle( _("Waypoint Properties") );

    pMarkPropDialog->Show();
    pMarkPropDialog->InitialFocus();
}

void ChartCanvas::ShowRoutePropertiesDialog(wxString title, Route* selected)
{
    if( NULL == pRoutePropDialog )  // There is one global instance of the RouteProp Dialog
        pRoutePropDialog = new RouteProp( this );

    if( g_bresponsive ) {

        wxSize canvas_size = cc1->GetSize();
        wxPoint canvas_pos = cc1->GetPosition();
        wxSize fitted_size = pRoutePropDialog->GetSize();;

        if(canvas_size.x < fitted_size.x){
            fitted_size.x = canvas_size.x;
            if(canvas_size.y < fitted_size.y)
                fitted_size.y -= 20;                // scrollbar added
        }
        if(canvas_size.y < fitted_size.y){
            fitted_size.y = canvas_size.y;
            if(canvas_size.x < fitted_size.x)
                fitted_size.x -= 20;                // scrollbar added
        }


        pRoutePropDialog->SetSize( fitted_size );
        pRoutePropDialog->Centre();

        int xp = (canvas_size.x - fitted_size.x)/2;
        int yp = (canvas_size.y - fitted_size.y)/2;

        wxPoint xxp = ClientToScreen(canvas_pos);
//        pRoutePropDialog->Move(xxp.x + xp, xxp.y + yp);

    }


    pRoutePropDialog->SetRouteAndUpdate( selected );
    pRoutePropDialog->UpdateProperties();
    if( !selected->m_bIsInLayer )
        pRoutePropDialog->SetDialogTitle( title );
    else {
        wxString caption( title << _T(", Layer: ") );
        caption.Append( GetLayerName( selected->m_LayerID ) );
        pRoutePropDialog->SetDialogTitle( caption );
    }

    pRoutePropDialog->Show();

    Refresh( false );
}

void ChartCanvas::ShowTrackPropertiesDialog( Route* selected )
{
    if( NULL == pTrackPropDialog )  // There is one global instance of the RouteProp Dialog
        pTrackPropDialog = new TrackPropDlg( this );

    pTrackPropDialog->SetTrackAndUpdate( selected );
    pTrackPropDialog->UpdateProperties();

    pTrackPropDialog->Show();

    Refresh( false );
}

void pupHandler_PasteWaypoint() {
    Kml* kml = new Kml();
    ::wxBeginBusyCursor();

    int pasteBuffer = kml->ParsePasteBuffer();
    RoutePoint* pasted = kml->GetParsedRoutePoint();

    int nearby_sel_rad_pix = 8;
    double nearby_radius_meters = nearby_sel_rad_pix / cc1->GetCanvasTrueScale();

    RoutePoint *nearPoint = pWayPointMan->GetNearbyWaypoint( pasted->m_lat, pasted->m_lon,
                               nearby_radius_meters );

    int answer = wxID_NO;
    if( nearPoint && !nearPoint->m_bIsInTrack && !nearPoint->m_bIsInLayer ) {
        wxString msg;
        msg << _("There is an existing waypoint at the same location as the one you are pasting. Would you like to merge the pasted data with it?\n\n");
        msg << _("Answering 'No' will create a new waypoint at the same location.");
        answer = OCPNMessageBox( cc1, msg, _("Merge waypoint?"), (long) wxYES_NO | wxCANCEL | wxNO_DEFAULT );
    }

    if( answer == wxID_YES ) {
        nearPoint->SetName( pasted->GetName() );
        nearPoint->m_MarkDescription = pasted->m_MarkDescription;
        if( pRouteManagerDialog && pRouteManagerDialog->IsShown() ) pRouteManagerDialog->UpdateWptListCtrl();
    }

    if( answer == wxID_NO ) {
        RoutePoint* newPoint = new RoutePoint( pasted );
        newPoint->m_bIsolatedMark = true;
        pSelect->AddSelectableRoutePoint( newPoint->m_lat, newPoint->m_lon, newPoint );
        pConfig->AddNewWayPoint( newPoint, -1 );
        pWayPointMan->AddRoutePoint( newPoint );
        if( pRouteManagerDialog && pRouteManagerDialog->IsShown() ) pRouteManagerDialog->UpdateWptListCtrl();
    }

    cc1->InvalidateGL();
    cc1->Refresh( false );
    delete kml;
    ::wxEndBusyCursor();
}

void pupHandler_PasteRoute() {
    Kml* kml = new Kml();
    ::wxBeginBusyCursor();

    int pasteBuffer = kml->ParsePasteBuffer();
    Route* pasted = kml->GetParsedRoute();
    if( ! pasted ) return;

    int nearby_sel_rad_pix = 8;
    double nearby_radius_meters = nearby_sel_rad_pix / cc1->GetCanvasTrueScale();

    RoutePoint* curPoint;
    RoutePoint* nearPoint;
    RoutePoint* prevPoint = NULL;

    bool mergepoints = false;
    bool createNewRoute = true;
    int existingWaypointCounter = 0;

    for( int i = 1; i <= pasted->GetnPoints(); i++ ) {
		curPoint = pasted->GetPoint( i ); // NB! n starts at 1 !
        nearPoint = pWayPointMan->GetNearbyWaypoint( curPoint->m_lat,
                curPoint->m_lon, nearby_radius_meters );
        if( nearPoint ) {
            mergepoints = true;
            existingWaypointCounter++;
            // Small hack here to avoid both extending RoutePoint and repeating all the GetNearbyWaypoint
            // calculations. Use existin data field in RoutePoint as temporary storage.
            curPoint->m_bPtIsSelected = true;
        }
    }

    int answer = wxID_NO;
    if( mergepoints ) {
        wxString msg;
        msg << _("There are existing waypoints at the same location as some of the ones you are pasting. Would you like to just merge the pasted data into them?\n\n");
        msg << _("Answering 'No' will create all new waypoints for this route.");
        answer = OCPNMessageBox( cc1, msg, _("Merge waypoints?"), (long) wxYES_NO | wxCANCEL | wxYES_DEFAULT );

        if( answer == wxID_CANCEL ) {
            delete kml;
            return;
        }
    }

    // If all waypoints exist since before, and a route with the same name, we don't create a new route.
    if( mergepoints && answer==wxID_YES && existingWaypointCounter==pasted->GetnPoints() ) {

        wxRouteListNode *route_node = pRouteList->GetFirst();
        while( route_node ) {
            Route *proute = route_node->GetData();

            if( pasted->m_RouteNameString == proute->m_RouteNameString ) {
                createNewRoute = false;
                break;
            }
            route_node = route_node->GetNext();
        }
    }

    Route* newRoute = NULL;
    RoutePoint* newPoint;

    if( createNewRoute ) {
        newRoute = new Route();
        newRoute->m_RouteNameString = pasted->m_RouteNameString;
    }

    for( int i = 1; i <= pasted->GetnPoints(); i++ ) {
        curPoint = pasted->GetPoint( i );
        if( answer == wxID_YES && curPoint->m_bPtIsSelected ) {
            curPoint->m_bPtIsSelected = false;
            newPoint = pWayPointMan->GetNearbyWaypoint( curPoint->m_lat, curPoint->m_lon,
                    nearby_radius_meters );
            newPoint->SetName( curPoint->GetName() );
            newPoint->m_MarkDescription = curPoint->m_MarkDescription;

            if( createNewRoute ) newRoute->AddPoint( newPoint );
        } else {
            curPoint->m_bPtIsSelected = false;

            newPoint = new RoutePoint( curPoint );
            newPoint->m_bIsolatedMark = false;
            newPoint->SetIconName( _T("circle") );
            newPoint->m_bIsVisible = true;
            newPoint->m_bShowName = false;
            newPoint->m_bKeepXRoute = false;

            newRoute->AddPoint( newPoint );
            pSelect->AddSelectableRoutePoint( newPoint->m_lat, newPoint->m_lon, newPoint );
            pConfig->AddNewWayPoint( newPoint, -1 );
            pWayPointMan->AddRoutePoint( newPoint );
        }
        if( i > 1 && createNewRoute ) pSelect->AddSelectableRouteSegment( prevPoint->m_lat,
                prevPoint->m_lon, curPoint->m_lat, curPoint->m_lon, prevPoint, newPoint, newRoute );
        prevPoint = newPoint;
    }

    if( createNewRoute ) {
        pRouteList->Append( newRoute );
        pConfig->AddNewRoute( newRoute, -1 );    // use auto next num
        newRoute->RebuildGUIDList(); // ensure the GUID list is intact and good

        if( pRoutePropDialog && ( pRoutePropDialog->IsShown() ) ) {
            pRoutePropDialog->SetRouteAndUpdate( newRoute );
            pRoutePropDialog->UpdateProperties();
        }

        if( pRouteManagerDialog && pRouteManagerDialog->IsShown() ) {
            pRouteManagerDialog->UpdateRouteListCtrl();
            pRouteManagerDialog->UpdateWptListCtrl();
        }
        cc1->InvalidateGL();
        cc1->Refresh( false );
    }

    delete kml;
    ::wxEndBusyCursor();
}

void pupHandler_PasteTrack() {
    Kml* kml = new Kml();
    ::wxBeginBusyCursor();

    int pasteBuffer = kml->ParsePasteBuffer();
    Track* pasted = kml->GetParsedTrack();
    if( ! pasted ) return;

    RoutePoint* curPoint;

    Track* newTrack = new Track();
    RoutePoint* newPoint;
    RoutePoint* prevPoint = NULL;

    newTrack->m_RouteNameString = pasted->m_RouteNameString;

    for( int i = 1; i <= pasted->GetnPoints(); i++ ) {
        curPoint = pasted->GetPoint( i );

        newPoint = new RoutePoint( curPoint );
        newPoint->m_bShowName = false;
        newPoint->m_bIsVisible = false;
        newPoint->m_GPXTrkSegNo = 1;

        wxDateTime now = wxDateTime::Now();
        newPoint->SetCreateTime(curPoint->GetCreateTime());

        newTrack->AddPoint( newPoint );

        //    This is a hack, need to undo the action of Route::AddPoint
        newPoint->m_bIsInRoute = false;
        newPoint->m_bIsInTrack = true;

        if( prevPoint )
            pSelect->AddSelectableTrackSegment(
                prevPoint->m_lat, prevPoint->m_lon,
                newPoint->m_lat, newPoint->m_lon,
                prevPoint, newPoint, newTrack );

        prevPoint = newPoint;
    }

    pRouteList->Append( newTrack );
    pConfig->AddNewRoute( newTrack, -1 );    // use auto next num
    newTrack->RebuildGUIDList(); // ensure the GUID list is intact and good

    cc1->InvalidateGL();
    cc1->Refresh( false );
    delete kml;
    ::wxEndBusyCursor();
}

void ChartCanvas::PopupMenuHandler( wxCommandEvent& event )
{
    RoutePoint *pLast;

    wxPoint r;
    double zlat, zlon;

    GetCanvasPixPoint( popx, popy, zlat, zlon );

    switch( event.GetId() ) {
    case ID_DEF_MENU_MAX_DETAIL:
        vLat = zlat;
        vLon = zlon;
        ClearbFollow();

        parent_frame->DoChartUpdate();

        parent_frame->SelectChartFromStack( 0, false, CHART_TYPE_DONTCARE,
                                            CHART_FAMILY_RASTER );
        break;

    case ID_DEF_MENU_SCALE_IN:
        parent_frame->DoStackDown();
        break;

    case ID_DEF_MENU_SCALE_OUT:
        parent_frame->DoStackUp();
        break;

    case ID_UNDO:
        undo->UndoLastAction();
        InvalidateGL();
        Refresh( false );
        break;

    case ID_REDO:
        undo->RedoNextAction();
        InvalidateGL();
        Refresh( false );
        break;

    case ID_DEF_MENU_MOVE_BOAT_HERE:
        gLat = zlat;
        gLon = zlon;
        break;

    case ID_DEF_MENU_GOTO_HERE: {
        RoutePoint *pWP_dest = new RoutePoint( zlat, zlon, g_default_wp_icon, wxEmptyString,
                                               GPX_EMPTY_STRING );
        pSelect->AddSelectableRoutePoint( zlat, zlon, pWP_dest );

        RoutePoint *pWP_src = new RoutePoint( gLat, gLon, g_default_wp_icon, wxEmptyString,
                                              GPX_EMPTY_STRING );
        pSelect->AddSelectableRoutePoint( gLat, gLon, pWP_src );

        Route *temp_route = new Route();
        pRouteList->Append( temp_route );

        temp_route->AddPoint( pWP_src );
        temp_route->AddPoint( pWP_dest );

        pSelect->AddSelectableRouteSegment( gLat, gLon, zlat, zlon, pWP_src, pWP_dest,
                                            temp_route );

        temp_route->m_RouteNameString = _("Temporary GOTO Route");
        temp_route->m_RouteStartString = _("Here");
        ;
        temp_route->m_RouteEndString = _("There");

        temp_route->m_bDeleteOnArrival = true;

        if( g_pRouteMan->GetpActiveRoute() ) g_pRouteMan->DeactivateRoute();

        g_pRouteMan->ActivateRoute( temp_route, pWP_dest );

        break;
    }

    case ID_DEF_MENU_DROP_WP: {
        RoutePoint *pWP = new RoutePoint( zlat, zlon, g_default_wp_icon, wxEmptyString,
                                          GPX_EMPTY_STRING );
        pWP->m_bIsolatedMark = true;                      // This is an isolated mark
        pSelect->AddSelectableRoutePoint( zlat, zlon, pWP );
        pConfig->AddNewWayPoint( pWP, -1 );    // use auto next num

        if( pRouteManagerDialog && pRouteManagerDialog->IsShown() ) pRouteManagerDialog->UpdateWptListCtrl();
        undo->BeforeUndoableAction( Undo_CreateWaypoint, pWP, Undo_HasParent, NULL );
        undo->AfterUndoableAction( NULL );
        InvalidateGL();
        Refresh( false );      // Needed for MSW, why not GTK??
        break;
    }

    case ID_DEF_MENU_AISTARGETLIST:
        ShowAISTargetList();
        break;

    case ID_WP_MENU_GOTO: {
        RoutePoint *pWP_src = new RoutePoint( gLat, gLon, g_default_wp_icon, wxEmptyString,
                                              GPX_EMPTY_STRING );
        pSelect->AddSelectableRoutePoint( gLat, gLon, pWP_src );

        Route *temp_route = new Route();
        pRouteList->Append( temp_route );

        temp_route->AddPoint( pWP_src );
        temp_route->AddPoint( m_pFoundRoutePoint );
        m_pFoundRoutePoint->m_bKeepXRoute = true;

        pSelect->AddSelectableRouteSegment( gLat, gLon, m_pFoundRoutePoint->m_lat,
                                            m_pFoundRoutePoint->m_lon, pWP_src, m_pFoundRoutePoint, temp_route );

        wxString name = m_pFoundRoutePoint->GetName();
        if( name.IsEmpty() ) name = _("(Unnamed Waypoint)");
        wxString rteName = _("Go to ");
        rteName.Append( name );
        temp_route->m_RouteNameString = rteName;
        temp_route->m_RouteStartString = _("Here");
        ;
        temp_route->m_RouteEndString = name;
        temp_route->m_bDeleteOnArrival = true;

        if( g_pRouteMan->GetpActiveRoute() ) g_pRouteMan->DeactivateRoute();

        g_pRouteMan->ActivateRoute( temp_route, m_pFoundRoutePoint );

        break;
    }

    case ID_DEF_MENU_COGUP:
        gFrame->ToggleCourseUp();
        break;

    case ID_DEF_MENU_NORTHUP:
        gFrame->ToggleCourseUp();
        break;
        
    case ID_DEF_MENU_TOGGLE_FULL:
        gFrame->ToggleFullScreen();
        break;

    case ID_DEF_MENU_GOTOPOSITION:
        if( NULL == pGoToPositionDialog ) // There is one global instance of the Go To Position Dialog
            pGoToPositionDialog = new GoToPositionDialog( this );
        pGoToPositionDialog->CheckPasteBufferForPosition();
        pGoToPositionDialog->Show();
        break;

    case ID_WP_MENU_DELPOINT: {
        if( m_pFoundRoutePoint == pAnchorWatchPoint1 ) {
            pAnchorWatchPoint1 = NULL;
            g_AW1GUID.Clear();
        } else if( m_pFoundRoutePoint == pAnchorWatchPoint2 ) {
            pAnchorWatchPoint2 = NULL;
            g_AW2GUID.Clear();
        }

        if( m_pFoundRoutePoint && !( m_pFoundRoutePoint->m_bIsInLayer )
                && ( m_pFoundRoutePoint->GetIconName() != _T("mob") ) ) {

            // If the WP belongs to an invisible route, we come here instead of to ID_RT_MENU_DELPOINT
            //  Check it, and if so then remove the point from its routes
            wxArrayPtrVoid *proute_array = g_pRouteMan->GetRouteArrayContaining( m_pFoundRoutePoint );
            if( proute_array ) {
                pWayPointMan->DestroyWaypoint( m_pFoundRoutePoint );
                m_pFoundRoutePoint = NULL;
             }
            else {
                undo->BeforeUndoableAction( Undo_DeleteWaypoint, m_pFoundRoutePoint, Undo_IsOrphanded, m_pFoundPoint );
                pConfig->DeleteWayPoint( m_pFoundRoutePoint );
                pSelect->DeleteSelectablePoint( m_pFoundRoutePoint, SELTYPE_ROUTEPOINT );
                if( NULL != pWayPointMan )
                    pWayPointMan->RemoveRoutePoint( m_pFoundRoutePoint );
                m_pFoundRoutePoint = NULL;
                undo->AfterUndoableAction( NULL );
            }

            if( pMarkPropDialog ) {
                pMarkPropDialog->SetRoutePoint( NULL );
                pMarkPropDialog->UpdateProperties();
            }

            if( pRouteManagerDialog && pRouteManagerDialog->IsShown() )
                pRouteManagerDialog->UpdateWptListCtrl();

            InvalidateGL();
        }
        break;
    }
    case ID_WP_MENU_PROPERTIES:
        ShowMarkPropertiesDialog( m_pFoundRoutePoint );
        break;

    case ID_WP_MENU_CLEAR_ANCHORWATCH:
        if( pAnchorWatchPoint1 == m_pFoundRoutePoint ) {
            pAnchorWatchPoint1 = NULL;
            g_AW1GUID.Clear();
        } else if( pAnchorWatchPoint2 == m_pFoundRoutePoint ) {
            pAnchorWatchPoint2 = NULL;
            g_AW2GUID.Clear();
        }
        break;

    case ID_WP_MENU_SET_ANCHORWATCH:
        if( pAnchorWatchPoint1 == NULL ) {
            pAnchorWatchPoint1 = m_pFoundRoutePoint;
            g_AW1GUID = pAnchorWatchPoint1->m_GUID;
            wxString nn;
            nn = m_pFoundRoutePoint->GetName();
            if( nn.IsNull() ) {
                nn.Printf( _T("%d m"), g_nAWDefault );
                m_pFoundRoutePoint->SetName( nn );
            }
        } else if( pAnchorWatchPoint2 == NULL ) {
            pAnchorWatchPoint2 = m_pFoundRoutePoint;
            g_AW2GUID = pAnchorWatchPoint2->m_GUID;
            wxString nn;
            nn = m_pFoundRoutePoint->GetName();
            if( nn.IsNull() ) {
                nn.Printf( _T("%d m"), g_nAWDefault );
                m_pFoundRoutePoint->SetName( nn );
            }
        }
        break;

    case ID_DEF_MENU_ACTIVATE_MEASURE:
//                        WarpPointer(popx,popy);
        m_bMeasure_Active = true;
        m_nMeasureState = 1;
        break;

    case ID_DEF_MENU_DEACTIVATE_MEASURE:
        m_bMeasure_Active = false;
        m_nMeasureState = 0;
        g_pRouteMan->DeleteRoute( m_pMeasureRoute );
        m_pMeasureRoute = NULL;
        gFrame->SurfaceToolbar();
        InvalidateGL();
        Refresh( false );
        break;

#ifdef USE_S57
    case ID_DEF_MENU_CM93OFFSET_DIALOG:
    {
        if( NULL == g_pCM93OffsetDialog ) {
            g_pCM93OffsetDialog = new CM93OffsetDialog( parent_frame );
        }
        
        cm93compchart *pch = NULL;
        if( !VPoint.b_quilt && Current_Ch  && ( Current_Ch->GetChartType() == CHART_TYPE_CM93COMP ) ) {
                pch = (cm93compchart *) Current_Ch;
        }
        
        if( g_pCM93OffsetDialog ){
            g_pCM93OffsetDialog->SetCM93Chart( pch );
            g_pCM93OffsetDialog->Show();
            g_pCM93OffsetDialog->UpdateMCOVRList( GetVP() );
        }

        break;
    }
    case ID_DEF_MENU_QUERY: {
        ShowObjectQueryWindow( popx, popy, zlat, zlon );
        break;
    }
#endif
    case ID_DEF_MENU_AIS_QUERY: {
        wxWindow *pwin = wxDynamicCast(this, wxWindow);
        ShowAISTargetQueryDialog( pwin, m_FoundAIS_MMSI );
        break;
    }

    case ID_DEF_MENU_AIS_CPA: {             //TR 2012.06.28: Show AIS-CPA
        AIS_Target_Data *myptarget = g_pAIS->Get_Target_Data_From_MMSI(m_FoundAIS_MMSI); //TR 2012.06.28: Show AIS-CPA
        if ( myptarget )                    //TR 2012.06.28: Show AIS-CPA
            myptarget->Toggle_AIS_CPA();     //TR 2012.06.28: Show AIS-CPA
        break;                              //TR 2012.06.28: Show AIS-CPA
    }

    case ID_DEF_MENU_AISSHOWTRACK: {
        AIS_Target_Data *myptarget = g_pAIS->Get_Target_Data_From_MMSI(m_FoundAIS_MMSI);
        if ( myptarget )
            myptarget->ToggleShowTrack();
        break;
    }

    case ID_DEF_MENU_QUILTREMOVE: {
        if( VPoint.b_quilt ) {
            int dbIndex = m_pQuilt->GetChartdbIndexAtPix( wxPoint( popx, popy ) );
            parent_frame->RemoveChartFromQuilt( dbIndex );

            ReloadVP();

        }

        break;
    }

    case ID_DEF_MENU_CURRENTINFO: {
        DrawTCWindow( popx, popy, (void *) m_pIDXCandidate );
        Refresh( false );

        break;
    }

    case ID_DEF_MENU_TIDEINFO: {
        DrawTCWindow( popx, popy, (void *) m_pIDXCandidate );
        Refresh( false );

        break;
    }
    case ID_RT_MENU_REVERSE: {
        if( m_pSelectedRoute->m_bIsInLayer ) break;

        int ask_return = OCPNMessageBox( this, g_pRouteMan->GetRouteReverseMessage(),
                               _("Rename Waypoints?"), wxYES_NO | wxCANCEL );

        if( ask_return != wxID_CANCEL ) {
            pSelect->DeleteAllSelectableRouteSegments( m_pSelectedRoute );
            m_pSelectedRoute->Reverse( ask_return == wxID_YES );
            pSelect->AddAllSelectableRouteSegments( m_pSelectedRoute );

            pConfig->UpdateRoute( m_pSelectedRoute );

            if( pRoutePropDialog && ( pRoutePropDialog->IsShown() ) ) {
                pRoutePropDialog->SetRouteAndUpdate( m_pSelectedRoute );
                pRoutePropDialog->UpdateProperties();
            }
        }
        break;
    }

    case ID_RT_MENU_DELETE: {
        int dlg_return = wxID_YES;
        if( g_bConfirmObjectDelete ) {
            dlg_return = OCPNMessageBox( this,  _("Are you sure you want to delete this route?"),
                _("OpenCPN Route Delete"), (long) wxYES_NO | wxCANCEL | wxYES_DEFAULT );
        }

        if( dlg_return == wxID_YES ) {
            if( g_pRouteMan->GetpActiveRoute() == m_pSelectedRoute ) g_pRouteMan->DeactivateRoute();

            if( m_pSelectedRoute->m_bIsInLayer )
                break;

            if( !g_pRouteMan->DeleteRoute( m_pSelectedRoute ) )
                break;
            if( pRoutePropDialog && ( pRoutePropDialog->IsShown()) && (m_pSelectedRoute == pRoutePropDialog->GetRoute()) ) {
                pRoutePropDialog->Hide();
            }

            m_pSelectedRoute = NULL;
            m_pFoundRoutePoint = NULL;
            m_pFoundRoutePointSecond = NULL;

            if( pRouteManagerDialog && pRouteManagerDialog->IsShown() )
                pRouteManagerDialog->UpdateRouteListCtrl();

            if( pMarkPropDialog && pMarkPropDialog->IsShown() ) {
                pMarkPropDialog->ValidateMark();
                pMarkPropDialog->UpdateProperties();
            }

            undo->InvalidateUndo();

            InvalidateGL();
        }
        break;
    }

    case ID_RT_MENU_ACTIVATE: {
        if( g_pRouteMan->GetpActiveRoute() )
            g_pRouteMan->DeactivateRoute();

        //  If this is an auto-created MOB route, always select the second point (the MOB)
        // as the destination.
        RoutePoint *best_point;
        if(m_pSelectedRoute){
            if(wxNOT_FOUND == m_pSelectedRoute->m_RouteNameString.Find(_T("MOB")) ){
                best_point = g_pRouteMan->FindBestActivatePoint( m_pSelectedRoute, gLat,
                                 gLon, gCog, gSog );
            }
            else
                best_point = m_pSelectedRoute->GetPoint( 2 );
        
            g_pRouteMan->ActivateRoute( m_pSelectedRoute, best_point );
            m_pSelectedRoute->m_bRtIsSelected = false;
        }
            

        break;
    }

    case ID_RT_MENU_DEACTIVATE:
        g_pRouteMan->DeactivateRoute();
        m_pSelectedRoute->m_bRtIsSelected = false;

        break;

    case ID_RT_MENU_INSERT:

        if( m_pSelectedRoute->m_bIsInLayer ) break;

        m_pSelectedRoute->InsertPointBefore( m_pFoundRoutePointSecond, zlat, zlon );

        pSelect->DeleteAllSelectableRoutePoints( m_pSelectedRoute );
        pSelect->DeleteAllSelectableRouteSegments( m_pSelectedRoute );

        pSelect->AddAllSelectableRouteSegments( m_pSelectedRoute );
        pSelect->AddAllSelectableRoutePoints( m_pSelectedRoute );

        //    As a special case (which comes up often)...
        //    If the inserted waypoint is on the active leg of an active route
        /*            if(m_pSelectedRoute->m_bRtIsActive)
         {
         if(m_pSelectedRoute->m_nRouteActivePoint == np + 1)
         {
         pNew_Point = m_pSelectedRoute->GetPoint(np + 2);
         pRouteMan->ActivateRoutePoint(m_pSelectedRoute, pNew_Point);
         }
         }
         */
        m_pSelectedRoute->RebuildGUIDList();          // ensure the GUID list is intact and good
        pConfig->UpdateRoute( m_pSelectedRoute );

        if( pRoutePropDialog && ( pRoutePropDialog->IsShown() ) ) {
            pRoutePropDialog->SetRouteAndUpdate( m_pSelectedRoute, true );
        }

        break;

    case ID_RT_MENU_APPEND:

        if( m_pSelectedRoute->m_bIsInLayer ) break;

        m_pMouseRoute = m_pSelectedRoute;
        parent_frame->nRoute_State = m_pSelectedRoute->GetnPoints() + 1;
        m_pMouseRoute->m_lastMousePointIndex = m_pSelectedRoute->GetnPoints();

        pLast = m_pSelectedRoute->GetLastPoint();

        m_prev_rlat = pLast->m_lat;
        m_prev_rlon = pLast->m_lon;
        m_prev_pMousePoint = pLast;

        m_bAppendingRoute = true;

        SetCursor( *pCursorPencil );

        break;

    case ID_RT_MENU_COPY:
        if( m_pSelectedRoute ) Kml::CopyRouteToClipboard( m_pSelectedRoute );
        break;

    case ID_TK_MENU_COPY:
        if( m_pSelectedTrack ) Kml::CopyTrackToClipboard( (Track*)m_pSelectedTrack );
        break;

    case ID_WPT_MENU_COPY:
        if( m_pFoundRoutePoint ) Kml::CopyWaypointToClipboard( m_pFoundRoutePoint );
        break;

    case ID_WPT_MENU_SENDTOGPS:
        if( m_pFoundRoutePoint ) {
             if( m_active_upload_port.Length() )
                 m_pFoundRoutePoint->SendToGPS( m_active_upload_port.BeforeFirst(' '), NULL );
             else {
                 SendToGpsDlg dlg;
                 dlg.SetWaypoint( m_pFoundRoutePoint );

                 dlg.Create( NULL, -1, _( "Send To GPS..." ), _T("") );
                 dlg.ShowModal();
             }
        }
        break;

    case ID_WPT_MENU_SENDTONEWGPS:
        if( m_pFoundRoutePoint ) {
            SendToGpsDlg dlg;
            dlg.SetWaypoint( m_pFoundRoutePoint );
                
            dlg.Create( NULL, -1, _( "Send To GPS..." ), _T("") );
            dlg.ShowModal();
        }
        break;
        
    case ID_RT_MENU_SENDTOGPS:
        if( m_pSelectedRoute ) {
            if( m_active_upload_port.Length() )
                m_pSelectedRoute->SendToGPS( m_active_upload_port.BeforeFirst(' '), true, NULL );
            else {
                SendToGpsDlg dlg;
                dlg.SetRoute( m_pSelectedRoute );

                dlg.Create( NULL, -1, _( "Send To GPS..." ), _T("") );
                dlg.ShowModal();
            }

        }
        break;

    case ID_RT_MENU_SENDTONEWGPS:
        if( m_pSelectedRoute ) {
            SendToGpsDlg dlg;
            dlg.SetRoute( m_pSelectedRoute );
                
            dlg.Create( NULL, -1, _( "Send To GPS..." ), _T("") );
            dlg.ShowModal();
        }
        break;
        
    case ID_PASTE_WAYPOINT:
        pupHandler_PasteWaypoint();
        break;

    case ID_PASTE_ROUTE:
        pupHandler_PasteRoute();
        break;

    case ID_PASTE_TRACK:
        pupHandler_PasteTrack();
        break;

    case ID_RT_MENU_DELPOINT:
        if( m_pSelectedRoute ) {
            if( m_pSelectedRoute->m_bIsInLayer ) break;

            pWayPointMan->DestroyWaypoint( m_pFoundRoutePoint );
            m_pFoundRoutePoint = NULL;

            //    Selected route may have been deleted as one-point route, so check it
            if( !g_pRouteMan->IsRouteValid( m_pSelectedRoute ) ) m_pSelectedRoute = NULL;

            if( pRoutePropDialog && ( pRoutePropDialog->IsShown() ) ) {
                if( m_pSelectedRoute ) {
                    pRoutePropDialog->SetRouteAndUpdate( m_pSelectedRoute, true );
                }
                else
                    pRoutePropDialog->Hide();

            }

            if( pRouteManagerDialog && pRouteManagerDialog->IsShown() ) {
                pRouteManagerDialog->UpdateWptListCtrl();
                pRouteManagerDialog->UpdateRouteListCtrl();
            }

            InvalidateGL();
        }

        break;

    case ID_RT_MENU_REMPOINT:
        if( m_pSelectedRoute ) {
            if( m_pSelectedRoute->m_bIsInLayer ) break;
            RemovePointFromRoute( m_pFoundRoutePoint, m_pSelectedRoute );
            InvalidateGL();
        }
        break;

    case ID_RT_MENU_ACTPOINT:
        if( g_pRouteMan->GetpActiveRoute() == m_pSelectedRoute ) {
            g_pRouteMan->ActivateRoutePoint( m_pSelectedRoute, m_pFoundRoutePoint );
            m_pSelectedRoute->m_bRtIsSelected = false;
        }

        break;

    case ID_RT_MENU_DEACTPOINT:
        break;

    case ID_RT_MENU_ACTNXTPOINT:
        if( g_pRouteMan->GetpActiveRoute() == m_pSelectedRoute ) {
            g_pRouteMan->ActivateNextPoint( m_pSelectedRoute, true );
            m_pSelectedRoute->m_bRtIsSelected = false;
        }

        break;

    case ID_RT_MENU_PROPERTIES: {
        ShowRoutePropertiesDialog( _("Route Properties"), m_pSelectedRoute );
        break;
    }

    case ID_TK_MENU_PROPERTIES: {
        ShowTrackPropertiesDialog( m_pSelectedTrack );
        break;
    }

    case ID_TK_MENU_DELETE: {
        int dlg_return = wxID_YES;
        if( g_bConfirmObjectDelete ) {
            dlg_return = OCPNMessageBox( this, _("Are you sure you want to delete this track?"),
                _("OpenCPN Track Delete"), (long) wxYES_NO | wxCANCEL | wxYES_DEFAULT );
        }

        if( dlg_return == wxID_YES ) {

            if( (Track *) ( m_pSelectedTrack ) == g_pActiveTrack ) parent_frame->TrackOff();

            pConfig->DeleteConfigRoute( m_pSelectedTrack );

            g_pRouteMan->DeleteTrack( m_pSelectedTrack );

            if( pTrackPropDialog && ( pTrackPropDialog->IsShown()) && (m_pSelectedTrack == pTrackPropDialog->GetTrack()) ) {
                pTrackPropDialog->Hide();
            }

            m_pSelectedTrack = NULL;
            m_pFoundRoutePoint = NULL;
            m_pFoundRoutePointSecond = NULL;

            if( pRouteManagerDialog && pRouteManagerDialog->IsShown() ) {
                pRouteManagerDialog->UpdateTrkListCtrl();
                pRouteManagerDialog->UpdateRouteListCtrl();
            }
            InvalidateGL();
        }
        break;
    }

    case ID_RC_MENU_SCALE_IN:
        parent_frame->DoStackDown();
        GetCanvasPointPix( zlat, zlon, &r );
        WarpPointer( r.x, r.y );
        break;

    case ID_RC_MENU_SCALE_OUT:
        parent_frame->DoStackUp();
        GetCanvasPointPix( zlat, zlon, &r );
        WarpPointer( r.x, r.y );
        break;

    case ID_RC_MENU_ZOOM_IN:
        SetVPScale( GetVPScale() * 2 );
        GetCanvasPointPix( zlat, zlon, &r );
        WarpPointer( r.x, r.y );
        break;

    case ID_RC_MENU_ZOOM_OUT:
        SetVPScale( GetVPScale() / 2 );
        GetCanvasPointPix( zlat, zlon, &r );
        WarpPointer( r.x, r.y );
        break;

    case ID_RC_MENU_FINISH:
        FinishRoute();
        gFrame->SurfaceToolbar();
        Refresh( false );
        break;

    case ID_DEF_ZERO_XTE:
        g_pRouteMan->ZeroCurrentXTEToActivePoint();
        break;

    default: {
        //  Look for PlugIn Context Menu selections
        //  If found, make the callback
        ArrayOfPlugInMenuItems item_array = g_pi_manager->GetPluginContextMenuItemArray();

        for( unsigned int i = 0; i < item_array.GetCount(); i++ ) {
            PlugInMenuItemContainer *pimis = item_array.Item( i );
            {
                if( pimis->id == event.GetId() ) {
                    if( pimis->m_pplugin ) pimis->m_pplugin->OnContextMenuItemCallback(
                            pimis->id );
                }
            }
        }

        break;
    }
    }           // switch

    //  Chart Groups....
    if( ( event.GetId() >= ID_DEF_MENU_GROUPBASE )
            && ( event.GetId() <= ID_DEF_MENU_GROUPBASE + (int) g_pGroupArray->GetCount() ) ) {
        gFrame->SetGroupIndex( event.GetId() - ID_DEF_MENU_GROUPBASE );
    }

    g_click_stop = 0;    // Context menu was processed, all is well

}

void ChartCanvas::FinishRoute( void )
{
    parent_frame->nRoute_State = 0;
    m_prev_pMousePoint = NULL;

    parent_frame->SetToolbarItemState( ID_ROUTE, false );
    SetCursor( *pCursorArrow );
    m_bDrawingRoute = false;

    if( m_pMouseRoute ) {
        if( m_bAppendingRoute ) 
            pConfig->UpdateRoute( m_pMouseRoute );
        else {
            if( m_pMouseRoute->GetnPoints() > 1 ) {
                pConfig->AddNewRoute( m_pMouseRoute, -1 );    // use auto next num
            } else {
                g_pRouteMan->DeleteRoute( m_pMouseRoute );
                m_pMouseRoute = NULL;
            }

            if( m_pMouseRoute )
                m_pMouseRoute->RebuildGUIDList(); // ensure the GUID list is intact and good
        }
        if( m_pMouseRoute ){
            m_pMouseRoute->RebuildGUIDList(); // ensure the GUID list is intact and good
            m_pMouseRoute->SetHiLite(0);
        }
            

        if( pRoutePropDialog && ( pRoutePropDialog->IsShown() ) ) {
            pRoutePropDialog->SetRouteAndUpdate( m_pMouseRoute, true );
        }

        if( pRouteManagerDialog && pRouteManagerDialog->IsShown() )
            pRouteManagerDialog->UpdateRouteListCtrl();

    }
    m_bAppendingRoute = false;
    m_pMouseRoute = NULL;

    m_pSelectedRoute = NULL;
    m_pFoundRoutePointSecond = NULL;

    undo->InvalidateUndo();
    Refresh(true);
}

void ChartCanvas::ShowAISTargetList( void )
{
    if( NULL == g_pAISTargetList ) {         // There is one global instance of the Dialog
        g_pAISTargetList = new AISTargetListDialog( parent_frame, g_pauimgr, g_pAIS );
    }

    g_pAISTargetList->UpdateAISTargetList();

}

void ChartCanvas::RenderAllChartOutlines( ocpnDC &dc, ViewPort& vp )
{
    if( !g_bShowOutlines ) return;

    int nEntry = ChartData->GetChartTableEntries();

    for( int i = 0; i < nEntry; i++ ) {
        ChartTableEntry *pt = (ChartTableEntry *) &ChartData->GetChartTableEntry( i );

        //    Check to see if the candidate chart is in the currently active group
        bool b_group_draw = false;
        if( g_GroupIndex > 0 ) {
            for( unsigned int ig = 0; ig < pt->GetGroupArray().GetCount(); ig++ ) {
                int index = pt->GetGroupArray().Item( ig );
                if( g_GroupIndex == index ) {
                    b_group_draw = true;
                    break;
                }
            }
        } else
            b_group_draw = true;

        if( b_group_draw ) RenderChartOutline( dc, i, vp );
    }

#ifdef USE_S57
    //        On CM93 Composite Charts, draw the outlines of the next smaller scale cell
    if( Current_Ch && ( Current_Ch->GetChartType() == CHART_TYPE_CM93COMP ) ) {
        cm93compchart *pch = (cm93compchart *) Current_Ch;
        if( pch ) {
            double chart_native_ppm = m_canvas_scale_factor / Current_Ch->GetNativeScale();
            double zoom_factor = GetVP().view_scale_ppm / chart_native_ppm;

            if( zoom_factor > 8.0 ) {
                wxPen mPen( GetGlobalColor( _T("UINFM") ), 2, wxSHORT_DASH );
                dc.SetPen( mPen );
                pch->RenderNextSmallerCellOutlines( dc, GetVP() );
            } else {
                wxPen mPen( GetGlobalColor( _T("UINFM") ), 1, wxSOLID );
                dc.SetPen( mPen );
            } 

            pch->RenderNextSmallerCellOutlines( dc, vp );
        }
    }
#endif
}

void ChartCanvas::RenderChartOutline( ocpnDC &dc, int dbIndex, ViewPort& vp )
{
#ifdef ocpnUSE_GL
    if(g_bopengl) {
        /* opengl version specially optimized */
        m_glcc->RenderChartOutline(dbIndex, vp);
        return;
    }
#endif

    if( ChartData->GetDBChartType( dbIndex ) == CHART_TYPE_PLUGIN ){
        if( !ChartData->IsChartAvailable( dbIndex ) )
            return;
    }

    float plylat, plylon;
    float plylat1, plylon1;

    int pixx, pixy, pixx1, pixy1;
    bool b_draw = false;
    double lon_bias = 0.;

    wxBoundingBox box;
    ChartData->GetDBBoundingBox( dbIndex, &box );

    // Don't draw an outline in the case where the chart covers the entire world */
    double lon_diff = box.GetMaxX() - box.GetMinX();
    if(lon_diff == 360)
        return;

    if( !vp.GetBBox().IntersectOut( box ) )              // chart is not outside of viewport
        b_draw = true;

    //  Does simple test fail, and current vp cross international dateline?
    if( !b_draw && ( ( vp.GetBBox().GetMinX() < -180. ) || ( vp.GetBBox().GetMaxX() > 180. ) ) ) {
        //  If so, do an explicit test with alternate phasing
        if( vp.GetBBox().GetMinX() < -180. ) {
            wxPoint2DDouble p( -360., 0 );
            box.Translate( p );
            if( !vp.GetBBox().IntersectOut( box ) )       // chart is not outside of viewport
            {
                b_draw = true;
                lon_bias = -360.;
            }
        } else {
            wxPoint2DDouble p( 360., 0 );
            box.Translate( p );
            if( !vp.GetBBox().IntersectOut( box ) )       // chart is not outside of viewport
            {
                b_draw = true;
                lon_bias = 360.;
            }
        }

    }

    //  Does simple test fail, and chart box cross international dateline?
    if( !b_draw && ( box.GetMinX() < 180. ) && ( box.GetMaxX() > 180. ) ) {
        wxPoint2DDouble p( -360., 0 );
        box.Translate( p );
        if( !vp.GetBBox().IntersectOut( box )  )           // chart is not outside of viewport
        {
            b_draw = true;
            lon_bias = -360.;
        }
    }

    if( !b_draw ) return;

    int nPly = ChartData->GetDBPlyPoint( dbIndex, 0, &plylat, &plylon );

    if( ChartData->GetDBChartType( dbIndex ) == CHART_TYPE_CM93 )
        dc.SetPen( wxPen( GetGlobalColor( _T ( "YELO1" ) ), 1, wxSOLID ) );

    else if( ChartData->GetDBChartFamily( dbIndex ) == CHART_FAMILY_VECTOR )
        dc.SetPen( wxPen( GetGlobalColor( _T ( "UINFG" ) ), 1, wxSOLID ) );

    else
        dc.SetPen( wxPen( GetGlobalColor( _T ( "UINFR" ) ), 1, wxSOLID ) );

    //        Are there any aux ply entries?
    int nAuxPlyEntries = ChartData->GetnAuxPlyEntries( dbIndex );
    if( 0 == nAuxPlyEntries )                 // There are no aux Ply Point entries
    {
        wxPoint r, r1;

        ChartData->GetDBPlyPoint( dbIndex, 0, &plylat, &plylon );
        plylon += lon_bias;

        GetCanvasPointPix( plylat, plylon, &r );
        pixx = r.x;
        pixy = r.y;

        for( int i = 0; i < nPly - 1; i++ ) {
            ChartData->GetDBPlyPoint( dbIndex, i + 1, &plylat1, &plylon1 );
            plylon1 += lon_bias;

            GetCanvasPointPix( plylat1, plylon1, &r1 );
            pixx1 = r1.x;
            pixy1 = r1.y;

            int pixxs1 = pixx1;
            int pixys1 = pixy1;

            bool b_skip = false;

            if( vp.chart_scale > 5e7 ) {
                //    calculate projected distance between these two points in meters
                double dist = sqrt( pow( (double) (pixx1 - pixx), 2 ) +
                                    pow( (double) (pixy1 - pixy), 2 ) ) / vp.view_scale_ppm;
                //    calculate GC distance between these two points in meters
                double distgc = DistGreatCircle( plylat, plylon, plylat1, plylon1 ) * 1852.;

                //    If the distances are nonsense, it means that the scale is very small and the segment wrapped the world
                //    So skip it....
                //    TODO improve this to draw two segments
                if( fabs( dist - distgc ) > 10000. * 1852. )          //lotsa miles
                    b_skip = true;
            }

            ClipResult res = cohen_sutherland_line_clip_i( &pixx, &pixy, &pixx1, &pixy1, 0,
                             vp.pix_width, 0, vp.pix_height );
            if( res != Invisible && !b_skip ) dc.DrawLine( pixx, pixy, pixx1, pixy1, false );

            plylat = plylat1;
            plylon = plylon1;
            pixx = pixxs1;
            pixy = pixys1;
        }

        ChartData->GetDBPlyPoint( dbIndex, 0, &plylat1, &plylon1 );
        plylon1 += lon_bias;

        GetCanvasPointPix( plylat1, plylon1, &r1 );
        pixx1 = r1.x;
        pixy1 = r1.y;

        ClipResult res = cohen_sutherland_line_clip_i( &pixx, &pixy, &pixx1, &pixy1, 0,
                         vp.pix_width, 0, vp.pix_height );
        if( res != Invisible ) dc.DrawLine( pixx, pixy, pixx1, pixy1, false );
    }

    else                              // Use Aux PlyPoints
    {
        wxPoint r, r1;

        int nAuxPlyEntries = ChartData->GetnAuxPlyEntries( dbIndex );
        for( int j = 0; j < nAuxPlyEntries; j++ ) {

            int nAuxPly = ChartData->GetDBAuxPlyPoint( dbIndex, 0, j, &plylat, &plylon );
            GetCanvasPointPix( plylat, plylon, &r );
            pixx = r.x;
            pixy = r.y;

            for( int i = 0; i < nAuxPly - 1; i++ ) {
                ChartData->GetDBAuxPlyPoint( dbIndex, i + 1, j, &plylat1, &plylon1 );

                GetCanvasPointPix( plylat1, plylon1, &r1 );
                pixx1 = r1.x;
                pixy1 = r1.y;

                int pixxs1 = pixx1;
                int pixys1 = pixy1;

                bool b_skip = false;

                if( vp.chart_scale > 5e7 ) {
                    //    calculate projected distance between these two points in meters
                    double dist = sqrt(
                                      (double) ( ( pixx1 - pixx ) * ( pixx1 - pixx ) )
                                      + ( ( pixy1 - pixy ) * ( pixy1 - pixy ) ) ) / vp.view_scale_ppm;
                    //    calculate GC distance between these two points in meters
                    double distgc = DistGreatCircle( plylat, plylon, plylat1, plylon1 ) * 1852.;

                    //    If the distances are nonsense, it means that the scale is very small and the segment wrapped the world
                    //    So skip it....
                    //    TODO improve this to draw two segments
                    if( fabs( dist - distgc ) > 10000. * 1852. )          //lotsa miles
                        b_skip = true;
                }

                ClipResult res = cohen_sutherland_line_clip_i( &pixx, &pixy, &pixx1, &pixy1, 0,
                                 vp.pix_width, 0, vp.pix_height );
                if( res != Invisible && !b_skip ) dc.DrawLine( pixx, pixy, pixx1, pixy1 );

                plylat = plylat1;
                plylon = plylon1;
                pixx = pixxs1;
                pixy = pixys1;
            }

            ChartData->GetDBAuxPlyPoint( dbIndex, 0, j, &plylat1, &plylon1 );
            GetCanvasPointPix( plylat1, plylon1, &r1 );
            pixx1 = r1.x;
            pixy1 = r1.y;

            ClipResult res = cohen_sutherland_line_clip_i( &pixx, &pixy, &pixx1, &pixy1, 0,
                             vp.pix_width, 0, vp.pix_height );
            if( res != Invisible ) dc.DrawLine( pixx, pixy, pixx1, pixy1, false );
        }
    }

}

bool ChartCanvas::PurgeGLCanvasChartCache( ChartBase *pc, bool b_purge_full )
{
#ifdef ocpnUSE_GL
    if( g_bopengl && m_glcc )
        m_glcc->PurgeChartTextures( pc, b_purge_full );
#endif
    return true;
}

wxString ChartCanvas::FormatDistanceAdaptive( double distance ) {
    wxString result;
    int unit = g_iDistanceFormat;
    double usrDistance = toUsrDistance( distance, unit );
    if( usrDistance < 0.1 &&  ( unit == DISTANCE_KM || unit == DISTANCE_MI || unit == DISTANCE_NMI ) ) {
	unit = ( unit == DISTANCE_MI ) ? DISTANCE_FT : DISTANCE_M;
	usrDistance = toUsrDistance( distance, unit );
    }
    wxString format;
    if( usrDistance < 5.0 ) {
        format = _T("%1.2f ");
    } else if( usrDistance < 100.0 ) {
        format = _T("%2.1f ");
    } else if( usrDistance < 1000.0 ) {
        format = _T("%3.0f ");
    } else {
        format = _T("%4.0f ");
    }
    result << wxString::Format(format, usrDistance ) << getUsrDistanceUnit( unit );
    return result;
}

void RenderExtraRouteLegInfo( ocpnDC &dc, wxPoint ref_point, wxString s )
{
    wxFont *dFont = FontMgr::Get().GetFont( _("RouteLegInfoRollover") );
    dc.SetFont( *dFont );

    int w, h;
    int xp, yp;
    int hilite_offset = 3;
#ifdef __WXMAC__
    wxScreenDC sdc;
    sdc.GetTextExtent(s, &w, &h, NULL, NULL, dFont);
#else
    dc.GetTextExtent( s, &w, &h );
#endif

    xp = ref_point.x - w;
    yp = ref_point.y + h;
    yp += hilite_offset;

    AlphaBlending( dc, xp, yp, w, h, 0.0, GetGlobalColor( _T ( "YELO1" ) ), 172 );

    dc.SetPen( wxPen( GetGlobalColor( _T ( "UBLCK" ) ) ) );
    dc.DrawText( s, xp, yp );
}

void ChartCanvas::RenderRouteLegs( ocpnDC &dc )
{
    if( (parent_frame->nRoute_State >= 2) ||
        (m_pMeasureRoute && m_bMeasure_Active && ( m_nMeasureState >= 2 )) ) {

        Route* route = 0;
        int state;
        if( m_pMeasureRoute ) {
            route = m_pMeasureRoute;
            state = m_nMeasureState;
        } else {
            route = m_pMouseRoute;
            state = parent_frame->nRoute_State;
        }
        
        if(!route)
            return;
    
        double rhumbBearing, rhumbDist, gcBearing, gcBearing2, gcDist;
        DistanceBearingMercator( m_cursor_lat, m_cursor_lon, m_prev_rlat, m_prev_rlon, &rhumbBearing, &rhumbDist );
        Geodesic::GreatCircleDistBear( m_prev_rlon, m_prev_rlat, m_cursor_lon, m_cursor_lat, &gcDist, &gcBearing, &gcBearing2);
        double gcDistm = gcDist / 1852.0;

        if( ( m_prev_rlat == m_cursor_lat ) && ( m_prev_rlon == m_cursor_lon ) ) rhumbBearing = 90.;

        wxPoint destPoint, lastPoint;


        double brg = rhumbBearing;
        double dist = rhumbDist;
        route->m_NextLegGreatCircle = false;
        int milesDiff = rhumbDist - gcDistm;
        if( milesDiff > 1 ) {
            brg = gcBearing;
            dist = gcDistm;
            route->m_NextLegGreatCircle = true;
        }

        if( !g_btouch) {
            route->DrawPointWhich( dc, route->m_lastMousePointIndex, &lastPoint );

            if( route->m_NextLegGreatCircle ) {
                for( int i=1; i<=milesDiff; i++ ) {
                    double p = (double)i * (1.0/(double)milesDiff);
                    double pLat, pLon;
                    Geodesic::GreatCircleTravel( m_prev_rlon, m_prev_rlat, gcDist*p, brg, &pLon, &pLat, &gcBearing2 );
                    destPoint = VPoint.GetPixFromLL( pLat, pLon );
                    route->DrawSegment( dc, &lastPoint, &destPoint, GetVP(), false );
                    lastPoint = destPoint;
                }
            }
            else {
                route->DrawSegment( dc, &lastPoint, &r_rband, GetVP(), false );
            }
        }

        wxString routeInfo;
        if( g_bShowMag )
            routeInfo << wxString::Format( wxString("%03d°(M)  ", wxConvUTF8 ), (int)gFrame->GetTrueOrMag( brg ) );
        else
            routeInfo << wxString::Format( wxString("%03d°  ", wxConvUTF8 ), (int)gFrame->GetTrueOrMag( brg ) );

        routeInfo << _T(" ") << FormatDistanceAdaptive( dist );

        wxFont *dFont = FontMgr::Get().GetFont( _("RouteLegInfoRollover") );
        dc.SetFont( *dFont );

        int w, h;
        int xp, yp;
        int hilite_offset = 3;
    #ifdef __WXMAC__
        wxScreenDC sdc;
        sdc.GetTextExtent(routeInfo, &w, &h, NULL, NULL, dFont);
    #else
        dc.GetTextExtent( routeInfo, &w, &h );
    #endif
        xp = r_rband.x - w;
        yp = r_rband.y;
        yp += hilite_offset;

        AlphaBlending( dc, xp, yp, w, h, 0.0, GetGlobalColor( _T ( "YELO1" ) ), 172 );

        dc.SetPen( wxPen( GetGlobalColor( _T ( "UBLCK" ) ) ) );
        dc.DrawText( routeInfo, xp, yp );

        wxString s0;
        if( !route->m_bIsInLayer )
            s0.Append( _("Route: ") );
        else
            s0.Append( _("Layer Route: ") );

        s0 += FormatDistanceAdaptive( route->m_route_length + dist );
        RenderExtraRouteLegInfo( dc, r_rband, s0 );
    }
}

void ChartCanvas::WarpPointerDeferred( int x, int y )
{
    warp_x = x;
    warp_y = y;
    warp_flag = true;
}

int spaint;
int s_in_update;
void ChartCanvas::OnPaint( wxPaintEvent& event )
{
    wxPaintDC dc( this );

    //  Paint updates may have been externally disabled (temporarily, to avoid Yield() recursion performance loss)
    //  It is important that the wxPaintDC is built, even if we elect to not process this paint message.
    //  Otherwise, the paint message may not be removed from the message queue, esp on Windows. (FS#1213)
    //  This would lead to a deadlock condition in ::wxYield()

    if(!m_b_paint_enable)
        return;

#ifdef ocpnUSE_GL
    if( !g_bdisable_opengl )
        m_glcc->Show( g_bopengl );

    if( g_bopengl ) {
        if( !s_in_update ) {          // no recursion allowed, seen on lo-spec Mac
            s_in_update++;
            m_glcc->Update();
            s_in_update--;
        }

        return;
    }
#endif

    if( ( GetVP().pix_width == 0 ) || ( GetVP().pix_height == 0 ) ) return;

    wxRegion ru = GetUpdateRegion();

    int rx, ry, rwidth, rheight;
    ru.GetBox( rx, ry, rwidth, rheight );
//        printf("%d Onpaint update region box: %d %d %d %d\n", spaint++, rx, ry, rwidth, rheight);

    wxBoundingBox BltBBox;

#ifdef ocpnUSE_DIBSECTION
    ocpnMemDC temp_dc;
#else
    wxMemoryDC temp_dc;
#endif

    wxRegion rgn_chart( 0, 0, GetVP().pix_width, GetVP().pix_height );

//    In case Thumbnail is shown, set up dc clipper and blt iterator regions
    if( pthumbwin ) {
        int thumbx, thumby, thumbsx, thumbsy;
        pthumbwin->GetPosition( &thumbx, &thumby );
        pthumbwin->GetSize( &thumbsx, &thumbsy );
        wxRegion rgn_thumbwin( thumbx, thumby, thumbsx - 1, thumbsy - 1 );

        if( pthumbwin->IsShown() ) {
            rgn_chart.Subtract( rgn_thumbwin );
            ru.Subtract( rgn_thumbwin );
        }
    }

    //  Is this viewpoint the same as the previously painted one?
    bool b_newview = true;

    if( ( m_cache_vp.view_scale_ppm == VPoint.view_scale_ppm )
            && ( m_cache_vp.rotation == VPoint.rotation ) && ( m_cache_vp.clat == VPoint.clat )
            && ( m_cache_vp.clon == VPoint.clon ) && m_cache_vp.IsValid() ) {
        b_newview = false;
    }

    //  If the ViewPort is rotated, we may be able to use the cached rotated bitmap
    bool b_rcache_ok = false;
    if( fabs( VPoint.rotation ) > 0.01 ) b_rcache_ok = !b_newview;

    //  If in skew compensation mode, with a skewed VP shown, we may be able to use the cached rotated bitmap
    if( g_bskew_comp && ( fabs( VPoint.skew ) > 0.01 ) ) b_rcache_ok = !b_newview;

    //  Make a special VP
    if( VPoint.b_MercatorProjectionOverride ) VPoint.SetProjectionType( PROJECTION_MERCATOR );
    ViewPort svp = VPoint;

    svp.pix_width = svp.rv_rect.width;
    svp.pix_height = svp.rv_rect.height;

//        printf("Onpaint pix %d %d\n", VPoint.pix_width, VPoint.pix_height);
//        printf("OnPaint rv_rect %d %d\n", VPoint.rv_rect.width, VPoint.rv_rect.height);

    OCPNRegion chart_get_region( wxRect( 0, 0, svp.pix_width, svp.pix_height ) );

    //  If we are going to use the cached rotated image, there is no need to fetch any chart data
    //  and this will do it...
    if( b_rcache_ok ) chart_get_region.Clear();

    //  Blit pan acceleration
    if( VPoint.b_quilt )          // quilted
    {
        if( m_pQuilt && !m_pQuilt->IsComposed() ) return;

        if( ( m_working_bm.GetWidth() != svp.pix_width )
                || ( m_working_bm.GetHeight() != svp.pix_height ) ) m_working_bm.Create(
                        svp.pix_width, svp.pix_height, -1 ); // make sure the target is big enoug

        if( fabs( VPoint.rotation ) < 0.01 ) {
            bool b_save = true;

            //  If the saved wxBitmap from last OnPaint is useable
            //  calculate the blit parameters

            //  We can only do screen blit painting if subsequent ViewPorts differ by whole pixels
            //  So, in small scale bFollow mode, force the full screen render.
            //  This seems a hack....There may be better logic here.....

//                  if(m_bFollow)
//                        b_save = false;

            if( m_bm_cache_vp.IsValid() && m_cache_vp.IsValid() /*&& !m_bFollow*/) {
                if( b_newview ) {
                    wxPoint c_old = VPoint.GetPixFromLL( VPoint.clat, VPoint.clon );
                    wxPoint c_new = m_bm_cache_vp.GetPixFromLL( VPoint.clat, VPoint.clon );

                    int dy = c_new.y - c_old.y;
                    int dx = c_new.x - c_old.x;

//                              printf("In OnPaint Trying Blit dx: %d  dy:%d\n\n", dx, dy);

                    if( m_pQuilt->IsVPBlittable( VPoint, dx, dy, true ) ) {
                        if( dx || dy ) {
                            //  Blit the reuseable portion of the cached wxBitmap to a working bitmap
                            temp_dc.SelectObject( m_working_bm );

                            wxMemoryDC cache_dc;
                            cache_dc.SelectObject( m_cached_chart_bm );

                            if( dy > 0 ) {
                                if( dx > 0 ) {
                                    temp_dc.Blit( 0, 0, VPoint.pix_width - dx,
                                                               VPoint.pix_height - dy, &cache_dc, dx, dy );
                                }
                                else {
                                    temp_dc.Blit( -dx, 0, VPoint.pix_width + dx,
                                                  VPoint.pix_height - dy, &cache_dc, 0, dy );
                                }

                            } else {
                                if( dx > 0 ) {
                                    temp_dc.Blit( 0, -dy, VPoint.pix_width - dx,
                                                               VPoint.pix_height + dy, &cache_dc, dx, 0 );
                                }
                                else {
                                    temp_dc.Blit( -dx, -dy, VPoint.pix_width + dx,
                                                  VPoint.pix_height + dy, &cache_dc, 0, 0 );
                                }
                            }

                            OCPNRegion update_region;
                            if( dy ) {
                                if( dy > 0 ) update_region.Union(
                                        wxRect( 0, VPoint.pix_height - dy, VPoint.pix_width, dy ) );
                                else
                                    update_region.Union( wxRect( 0, 0, VPoint.pix_width, -dy ) );
                            }

                            if( dx ) {
                                if( dx > 0 ) update_region.Union(
                                        wxRect( VPoint.pix_width - dx, 0, dx, VPoint.pix_height ) );
                                else
                                    update_region.Union( wxRect( 0, 0, -dx, VPoint.pix_height ) );
                            }

                            //  Render the new region
                            m_pQuilt->RenderQuiltRegionViewOnDC( temp_dc, svp, update_region );
                            cache_dc.SelectObject( wxNullBitmap );
                        } else {
                            //    No sensible (dx, dy) change in the view, so use the cached member bitmap
                            temp_dc.SelectObject( m_cached_chart_bm );
                            b_save = false;

                        }
                        m_pQuilt->ComputeRenderRegion( svp, chart_get_region );

                    } else              // not blitable
                    {
                        temp_dc.SelectObject( m_working_bm );
                        m_pQuilt->RenderQuiltRegionViewOnDC( temp_dc, svp, chart_get_region );
                    }
                } else {
                    //    No change in the view, so use the cached member bitmap2
                    temp_dc.SelectObject( m_cached_chart_bm );
                    b_save = false;
                }
            } else      //cached bitmap is not yet valid
            {
                temp_dc.SelectObject( m_working_bm );
                m_pQuilt->RenderQuiltRegionViewOnDC( temp_dc, svp, chart_get_region );
            }

            //  Save the fully rendered quilt image as a wxBitmap member of this class
            if( b_save ) {
//                        if((m_cached_chart_bm.GetWidth() != svp.pix_width) || (m_cached_chart_bm.GetHeight() != svp.pix_height))
//                              m_cached_chart_bm.Create(svp.pix_width, svp.pix_height, -1); // target wxBitmap is big enough
                wxMemoryDC scratch_dc_0;
                scratch_dc_0.SelectObject( m_cached_chart_bm );
                scratch_dc_0.Blit( 0, 0, svp.pix_width, svp.pix_height, &temp_dc, 0, 0 );

                scratch_dc_0.SelectObject( wxNullBitmap );

                m_bm_cache_vp = VPoint;     // save the ViewPort associated with the cached wxBitmap
            }
        }

        else            // quilted, rotated
        {
            temp_dc.SelectObject( m_working_bm );
            OCPNRegion chart_get_all_region( wxRect( 0, 0, svp.pix_width, svp.pix_height ) );
            m_pQuilt->RenderQuiltRegionViewOnDC( temp_dc, svp, chart_get_all_region );
        }
    }

    else                  // not quilted
    {
        if( !Current_Ch ) {
            dc.SetBackground( wxBrush( *wxLIGHT_GREY ) );
            dc.Clear();
            return;
        }

        if(!chart_get_region.IsEmpty()){
            Current_Ch->RenderRegionViewOnDC( temp_dc, svp, chart_get_region );
        }            
    }

    if(temp_dc.IsOk() ) {
    
//    Arrange to render the World Chart vector data behind the rendered current chart
//    so that uncovered canvas areas show at least the world chart.
        OCPNRegion chartValidRegion;
        if( !VPoint.b_quilt )
            Current_Ch->GetValidCanvasRegion( svp, &chartValidRegion ); // Make a region covering the current chart on the canvas
        else
            chartValidRegion = m_pQuilt->GetFullQuiltRenderedRegion();

        temp_dc.DestroyClippingRegion();
    
        //    Copy current chart region
        OCPNRegion backgroundRegion(  0, 0, svp.pix_width, svp.pix_height  );

        if( chartValidRegion.IsOk() )
            backgroundRegion.Subtract( chartValidRegion );

        if( ( ( fabs( GetVP().skew ) < .01 ) || ! g_bskew_comp )
            && ! backgroundRegion.IsEmpty() ) {
        
            //    Associate with temp_dc
            wxRegion *clip_region = backgroundRegion.GetNew_wxRegion();
            temp_dc.SetClippingRegion( *clip_region );
            delete clip_region;

            //    Draw the Background Chart only in the areas NOT covered by the current chart view

            /* unfortunately wxDC::DrawRectangle and wxDC::Clear do not respect
               clipping regions with more than 1 rectangle so... */
            wxColour water = cc1->pWorldBackgroundChart->water;
            temp_dc.SetPen( *wxTRANSPARENT_PEN );
            temp_dc.SetBrush( wxBrush( water ) );
            OCPNRegionIterator upd( backgroundRegion ); // get the update rect list
            while( upd.HaveRects() ) {
                wxRect rect = upd.GetRect();
                temp_dc.DrawRectangle(rect);
                upd.NextRect();
            }

            ocpnDC bgdc( temp_dc );
            double r =         VPoint.rotation;
            SetVPRotation( 0.0 );
            pWorldBackgroundChart->RenderViewOnDC( bgdc, VPoint );
            SetVPRotation( r );
        }
    } // temp_dc.IsOk();

    wxMemoryDC *pChartDC = &temp_dc;
    wxMemoryDC rotd_dc;

    if( ( ( fabs( GetVP().rotation ) > 0.01 ) )
            || ( g_bskew_comp && ( fabs( GetVP().skew ) > 0.01 ) ) ) {

        //  Can we use the current rotated image cache?
        if( !b_rcache_ok ) {
#ifdef __WXMSW__
            wxMemoryDC tbase_dc;
            wxBitmap bm_base( svp.pix_width, svp.pix_height, -1 );
            tbase_dc.SelectObject( bm_base );
            tbase_dc.Blit( 0, 0, svp.pix_width, svp.pix_height, &temp_dc, 0, 0 );
            tbase_dc.SelectObject( wxNullBitmap );
#else
            const wxBitmap &bm_base = temp_dc.GetSelectedBitmap();
#endif

            wxImage base_image;
            if( bm_base.IsOk() ) base_image = bm_base.ConvertToImage();

            //    Use a local static image rotator to improve wxWidgets code profile
            //    Especially, on GTK the wxRound and wxRealPoint functions are very expensive.....
            double angle;
            angle = -GetVP().rotation;
            if(g_bskew_comp)
                angle += GetVP().skew;

            wxImage ri;
            bool b_rot_ok = false;
            if( base_image.IsOk() ) {
                ViewPort rot_vp = GetVP();

                m_b_rot_hidef = false;
//                              if(g_bskew_comp && (fabs(GetVP().skew) > 0.01))
//                                    m_b_rot_hidef = true;

                ri = Image_Rotate( base_image, angle,
                                   wxPoint( GetVP().rv_rect.width / 2, GetVP().rv_rect.height / 2 ),
                                   m_b_rot_hidef, &m_roffset );

                if( ( rot_vp.view_scale_ppm == VPoint.view_scale_ppm )
                        && ( rot_vp.rotation == VPoint.rotation ) && ( rot_vp.clat == VPoint.clat )
                        && ( rot_vp.clon == VPoint.clon ) && rot_vp.IsValid() && ( ri.IsOk() ) ) {
                    b_rot_ok = true;
                }
            }

            if( b_rot_ok ) {
                delete m_prot_bm;
                m_prot_bm = new wxBitmap( ri );

            }

            m_roffset.x += VPoint.rv_rect.x;
            m_roffset.y += VPoint.rv_rect.y;

        }

        if( m_prot_bm && m_prot_bm->IsOk() ) {
            rotd_dc.SelectObject( *m_prot_bm );
            pChartDC = &rotd_dc;
        } else {
            pChartDC = &temp_dc;
            m_roffset = wxPoint( 0, 0 );
        }

    } else {
        pChartDC = &temp_dc;
        m_roffset = wxPoint( 0, 0 );

    }

    wxPoint offset = m_roffset;

    //        Save the PixelCache viewpoint for next time
    m_cache_vp = VPoint;

//    Set up a scratch DC for overlay objects
    wxRegion rgn_blit;
    wxMemoryDC mscratch_dc;
    mscratch_dc.SelectObject( *pscratch_bm );

    mscratch_dc.ResetBoundingBox();
    mscratch_dc.DestroyClippingRegion();
    mscratch_dc.SetClippingRegion( rgn_chart );

    //    Blit the externally invalidated areas of the chart onto the scratch dc
    rgn_blit = ru;
    wxRegionIterator upd( rgn_blit ); // get the update rect list
    while( upd ) {
        wxRect rect = upd.GetRect();

        mscratch_dc.Blit( rect.x, rect.y, rect.width, rect.height, pChartDC, rect.x - offset.x,
                          rect.y - offset.y );
        upd++;
    }

//    Draw the rest of the overlay objects directly on the scratch dc
    ocpnDC scratch_dc( mscratch_dc );
    DrawOverlayObjects( scratch_dc, ru );

    if( m_bShowTide ){
        RebuildTideSelectList( GetVP().GetBBox() );
        DrawAllTidesInBBox( scratch_dc, GetVP().GetBBox() );
    }

    if( m_bShowCurrent ){
        RebuildCurrentSelectList( GetVP().GetBBox() );
        DrawAllCurrentsInBBox( scratch_dc, GetVP().GetBBox() );
    }


    //quiting?
    if( g_bquiting ) {
#ifdef ocpnUSE_DIBSECTION
        ocpnMemDC q_dc;
#else
        wxMemoryDC q_dc;
#endif
        wxBitmap qbm( GetVP().pix_width, GetVP().pix_height );
        q_dc.SelectObject( qbm );

        // Get a copy of the screen
        q_dc.Blit( 0, 0, GetVP().pix_width, GetVP().pix_height, &mscratch_dc, 0, 0 );

        //  Draw a rectangle over the screen with a stipple brush
        wxBrush qbr( *wxBLACK, wxFDIAGONAL_HATCH );
        q_dc.SetBrush( qbr );
        q_dc.DrawRectangle( 0, 0, GetVP().pix_width, GetVP().pix_height );

        // Blit back into source
        mscratch_dc.Blit( 0, 0, GetVP().pix_width, GetVP().pix_height, &q_dc, 0, 0, wxCOPY );

        q_dc.SelectObject( wxNullBitmap );

    }

//    And finally, blit the scratch dc onto the physical dc
    wxRegionIterator upd_final( rgn_blit );
    while( upd_final ) {
        wxRect rect = upd_final.GetRect();
        dc.Blit( rect.x, rect.y, rect.width, rect.height, &mscratch_dc, rect.x, rect.y );
        upd_final++;
    }

    //  Test code to validate the dc drawing rectangle....
    /*
     OCPNRegionIterator upd_ru ( ru ); // get the update rect list
     while ( upd_ru )
     {
     wxRect rect = upd_ru.GetRect();

     dc.SetPen(wxPen(*wxRED));
     dc.SetBrush(wxBrush(*wxRED, wxTRANSPARENT));
     dc.DrawRectangle(rect);
     upd_ru ++ ;
     }
     */

//    Deselect the chart bitmap from the temp_dc, so that it will not be destroyed in the temp_dc dtor
    temp_dc.SelectObject( wxNullBitmap );
//    And for the scratch bitmap
    mscratch_dc.SelectObject( wxNullBitmap );

    dc.DestroyClippingRegion();

    PaintCleanup();

//      CALLGRIND_STOP_INSTRUMENTATION

}

void ChartCanvas::PaintCleanup()
{
//    Handle the current graphic window, if present

    if( pCwin ) {
        pCwin->Show();
        if( m_bTCupdate ) {
            pCwin->Refresh();
            pCwin->Update();
        }
    }

//    And set flags for next time
    m_bTCupdate = false;

//    Handle deferred WarpPointer
    if( warp_flag ) {
        WarpPointer( warp_x, warp_y );
        warp_flag = false;
    }

    // Start movement timer, this runs nearly immediately.
    // the reason we cannot simply call it directly is the
    // refresh events it emits may be blocked from this paint event
    pMovementTimer->Start( 1, wxTIMER_ONE_SHOT ); 
}

#if 0
wxColour GetErrorGraphicColor(double val)
{
    /*
     double valm = wxMin(val_max, val);

     unsigned char green = (unsigned char)(255 * (1 - (valm/val_max)));
     unsigned char red   = (unsigned char)(255 * (valm/val_max));

     wxImage::HSVValue hv = wxImage::RGBtoHSV(wxImage::RGBValue(red, green, 0));

     hv.saturation = 1.0;
     hv.value = 1.0;

     wxImage::RGBValue rv = wxImage::HSVtoRGB(hv);
     return wxColour(rv.red, rv.green, rv.blue);
     */

    //    HTML colors taken from NOAA WW3 Web representation
    wxColour c;
    if((val > 0) && (val < 1)) c.Set(_T("#002ad9"));
    else if((val >= 1) && (val < 2)) c.Set(_T("#006ed9"));
    else if((val >= 2) && (val < 3)) c.Set(_T("#00b2d9"));
    else if((val >= 3) && (val < 4)) c.Set(_T("#00d4d4"));
    else if((val >= 4) && (val < 5)) c.Set(_T("#00d9a6"));
    else if((val >= 5) && (val < 7)) c.Set(_T("#00d900"));
    else if((val >= 7) && (val < 9)) c.Set(_T("#95d900"));
    else if((val >= 9) && (val < 12)) c.Set(_T("#d9d900"));
    else if((val >= 12) && (val < 15)) c.Set(_T("#d9ae00"));
    else if((val >= 15) && (val < 18)) c.Set(_T("#d98300"));
    else if((val >= 18) && (val < 21)) c.Set(_T("#d95700"));
    else if((val >= 21) && (val < 24)) c.Set(_T("#d90000"));
    else if((val >= 24) && (val < 27)) c.Set(_T("#ae0000"));
    else if((val >= 27) && (val < 30)) c.Set(_T("#8c0000"));
    else if((val >= 30) && (val < 36)) c.Set(_T("#870000"));
    else if((val >= 36) && (val < 42)) c.Set(_T("#690000"));
    else if((val >= 42) && (val < 48)) c.Set(_T("#550000"));
    else if( val >= 48) c.Set(_T("#410000"));

    return c;
}

void ChartCanvas::RenderGeorefErrorMap( wxMemoryDC *pmdc, ViewPort *vp)
{
    wxImage gr_image(vp->pix_width, vp->pix_height);
    gr_image.InitAlpha();

    double maxval = -10000;
    double minval = 10000;

    double rlat, rlon;
    double glat, glon;

    GetCanvasPixPoint(0, 0, rlat, rlon);

    for(int i=1; i < vp->pix_height-1; i++)
    {
        for(int j=0; j < vp->pix_width; j++)
        {
            // Reference mercator value
//                  vp->GetMercatorLLFromPix(wxPoint(j, i), &rlat, &rlon);

            // Georef value
            GetCanvasPixPoint(j, i, glat, glon);

            maxval = wxMax(maxval, (glat - rlat));
            minval = wxMin(minval, (glat - rlat));

        }
        rlat = glat;
    }

    GetCanvasPixPoint(0, 0, rlat, rlon);
    for(int i=1; i < vp->pix_height-1; i++)
    {
        for(int j=0; j < vp->pix_width; j++)
        {
            // Reference mercator value
//                  vp->GetMercatorLLFromPix(wxPoint(j, i), &rlat, &rlon);

            // Georef value
            GetCanvasPixPoint(j, i, glat, glon);

            double f = ((glat - rlat)-minval)/(maxval - minval);

            double dy = (f * 40);

            wxColour c = GetErrorGraphicColor(dy);
            unsigned char r = c.Red();
            unsigned char g = c.Green();
            unsigned char b = c.Blue();

            gr_image.SetRGB(j, i, r,g,b);
            if((glat - rlat )!= 0)
                gr_image.SetAlpha(j, i, 128);
            else
                gr_image.SetAlpha(j, i, 255);

        }
        rlat = glat;
    }

    //    Create a Bitmap
    wxBitmap *pbm = new wxBitmap(gr_image);
    wxMask *gr_mask = new wxMask(*pbm, wxColour(0,0,0));
    pbm->SetMask(gr_mask);

    pmdc->DrawBitmap(*pbm, 0,0);

    delete pbm;

}

#endif

void ChartCanvas::CancelMouseRoute()
{
    parent_frame->nRoute_State = 0;
    m_pMouseRoute = NULL;
}

int ChartCanvas::GetNextContextMenuId()
{
    return ID_DEF_MENU_LAST + 100;  //Allowing for 100 dynamic menu item identifiers
}

bool ChartCanvas::SetCursor( const wxCursor &c )
{
#ifdef ocpnUSE_GL
    if( g_bopengl )
        return m_glcc->SetCursor( c );
    else
#endif
        return wxWindow::SetCursor( c );
}

void ChartCanvas::Refresh( bool eraseBackground, const wxRect *rect )
{
    //  Keep the mouse position members up to date
    GetCanvasPixPoint( mouse_x, mouse_y, m_cursor_lat, m_cursor_lon );

    //      Retrigger the route leg popup timer
    //      This handles the case when the chart is moving in auto-follow mode, but no user mouse input is made.
    //      The timer handler may Hide() the popup if the chart moved enough
    //      n.b.  We use slightly longer oneshot value to allow this method's Refresh() to complete before
    //      ptentially getting another Refresh() in the popup timer handler.
    if( (m_pRouteRolloverWin && m_pRouteRolloverWin->IsActive()) || (m_pAISRolloverWin && m_pAISRolloverWin->IsActive()) )
        m_RolloverPopupTimer.Start( 500, wxTIMER_ONE_SHOT );

#ifdef ocpnUSE_GL
    if( g_bopengl ) {
        
        //      We need to invalidate the FBO cache to ensure repaint of "grounded" overlay objects.
        if( eraseBackground && m_glcc->UsingFBO() )
            m_glcc->Invalidate();
        

        m_glcc->Refresh( eraseBackground, NULL ); // We always are going to render the entire screen anyway, so make
        // sure that the window managers understand the invalid area
        // is actually the entire client area.

        //  We need to selectively Refresh some child windows, if they are visible.
        //  Note that some children are refreshed elsewhere on timer ticks, so don't need attention here.

        //      Thumbnail chart
        if( pthumbwin && pthumbwin->IsShown() ) {
            pthumbwin->Raise();
            pthumbwin->Refresh( false );
        }

        //      ChartInfo window
        if( m_pCIWin && m_pCIWin->IsShown() ) {
            m_pCIWin->Raise();
            m_pCIWin->Refresh( false );
        }


    } else
#endif
        wxWindow::Refresh( eraseBackground, rect );

}

void ChartCanvas::Update()
{
    if( g_bopengl ) {
#ifdef ocpnUSE_GL
        m_glcc->Update();
#endif
    } else
        wxWindow::Update();
}

void ChartCanvas::DrawEmboss( ocpnDC &dc, emboss_data *pemboss)
{
    if( !pemboss ) return;
    int x = pemboss->x, y = pemboss->y;
    const double factor = 200;

    wxASSERT_MSG( dc.GetDC(), wxT ( "DrawEmboss has no dc (opengl?)" ) );
    wxMemoryDC *pmdc = dynamic_cast<wxMemoryDC*>( dc.GetDC() );
    wxASSERT_MSG ( pmdc, wxT ( "dc to EmbossCanvas not a memory dc" ) );
    
    //Grab a snipped image out of the chart
    wxMemoryDC snip_dc;
    wxBitmap snip_bmp( pemboss->width, pemboss->height, -1 );
    snip_dc.SelectObject( snip_bmp );
    
    snip_dc.Blit( 0, 0, pemboss->width, pemboss->height, pmdc, x, y );
    snip_dc.SelectObject( wxNullBitmap );
    
    wxImage snip_img = snip_bmp.ConvertToImage();
    
    //  Apply Emboss map to the snip image
    unsigned char* pdata = snip_img.GetData();
    if( pdata ) {
        for( int y = 0; y < pemboss->height; y++ ) {
            int map_index = ( y * pemboss->width );
            for( int x = 0; x < pemboss->width; x++ ) {
                double val = ( pemboss->pmap[map_index] * factor ) / 256.;
                
                int nred = (int) ( ( *pdata ) + val );
                nred = nred > 255 ? 255 : ( nred < 0 ? 0 : nred );
                *pdata++ = (unsigned char) nred;
                
                int ngreen = (int) ( ( *pdata ) + val );
                ngreen = ngreen > 255 ? 255 : ( ngreen < 0 ? 0 : ngreen );
                *pdata++ = (unsigned char) ngreen;
                
                int nblue = (int) ( ( *pdata ) + val );
                nblue = nblue > 255 ? 255 : ( nblue < 0 ? 0 : nblue );
                *pdata++ = (unsigned char) nblue;
                
                map_index++;
            }
        }
    }
    
    //  Convert embossed snip to a bitmap
    wxBitmap emb_bmp( snip_img );

    //  Map to another memoryDC
    wxMemoryDC result_dc;
    result_dc.SelectObject( emb_bmp );
    
    //  Blit to target
    pmdc->Blit( x, y, pemboss->width, pemboss->height, &result_dc, 0, 0 );
    
    result_dc.SelectObject( wxNullBitmap );
}

emboss_data *ChartCanvas::EmbossOverzoomIndicator( ocpnDC &dc )
{
    double zoom_factor = GetVP().ref_scale / GetVP().chart_scale;
    
    if( GetQuiltMode() ) {
        if( zoom_factor <= 3.9 )
            return NULL;
    } else {
        if( Current_Ch ) {
            if( zoom_factor <= 3.9 )
                return NULL;
        }
        else
            return NULL;
    }

    if(m_pEM_OverZoom){
        m_pEM_OverZoom->x = 0;
        m_pEM_OverZoom->y = 40;
    }
    return m_pEM_OverZoom;
}

void ChartCanvas::DrawOverlayObjects( ocpnDC &dc, const wxRegion& ru )
{
    GridDraw( dc );

    if( g_pi_manager ) {
        g_pi_manager->SendViewPortToRequestingPlugIns( GetVP() );
        g_pi_manager->RenderAllCanvasOverlayPlugIns( dc, GetVP() );
    }

    AISDrawAreaNotices( dc );
    DrawEmboss( dc, EmbossDepthScale( ) );
    DrawEmboss( dc, EmbossOverzoomIndicator( dc ) );

    DrawAllRoutesInBBox( dc, GetVP().GetBBox(), ru );
    DrawAllWaypointsInBBox( dc, GetVP().GetBBox(), ru, true ); // true draws only isolated marks
    DrawAnchorWatchPoints( dc );

    AISDraw( dc );
    ShipDraw( dc );
    AlertDraw( dc );

    RenderAllChartOutlines( dc, GetVP() );
    RenderRouteLegs( dc );
    ScaleBarDraw( dc );
#ifdef USE_S57
    s57_DrawExtendedLightSectors( dc, VPoint, extendedSectorLegs );
#endif

    if( m_pRouteRolloverWin && m_pRouteRolloverWin->IsActive() ) {
        dc.DrawBitmap( *(m_pRouteRolloverWin->GetBitmap()),
                       m_pRouteRolloverWin->GetPosition().x,
                       m_pRouteRolloverWin->GetPosition().y, false );
    }
    if( m_pAISRolloverWin && m_pAISRolloverWin->IsActive() ) {
        dc.DrawBitmap( *(m_pAISRolloverWin->GetBitmap()),
                m_pAISRolloverWin->GetPosition().x,
                m_pAISRolloverWin->GetPosition().y, false );
    }
}

emboss_data *ChartCanvas::EmbossDepthScale()
{
    if( !g_bShowDepthUnits ) return NULL;

    int depth_unit_type = DEPTH_UNIT_UNKNOWN;

    if( GetQuiltMode() ) {
        wxString s = m_pQuilt->GetQuiltDepthUnit();
        s.MakeUpper();
        if( s == _T("FEET") ) depth_unit_type = DEPTH_UNIT_FEET;
        else if( s.StartsWith( _T("FATHOMS") ) ) depth_unit_type = DEPTH_UNIT_FATHOMS;
        else if( s.StartsWith( _T("METERS") ) ) depth_unit_type = DEPTH_UNIT_METERS;
        else if( s.StartsWith( _T("METRES") ) ) depth_unit_type = DEPTH_UNIT_METERS;
        else if( s.StartsWith( _T("METRIC") ) ) depth_unit_type = DEPTH_UNIT_METERS;
        else if( s.StartsWith( _T("METER") ) ) depth_unit_type = DEPTH_UNIT_METERS;

    } else {
        if( Current_Ch ) {
            depth_unit_type = Current_Ch->GetDepthUnitType();
#ifdef USE_S57
            if( Current_Ch->GetChartFamily() == CHART_FAMILY_VECTOR ) depth_unit_type =
                    ps52plib->m_nDepthUnitDisplay + 1;
#endif
        }
    }

    emboss_data *ped = NULL;
    switch( depth_unit_type ) {
    case DEPTH_UNIT_FEET:
        ped = m_pEM_Feet;
        break;
    case DEPTH_UNIT_METERS:
        ped = m_pEM_Meters;
        break;
    case DEPTH_UNIT_FATHOMS:
        ped = m_pEM_Fathoms;
        break;
    default:
        return NULL;
    }

    ped->x = ( GetVP().pix_width - ped->width );
    ped->y = 40;
    return ped;
}

void ChartCanvas::CreateDepthUnitEmbossMaps( ColorScheme cs )
{
    ocpnStyle::Style* style = g_StyleManager->GetCurrentStyle();
    wxFont font;
    if( style->embossFont == wxEmptyString )
        font = wxFont( 60, wxFONTFAMILY_ROMAN, wxFONTSTYLE_NORMAL, wxFONTWEIGHT_BOLD );
    else
        font = wxFont( style->embossHeight, wxFONTFAMILY_SWISS, wxFONTSTYLE_NORMAL, wxFONTWEIGHT_BOLD, false, style->embossFont );

    int emboss_width = 500;
    int emboss_height = 100;

// Free any existing emboss maps
    delete m_pEM_Feet;
    delete m_pEM_Meters;
    delete m_pEM_Fathoms;

// Create the 3 DepthUnit emboss map structures
    m_pEM_Feet = CreateEmbossMapData( font, emboss_width, emboss_height, _("Feet"), cs );
    m_pEM_Meters = CreateEmbossMapData( font, emboss_width, emboss_height, _("Meters"), cs );
    m_pEM_Fathoms = CreateEmbossMapData( font, emboss_width, emboss_height, _("Fathoms"), cs );
}

#define OVERZOOM_TEXT _("OverZoom")

void ChartCanvas::SetOverzoomFont()
{
    ocpnStyle::Style* style = g_StyleManager->GetCurrentStyle();
    int w, h;

    wxFont font;
    if( style->embossFont == wxEmptyString )
        font = wxFont( 40, wxFONTFAMILY_ROMAN, wxFONTSTYLE_NORMAL, wxFONTWEIGHT_BOLD );
    else
        font = wxFont( style->embossHeight, wxFONTFAMILY_SWISS, wxFONTSTYLE_NORMAL, wxFONTWEIGHT_BOLD, false, style->embossFont );

    wxClientDC dc( this );
    dc.SetFont( font );
    dc.GetTextExtent( OVERZOOM_TEXT, &w, &h );

    while( font.GetPointSize() > 10 && (w > 500 || h > 100) )
    {
        font.SetPointSize( font.GetPointSize() - 1 );
        dc.SetFont( font );
        dc.GetTextExtent( OVERZOOM_TEXT, &w, &h );
    }
    m_overzoomFont = font;
    m_overzoomTextWidth = w;
    m_overzoomTextHeight = h;
}

void ChartCanvas::CreateOZEmbossMapData( ColorScheme cs )
{
    delete m_pEM_OverZoom;

    if( m_overzoomTextWidth > 0 && m_overzoomTextHeight > 0 )
        m_pEM_OverZoom = CreateEmbossMapData( m_overzoomFont, m_overzoomTextWidth + 10, m_overzoomTextHeight + 10, OVERZOOM_TEXT, cs );
}

emboss_data *ChartCanvas::CreateEmbossMapData( wxFont &font, int width, int height,
        const wxChar *str, ColorScheme cs )
{
    int *pmap;

    //  Create a temporary bitmap
    wxBitmap bmp( width, height, -1 );

    // Create a memory DC
    wxMemoryDC temp_dc;
    temp_dc.SelectObject( bmp );

    //  Paint on it
    temp_dc.SetBackground( *wxWHITE_BRUSH );
    temp_dc.SetTextBackground( *wxWHITE );
    temp_dc.SetTextForeground( *wxBLACK );

    temp_dc.Clear();

    temp_dc.SetFont( font );

    int str_w, str_h;
    temp_dc.GetTextExtent( wxString( str, wxConvUTF8 ), &str_w, &str_h );
    temp_dc.DrawText( wxString( str, wxConvUTF8 ), width - str_w - 10, 10 );

    //  Deselect the bitmap
    temp_dc.SelectObject( wxNullBitmap );

    //  Convert bitmap the wxImage for manipulation
    wxImage img = bmp.ConvertToImage();

    double val_factor;
    switch( cs ) {
    case GLOBAL_COLOR_SCHEME_DAY:
    default:
        val_factor = 1;
        break;
    case GLOBAL_COLOR_SCHEME_DUSK:
        val_factor = .5;
        break;
    case GLOBAL_COLOR_SCHEME_NIGHT:
        val_factor = .25;
        break;
    }

    int val;
    int index;
    pmap = (int *) calloc( width * height * sizeof(int), 1 );
    //  Create emboss map by differentiating the emboss image
    //  and storing integer results in pmap
    //  n.b. since the image is B/W, it is sufficient to check
    //  one channel (i.e. red) only
    for( int y = 1; y < height - 1; y++ ) {
        for( int x = 1; x < width - 1; x++ ) {
            val = img.GetRed( x + 1, y + 1 ) - img.GetRed( x - 1, y - 1 );  // range +/- 256
            val = (int) ( val * val_factor );
            index = ( y * width ) + x;
            pmap[index] = val;

        }
    }

    emboss_data *pret = new emboss_data;
    pret->pmap = pmap;
    pret->width = width;
    pret->height = height;

    return pret;
}


extern bool g_bTrackActive;

void ChartCanvas::DrawAllRoutesInBBox( ocpnDC& dc, LLBBox& BltBBox, const wxRegion& clipregion )
{
    Route *active_route = NULL;
    Route *active_track = NULL;

    wxDC *pdc = dc.GetDC();
    if( pdc ) {
        pdc->DestroyClippingRegion();
        wxDCClipper( *pdc, clipregion );
    }

    wxRouteListNode *node = pRouteList->GetFirst();
    while( node ) {
        bool b_run = false;
        bool b_drawn = false;
        Route *pRouteDraw = node->GetData();
        if( pRouteDraw ) {
            if( pRouteDraw->IsTrack() ) {
                Track *trk = (Track *) pRouteDraw;
                if( trk->IsRunning() ) {
                    b_run = true;
                    active_track = pRouteDraw;
                }

                if( pRouteDraw->IsActive() || pRouteDraw->IsSelected() ) active_route = pRouteDraw;

            }

            wxBoundingBox test_box = pRouteDraw->GetBBox();

            if( b_run ) test_box.Expand( gLon, gLat );

            if( !BltBBox.IntersectOut( test_box ) ) // Route is not wholly outside window
            {
                b_drawn = true;

                if( ( pRouteDraw != active_route ) && ( pRouteDraw != active_track ) )
                    pRouteDraw->Draw( dc, GetVP() );
            } else if( pRouteDraw->CrossesIDL() ) {
                wxPoint2DDouble xlate( -360., 0. );
                wxBoundingBox test_box1 = pRouteDraw->GetBBox();
                test_box1.Translate( xlate );
                if( b_run ) test_box1.Expand( gLon, gLat );

                if( !BltBBox.IntersectOut( test_box1 ) ) // Route is not wholly outside window
                {
                    b_drawn = true;
                    if( ( pRouteDraw != active_route ) && ( pRouteDraw != active_track ) ) pRouteDraw->Draw(
                            dc, GetVP() );
                }
            }

            //      Need to quick check for the case where VP crosses IDL
            if( !b_drawn ) {
                if( ( BltBBox.GetMinX() < -180. ) && ( BltBBox.GetMaxX() > -180. ) ) {
                    wxPoint2DDouble xlate( -360., 0. );
                    wxBoundingBox test_box2 = pRouteDraw->GetBBox();
                    test_box2.Translate( xlate );
                    if( !BltBBox.IntersectOut( test_box2 ) ) // Route is not wholly outside window
                    {
                        b_drawn = true;
                        if( ( pRouteDraw != active_route ) && ( pRouteDraw != active_track ) ) pRouteDraw->Draw(
                                dc, GetVP() );
                    }
                } else if( !b_drawn && ( BltBBox.GetMinX() < 180. ) && ( BltBBox.GetMaxX() > 180. ) ) {
                    wxPoint2DDouble xlate( 360., 0. );
                    wxBoundingBox test_box3 = pRouteDraw->GetBBox();
                    test_box3.Translate( xlate );
                    if( !BltBBox.IntersectOut( test_box3 ) ) // Route is not wholly outside window
                    {
                        b_drawn = true;
                        if( ( pRouteDraw != active_route ) && ( pRouteDraw != active_track ) ) pRouteDraw->Draw(
                                dc, GetVP() );
                    }
                }
            }
        }

        node = node->GetNext();
    }

    //  Draw any active or selected route (or track) last, so that is is always on top
    if( active_route ) active_route->Draw( dc, GetVP() );
    if( active_track ) active_track->Draw( dc, GetVP() );
}

void ChartCanvas::DrawAllWaypointsInBBox( ocpnDC& dc, LLBBox& BltBBox, const wxRegion& clipregion,
        bool bDrawMarksOnly )
{
//        wxBoundingBox bbx;
    wxDC *pdc = dc.GetDC();
    if( pdc ) {
        wxDCClipper( *pdc, clipregion );
    }

    wxRoutePointListNode *node = pWayPointMan->GetWaypointList()->GetFirst();

    while( node ) {
        RoutePoint *pWP = node->GetData();
        if( pWP ) {
            if( ( bDrawMarksOnly ) && ( pWP->m_bIsInRoute || pWP->m_bIsInTrack ) ) {
                node = node->GetNext();
                continue;
            } else {
                if( BltBBox.GetValid() ) {
                    if( BltBBox.PointInBox( pWP->m_lon, pWP->m_lat, 0 ) ) pWP->Draw( dc, NULL );
                }
            }
        }

        node = node->GetNext();
    }
}

void ChartCanvas::DrawBlinkObjects( void )
{
    //  All RoutePoints
    wxRect update_rect;
    
    wxRoutePointListNode *node = pWayPointMan->GetWaypointList()->GetFirst();
    
    while( node ) {
        RoutePoint *pWP = node->GetData();
        if( pWP ) {
            if( pWP->m_bBlink ) {
                update_rect.Union( pWP->CurrentRect_in_DC ) ;
            }
        }
        
        node = node->GetNext();
    }
    if( !update_rect.IsEmpty() )
        RefreshRect(update_rect);
}




void ChartCanvas::DrawAnchorWatchPoints( ocpnDC& dc )
{
    // draw anchor watch rings, if activated

    if( pAnchorWatchPoint1 || pAnchorWatchPoint2 ) {
        wxPoint r1, r2;
        wxPoint lAnchorPoint1, lAnchorPoint2;
        double lpp1 = 0.0;
        double lpp2 = 0.0;
        if( pAnchorWatchPoint1 ) {
            lpp1 = GetAnchorWatchRadiusPixels( pAnchorWatchPoint1 );
            GetCanvasPointPix( pAnchorWatchPoint1->m_lat, pAnchorWatchPoint1->m_lon,
                               &lAnchorPoint1 );

        }
        if( pAnchorWatchPoint2 ) {
            lpp2 = GetAnchorWatchRadiusPixels( pAnchorWatchPoint2 );
            GetCanvasPointPix( pAnchorWatchPoint2->m_lat, pAnchorWatchPoint2->m_lon,
                               &lAnchorPoint2 );

        }

        wxPen ppPeng( GetGlobalColor( _T ( "UGREN" ) ), 2 );
        wxPen ppPenr( GetGlobalColor( _T ( "URED" ) ), 2 );

        wxBrush *ppBrush = wxTheBrushList->FindOrCreateBrush( wxColour( 0, 0, 0 ), wxTRANSPARENT );
        dc.SetBrush( *ppBrush );

        if( lpp1 > 0 ) {
            dc.SetPen( ppPeng );
            dc.StrokeCircle( lAnchorPoint1.x, lAnchorPoint1.y, fabs( lpp1 ) );
        }

        if( lpp2 > 0 ) {
            dc.SetPen( ppPeng );
            dc.StrokeCircle( lAnchorPoint2.x, lAnchorPoint2.y, fabs( lpp2 ) );
        }

        if( lpp1 < 0 ) {
            dc.SetPen( ppPenr );
            dc.StrokeCircle( lAnchorPoint1.x, lAnchorPoint1.y, fabs( lpp1 ) );
        }

        if( lpp2 < 0 ) {
            dc.SetPen( ppPenr );
            dc.StrokeCircle( lAnchorPoint2.x, lAnchorPoint2.y, fabs( lpp2 ) );
        }
    }
}

double ChartCanvas::GetAnchorWatchRadiusPixels( RoutePoint *pAnchorWatchPoint )
{
    double lpp = 0.;
    wxPoint r1;
    wxPoint lAnchorPoint;
    double d1 = 0.0;
    double dabs;
    double tlat1, tlon1;

    if( pAnchorWatchPoint ) {
        ( pAnchorWatchPoint->GetName() ).ToDouble( &d1 );
        d1 = AnchorDistFix( d1, AnchorPointMinDist, g_nAWMax );
        dabs = fabs( d1 / 1852. );
        ll_gc_ll( pAnchorWatchPoint->m_lat, pAnchorWatchPoint->m_lon, 0, dabs, &tlat1, &tlon1 );
        GetCanvasPointPix( tlat1, tlon1, &r1 );
        GetCanvasPointPix( pAnchorWatchPoint->m_lat, pAnchorWatchPoint->m_lon, &lAnchorPoint );
        lpp = sqrt( pow( (double) (lAnchorPoint.x - r1.x), 2) +
                    pow( (double) (lAnchorPoint.y - r1.y), 2) );

        //    This is an entry watch
        if( d1 < 0 ) lpp = -lpp;
    }
    return lpp;
}

//------------------------------------------------------------------------------------------
//    Tides Support
//------------------------------------------------------------------------------------------
void ChartCanvas::RebuildTideSelectList( LLBBox& BBox )
{
    pSelectTC->DeleteAllSelectableTypePoints( SELTYPE_TIDEPOINT );
    
    for( int i = 1; i < ptcmgr->Get_max_IDX() + 1; i++ ) {
        const IDX_entry *pIDX = ptcmgr->GetIDX_entry( i );
        double lon = pIDX->IDX_lon;
        double lat = pIDX->IDX_lat;
        
        char type = pIDX->IDX_type;             // Entry "TCtcIUu" identifier
        if( ( type == 't' ) || ( type == 'T' ) ) {
            
            if( BBox.PointInBox( lon, lat, 0 ) ) {
                
                //    Manage the point selection list
                pSelectTC->AddSelectablePoint( lat, lon, pIDX, SELTYPE_TIDEPOINT );
            }
        }
    }
}


void ChartCanvas::DrawAllTidesInBBox( ocpnDC& dc, LLBBox& BBox )
{
    wxPen *pblack_pen = wxThePenList->FindOrCreatePen( GetGlobalColor( _T ( "UINFD" ) ), 1,
                        wxSOLID );
    wxPen *pyelo_pen = wxThePenList->FindOrCreatePen( GetGlobalColor( _T ( "YELO1" ) ), 1,
                       wxSOLID );
    wxPen *pblue_pen = wxThePenList->FindOrCreatePen( GetGlobalColor( _T ( "BLUE2" ) ), 1,
                       wxSOLID );

    wxBrush *pgreen_brush = wxTheBrushList->FindOrCreateBrush( GetGlobalColor( _T ( "GREEN1" ) ),
                            wxSOLID );
//        wxBrush *pblack_brush = wxTheBrushList->FindOrCreateBrush ( GetGlobalColor ( _T ( "UINFD" ) ), wxSOLID );
    wxBrush *brc_1 = wxTheBrushList->FindOrCreateBrush( GetGlobalColor( _T ( "BLUE2" ) ), wxSOLID );
    wxBrush *brc_2 = wxTheBrushList->FindOrCreateBrush( GetGlobalColor( _T ( "YELO1" ) ), wxSOLID );

    wxFont *dFont = FontMgr::Get().GetFont( _("ExtendedTideIcon") );
    dc.SetTextForeground( FontMgr::Get().GetFontColor( _("ExtendedTideIcon") ) );
    int font_size = wxMax(8, dFont->GetPointSize());
    wxFont *plabelFont = wxTheFontList->FindOrCreateFont( font_size, dFont->GetFamily(),
                         dFont->GetStyle(), dFont->GetWeight() );

    dc.SetPen( *pblack_pen );
    dc.SetBrush( *pgreen_brush );

    wxBitmap bm;
    switch( m_cs ) {
    case GLOBAL_COLOR_SCHEME_DAY:
        bm = m_bmTideDay;
        break;
    case GLOBAL_COLOR_SCHEME_DUSK:
        bm = m_bmTideDusk;
        break;
    case GLOBAL_COLOR_SCHEME_NIGHT:
        bm = m_bmTideNight;
        break;
    default:
        bm = m_bmTideDay;
        break;
    }

    int bmw = bm.GetWidth();
    int bmh = bm.GetHeight();

    wxDateTime this_now = wxDateTime::Now();
    time_t t_this_now = this_now.GetTicks();

    {

        double lon_last = 0.;
        double lat_last = 0.;
        for( int i = 1; i < ptcmgr->Get_max_IDX() + 1; i++ ) {
            const IDX_entry *pIDX = ptcmgr->GetIDX_entry( i );

            char type = pIDX->IDX_type;             // Entry "TCtcIUu" identifier
            if( ( type == 't' ) || ( type == 'T' ) )  // only Tides
            {
                double lon = pIDX->IDX_lon;
                double lat = pIDX->IDX_lat;
                bool b_inbox = false;
                double nlon;

                if( BBox.PointInBox( lon, lat, 0 ) ) {
                    nlon = lon;
                    b_inbox = true;
                } else if( BBox.PointInBox( lon + 360., lat, 0 ) ) {
                    nlon = lon + 360.;
                    b_inbox = true;
                } else if( BBox.PointInBox( lon - 360., lat, 0 ) ) {
                    nlon = lon - 360.;
                    b_inbox = true;
                }

//try to eliminate double entry , but the only good way is to clean the file!
                if( b_inbox && ( lat != lat_last ) && ( lon != lon_last ) ) {

                    wxPoint r;
                    GetCanvasPointPix( lat, nlon, &r );
//draw standard icons
                    if( GetVP().chart_scale > 500000 ) {
                        dc.DrawBitmap( bm, r.x - bmw / 2, r.y - bmh / 2, true );
                    }
//draw "extended" icons
                    else {
//set rectangle size and position (max text lengh)
                        int wx, hx;
                        dc.SetFont( *plabelFont );
                        dc.GetTextExtent( _T("99.9ft "), &wx, &hx );
                        int w = r.x - 6;
                        int h = r.y - 22;
                        {
                            {
                                float val, nowlev;
                                float ltleve = 0.;
                                float htleve = 0.;
                                time_t tctime;
                                time_t lttime = 0;
                                time_t httime = 0;
                                bool wt;
                                //define if flood or edd in the last ten minutes and verify if data are useable
                                if( ptcmgr->GetTideFlowSens( t_this_now, BACKWARD_TEN_MINUTES_STEP,
                                                             pIDX->IDX_rec_num, nowlev, val, wt ) ) {

                                    //search forward the first HW or LW near "now" ( starting at "now" - ten minutes )
                                    ptcmgr->GetHightOrLowTide(
                                        t_this_now + BACKWARD_TEN_MINUTES_STEP,
                                        FORWARD_TEN_MINUTES_STEP, FORWARD_ONE_MINUTES_STEP, val,
                                        wt, pIDX->IDX_rec_num, val, tctime );
                                    if( wt ) {
                                        httime = tctime;
                                        htleve = val;
                                    } else {
                                        lttime = tctime;
                                        ltleve = val;
                                    }
                                    wt = !wt;

                                    //then search opposite tide near "now"
                                    if( tctime > t_this_now )          // search backward
                                        ptcmgr->GetHightOrLowTide( t_this_now,
                                                                   BACKWARD_TEN_MINUTES_STEP, BACKWARD_ONE_MINUTES_STEP,
                                                                   nowlev, wt, pIDX->IDX_rec_num, val, tctime );
                                    else
                                        // or search forward
                                        ptcmgr->GetHightOrLowTide( t_this_now,
                                                                   FORWARD_TEN_MINUTES_STEP, FORWARD_ONE_MINUTES_STEP,
                                                                   nowlev, wt, pIDX->IDX_rec_num, val, tctime );
                                    if( wt ) {
                                        httime = tctime;
                                        htleve = val;
                                    } else {
                                        lttime = tctime;
                                        ltleve = val;
                                    }

                                    //process tide state  ( %height and flow sens )
                                    float ts = 1 - ( ( nowlev - ltleve ) / ( htleve - ltleve ) );
                                    int hs = ( httime > lttime ) ? -5 : 5;
                                    if( ts > 0.995 || ts < 0.005 ) hs = 0;
                                    int ht_y = (int) ( 45.0 * ts );

                                    //draw yellow rectangle as total amplitude (width = 12 , height = 45 )
                                    dc.SetPen( *pblack_pen );
                                    dc.SetBrush( *brc_2 );
                                    dc.DrawRectangle( w, h, 12, 45 );
                                    //draw blue rectangle as water height
                                    dc.SetPen( *pblue_pen );
                                    dc.SetBrush( *brc_1 );
                                    dc.DrawRectangle( w + 2, h + ht_y, 8, 45 - ht_y );

                                    //draw sens arrows (ensure they are not "under-drawn" by top line of blue rectangle )

                                    int hl;
                                    wxPoint arrow[3];
                                    arrow[0].x = w + 1;
                                    arrow[1].x = w + 5;
                                    arrow[2].x = w + 11;
                                    if( ts > 0.35 || ts < 0.15 )      // one arrow at 3/4 hight tide
                                    {
                                        hl = (int) ( 45.0 * 0.25 ) + h;
                                        arrow[0].y = hl;
                                        arrow[1].y = hl + hs;
                                        arrow[2].y = hl;
                                        if( ts < 0.15 ) dc.SetPen( *pyelo_pen );
                                        else
                                            dc.SetPen( *pblue_pen );

                                        dc.DrawLines( 3, arrow );
                                    }
                                    if( ts > 0.60 || ts < 0.40 )       //one arrow at 1/2 hight tide
                                    {
                                        hl = (int) ( 45.0 * 0.5 ) + h;
                                        arrow[0].y = hl;
                                        arrow[1].y = hl + hs;
                                        arrow[2].y = hl;
                                        if( ts < 0.40 ) dc.SetPen( *pyelo_pen );
                                        else
                                            dc.SetPen( *pblue_pen );
                                        dc.DrawLines( 3, arrow );
                                    }
                                    if( ts < 0.65 || ts > 0.85 )       //one arrow at 1/4 Hight tide
                                    {
                                        hl = (int) ( 45.0 * 0.75 ) + h;
                                        arrow[0].y = hl;
                                        arrow[1].y = hl + hs;
                                        arrow[2].y = hl;
                                        if( ts < 0.65 ) dc.SetPen( *pyelo_pen );
                                        else
                                            dc.SetPen( *pblue_pen );
                                        dc.DrawLines( 3, arrow );
                                    }
                                    //draw tide level text
                                    wxString s;
                                    s.Printf( _T("%3.1f"), nowlev );
                                    Station_Data *pmsd = pIDX->pref_sta_data;           //write unit
                                    if( pmsd ) s.Append(
                                            wxString( pmsd->units_abbrv, wxConvUTF8 ) );
                                    int wx1;
                                    dc.GetTextExtent( s, &wx1, NULL );
                                    dc.DrawText( s, r.x - ( wx1 / 2 ), h + 45 );
                                }
                            }
                        }
                    }
                }
                lon_last = lon;
                lat_last = lat;
            }
        }
    }
}

//------------------------------------------------------------------------------------------
//    Currents Support
//------------------------------------------------------------------------------------------

void ChartCanvas::RebuildCurrentSelectList( LLBBox& BBox )
{
    pSelectTC->DeleteAllSelectableTypePoints( SELTYPE_CURRENTPOINT );
    
    double lon_last = 0.;
    double lat_last = 0.;
    for( int i = 1; i < ptcmgr->Get_max_IDX() + 1; i++ ) {
        const IDX_entry *pIDX = ptcmgr->GetIDX_entry( i );
        double lon = pIDX->IDX_lon;
        double lat = pIDX->IDX_lat;
        
        char type = pIDX->IDX_type;             // Entry "TCtcIUu" identifier
        if( ( ( type == 'c' ) || ( type == 'C' ) ) && ( 1/*pIDX->IDX_Useable*/) ) {
            
            //  TODO This is a ---HACK---
            //  try to avoid double current arrows.  Select the first in the list only
            //  Proper fix is to correct the TCDATA index file for depth indication
            bool b_dup = false;
            if( ( type == 'c' ) && ( lat == lat_last ) && ( lon == lon_last ) )
                b_dup = true;
               
            if( !b_dup && ( BBox.PointInBox( lon, lat, 0 ) ) ) {
                   
                   //    Manage the point selection list
                   pSelectTC->AddSelectablePoint( lat, lon, pIDX, SELTYPE_CURRENTPOINT );
            }
        }
        lon_last = lon;
        lat_last = lat;
    }
}
                   

void ChartCanvas::DrawAllCurrentsInBBox( ocpnDC& dc, LLBBox& BBox )
{
    float tcvalue, dir;
    bool bnew_val;
    char sbuf[20];
    wxFont *pTCFont;
    double lon_last = 0.;
    double lat_last = 0.;

    double true_scale_display = floor( VPoint.chart_scale / 100. ) * 100.;
    bDrawCurrentValues =  true_scale_display < g_Show_Target_Name_Scale;

    wxPen *pblack_pen = wxThePenList->FindOrCreatePen( GetGlobalColor( _T ( "UINFD" ) ), 1,
                        wxSOLID );
    wxPen *porange_pen = wxThePenList->FindOrCreatePen( GetGlobalColor( _T ( "UINFO" ) ), 1,
                         wxSOLID );
    wxBrush *porange_brush = wxTheBrushList->FindOrCreateBrush( GetGlobalColor( _T ( "UINFO" ) ),
                             wxSOLID );
    wxBrush *pgray_brush = wxTheBrushList->FindOrCreateBrush( GetGlobalColor( _T ( "UIBDR" ) ),
                           wxSOLID );
    wxBrush *pblack_brush = wxTheBrushList->FindOrCreateBrush( GetGlobalColor( _T ( "UINFD" ) ),
                            wxSOLID );

    double skew_angle = GetVPRotation();

    if( !g_bskew_comp )
        skew_angle += GetVPSkew();

    pTCFont = FontMgr::Get().GetFont( _("CurrentValue") );
    
    int now = time( NULL );

    {

        for( int i = 1; i < ptcmgr->Get_max_IDX() + 1; i++ ) {
            const IDX_entry *pIDX = ptcmgr->GetIDX_entry( i );
            double lon = pIDX->IDX_lon;
            double lat = pIDX->IDX_lat;

            char type = pIDX->IDX_type;             // Entry "TCtcIUu" identifier
            if( ( ( type == 'c' ) || ( type == 'C' ) ) && ( 1/*pIDX->IDX_Useable*/) ) {

//  TODO This is a ---HACK---
//  try to avoid double current arrows.  Select the first in the list only
//  Proper fix is to correct the TCDATA index file for depth indication
                bool b_dup = false;
                if( ( type == 'c' ) && ( lat == lat_last ) && ( lon == lon_last ) ) b_dup = true;

                if( !b_dup && ( BBox.PointInBox( lon, lat, 0 ) ) ) {

                    wxPoint r;
                    GetCanvasPointPix( lat, lon, &r );

                    wxPoint d[4];
                    int dd = 6;
                    d[0].x = r.x;
                    d[0].y = r.y + dd;
                    d[1].x = r.x + dd;
                    d[1].y = r.y;
                    d[2].x = r.x;
                    d[2].y = r.y - dd;
                    d[3].x = r.x - dd;
                    d[3].y = r.y;

                    if( ptcmgr->GetTideOrCurrent15( now, i, tcvalue, dir, bnew_val ) ) {
                        porange_pen->SetWidth( 1 );
                        dc.SetPen( *pblack_pen );
                        dc.SetBrush( *porange_brush );
                        dc.DrawPolygon( 4, d );

                        if( type == 'C' ) {
                            dc.SetBrush( *pblack_brush );
                            dc.DrawCircle( r.x, r.y, 2 );
                        }

                        else if( ( type == 'c' ) && ( GetVP().chart_scale < 1000000 ) )
                        {
                            {

//    Get the display pixel location of the current station
                                int pixxc, pixyc;
                                wxPoint cpoint;
                                GetCanvasPointPix( lat, lon, &cpoint );
                                pixxc = cpoint.x;
                                pixyc = cpoint.y;

//    Adjust drawing size using logarithmic scale
                                double a1 = fabs( tcvalue ) * 10.;
                                a1 = wxMax(1.0, a1);      // Current values less than 0.1 knot
                                // will be displayed as 0
                                double a2 = log10( a1 );

                                double scale = current_draw_scaler * a2;

                                porange_pen->SetWidth( 2 );
                                dc.SetPen( *porange_pen );
                                DrawArrow( dc, pixxc, pixyc,
                                           dir - 90 + ( skew_angle * 180. / PI ), scale / 100 );
// Draw text, if enabled

                                if( bDrawCurrentValues ) {
                                    dc.SetFont( *pTCFont );
                                    snprintf( sbuf, 19, "%3.1f", fabs( tcvalue ) );
                                    dc.DrawText( wxString( sbuf, wxConvUTF8 ), pixxc, pixyc );
                                }
                            }
                        }           // scale
                    }
                    /*          This is useful for debugging the TC database
                     else
                     {
                     dc.SetPen ( *porange_pen );
                     dc.SetBrush ( *pgray_brush );
                     dc.DrawPolygon ( 4, d );
                     }
                     */

                }
                lon_last = lon;
                lat_last = lat;

            }
        }
    }
}

void ChartCanvas::DrawTCWindow( int x, int y, void *pvIDX )
{
    pCwin = new TCWin( this, x, y, pvIDX );

}

#define NUM_CURRENT_ARROW_POINTS 9
static wxPoint CurrentArrowArray[NUM_CURRENT_ARROW_POINTS] = { wxPoint( 0, 0 ), wxPoint( 0, -10 ),
        wxPoint( 55, -10 ), wxPoint( 55, -25 ), wxPoint( 100, 0 ), wxPoint( 55, 25 ), wxPoint( 55,
                10 ), wxPoint( 0, 10 ), wxPoint( 0, 0 )
                                                             };

void ChartCanvas::DrawArrow( ocpnDC& dc, int x, int y, double rot_angle, double scale )
{
    if( scale > 1e-2 ) {

        float sin_rot = sin( rot_angle * PI / 180. );
        float cos_rot = cos( rot_angle * PI / 180. );

        // Move to the first point

        float xt = CurrentArrowArray[0].x;
        float yt = CurrentArrowArray[0].y;

        float xp = ( xt * cos_rot ) - ( yt * sin_rot );
        float yp = ( xt * sin_rot ) + ( yt * cos_rot );
        int x1 = (int) ( xp * scale );
        int y1 = (int) ( yp * scale );

        // Walk thru the point list
        for( int ip = 1; ip < NUM_CURRENT_ARROW_POINTS; ip++ ) {
            xt = CurrentArrowArray[ip].x;
            yt = CurrentArrowArray[ip].y;

            float xp = ( xt * cos_rot ) - ( yt * sin_rot );
            float yp = ( xt * sin_rot ) + ( yt * cos_rot );
            int x2 = (int) ( xp * scale );
            int y2 = (int) ( yp * scale );

            dc.DrawLine( x1 + x, y1 + y, x2 + x, y2 + y );

            x1 = x2;
            y1 = y2;
        }
    }
}

wxString ChartCanvas::FindValidUploadPort()
{
    wxString port;
    //  Try to use the saved persistent upload port first
    if( !g_uploadConnection.IsEmpty() &&  g_uploadConnection.StartsWith(_T("Serial") ) ) {
            port = g_uploadConnection;
    }

    else if( g_pConnectionParams ) {
    // If there is no persistent upload port recorded (yet)
            // then use the first available serial connection which has output defined.
            for( size_t i = 0; i < g_pConnectionParams->Count(); i++ ) {
                ConnectionParams *cp = g_pConnectionParams->Item( i );
                if( (cp->IOSelect != DS_TYPE_INPUT) && cp->Type == SERIAL )
                    port << _T("Serial:") << cp->Port;
            }
    }

    return port;
}

void ShowAISTargetQueryDialog( wxWindow *win, int mmsi )
{
    if( !win ) return;

    if( NULL == g_pais_query_dialog_active ) {
        int pos_x = g_ais_query_dialog_x;
        int pos_y = g_ais_query_dialog_y;

        if( g_pais_query_dialog_active ) {
            delete g_pais_query_dialog_active;
            g_pais_query_dialog_active = new AISTargetQueryDialog();
        }
        else {
            g_pais_query_dialog_active = new AISTargetQueryDialog();
        }

        g_pais_query_dialog_active->Create( win, -1, _( "AIS Target Query" ),
                                            wxPoint( pos_x, pos_y ) );

        g_pais_query_dialog_active->SetMMSI( mmsi );
        g_pais_query_dialog_active->UpdateText();
        wxSize sz = g_pais_query_dialog_active->GetSize();

        bool b_reset_pos = false;
#ifdef __WXMSW__
        //  Support MultiMonitor setups which an allow negative window positions.
        //  If the requested window title bar does not intersect any installed monitor,
        //  then default to simple primary monitor positioning.
        RECT frame_title_rect;
        frame_title_rect.left = pos_x;
        frame_title_rect.top = pos_y;
        frame_title_rect.right = pos_x + sz.x;
        frame_title_rect.bottom = pos_y + 30;

        if( NULL == MonitorFromRect( &frame_title_rect, MONITOR_DEFAULTTONULL ) ) b_reset_pos =
                true;
#else

        //    Make sure drag bar (title bar) of window intersects wxClient Area of screen, with a little slop...
        wxRect window_title_rect;// conservative estimate
        window_title_rect.x = pos_x;
        window_title_rect.y = pos_y;
        window_title_rect.width = sz.x;
        window_title_rect.height = 30;

        wxRect ClientRect = wxGetClientDisplayRect();
        ClientRect.Deflate(60, 60);// Prevent the new window from being too close to the edge
        if(!ClientRect.Intersects(window_title_rect))
            b_reset_pos = true;

#endif

        if( b_reset_pos ) g_pais_query_dialog_active->Move( 50, 200 );

    } else {
        g_pais_query_dialog_active->SetMMSI( mmsi );
        g_pais_query_dialog_active->UpdateText();
    }

    g_pais_query_dialog_active->Show();
}

#ifdef __WXGTK__
#define BRIGHT_XCALIB
#define __OPCPN_USEICC__
#endif

//--------------------------------------------------------------------------------------------------------
//    Screen Brightness Control Support Routines
//
//--------------------------------------------------------------------------------------------------------

#ifdef __OPCPN_USEICC__
int CreateSimpleICCProfileFile(const char *file_name, double co_red, double co_green, double co_blue);

wxString temp_file_name;
#endif

#if 0
class ocpnCurtain: public wxDialog
{
    DECLARE_CLASS( ocpnCurtain )
    DECLARE_EVENT_TABLE()

public:
    ocpnCurtain( wxWindow *parent, wxPoint position, wxSize size, long wstyle );
    ~ocpnCurtain( );
    bool ProcessEvent(wxEvent& event);

};

IMPLEMENT_CLASS ( ocpnCurtain, wxDialog )

BEGIN_EVENT_TABLE(ocpnCurtain, wxDialog)
END_EVENT_TABLE()

ocpnCurtain::ocpnCurtain( wxWindow *parent, wxPoint position, wxSize size, long wstyle )
{
    wxDialog::Create( parent, -1, _T("ocpnCurtain"), position, size, wxNO_BORDER | wxSTAY_ON_TOP );
}

ocpnCurtain::~ocpnCurtain()
{
}

bool ocpnCurtain::ProcessEvent(wxEvent& event)
{
    GetParent()->GetEventHandler()->SetEvtHandlerEnabled(true);
    return GetParent()->GetEventHandler()->ProcessEvent(event);
}
#endif

#ifdef __WIN32__
#include <windows.h>

HMODULE hGDI32DLL;
typedef BOOL (WINAPI *SetDeviceGammaRamp_ptr_type)( HDC hDC, LPVOID lpRampTable );
typedef BOOL (WINAPI *GetDeviceGammaRamp_ptr_type)( HDC hDC, LPVOID lpRampTable );
SetDeviceGammaRamp_ptr_type g_pSetDeviceGammaRamp;            // the API entry points in the dll
GetDeviceGammaRamp_ptr_type g_pGetDeviceGammaRamp;

WORD *g_pSavedGammaMap;

#endif

int InitScreenBrightness( void )
{
#ifdef __WIN32__
    if( g_bopengl ) {
        HDC hDC;
        BOOL bbr;

        if( NULL == hGDI32DLL ) {
            hGDI32DLL = LoadLibrary( TEXT("gdi32.dll") );

            if( NULL != hGDI32DLL ) {
                //Get the entry points of the required functions
                g_pSetDeviceGammaRamp = (SetDeviceGammaRamp_ptr_type) GetProcAddress( hGDI32DLL,
                                        "SetDeviceGammaRamp" );
                g_pGetDeviceGammaRamp = (GetDeviceGammaRamp_ptr_type) GetProcAddress( hGDI32DLL,
                                        "GetDeviceGammaRamp" );

                //    If the functions are not found, unload the DLL and return false
                if( ( NULL == g_pSetDeviceGammaRamp ) || ( NULL == g_pGetDeviceGammaRamp ) ) {
                    FreeLibrary( hGDI32DLL );
                    hGDI32DLL = NULL;
                    return 0;
                }
            }
        }

        //    Interface is ready, so....
        //    Get some storage
        if( !g_pSavedGammaMap ) {
            g_pSavedGammaMap = (WORD *) malloc( 3 * 256 * sizeof(WORD) );

            hDC = GetDC( NULL );                                      // Get the full screen DC
            bbr = g_pGetDeviceGammaRamp( hDC, g_pSavedGammaMap );    // Get the existing ramp table
            ReleaseDC( NULL, hDC );                                       // Release the DC
        }

        //    On Windows hosts, try to adjust the registry to allow full range setting of Gamma table
        //    This is an undocumented Windows hack.....
        wxRegKey *pRegKey =
            new wxRegKey(
            _T("HKEY_LOCAL_MACHINE\\SOFTWARE\\Microsoft\\Windows NT\\CurrentVersion\\ICM") );
        if( !pRegKey->Exists() ) pRegKey->Create();
        pRegKey->SetValue( _T("GdiIcmGammaRange"), 256 );

        g_brightness_init = true;
        return 1;
    }

    else {
        if( NULL == g_pcurtain ) {
            if( gFrame->CanSetTransparent() ) {
                //    Build the curtain window
                g_pcurtain = new wxDialog( cc1, -1, _T(""), wxPoint( 0, 0 ), ::wxGetDisplaySize(),
                                           wxNO_BORDER | wxTRANSPARENT_WINDOW | wxSTAY_ON_TOP | wxDIALOG_NO_PARENT );

                //                  g_pcurtain = new ocpnCurtain(gFrame, wxPoint(0,0),::wxGetDisplaySize(),
                //                      wxNO_BORDER | wxTRANSPARENT_WINDOW |wxSTAY_ON_TOP | wxDIALOG_NO_PARENT);

                g_pcurtain->Hide();

                HWND hWnd = GetHwndOf(g_pcurtain);
                SetWindowLong( hWnd, GWL_EXSTYLE,
                               GetWindowLong( hWnd, GWL_EXSTYLE ) | ~WS_EX_APPWINDOW );
                g_pcurtain->SetBackgroundColour( wxColour( 0, 0, 0 ) );
                g_pcurtain->SetTransparent( 0 );

                g_pcurtain->Maximize();
                g_pcurtain->Show();

                //    All of this is obtuse, but necessary for Windows...
                g_pcurtain->Enable();
                g_pcurtain->Disable();

                gFrame->Disable();
                gFrame->Enable();
                cc1->SetFocus();

            }
        }
        g_brightness_init = true;

        return 1;
    }
#else
    //    Look for "xcalib" application
    wxString cmd ( _T ( "xcalib -version" ) );

    wxArrayString output;
    long r = wxExecute ( cmd, output );
    if(0 != r)
        wxLogMessage(_("   External application \"xcalib\" not found. Screen brightness not changed."));

    g_brightness_init = true;
    return 0;
#endif
}

int RestoreScreenBrightness( void )
{
#ifdef __WIN32__

    if( g_pSavedGammaMap ) {
        HDC hDC = GetDC( NULL );                                 // Get the full screen DC
        g_pSetDeviceGammaRamp( hDC, g_pSavedGammaMap );          // Restore the saved ramp table
        ReleaseDC( NULL, hDC );                                  // Release the DC

        free( g_pSavedGammaMap );
        g_pSavedGammaMap = NULL;
    }

    if( g_pcurtain ) {
        g_pcurtain->Close();
        g_pcurtain->Destroy();
        g_pcurtain = NULL;
    }

    g_brightness_init = false;
    return 1;

#endif

#ifdef BRIGHT_XCALIB
    if(g_brightness_init)
    {
        wxString cmd;
        cmd = _T("xcalib -clear");
        wxExecute(cmd, wxEXEC_ASYNC);
        g_brightness_init = false;
    }

    return 1;
#endif

    return 0;
}

//    Set brightness. [0..100]
int SetScreenBrightness( int brightness )
{
#ifdef __WIN32__

    //    Under Windows, we use the SetDeviceGammaRamp function which exists in some (most modern?) versions of gdi32.dll
    //    Load the required library dll, if not already in place
    if( g_bopengl ) {
        if( g_pcurtain ) {
            g_pcurtain->Close();
            g_pcurtain->Destroy();
            g_pcurtain = NULL;
        }

        InitScreenBrightness();

        if( NULL == hGDI32DLL ) {
            // Unicode stuff.....
            wchar_t wdll_name[80];
            MultiByteToWideChar( 0, 0, "gdi32.dll", -1, wdll_name, 80 );
            LPCWSTR cstr = wdll_name;

            hGDI32DLL = LoadLibrary( cstr );

            if( NULL != hGDI32DLL ) {
                //Get the entry points of the required functions
                g_pSetDeviceGammaRamp = (SetDeviceGammaRamp_ptr_type) GetProcAddress( hGDI32DLL,
                                        "SetDeviceGammaRamp" );
                g_pGetDeviceGammaRamp = (GetDeviceGammaRamp_ptr_type) GetProcAddress( hGDI32DLL,
                                        "GetDeviceGammaRamp" );

                //    If the functions are not found, unload the DLL and return false
                if( ( NULL == g_pSetDeviceGammaRamp ) || ( NULL == g_pGetDeviceGammaRamp ) ) {
                    FreeLibrary( hGDI32DLL );
                    hGDI32DLL = NULL;
                    return 0;
                }
            }
        }

        HDC hDC = GetDC( NULL );                          // Get the full screen DC

        /*
         int cmcap = GetDeviceCaps(hDC, COLORMGMTCAPS);
         if (cmcap != CM_GAMMA_RAMP)
         {
         wxLogMessage(_T("    Video hardware does not support brightness control by gamma ramp adjustment."));
         return false;
         }
         */

        int increment = brightness * 256 / 100;

        // Build the Gamma Ramp table
        WORD GammaTable[3][256];

        int table_val = 0;
        for( int i = 0; i < 256; i++ ) {

            GammaTable[0][i] = r_gamma_mult * (WORD) table_val;
            GammaTable[1][i] = g_gamma_mult * (WORD) table_val;
            GammaTable[2][i] = b_gamma_mult * (WORD) table_val;

            table_val += increment;

            if( table_val > 65535 ) table_val = 65535;

        }

        g_pSetDeviceGammaRamp( hDC, GammaTable );          // Set the ramp table
        ReleaseDC( NULL, hDC );                                     // Release the DC

        return 1;
    } else {
        if( g_pSavedGammaMap ) {
            HDC hDC = GetDC( NULL );                                       // Get the full screen DC
            g_pSetDeviceGammaRamp( hDC, g_pSavedGammaMap );          // Restore the saved ramp table
            ReleaseDC( NULL, hDC );                                             // Release the DC
        }

        if( NULL == g_pcurtain ) InitScreenBrightness();

        if( g_pcurtain ) {
            int sbrite = wxMax(1, brightness);
            sbrite = wxMin(100, sbrite);

            g_pcurtain->SetTransparent( ( 100 - sbrite ) * 256 / 100 );
        }
        return 1;
    }

#endif

#ifdef BRIGHT_XCALIB

    if(!g_brightness_init)
    {
        last_brightness = 100;
        g_brightness_init = true;
        temp_file_name = wxFileName::CreateTempFileName(_T(""));
        InitScreenBrightness();
    }

#ifdef __OPCPN_USEICC__
    //  Create a dead simple temporary ICC profile file, with gamma ramps set as desired,
    //  and then activate this temporary profile using xcalib <filename>
    if(!CreateSimpleICCProfileFile ( ( const char * ) temp_file_name.fn_str(),
                                     brightness * r_gamma_mult,
                                     brightness * g_gamma_mult,
                                     brightness * b_gamma_mult ))
    {
        wxString cmd ( _T ( "xcalib " ) );
        cmd += temp_file_name;

        wxExecute ( cmd, wxEXEC_ASYNC );
    }

#else
    //    Or, use "xcalib -co" to set overall contrast value
    //    This is not as nice, since the -co parameter wants to be a fraction of the current contrast,
    //    and values greater than 100 are not allowed.  As a result, increases of contrast must do a "-clear" step
    //    first, which produces objectionable flashing.
    if(brightness > last_brightness)
    {
        wxString cmd;
        cmd = _T("xcalib -clear");
        wxExecute(cmd, wxEXEC_ASYNC);

        ::wxMilliSleep(10);

        int brite_adj = wxMax(1, brightness);
        cmd.Printf(_T("xcalib -co %2d -a"), brite_adj);
        wxExecute(cmd, wxEXEC_ASYNC);
    }
    else
    {
        int brite_adj = wxMax(1, brightness);
        int factor = (brite_adj * 100) / last_brightness;
        factor = wxMax(1, factor);
        wxString cmd;
        cmd.Printf(_T("xcalib -co %2d -a"), factor);
        wxExecute(cmd, wxEXEC_ASYNC);
    }

#endif

    last_brightness = brightness;

#endif

    return 0;
}

#ifdef __OPCPN_USEICC__

#define MLUT_TAG     0x6d4c5554L
#define VCGT_TAG     0x76636774L

int GetIntEndian(unsigned char *s)
{
    int ret;
    unsigned char *p;
    int i;

    p = (unsigned char *)&ret;

    if(1)
        for(i=sizeof(int)-1; i>-1; --i)
            *p++ = s[i];
    else
        for(i=0; i<(int)sizeof(int); ++i)
            *p++ = s[i];

    return ret;
}

unsigned short GetShortEndian(unsigned char *s)
{
    unsigned short ret;
    unsigned char *p;
    int i;

    p = (unsigned char *)&ret;

    if(1)
        for(i=sizeof(unsigned short)-1; i>-1; --i)
            *p++ = s[i];
    else
        for(i=0; i<(int)sizeof(unsigned short); ++i)
            *p++ = s[i];

    return ret;
}

//    Create a very simple Gamma correction file readable by xcalib
int CreateSimpleICCProfileFile(const char *file_name, double co_red, double co_green, double co_blue)
{
    FILE *fp;

    if(file_name)
    {
        fp = fopen(file_name, "wb");
        if(!fp)
            return -1; /* file can not be created */
    }
    else
        return -1; /* filename char pointer not valid */

    //    Write header
    char header[128];
    for(int i=0; i< 128; i++)
        header[i] = 0;

    fwrite(header, 128, 1, fp);

    //    Num tags
    int numTags0 = 1;
    int numTags = GetIntEndian((unsigned char *)&numTags0);
    fwrite(&numTags, 1, 4, fp);

    int tagName0 = VCGT_TAG;
    int tagName = GetIntEndian((unsigned char *)&tagName0);
    fwrite(&tagName, 1, 4, fp);

    int tagOffset0 = 128 + 4 * sizeof(int);
    int tagOffset = GetIntEndian((unsigned char *)&tagOffset0);
    fwrite(&tagOffset, 1, 4, fp);

    int tagSize0 = 1;
    int tagSize = GetIntEndian((unsigned char *)&tagSize0);
    fwrite(&tagSize, 1, 4, fp);

    fwrite(&tagName, 1, 4, fp);// another copy of tag

    fwrite(&tagName, 1, 4, fp);// dummy

    //  Table type

    /* VideoCardGammaTable (The simplest type) */
    int gammatype0 = 0;
    int gammatype = GetIntEndian((unsigned char *)&gammatype0);
    fwrite(&gammatype, 1, 4, fp);

    int numChannels0 = 3;
    unsigned short numChannels = GetShortEndian((unsigned char *)&numChannels0);
    fwrite(&numChannels, 1, 2, fp);

    int numEntries0 = 256;
    unsigned short numEntries = GetShortEndian((unsigned char *)&numEntries0);
    fwrite(&numEntries, 1, 2, fp);

    int entrySize0 = 1;
    unsigned short entrySize = GetShortEndian((unsigned char *)&entrySize0);
    fwrite(&entrySize, 1, 2, fp);

    unsigned char ramp[256];

    //    Red ramp
    for(int i=0; i< 256; i++)
        ramp[i] = i * co_red/100.;
    fwrite(ramp, 256, 1, fp);

    //    Green ramp
    for(int i=0; i< 256; i++)
        ramp[i] = i * co_green/100.;
    fwrite(ramp, 256, 1, fp);

    //    Blue ramp
    for(int i=0; i< 256; i++)
        ramp[i] = i * co_blue/100.;
    fwrite(ramp, 256, 1, fp);

    fclose(fp);

    return 0;
}
#endif // __OPCPN_USEICC__

void DimeControl( wxWindow* ctrl )
{
    if( NULL == ctrl ) return;

    wxColour col, window_back_color, gridline, uitext, udkrd, ctrl_back_color, text_color;
    col = GetGlobalColor( _T("DILG0") );       // Dialog Background white
    window_back_color = GetGlobalColor( _T("DILG1") );      // Dialog Background
    ctrl_back_color = GetGlobalColor( _T("DILG1") );      // Control Background
    text_color = GetGlobalColor( _T("DILG3") );      // Text
    uitext = GetGlobalColor( _T("UITX1") );    // Menu Text, derived from UINFF
    udkrd = GetGlobalColor( _T("UDKRD") );
    gridline = GetGlobalColor( _T("GREY2") );

    DimeControl( ctrl, col, window_back_color, ctrl_back_color, text_color, uitext, udkrd, gridline );
}

void DimeControl( wxWindow* ctrl, wxColour col, wxColour window_back_color, wxColour ctrl_back_color,
                  wxColour text_color, wxColour uitext, wxColour udkrd, wxColour gridline )
{

    ColorScheme cs = cc1->GetColorScheme();

    static int depth = 0; // recursion count
    if ( depth == 0 ) {   // only for the window root, not for every child

        // If the color scheme is DAY or RGB, use the default platform native colour for backgrounds
        if( cs == GLOBAL_COLOR_SCHEME_DAY || cs == GLOBAL_COLOR_SCHEME_RGB ) {
#ifdef __WXOSX__
            window_back_color = wxSystemSettings::GetColour(wxSYS_COLOUR_WINDOWFRAME);
#else
            window_back_color = wxNullColour;
#endif

            col = wxSystemSettings::GetColour(wxSYS_COLOUR_LISTBOX);
        }

        ctrl->SetBackgroundColour( window_back_color );
    }

    wxWindowList kids = ctrl->GetChildren();
    for( unsigned int i = 0; i < kids.GetCount(); i++ ) {
        wxWindowListNode *node = kids.Item( i );
        wxWindow *win = node->GetData();

        if( win->IsKindOf( CLASSINFO(wxListBox) ) )
            ( (wxListBox*) win )->SetBackgroundColour( col );

        else if( win->IsKindOf( CLASSINFO(wxListCtrl) ) )
            ( (wxListCtrl*) win )->SetBackgroundColour( col );

        else if( win->IsKindOf( CLASSINFO(wxTextCtrl) ) )
            ( (wxTextCtrl*) win )->SetBackgroundColour( col );

        else if( win->IsKindOf( CLASSINFO(wxStaticText) ) )
            ( (wxStaticText*) win )->SetForegroundColour( uitext );

#ifndef __WXOSX__
        // on OS X most controls can't be styled, and trying to do so only creates weird coloured boxes around them

        else if( win->IsKindOf( CLASSINFO(wxBitmapComboBox) ) )
            ( (wxBitmapComboBox*) win )->SetBackgroundColour( col );

        else if( win->IsKindOf( CLASSINFO(wxChoice) ) )
            ( (wxChoice*) win )->SetBackgroundColour( col );

        else if( win->IsKindOf( CLASSINFO(wxComboBox) ) )
            ( (wxComboBox*) win )->SetBackgroundColour( col );

        else if( win->IsKindOf( CLASSINFO(wxRadioButton) ) )
            ( (wxRadioButton*) win )->SetBackgroundColour( window_back_color );

        else if( win->IsKindOf( CLASSINFO(wxScrolledWindow) ) ) {
            if( cs != GLOBAL_COLOR_SCHEME_DAY && cs != GLOBAL_COLOR_SCHEME_RGB )
                ( (wxScrolledWindow*) win )->SetBackgroundColour( window_back_color );
        }
#endif

        else if( win->IsKindOf( CLASSINFO(wxGenericDirCtrl) ) )
            ( (wxGenericDirCtrl*) win )->SetBackgroundColour( window_back_color );

        else if( win->IsKindOf( CLASSINFO(wxListbook) ) )
            ( (wxListbook*) win )->SetBackgroundColour( window_back_color );

        else if( win->IsKindOf( CLASSINFO(wxTreeCtrl) ) )
            ( (wxTreeCtrl*) win )->SetBackgroundColour( col );

        else if( win->IsKindOf( CLASSINFO(wxNotebook) ) ) {
            ( (wxNotebook*) win )->SetBackgroundColour( window_back_color );
            ( (wxNotebook*) win )->SetForegroundColour( text_color );
        }

        else if( win->IsKindOf( CLASSINFO(wxButton) ) ) {
            ( (wxButton*) win )->SetBackgroundColour( window_back_color );
        }

        else if( win->IsKindOf( CLASSINFO(wxToggleButton) ) ) {
            ( (wxToggleButton*) win )->SetBackgroundColour( window_back_color );
        }

//        else if( win->IsKindOf( CLASSINFO(wxPanel) ) ) {
////                  ((wxPanel*)win)->SetBackgroundColour(col1);
//            if( cs != GLOBAL_COLOR_SCHEME_DAY && cs != GLOBAL_COLOR_SCHEME_RGB )
//                ( (wxPanel*) win )->SetBackgroundColour( ctrl_back_color );
//            else
//                ( (wxPanel*) win )->SetBackgroundColour( wxNullColour );
//        }

        else if( win->IsKindOf( CLASSINFO(wxHtmlWindow) ) ) {
            if( cs != GLOBAL_COLOR_SCHEME_DAY && cs != GLOBAL_COLOR_SCHEME_RGB )
                ( (wxPanel*) win )->SetBackgroundColour( ctrl_back_color );
            else
                ( (wxPanel*) win )->SetBackgroundColour( wxNullColour );
        }

        else if( win->IsKindOf( CLASSINFO(wxGrid) ) ) {
            ( (wxGrid*) win )->SetDefaultCellBackgroundColour(
                window_back_color );
            ( (wxGrid*) win )->SetDefaultCellTextColour(
                uitext );
            ( (wxGrid*) win )->SetLabelBackgroundColour(
                col );
            ( (wxGrid*) win )->SetLabelTextColour(
                uitext );
            ( (wxGrid*) win )->SetDividerPen(
                wxPen( col ) );
            ( (wxGrid*) win )->SetGridLineColour(
                gridline );
        }

        else {
            ;
        }

        if( win->GetChildren().GetCount() > 0 ) {
            depth++;
            wxWindow * w = win;
            DimeControl( w, col, window_back_color, ctrl_back_color, text_color, uitext, udkrd, gridline );
            depth--;
        }
    }
}
<|MERGE_RESOLUTION|>--- conflicted
+++ resolved
@@ -3716,11 +3716,7 @@
         //    by a simple traverse northward from the center point
         //    of roughly the canvas height
         double tlat, tlon;
-<<<<<<< HEAD
         wxPoint2DDouble r, r1;
-=======
-        wxPoint r, r1;
->>>>>>> fdf5e9d7
 
         double delta_check = (VPoint.pix_height / VPoint.view_scale_ppm) / (1852. * 60);
 
@@ -3730,15 +3726,9 @@
                                      VPoint.clon,
                                      0, &rhumbDist );
                            
-<<<<<<< HEAD
         GetDoubleCanvasPointPix( VPoint.clat, VPoint.clon, &r1 );
         GetDoubleCanvasPointPix( VPoint.clat + delta_check, VPoint.clon, &r );
         double delta_p = sqrt( ((r1.m_y - r.m_y) * (r1.m_y - r.m_y)) + ((r1.m_x - r.m_x) * (r1.m_x - r.m_x)) );
-=======
-        GetCanvasPointPix( VPoint.clat, VPoint.clon, &r1 );
-        GetCanvasPointPix( VPoint.clat + delta_check, VPoint.clon, &r );
-        double delta_p = sqrt( ((r1.y - r.y) * (r1.y - r.y)) + ((r1.x - r.x) * (r1.x - r.x)) );
->>>>>>> fdf5e9d7
         
         m_true_scale_ppm = delta_p / (rhumbDist * 1852);
         
@@ -6678,15 +6668,6 @@
     if(g_btouch){
         MenuAppend( contextMenu, ID_DEF_MENU_TOGGLE_FULL, _("Toggle Full Screen") );
         full_toggle_added = true;
-<<<<<<< HEAD
-    }
-    
-    if(!full_toggle_added){
-        if(gFrame->IsFullScreen()){
-            MenuAppend( contextMenu, ID_DEF_MENU_TOGGLE_FULL, _("Toggle Full Screen") );
-        }
-=======
->>>>>>> fdf5e9d7
     }
         
     
