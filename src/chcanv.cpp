--- conflicted
+++ resolved
@@ -2314,13 +2314,6 @@
     return target_chart;
 }
 
-<<<<<<< HEAD
-        case 13:             // Ctrl M // Drop Marker at cursor
-        {
-            if(event.ControlDown())
-                DropMarker(false);
-            break;
-=======
 int ChartCanvas::FindClosestCanvasChartdbIndex( int scale )
 {
     int new_dbIndex = -1;
@@ -2333,7 +2326,6 @@
                     break;
                 }
             }
->>>>>>> 1b666526
         }
     } else {
         //    Using the current quilt, select a useable reference chart
@@ -2979,7 +2971,7 @@
 
         case 13:             // Ctrl M // Drop Marker at cursor
         {
-            if(!g_bShowMenuBar)
+            if(event.ControlDown())
                 gFrame->DropMarker(false);
             break;
         }
