--- conflicted
+++ resolved
@@ -3113,12 +3113,8 @@
         skew -= 2*PI;
 
     //  Any sensible change?
-<<<<<<< HEAD
-    if( ( fabs( VPoint.view_scale_ppm - scale_ppm ) / scale_ppm < 1e-5 )
-=======
     if (VPoint.IsValid()) {
-        if( ( fabs( VPoint.view_scale_ppm - scale_ppm ) < 1e-9 )
->>>>>>> 23c38337
+        if( ( fabs( VPoint.view_scale_ppm - scale_ppm ) < 1e-5 )
             && ( fabs( VPoint.skew - skew ) < 1e-9 )
             && ( fabs( VPoint.rotation - rotation ) < 1e-9 )
             && ( fabs( VPoint.clat - lat ) < 1e-9 )
