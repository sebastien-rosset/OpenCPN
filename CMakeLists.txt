# ---------------------------------------------------------------------------
# Author:      Dave Register DEB
# config from: antonm - Anton Martchukov <anton@martchukov.com>
# Update:      sethdart (Jean-Eudes Onfray)
#                 with parts from balp (Anders Arnholm)
# ***************************************************************************
# - Copyright (C) 2010 by David S. Register                               *
# - This program is free software; you can redistribute it and/or modify  *
# - it under the terms of the GNU General Public License as published by  *
# - the Free Software Foundation; either version 2 of the License, or     *
# - (at your option) any later version.                                   *
# - *
# - This program is distributed in the hope that it will be useful,       *
# - but WITHOUT ANY WARRANTY; without even the implied warranty of        *
# - MERCHANTABILITY or FITNESS FOR A PARTICULAR PURPOSE.  See the         *
# - GNU General Public License for more details.                          *
# - *
# - You should have received a copy of the GNU General Public License     *
# - along with this program; if not, write to the                         *
# - Free Software Foundation, Inc.,                                       *
# - 51 Franklin Street, Fifth Floor, Boston, MA 02110-1301,  USA.         *
# ***************************************************************************

#[[
TODO:
- Profiling opt
- test with Win & OSX
USE_GLU_TESS
USE_GLU_DLL
I also find it deficient in some areas. For instance, I cannot make it
output a VS project with certain compile switches set as desired,
namely /MT vs /MD. This means I must manually set this and other compiler
options after the CMake step. Sometimes I forget. Grrr...
set /MT for Release build, and /MTd for debug.
Is this still problem? If so, generator expressions seem to be the solution.
#]]

cmake_minimum_required(VERSION 3.1.1)
cmake_policy(SET CMP0043 NEW)
cmake_policy(SET CMP0025 NEW)
if (POLICY CMP0057)
  cmake_policy(SET CMP0057 NEW)
endif ()
if (POLICY CMP0077)
  cmake_policy(SET CMP0077 NEW)
endif ()

# Prefer libGL.so to libOpenGL.so, see CMP0072
set(OpenGL_GL_PREFERENCE "LEGACY")

if (APPLE)
  set(PACKAGE_NAME OpenCPN)
else (APPLE)
  set(PACKAGE_NAME opencpn)
endif (APPLE)

if ("${OCPN_TARGET_TUPLE}" MATCHES "Android")
  message(STATUS "Building for wxQt-Android")
  set( CMAKE_TOOLCHAIN_FILE buildandroid/build_android.cmake)
  set(QT_ANDROID "ON")
  if ("${OCPN_TARGET_TUPLE}" MATCHES "Android-arm64")
    add_definitions("-DANDROID_ARM64")
  else ()
    add_definitions("-DANDROID_ARMHF")
  endif ()
  set(PACKAGE_NAME gorp)
endif ()


project(OpenCPN)

if (NOT DEFINED OCPN_VERBOSE OR OCPN_VERBOSE)
  set(CMAKE_VERBOSE_MAKEFILE ON)
endif ()

message(STATUS "cmake version: ${CMAKE_VERSION}")

# Locations where cmake looks for cmake modules.
set(
  CMAKE_MODULE_PATH
  ${CMAKE_SOURCE_DIR}/build
  ${CMAKE_SOURCE_DIR}/
  ${CMAKE_SOURCE_DIR}/cmake
)


include(FindPkgConfig)
include(CMakeDependentOption)
include(CheckSymbolExists)

if (QT_ANDROID)
  #include(libs/AndroidLibs.cmake)
endif ()

#
# Options
#

macro (BUNDLE_DOCS_OPT onoff)
  option(OCPN_BUNDLE_DOCS "Include documentation in package" ${onoff})
endmacro (BUNDLE_DOCS_OPT)

macro (BUNDLE_TCDATA_OPT onoff)
  option(
    OCPN_BUNDLE_TCDATA "Include tide/current harmonics data in package"
    ${onoff}
  )
endmacro (BUNDLE_TCDATA_OPT)

macro (BUNDLE_GSHHS_OPT onoff)
    option(OCPN_BUNDLE_GSHHS "Bundle minimal GSHHS data files" ${onoff})
endmacro (BUNDLE_GSHHS_OPT)

# If on Windows or Apple, build the monolithic package, to override use a non-
# sense values from the commandline (due to cmake inability to distinguish
# between not set and set to FALSE): cmake -DOCPN_BUNDLE_DOCS=BLAH
# -DOCPN_BUNDLE_TCDATA=BLAH

# Bundle tcdata and gshhs by default also on linux, to keep the defaults
# close to the official Debian package.
bundle_gshhs_opt("ON")
bundle_tcdata_opt("ON")

if (APPLE OR WIN32)
  bundle_docs_opt("ON")
else (APPLE OR WIN32)
  bundle_docs_opt("OFF")
endif (APPLE OR WIN32)


option(OCPN_VERBOSE "Make verbose builds"  ON)
option(OCPN_PEDANTIC "Enable more compiler warnings" OFF)

set(OCPN_PACKAGE_RELEASE "1" CACHE STRING "Package release number")

option(OCPN_USE_GL "Enable OpenGL support" ON)
option(OCPN_USE_GLES_SHIM "Enable GLESv1 Shim library" OFF)
option(OCPN_USE_UDEV_PORTS "Use udev to enumerate serial ports" ON)
option(OCPN_USE_SYSFS_PORTS "Use sysfs to enumerate serial ports" OFF)

set(OCPN_TARGET_TUPLE "" CACHE STRING
  "List of target;version;arch like flatpak;20.08;aarch64 [\"\"]"
)

if (MSVC OR MINGW)
  option(OCPN_USE_CRASHREPORT "Enable crash reporting" ON)
else ()
  set(OCPN_USE_CRASHREPORT FALSE)
endif ()

if (NOT WIN32 AND NOT APPLE AND NOT QT_ANDROID)
  find_library(GTK2U NAMES wx_gtk2u_core)
  if (GTK2U)
    option(OCPN_FORCE_GTK3 "Force the build to use GTK3 [OFF]" "OFF")
  else ()
    option(OCPN_FORCE_GTK3 "Force the build to use GTK3 [ON]" "ON")
  endif ()
endif ()

if (WIN32 OR APPLE OR QT_ANDROID)
  set(PA_DEFAULT "OFF")
else ()
  set(PA_DEFAULT "ON")
endif ()
option(
  OCPN_ENABLE_PORTAUDIO "Use portaudio(3) to play sounds if available"
  ${PA_DEFAULT}
)
cmake_dependent_option(
  OCPN_ENABLE_SNDFILE "Use libsndfile for portaudio if available."
  ON "OCPN_ENABLE_PORTAUDIO" ON
)

option(OCPN_USE_GARMINHOST "Enable Garmin Host Mode support" ON)

set(
  OCPN_WXWIDGETS_FORCE_VERSION
  CACHE STRING "Force usage of a specific wxWidgets version."
)

set(
  OCPN_WXWIDGETS_OPTIONS
  CACHE STRING "Additional flags to wxWidgets_CONFIG_OPTIONS"
)

if (WIN32 AND NOT UNIX)
  option(OCPN_BUNDLE_WXDLLS "Bundle the prebuilt WX DLLs" ON)
  option(OCPN_BUNDLE_VCDLLS "Bundle the VC redistributable libraries" ON)
  option(
    BUNDLE_LIBARCHIVEDLLS "Bundle the prebuilt LibArchive and LibLZMA DLLs" ON
  )
endif ()

if (CMAKE_VERSION VERSION_GREATER 3.4)
  option(OCPN_ENABLE_CLANG_TIDY "Add clang-tidy automatically to builds" OFF)
  set(ENABLE_SANITIZER "none" CACHE STRING "Add clang sanitizer to the build")
endif ()

if (CMAKE_VERSION VERSION_GREATER 3.9)
  option(OCPN_ENABLE_CPPCHECK "Add cppcheck automatically to builds" OFF)
endif ()

if (NOT CMAKE_BUILD_TYPE AND NOT CMAKE_CONFIGURATION_TYPES)
  set(
    CMAKE_BUILD_TYPE RelWithDebInfo
    CACHE
      STRING
      "Choose type of build: None Debug Release RelWithDebInfo MinSizeRel."
    FORCE
  )
  # Set the possible values of build type for cmake-gui
  set_property(CACHE CMAKE_BUILD_TYPE PROPERTY STRINGS
    "Debug" "Release" "MinSizeRel" "RelWithDebInfo")
endif (NOT CMAKE_BUILD_TYPE AND NOT CMAKE_CONFIGURATION_TYPES)

if (APPLE)
  option(OCPN_USE_LIBCPP "Use libc++ instead of libstdc++ on macOS" ON)
endif ()

option(OCPN_USE_EXTERN_CURL "Use external libcurl" OFF)

if (NOT CMAKE_INSTALL_PREFIX)
  set(CMAKE_INSTALL_PREFIX ${TENTATIVE_PREFIX})
endif (NOT CMAKE_INSTALL_PREFIX)

if (NOT ${CMAKE_SYSTEM_NAME} STREQUAL "Linux")
  set(BUNDLED_LIBS_DEFAULT "ON")
else ()
  set(BUNDLED_LIBS_DEFAULT "OFF")
endif ()
set(OCPN_USE_BUNDLED_LIBS ${BUNDLED_LIBS_DEFAULT} CACHE STRING
  "Use bundled libraries instead of system's [ON, OFF or comma-sep list]"
)
set(OCPN_RELEASE "" CACHE STRING
  "Hardcoded value for build number when using OCPN_CI_BUILD"
)
option(OCPN_USE_NEWSERIAL "Use new serial communication implementation" ON)
option(OCPN_USE_CURL "Use Curl libraries" ON)
option(OCPN_USE_SVG "Use SVG graphics via wxSVG or wxBitmapBundle" ON)
option(OCPN_USE_WEBVIEW "Use wxWidget's webview addon if available" ON)
option(OCPN_USE_LZMA "Use LZMA for chart compression" ON)
option(OCPN_CI_BUILD "Use CI build versioning rules" OFF)
option(OCPN_USE_SYSTEM_LIBARCHIVE
  "Use the libarchive version provided by the system on MacOS" ON
)

if (WIN32)
  set(cmd_snd_default OFF)
else ()
  set(cmd_snd_default ON)
endif ()

option(
  OCPN_ENABLE_SYSTEM_CMD_SOUND
  "Use aplay(1), afplay(1) etc. to play sounds if available" ${cmd_snd_default}
)
set(OCPN_SOUND_CMD "" CACHE STRING
  "Hardcoded value for CLI command used in SystemCmdSound backend"
)

if (UNIX AND NOT APPLE AND NOT QT_ANDRIOD)
  set(LINUX "1")
endif ()

if (QT_ANDROID)
  set(OCPN_NEW_SERIAL OFF)
  set(OCPN_USE_NEWSERIAL OFF)
  set(OCPN_USE_CURL ON)
  set(OCPN_USE_LZMA OFF)
endif (QT_ANDROID)

# Check if a given library should use the bundled source
macro (USE_BUNDLED_LIB _result library)
  if ("${OCPN_USE_BUNDLED_LIBS}" STREQUAL "")
    set(OCPN_USE_BUNDLED_LIBS "ON")
  endif ()
  if (${OCPN_USE_BUNDLED_LIBS} STREQUAL "OFF")
    set(${_result} "OFF")
  elseif (${OCPN_USE_BUNDLED_LIBS} STREQUAL "ON")
    set(${_result} "ON")
  elseif (",${OCPN_USE_BUNDLED_LIBS}," MATCHES ",${library},")
    set(${_result} "ON")
  else ()
    set(${_result} "OFF")
  endif ()
endmacro (USE_BUNDLED_LIB)

#
# Language, compiler and static checkers setup
#

include(GetArch)
getarch()
message(STATUS "*** Host Build Architecture is ${ARCH}")

set(CMAKE_CXX_STANDARD 14)
message(STATUS "Setting C++11 standard via cmake standard mechanism")
if (NOT MSVC)
  set(OBJ_VISIBILITY "-fvisibility=hidden")
endif ()

if (CMAKE_VERSION VERSION_GREATER 3.4)
  if (OCPN_ENABLE_CLANG_TIDY)
    find_program(
      CLANG_TIDY_EXE
      NAMES "clang-tidy"
      PATHS /usr/local/opt/llvm/bin
    )
    if (CLANG_TIDY_EXE)
      message(STATUS "clang-tidy found: ${CLANG_TIDY_EXE}")
      # For more, see http://clang.llvm.org/extra/clang-tidy/
      # set(CLANG_TIDY_CHECKS "-*,modernize-*")
      set(CLANG_TIDY_CHECKS "-*,performance-*")
      set(
        CMAKE_CXX_CLANG_TIDY
        "${CLANG_TIDY_EXE};-checks=${CLANG_TIDY_CHECKS};-header-filter='${CMAKE_SOURCE_DIR}/*'"
        CACHE STRING ""
        FORCE
      )
    else ()
      message(AUTHOR_WARNING "clang-tidy not found!")
      set(CMAKE_CXX_CLANG_TIDY "" CACHE STRING "" FORCE) # delete it
    endif ()
  endif ()
endif ()

if (CMAKE_VERSION VERSION_GREATER 3.4)
  # Add support for address etc sanitizers, part 1/2 (other half after
  # ADD_EXECUTABLE)
  set_property(
    CACHE ENABLE_SANITIZER
    PROPERTY STRINGS none address memory thread undefined
  )
  if (NOT "${ENABLE_SANITIZER}" MATCHES "none")
    add_compile_options(-fsanitize=${ENABLE_SANITIZER})
  endif ()
endif ()

if (CMAKE_VERSION VERSION_GREATER 3.9)
  if (OCPN_ENABLE_CPPCHECK)
    find_program(CPPCHECK_EXECUTABLE NAMES "cppcheck")
    set(CMAKE_CXX_CPPCHECK ${CPPCHECK_EXECUTABLE})
  endif ()
endif ()

message(STATUS "Default compiler options:")
message(STATUS "CMAKE_CXX_FLAGS: ${CMAKE_CXX_FLAGS}")
message(STATUS "CMAKE_CXX_FLAGS_DEBUG: ${CMAKE_CXX_FLAGS_DEBUG}")
message(STATUS "CMAKE_CXX_FLAGS_MINSIZEREL: ${CMAKE_CXX_FLAGS_MINSIZEREL}")
message(STATUS "CMAKE_CXX_FLAGS_RELEASE: ${CMAKE_CXX_FLAGS_RELEASE}")
message(
  STATUS "CMAKE_CXX_FLAGS_RELWITHDEBINFO: ${CMAKE_CXX_FLAGS_RELWITHDEBINFO}"
)

# ADD_COMPILE_OPTIONS( "-Wall" "-ansi" "-pedantic" "-Wno-variadic-macros" )
# TODO: Should we use  -fno-stack-protector IF NOT DEBUGGING CFLAGS="-O2
# -march=native"
if (NOT WIN32 AND NOT APPLE)
  add_compile_options("-Wall")
  if (NOT OCPN_PEDANTIC)
    add_compile_options(
      "-Wno-unused"
      "-fexceptions"
      "-rdynamic"
      "-fno-strict-aliasing"
      "-Wno-deprecated-declarations"
    )
  endif ()
  if (CMAKE_BUILD_TYPE MATCHES "Debug")
    add_compile_options("-O0")
  endif ()

  add_definitions(" -DPREFIX=\\\"${CMAKE_INSTALL_PREFIX}\\\"")
  # profiling with gprof ADD_COMPILE_OPTIONS( -pg ) SET(CMAKE_EXE_LINKER_FLAGS
  # -pg) profiling with gcov ADD_COMPILE_OPTIONS( "-fprofile-arcs -ftest-
  # coverage" ) SET(EXTRA_LIBS ${EXTRA_LIBS} "gcov")
endif (NOT WIN32 AND NOT APPLE)

if (MINGW)
  add_compile_options("-Wall")
  if (NOT OCPN_PEDANTIC)
    add_compile_options(
      "-Wno-unused"
      "-Wno-cpp"
      "-fexceptions"
      "-fno-strict-aliasing"
    )
  endif ()
  add_definitions("-DPSAPI_VERSION=1")
  add_definitions("-DUNICODE" "-D_UNICODE")
endif (MINGW)

if (APPLE)
  add_compile_options("-Wall")
  if (NOT OCPN_PEDANTIC)
    add_compile_options(
      "-Wno-unused"
      "-fexceptions"
      "-Wno-overloaded-virtual"
      "-fno-strict-aliasing"
      "-Wno-deprecated"
      "-Wno-deprecated-declarations"
      "-Wno-unknown-pragmas"
      "-D_WCHAR_H_CPLUSPLUS_98_CONFORMANCE_"
    )
  endif ()
endif (APPLE)

if (APPLE)
  set(CMAKE_C_FLAGS "-O2 -arch ${ARCH}")
  set(CMAKE_C_FLAGS_DEBUG "-g -O0 -arch ${ARCH}")
  set(CMAKE_C_FLAGS_MINSIZEREL "-O2 -arch ${ARCH}")
  set(CMAKE_C_FLAGS_RELEASE "-O3 -arch ${ARCH}")
  set(CMAKE_C_FLAGS_RELWITHDEBINFO "-g -O3 -arch ${ARCH}")

  if (OCPN_USE_LIBCPP)
    set(OCPN_LIBCPP "-stdlib=libc++")
  endif (OCPN_USE_LIBCPP)
  set(CMAKE_CXX_FLAGS "-O2 ${OCPN_LIBCPP} -arch ${ARCH}")
  set(CMAKE_CXX_FLAGS_DEBUG "-g -O0 ${OCPN_LIBCPP} -arch ${ARCH}")
  set(CMAKE_CXX_FLAGS_MINSIZEREL "-O2 ${OCPN_LIBCPP} -arch ${ARCH}")
  set(CMAKE_CXX_FLAGS_RELEASE "-O3 ${OCPN_LIBCPP} -arch ${ARCH}")
  set(CMAKE_CXX_FLAGS_RELWITHDEBINFO "-g -O3 ${OCPN_LIBCPP} -arch ${ARCH}")

  set(
    CMAKE_EXE_LINKER_FLAGS
    "-O2 ${OCPN_LIBCPP} -arch ${ARCH} ${CMAKE_EXE_LINKER_FLAGS} -framework CoreGraphics"
  )
  set(CMAKE_SHARED_LINKER_FLAGS "-O2 ${OCPN_LIBCPP} -arch ${ARCH}")
  set(CMAKE_MODULE_LINKER_FLAGS "-O2 ${OCPN_LIBCPP} -arch ${ARCH}")
endif (APPLE)

if (MSVC)
  add_definitions(-D__MSVC__)
  add_definitions(-D_CRT_NONSTDC_NO_DEPRECATE -D_CRT_SECURE_NO_DEPRECATE)
  add_definitions(-DPSAPI_VERSION=1)
endif (MSVC)

if (MSVC)
  set(CMAKE_C_FLAGS_DEBUG "/MP /MDd /Ob0 /Od  /D_DEBUG  /Zi /RTC1")
  set(CMAKE_C_FLAGS_MINSIZEREL "/MP /MD  /O1  /Ob1 /D NDEBUG")
  set(CMAKE_C_FLAGS_RELEASE "/MP /MD  /O2  /Ob2 /D NDEBUG /Zi /wd8051 /wd4068")
  set(CMAKE_C_FLAGS_RELWITHDEBINFO "/MP /MD  /O2  /Ob1 /D NDEBUG /Zi")
  set(CMAKE_CXX_FLAGS_DEBUG "/MP /MDd /Ob0 /Od  /D_DEBUG  /Zi /RTC1 /EHa")
  set(CMAKE_CXX_FLAGS_MINSIZEREL "/MP /MD  /O1  /Ob1 /D NDEBUG /EHa")
  set(CMAKE_CXX_FLAGS_RELEASE "/MP /MD  /O2  /Ob2 /D NDEBUG /Zi /EHa")
  set(CMAKE_CXX_FLAGS_RELWITHDEBINFO "/MP /MD  /O2  /Ob1 /D NDEBUG /Zi /EHa")
  set(CMAKE_EXE_LINKER_FLAGS "/DEBUG ${CMAKE_EXE_LINKER_FLAGS}")
endif (MSVC)


if (QT_ANDROID)
  #set(CMAKE_BUILD_TYPE Debug)
  add_definitions(-D__WXQT__)
  add_definitions(-D__OCPN__ANDROID__)
  add_definitions(-DANDROID)
  add_definitions(-DNOASSERT)
  set(CMAKE_CXX_FLAGS "-pthread -fPIC")
  set(CMAKE_C_FLAGS "-pthread -fPIC")

  add_compile_options("-Wno-inconsistent-missing-override"
        "-Wno-potentially-evaluated-expression"
        "-Wno-overloaded-virtual"
        "-Wno-unused-command-line-argument"
        "-Wno-unknown-pragmas"
  )
  if (CMAKE_BUILD_TYPE MATCHES "Debug")
    add_compile_options("-O0")
  endif ()

  set(CMAKE_SHARED_LINKER_FLAGS "-Wl,-soname,libgorp.so ")
endif (QT_ANDROID)


#
# Installation directory setup
#
if (NOT WIN32 AND NOT APPLE AND NOT QT_ANDROID)
  if (EXISTS "/usr/lib64")
    set(_LIBDIRS "~/.local/lib:/usr/local/lib64:/usr/lib64")
  elseif (EXISTS "/usr/lib/arm-linux-gnueabihf")
    set(_LIBDIRS
        "~/.local/lib:/usr/local/lib:/usr/lib/arm-linux-gnueabihf:/usr/lib")
  else ()
    set(_LIBDIRS "~/.local/lib:/usr/local/lib:/usr/lib")
  endif ()
  set(OCPN_LINUX_LOAD_PATH "${_LIBDIRS}"
      CACHE STRING "Plugin libraries directories (${_LIBDIRS})"
  )
endif ()


set(
  LINUX_LIB_PATHS
  /usr/local/lib
  /usr/local/lib64
  /usr/lib/i386-linux-gnu
  /usr/lib/x86_64-linux-gnu
  /usr/lib
  /usr/lib64
)

# Per default, use CMAKE_INSTALL_LIBDIR=lib on Debian (and derivatives)
# to avoid multilib plugin paths. After all, we do not install any
# "real" libraries.
message(STATUS "CMAKE_INSTALL_LIBDIR1 ${CMAKE_INSTALL_LIBDIR}")
if (EXISTS /etc/debian_version AND NOT DEFINED CMAKE_INSTALL_LIBDIR)
  set(CMAKE_INSTALL_LIBDIR "lib")
endif ()
message(STATUS "CMAKE_INSTALL_LIBDIR2 ${CMAKE_INSTALL_LIBDIR}")
include(GNUInstallDirs)
message(STATUS "CMAKE_INSTALL_LIBDIR3  ${CMAKE_INSTALL_LIBDIR}")

set(PREFIX_BIN ${CMAKE_INSTALL_BINDIR})
set(PREFIX_INCLUDE ${CMAKE_INSTALL_INCLUDEDIR})
set(PREFIX_DATA ${CMAKE_INSTALL_DATADIR})
set(PREFIX_PKGDATA ${CMAKE_INSTALL_DATADIR}/${PACKAGE_NAME})
set(PREFIX_LIB "${CMAKE_INSTALL_FULL_LIBDIR}")

#
# Version handling
#
include(${CMAKE_SOURCE_DIR}/VERSION.cmake)

if (OCPN_CI_BUILD)
  include(Utils)
  today(DATE)
  commit_id(COMMIT)
  build_num(BUILD_NUMBER)
  if (NOT "${OCPN_RELEASE}" STREQUAL "")
    set(BUILD_NUMBER ${OCPN_RELEASE})
  endif ()
  set(VERSION_TAIL "+${COMMIT}")
  if (NOT "${BUILD_NUMBER}" STREQUAL "")
    set(VERSION_TAIL "-${BUILD_NUMBER}${VERSION_TAIL}")
  endif ()
  set(VERSION_DATE "${DATE}")
endif (OCPN_CI_BUILD)

set(
  PACKAGE_VERSION
  "${VERSION_MAJOR}.${VERSION_MINOR}.${VERSION_PATCH}${VERSION_TAIL}"
)
message(STATUS "Building version ${PACKAGE_VERSION}")

# Detect the Apple Version of the build machine
if (APPLE)
  exec_program(uname ARGS -v OUTPUT_VARIABLE DARWIN_VERSION)
  string( REGEX MATCH "[0-9]+" DARWIN_VERSION ${DARWIN_VERSION})
  message(STATUS "*** Building on DARWIN_VERSION=${DARWIN_VERSION}")
  if (DARWIN_VERSION GREATER 11)
    set(APPLE_MODERN 1 INTERNAL)
  endif (DARWIN_VERSION GREATER 11)
endif (APPLE)

message(STATUS "*** Staging to build ${PACKAGE_NAME} ${PACKAGE_VERSION} ***")


#
# Bundled data: docs, tcdata
#
if (OCPN_BUNDLE_DOCS)
  message(STATUS "*** Package will include documentation ***")
else (OCPN_BUNDLE_DOCS)
  message(STATUS "*** Package will NOT include documentation ***")
endif (OCPN_BUNDLE_DOCS)

#
# Linux: set up GTK (wxWidgets prerequisite).
#
if (NOT WIN32 AND NOT APPLE AND NOT QT_ANDROID)
  include(OcpnFindGtk)
endif ()

# set a build flag for arm architecture, to catch any rPI runtime changes
# required
if (ARCH MATCHES "arm*" AND (NOT QT_ANDROID))
  add_definitions(-DocpnARM)
  if (ARCH STREQUAL "armhf")
    add_definitions(-DocpnARMHF)
  endif ()
endif ()

if(DEFINED _wx_selected_config)
  if(_wx_selected_config MATCHES "androideabi-qt")
    #MESSAGE (STATUS "Qt_Base: " ${Qt_Base})
    #MESSAGE (STATUS "wxQt_Base/Build: " ${wxQt_Base} "/" ${wxQt_Build})
    #ADD_DEFINITIONS(-DocpnUSE_GLES)
    #ADD_DEFINITIONS(-DocpnUSE_GL)

    #SET(OPENGLES_FOUND "YES")
    #SET(OPENGL_FOUND "YES")

    #ADD_DEFINITIONS(-DUSE_GLU_TESS)
    #SET(USE_GLES2 ON )
    #MESSAGE (STATUS "Using GLESv2 for Android")
    #ADD_DEFINITIONS(-DUSE_ANDROID_GLES2)
    #ADD_DEFINITIONS(-DUSE_GLSL)
    INCLUDE_DIRECTORIES( ${CMAKE_SOURCE_DIR}/libs/glshim/include/GLES )
  endif (_wx_selected_config MATCHES "androideabi-qt")
endif (DEFINED _wx_selected_config)

if (APPLE)
  # Bundle all of wxWidgets as a courtesy for plugins, see #2153
  set(wxWidgets_FIND_COMPONENTS
    net xml html adv aui core base media propgrid qa ribbon richtext
    webview stc xrc
  )
elseif ((_wx_selected_config MATCHES "qt-armv7"))
  set(wxWidgets_FIND_COMPONENTS base core xml html adv aui)
elseif (OCPN_USE_WEBVIEW)
  set(wxWidgets_FIND_COMPONENTS net xml html adv aui core base webview)
else ()
  set(wxWidgets_FIND_COMPONENTS net xml html adv aui core base)
endif ()

if (OPENGLES_FOUND)
  set(wxWidgets_FIND_COMPONENTS ${wxWidgets_FIND_COMPONENTS} gl)
endif ()

if ((NOT OPENGLES_FOUND) AND (NOT QT_ANDROID))
  if (OCPN_USE_GL)
    find_package(OpenGL)
  else (OCPN_USE_GL)
    message(STATUS "OpenGL disabled by option USE_GL...")
  endif (OCPN_USE_GL)

  if (OPENGL_FOUND)
    set(wxWidgets_FIND_COMPONENTS gl ${wxWidgets_FIND_COMPONENTS})
    include_directories(${OPENGL_INCLUDE_DIR})

    message(STATUS "Found OpenGL....")
    message(STATUS "    GL Lib: " ${OPENGL_LIBRARIES})
    message(STATUS "    GL Include: " ${OPENGL_INCLUDE_DIR})
    add_definitions(-DocpnUSE_GL)

    # We need to remove GLU from the OPENGL_LIBRARIES list
    foreach (_currentLibFile ${OPENGL_LIBRARIES})
      # MESSAGE (STATUS "    Lib File: " ${_currentLibFile})
      set(UCNAME ${_currentLibFile})
      string(TOUPPER ${UCNAME} UCNAME)
      if (NOT ${UCNAME} MATCHES "(.*)GLU(.*)")
        set(
          REVISED_OPENGL_LIBRARIES ${_currentLibFile}
          ${REVISED_OPENGL_LIBRARIES}
        )
      endif ()
    endforeach (_currentLibFile)

    set(OPENGL_LIBRARIES ${REVISED_OPENGL_LIBRARIES})
    message(STATUS "    Revised GL Lib: " ${OPENGL_LIBRARIES})

  else (OPENGL_FOUND)
    message(STATUS "OpenGL not found...")
  endif (OPENGL_FOUND)
endif ()

if (NOT QT_ANDROID)
  # Find wxWidgets here, and the setting get inherited by all plugins. These
  # options can be used to set the linux widgets build type
  set(wxWidgets_USE_DEBUG OFF)
  set(wxWidgets_USE_UNICODE ON)
  set(wxWidgets_USE_UNIVERSAL OFF)
  set(wxWidgets_USE_STATIC OFF)

  if (OCPN_WXWIDGETS_FORCE_VERSION)
      set (wxWidgets_CONFIG_OPTIONS --version=${OCPN_WXWIDGETS_FORCE_VERSION})
  endif ()

  if (MSVC)
    # Exclude wxexpat.lib, since we use our own version. Other things are
    # excluded as well, but we don't need them
    set(wxWidgets_EXCLUDE_COMMON_LIBRARIES TRUE)
  endif (MSVC)

  if (GTK2_FOUND)
    set(wxWidgets_CONFIG_OPTIONS ${wxWidgets_CONFIG_OPTIONS} --toolkit=gtk2)
  elseif (GTK3_FOUND)
    set(wxWidgets_CONFIG_OPTIONS ${wxWidgets_CONFIG_OPTIONS} --toolkit=gtk3)
  endif ()

  find_package(wxWidgets COMPONENTS ${wxWidgets_FIND_COMPONENTS})
  if (wxWidgets_FOUND AND OCPN_USE_WEBVIEW)
    message(STATUS "Found wxWidgets webview add-on")
    add_definitions(-DwxUSE_WEBVIEW=1 -DHAVE_WEBVIEW)
  else ()
    add_definitions(-DwxUSE_WEBVIEW=0)
    list(REMOVE_ITEM wxWidgets_FIND_COMPONENTS webview)
    message(STATUS "Could not find wxWidgets webview add-on")
    find_package(wxWidgets COMPONENTS ${wxWidgets_FIND_COMPONENTS})
  endif ()
  if (NOT wxWidgets_FOUND)
    message (FATAL_ERROR
      "Cannot find wxWidgets, giving up. On linux you might want to try"
      " using -DOCPN_FORCE_GTK3."
    )
  endif ()
  if (MSYS)
    # Convert msys to windows paths, and handle the missing /usr
    string(
      REGEX
      REPLACE
        "/usr/local"            ";C:/MinGW/msys/1.0/local"
        wxWidgets_INCLUDE_DIRS  "${wxWidgets_INCLUDE_DIRS}"
    )
  endif (MSYS)
  include(${wxWidgets_USE_FILE})

  # As of cmake 3.11.2, these libraries are missing in list despite that we
  # looked for them. This is a nasty fix which might fail miserably. Assumption:
  # All builds using GTK uses unicode and wxWidgets 3.0
  if (GTK3_FOUND AND CMAKE_VERSION VERSION_LESS 3.12)
    if (NOT wxWidgets_VERSION_STRING VERSION_GREATER "3.0")
      message (STATUS " Patching ${wxWidgets_LIBRARIES}")
      list(APPEND wxWidgets_LIBRARIES "-lwx_gtk3u_aui-3.0")
      if (OPENGL_FOUND)
        list(APPEND wxWidgets_LIBRARIES "-lwx_gtk3u_gl-3.0")
      endif ()
    endif ()
  endif ()

  message(STATUS "Found wxWidgets...")
  message(STATUS " wxWidgets Include: ${wxWidgets_INCLUDE_DIRS}")
  message(STATUS " wxWidgets Libraries: ${wxWidgets_LIBRARIES}")

  # We need to remove GLU from the wxWidgets_LIBRARIES list It only appears to
  # get on the list for MSW...
  foreach (_currentLibFile ${wxWidgets_LIBRARIES})
    set(UCNAME ${_currentLibFile})
    string(TOUPPER ${UCNAME} UCNAME)
    if (NOT ${UCNAME} MATCHES "(.*)GLU(.*)")
      set(
        REVISED_wxWidgets_LIBRARIES ${REVISED_wxWidgets_LIBRARIES}
        ${_currentLibFile}
      )
    endif ()
  endforeach (_currentLibFile)
  set(wxWidgets_LIBRARIES ${REVISED_wxWidgets_LIBRARIES})

  message(STATUS " Revised wxWidgets Libraries: ${wxWidgets_LIBRARIES}")
endif (NOT QT_ANDROID)

# Handle #1500: Force NDEBUG on gtk3 for wxwidgets < 3.2 (all builds)
if (GTK3_FOUND)
  set( _VERSPROG [=[
    #include <stdio.h>
    #include <wx/version.h>
    int main(int argc, char**argv) {
      printf("%d\\n", wxMAJOR_VERSION * 10 + wxMINOR_VERSION);
    }
  ]=])
  set (TRY_COMPILE
    "echo '${_VERSPROG}' > wx-32.c; cc $(${wxWidgets_CONFIG_EXECUTABLE} --cflags) wx-32.c; ./a.out")
  execute_process(
    COMMAND "/bin/sh" "-c" "${TRY_COMPILE}"
    WORKING_DIRECTORY ${CMAKE_BINARY_DIR}
    OUTPUT_VARIABLE _WX_VERSION
    ERROR_VARIABLE _WX_ERRORS
    OUTPUT_STRIP_TRAILING_WHITESPACE
  )
  if (NOT "${_WX_ERRORS}" STREQUAL "" OR "${_WX_VERSION}" STREQUAL "")
    message(FATAL_ERROR "Cannot run wxWidgets  version test (!)")
  elseif ("${_WX_VERSION}" LESS 32)
    add_definitions("-DNDEBUG")
    message(STATUS "Forcing -NDEBUG on gtk3 build (#1500).")
  endif ()
endif ()


#  Make sure that the variable "wxWidgets_VERSION_STRING" is set, even on older CMake versions
#  Seems safe to set to "3.0", since OCPN does not support earlier wxWidgets versions
if( wxWidgets_VERSION_STRING)
    message(STATUS "Found wxWidgets_VERSION_STRING: ${wxWidgets_VERSION_STRING}")
else( wxWidgets_VERSION_STRING)
    message(STATUS "Forcing wxWidgets_VERSION_STRING: ${wxWidgets_VERSION_STRING}")
    set(wxWidgets_VERSION_STRING "3.0")
endif( wxWidgets_VERSION_STRING)

# Enable gestures on all platforms except MacOS
# There are no touch capable MacOS machines
if (( wxWidgets_VERSION_STRING VERSION_GREATER "3.1.0") AND (NOT APPLE))
    add_definitions("-DHAVE_WX_GESTURE_EVENTS")
endif()

message(STATUS "")
message(STATUS "*** Staging to build ${PACKAGE_NAME}  ***")
message(STATUS "*** Build type: ${CMAKE_BUILD_TYPE}")
message(STATUS "*** Will install to ${CMAKE_INSTALL_PREFIX}  ***")

set(
  HDRS
  include/AboutFrame.h
  include/AboutFrameImpl.h
  include/about.h
  include/AIS_Bitstring.h
  include/AIS_Decoder.h
  include/ais.h
  include/AISTargetAlertDialog.h
  include/AIS_Target_Data.h
  include/AISTargetListDialog.h
  include/AISTargetQueryDialog.h
  include/BasePlatform.h
  include/bbox.h
  include/canvasMenu.h
  include/catalog_handler.h
  include/catalog_mgr.h
  include/catalog_parser.h
  include/cat_settings.h
  include/chart1.h
  include/ChartDataInputStream.h
  include/chartdb.h
  include/chartdbs.h
  include/chartimg.h
  include/chcanv.h
  include/ChInfoWin.h
  include/commdriverBase.h
  include/commdriverN0183.h
  include/commdriverN0183Serial.h
  include/commdriverN2K.h
  include/commdriverN2KSerial.h
  include/commdriverRegistry.h
  include/commTransport.h
  include/compass.h
  include/concanv.h
  include/ConnectionParams.h
  include/cutil.h
  include/datastream.h
  include/DepthFont.h
  include/DetailSlider.h
  include/Downloader.h
  include/download_mgr.h
  include/dsPortType.h
  include/emboss_data.h
  include/FlexHash.h
  include/FontDesc.h
  include/FontMgr.h
  include/GarminProtocolHandler.h
  include/geodesic.h
  include/georef.h
  include/GoToPositionDialog.h
  include/gui_lib.h
  include/gshhs.h
  include/Hyperlink.h
  include/IDX_entry.h
  include/iENCToolbar.h
  include/kml.h
  include/Layer.h
  include/LinkPropDlg.h
  include/LLRegion.h
  include/logger.h
  include/MarkIcon.h
  include/MarkInfo.h
  include/mbtiles.h
  include/multiplexer.h
  include/NavObjectCollection.h
  include/navutil.h
  include/NetworkDataStream.h
  include/NMEALogWindow.h
  include/observable.h
  include/observable_msg.h
  include/ocpCursor.h
  include/OCP_DataStreamInput_Thread.h
  include/OCPN_DataStreamEvent.h
  include/ocpndc.h
  include/OCPNListCtrl.h
  include/ocpn_pixel.h
  include/OCPNPlatform.h
  include/ocpn_plugin.h
  include/OCPNRegion.h
  include/OCPN_SignalKEvent.h
  include/ocpn_types.h
  include/ocpn_utils.h
  include/options.h
  include/piano.h
  include/plugin_cache.h
  include/plugin_blacklist.h
  include/PluginHandler.h
  include/plugin_loader.h
  include/pluginmanager.h
  include/PluginPaths.h
  include/PositionParser.h
  include/printtable.h
  include/Quilt.h
  include/RolloverWin.h
  include/Route.h
  include/routemanagerdialog.h
  include/routeman.h
  include/RoutePoint.h
  include/routeprintout.h
  include/RoutePropDlg.h
  include/RoutePropDlgImpl.h
  include/S57ClassRegistrar.h
  include/S57Light.h
  include/S57ObjectDesc.h
  include/S57QueryDialog.h
  include/S57Sector.h
  include/safe_mode.h
  include/Select.h
  include/SelectItem.h
  include/semantic_vers.h
  include/SendToGpsDlg.h
  include/SerialDataStream.h
  include/SignalKDataStream.h
  include/SignalKEventHandler.h
  include/Station_Data.h
  include/styles.h
  include/TCDataFactory.h
  include/TCDataSource.h
  include/TCDS_Ascii_Harmonic.h
  include/TCDS_Binary_Harmonic.h
  include/TC_Error_Code.h
  include/tcmgr.h
  include/TCWin.h
  include/thumbwin.h
  include/tide_time.h
  include/timers.h
  include/toolbar.h
  include/Track.h
  include/trackprintout.h
  include/TrackPropDlg.h
  include/TTYScroll.h
  include/TTYWindow.h
  include/undo.h
  include/update_mgr.h
  include/usb_devices.h
  include/vector2D.h
  include/viewport.h
  include/WindowDestroyListener.h
  ${CMAKE_BINARY_DIR}/include/config.h
  include/svg_utils.h)

set(
  SRCS
  src/about.cpp
  src/AboutFrame.cpp
  src/AboutFrameImpl.cpp
  src/AIS_Bitstring.cpp
  src/ais.cpp
  src/AIS_Decoder.cpp
  src/AISTargetAlertDialog.cpp
  src/AIS_Target_Data.cpp
  src/AISTargetListDialog.cpp
  src/AISTargetQueryDialog.cpp
  src/BasePlatform.cpp
  src/bbox.cpp
  src/CanvasConfig.cpp
  src/canvasMenu.cpp
  src/CanvasOptions.cpp
  src/catalog_handler.cpp
  src/catalog_mgr.cpp
  src/catalog_parser.cpp
  src/cat_settings.cpp
  src/commdriverN2K.cpp
  # src/commdriverN2KSerial.cpp    FIXME: Includes files outside the git repo
  src/commdriverN0183.cpp
  src/commdriverN0183Serial.cpp
  src/commdriverRegistry.cpp
  src/commTransport.cpp
  src/chart1.cpp
  src/ChartDataInputStream.cpp
  src/chartdb.cpp
  src/chartdbs.cpp
  src/chartimg.cpp
  src/chcanv.cpp
  src/ChInfoWin.cpp
  src/compass.cpp
  src/concanv.cpp
  src/ConfigMgr.cpp
  src/ConnectionParams.cpp
  src/cutil.cpp
  src/datastream.cpp
  src/DepthFont.cpp
  src/DetailSlider.cpp
  src/Downloader.cpp
  src/download_mgr.cpp
  src/FlexHash.cpp
  src/FontDesc.cpp
  src/FontMgr.cpp
  src/GarminProtocolHandler.cpp
  src/garmin_wrapper.h
  src/geodesic.cpp
  src/georef.cpp
  src/GoToPositionDialog.cpp
  src/gui_lib.cpp
  src/gshhs.cpp
  src/Hyperlink.cpp
  src/IDX_entry.cpp
  src/iENCToolbar.cpp
  src/kml.cpp
  src/Layer.cpp
  src/LinkPropDlg.cpp
  src/LLRegion.cpp
  src/logger.cpp
  src/MarkInfo.cpp
  src/mbtiles.cpp
  src/MUIBar.cpp
  src/multiplexer.cpp
  src/NavObjectCollection.cpp
  src/navutil.cpp
  src/NetworkDataStream.cpp
  src/NMEALogWindow.cpp
  src/observable.cpp
  src/observable_msg.cpp
  src/ocpCursor.cpp
  src/OCP_DataStreamInput_Thread.cpp
  src/OCPN_AUIManager.cpp
  src/OCPN_DataStreamEvent.cpp
  src/ocpndc.cpp
  src/OCPNListCtrl.cpp
  src/ocpn_pixel.cpp
  src/ocpn_plugin.cpp
  src/OCPNPlatform.cpp
  src/OCPNRegion.cpp
  src/OCPN_SignalKEvent.cpp
  src/ocpn_plugin.cpp
  src/ocpn_utils.cpp
  src/options.cpp
  src/piano.cpp
  src/plugin_loader.cpp
  src/PluginHandler.cpp
  src/pluginmanager.cpp
  src/PluginPaths.cpp
  src/PositionParser.cpp
  src/plugin_blacklist.cpp
  src/plugin_cache.cpp
  src/printtable.cpp
  src/pugixml.cpp
  src/Quilt.cpp
  src/RolloverWin.cpp
  src/Route.cpp
  src/routemanagerdialog.cpp
  src/routeman.cpp
  src/RoutePoint.cpp
  src/routeprintout.cpp
  src/RoutePropDlg.cpp
  src/RoutePropDlgImpl.cpp
  src/S57QueryDialog.cpp
  src/safe_mode.cpp
  src/Select.cpp
  src/SelectItem.cpp
  src/semantic_vers.cpp
  src/SendToGpsDlg.cpp
  src/SerialDataStream.cpp
  src/ser_ports.cpp
  src/SignalKDataStream.cpp
  src/SignalKEventHandler.cpp
  src/Station_Data.cpp
  src/styles.cpp
  src/TCDataFactory.cpp
  src/TCDataSource.cpp
  src/TCDS_Ascii_Harmonic.cpp
  src/TCDS_Binary_Harmonic.cpp
  src/tcmgr.cpp
  src/TCWin.cpp
  src/thumbwin.cpp
  src/toolbar.cpp
  src/Track.cpp
  src/trackprintout.cpp
  src/TrackPropDlg.cpp
  src/TTYScroll.cpp
  src/TTYWindow.cpp
  src/undo.cpp
  src/update_mgr.cpp
  src/viewport.cpp
  src/svg_utils.cpp
<<<<<<< HEAD
  src/commdriverBase.cpp
  src/commdriverN2K.cpp
  src/commdriverN2KSerial.cpp
  src/commdriverN0183.cpp
  src/commdriverN0183Serial.cpp
  src/commdriverRegistry.cpp
  )
=======
 )
>>>>>>> 0c626bf2

if (OCPN_USE_GARMINHOST)
  message(STATUS "GarminHost is enabled.")
  set(USE_GARMINHOST 1) # -> config.h
  set(SRCS ${SRCS} src/garmin_wrapper.cpp)
endif ()

if (LINUX AND NOT QT_ANDROID)
  list(APPEND SRCS src/linux_devices.cpp src/udev_rule_mgr.cpp)
  list(APPEND HDRS include/linux_devices.h include/udev_rule_mgr.h)
endif ()

if (NOT WIN32 AND NOT APPLE AND NOT QT_ANDROID AND OCPN_USE_CRASHREPORT)
  list(APPEND HDRS include/crashprint.h)
  list(APPEND SRCS src/crashprint.cpp)
endif (NOT WIN32 AND NOT APPLE AND NOT QT_ANDROID AND OCPN_USE_CRASHREPORT)

IF(QT_ANDROID)
  SET(HDRS ${HDRS} include/androidUTIL.h)
  SET(SRCS ${SRCS} src/androidUTIL.cpp)
  SET(HDRS ${HDRS} include/shaders.h)
  SET(SRCS ${SRCS} src/shaders.cpp)
ENDIF(QT_ANDROID)

SET(SRC_TINYXML
  src/tinyxml.cpp
  src/tinyxmlerror.cpp
  src/tinyxmlparser.cpp
  include/tinyxml.h
)

if (APPLE)
  add_executable(${PACKAGE_NAME} MACOSX_BUNDLE ${HDRS} ${SRCS})
elseif (WIN32)
  add_executable(${PACKAGE_NAME} WIN32 ${HDRS} ${SRCS})
elseif (QT_ANDROID)
  set_property(GLOBAL PROPERTY TARGET_SUPPORTS_SHARED_LIBS TRUE)
  add_library(${PACKAGE_NAME} SHARED ${HDRS} ${SRCS})
else ()
  add_executable(${PACKAGE_NAME} ${HDRS} ${SRCS})
endif ()

if (QT_ANDROID)
  include(libs/AndroidLibs.cmake)
endif ()

add_library(_opencpn INTERFACE) # plugin link target.
target_link_libraries(_opencpn INTERFACE ${PACKAGE_NAME})
target_include_directories(
  _opencpn
  INTERFACE ${CMAKE_CURRENT_SOURCE_DIR}/include
)
add_library(ocpn::opencpn ALIAS _opencpn)

set_target_properties(
  ${PACKAGE_NAME}
  PROPERTIES
    ENABLE_EXPORTS 1
    OUTPUT_NAME ${PACKAGE_NAME}
    ARCHIVE_OUTPUT_DIRECTORY ${CMAKE_CURRENT_BINARY_DIR}
)
  message(STATUS "PackageNem debug  ${PACKAGE_NAME} ${CMAKE_CURRENT_SOURCE_DIR}")

target_include_directories(
  ${PACKAGE_NAME}
  PRIVATE ${CMAKE_CURRENT_SOURCE_DIR}/include
)

if (APPLE)
  target_include_directories(
    ${PACKAGE_NAME}
    PRIVATE /usr/X11/include /usr/X11/include/GL
  )
endif ()

# IF(NOT WIN32) include(OcpnFindGpsd) if (TARGET ocpn::gpsd)
# target_link_libraries(${PACKAGE_NAME} ocpn::gpsd) endif () ENDIF (NOT WIN32)

find_package(Gettext REQUIRED)

add_subdirectory(libs/ssl_sha1)
target_link_libraries(${PACKAGE_NAME} PRIVATE ssl::sha1)

add_subdirectory(libs/picosha2)
target_link_libraries(${PACKAGE_NAME} PRIVATE pico_sha2)

find_package(LIBUDEV)
if (LIBUDEV_FOUND)
  target_link_libraries(${PACKAGE_NAME} PRIVATE ocpn::libudev)
  set(HAVE_LIBUDEV 1)
endif ()

if (OCPN_USE_SYSFS_PORTS)
  set(USE_SYSFS_PORTS 1)
endif ()

find_package(LIBUSB)
if (LIBUSB_FOUND)
  target_link_libraries(${PACKAGE_NAME} PRIVATE ocpn::libusb)
  set(HAVE_LIBUSB_10 1)
endif ()

if (wxWidgets_VERSION_STRING VERSION_LESS "3.1.6")
  find_package(PANGO)
  if (PANGO_FOUND)
    target_link_libraries(${PACKAGE_NAME} PRIVATE ocpn::pango)
    set(HAVE_PANGO 1)
  endif ()
endif ()

# Some of these "find_path" macros generate "false-positives" under Windows, especially if mingw is installed
# For OpenCPN, these include files and related methods are really only valid in complete linux/unix environments
#  So, pending further information, we disable these tests for non-UNIX-like builds.
if ( UNIX )
  find_path(HAVE_UNISTD_H NAMES unistd.h)
  find_path(HAVE_LIBGEN_H NAMES libgen.h)
  find_path(HAVE_DIRENT_H NAMES dirent.h)
  find_path(HAVE_LINUX_SERIAL_H PATH_SUFFIXES linux NAMES serial.h)
  find_path(HAVE_SYS_STAT_H PATH_SUFFIXES sys NAMES stat.h)
  find_path(HAVE_SYS_IOCTL_H PATH_SUFFIXES sys NAMES ioctl.h)
  find_path(HAVE_FCNTL_H  NAMES fcntl.h)
  if (NOT HAVE_FCNTL_H)
    find_path(HAVE_SYS_FCNTL_H PATH_SUFFIXES sys NAMES fcntl.h)
  endif ()
  find_path(HAVE_SYS_TYPES_H PATH_SUFFIXES sys NAMES types.h)

  check_symbol_exists(readlink unistd.h HAVE_READLINK)
endif( UNIX )

#
# Linux: set up GTK
#
if (NOT WIN32 AND NOT APPLE AND NOT QT_ANDROID)
  include(OcpnFindGtk)
  target_link_libraries(${PACKAGE_NAME} PRIVATE ocpn::gtk)
endif (NOT WIN32 AND NOT APPLE AND NOT QT_ANDROID)

# Search for opengles, short of running a program to test the speed of
# acceleration, I simply use gles on "native linux" arm systems
if (DEFINED _wx_selected_config)
  message(STATUS "selected config ${_wx_selected_config}")
  if (_wx_selected_config MATCHES "androideabi-qt")
    #message(STATUS "Building for wxQt-Android")
    #message(STATUS "Qt_Base: " ${Qt_Base})
    #message(STATUS "wxQt_Base/Build:  ${wxQt_Base}/${wxQt_Build}")
    #set(QT_ANDROID "ON")
  endif (_wx_selected_config MATCHES "androideabi-qt")
endif (DEFINED _wx_selected_config)

if ((_wx_selected_config MATCHES "qt-armv7"))
  set(wxWidgets_FIND_COMPONENTS base core xml html adv aui)
else ()
  set(wxWidgets_FIND_COMPONENTS net xml html adv aui core base webview)
endif ()

if (ARCH MATCHES "arm*" AND (NOT QT_ANDROID) AND OCPN_USE_GLES_SHIM)
  find_path(OPENGLESv1_INCLUDE_DIR GLES/gl.h)
  if (OPENGLESv1_INCLUDE_DIR)
    message(STATUS "Found OpenGLESv1")
    add_definitions(-DocpnUSE_GL) # ocpnUSE_GLES is in config.h

    #set(OPENGLES_FOUND "YES")
    #set(OPENGL_FOUND "YES")

    set(OPENGL_LIBRARIES "GL_static" "EGL" "X11" "drm")
  endif ()
endif ()

if (OPENGLES_FOUND)
  list(APPEND wxwidgets_FIND_COMPONENTS gl)
endif ()

if ((NOT OPENGLES_FOUND) AND (NOT QT_ANDROID))
  if (OCPN_USE_GL)
    find_package(OpenGL)
  else (OCPN_USE_GL)
    message(STATUS "OpenGL disabled by option USE_GL...")
  endif (OCPN_USE_GL)

  if (OPENGL_FOUND)
    list(APPEND wxwidgets_FIND_COMPONENTS gl)
    target_include_directories(${PACKAGE_NAME} PRIVATE ${OPENGL_INCLUDE_DIR})

    message(STATUS "Found OpenGL....")
    if (OCPN_VERBOSE)
      message(STATUS "    GL Lib: " ${OPENGL_gl_LIBRARIES})
      message(STATUS "    GL Include: " ${OPENGL_INCLUDE_DIR})
    endif ()

    set(wxWidgets_USE_LIBS gl ${wxWidgets_USE_LIBS})
    add_definitions(-DocpnUSE_GL)
    target_link_libraries(${PACKAGE_NAME} PRIVATE ${OPENGL_gl_LIBRARIES})
    target_include_directories(${PACKAGE_NAME} PRIVATE ${OPENGL_INCLUDE_DIR})
  else (OPENGL_FOUND)
    message(STATUS "OpenGL not found...")
  endif (OPENGL_FOUND)
endif ()

if (OCPN_USE_CRASHREPORT)
  message(STATUS "Crash reporting enabled")
  if (MSVC)
    message(STATUS "Using Windows CrashRpt")
    target_include_directories(
      ${PACKAGE_NAME}
      PRIVATE ${CMAKE_SOURCE_DIR}/buildwin/crashrpt
    )
    target_link_libraries(
      ${PACKAGE_NAME}
      PRIVATE ${CMAKE_SOURCE_DIR}/buildwin/crashrpt/CrashRpt1403.lib
    )
    set(CMAKE_EXE_LINKER_FLAGS "/DEBUG ${CMAKE_EXE_LINKER_FLAGS}")
  else (MSVC)
    if (NOT APPLE AND NOT QT_ANDROID AND NOT MINGW)
      if (CMAKE_BUILD_TYPE MATCHES "Rel*")
        message(STATUS "Using Linux crash reporting")
      endif ()
    endif ()
  endif (MSVC)
endif (OCPN_USE_CRASHREPORT)

add_subdirectory("libs/sqlite")
target_link_libraries(${PACKAGE_NAME} PRIVATE ocpn::sqlite)

add_subdirectory("libs/SQLiteCpp")
target_link_libraries(${PACKAGE_NAME} PRIVATE ocpn::sqlite_cpp)

if (UNIX)
  if (NOT QT_ANDROID) # this should be detected by the grib plugin
    find_package(BZip2 REQUIRED)
    target_include_directories(${PACKAGE_NAME} PRIVATE ${BZIP2_INCLUDE_DIR})
    target_link_libraries(${PACKAGE_NAME} PRIVATE ${BZIP2_LIBRARIES})
    find_package(ZLIB REQUIRED)
    target_include_directories(${PACKAGE_NAME} PRIVATE ${ZLIB_INCLUDE_DIR})
    target_link_libraries(${PACKAGE_NAME} PRIVATE ${ZLIB_LIBRARY})
    find_package(X11)
    if (X11_FOUND AND NOT APPLE)
      target_link_libraries(${PACKAGE_NAME} PRIVATE ${X11_LIBRARIES})
      set(OCPN_HAVE_X11 ON)   # => config.h
    endif ()
    if (NOT APPLE)
      # TinyXML from Homebrew is not good enough for our GpxDocument needs We
      # should probably replace it with pugixml completely anyway...
      find_package(TinyXML)
    endif (NOT APPLE)
    if (APPLE)
      if (wxWidgets_VERSION_STRING VERSION_LESS "3.1.6")
        #Only needed if we build with wxSVG implementation of SVG support
        find_package(Freetype REQUIRED)
        target_link_libraries(${PACKAGE_NAME} PRIVATE Freetype::Freetype)
        find_package(Fontconfig REQUIRED)
        target_link_libraries(${PACKAGE_NAME} PRIVATE Fontconfig::Fontconfig)
        find_package(PNG REQUIRED)
        target_link_libraries(${PACKAGE_NAME} PRIVATE PNG::PNG)
        find_package(Pixman REQUIRED)
        target_link_libraries(${PACKAGE_NAME} PRIVATE Pixman::Pixman)
      endif()
      find_package(ZSTD REQUIRED)
      target_link_libraries(${PACKAGE_NAME} PRIVATE zstd::zstd)
    endif ()
  endif (NOT QT_ANDROID)
endif (UNIX)

# check for lzma support for reading compressed charts
if (CMAKE_HOST_WIN32)
  list(APPEND CMAKE_PREFIX_PATH "${CMAKE_CURRENT_SOURCE_DIR}/buildwin")
  list(APPEND CMAKE_PREFIX_PATH "${CMAKE_CURRENT_SOURCE_DIR}/buildwin/include")
endif (CMAKE_HOST_WIN32)
if (OCPN_USE_LZMA)
  find_package(LibLZMA)
  if (LIBLZMA_FOUND)
    message(STATUS "Building with lzma support")
    target_include_directories(${PACKAGE_NAME} PUBLIC ${LIBLZMA_INCLUDE_DIRS})
  else (LIBLZMA_FOUND)
    message(STATUS "lzma library not found")
  endif (LIBLZMA_FOUND)
endif (OCPN_USE_LZMA)

if (OCPN_USE_CURL)
  if (CMAKE_HOST_WIN32)
    install(
      FILES
        "${CMAKE_SOURCE_DIR}/buildwin/curl-ca-bundle.crt"
        "${CMAKE_SOURCE_DIR}/buildwin/libeay32.dll"
        "${CMAKE_SOURCE_DIR}/buildwin/ssleay32.dll"
      DESTINATION "."
    )
    if (MSVC)
      set(CURL_LIBRARIES "${CMAKE_SOURCE_DIR}/buildwin/libcurl.lib")
      install(FILES "buildwin/libcurl.dll" DESTINATION ".")
      install(FILES "buildwin/zlib1.dll" DESTINATION ".")
    endif (MSVC)
  else (CMAKE_HOST_WIN32)
    set(OCPN_USE_EXTERN_CURL ON)
  endif (CMAKE_HOST_WIN32)

  if (NOT QT_ANDROID)
    if (OCPN_USE_EXTERN_CURL)
      find_package(CURL REQUIRED)
      message(STATUS "ocpn: using external curl libraries...")
      message(STATUS "  curl includes: " ${CURL_INCLUDE_DIRS})
      message(STATUS "  curl libraries: " ${CURL_LIBRARIES})

      target_include_directories(${PACKAGE_NAME} PRIVATE ${CURL_INCLUDE_DIRS})
    else (OCPN_USE_EXTERN_CURL)
      include("Curl")
      message(STATUS "Using bundled curl library...")
    endif (OCPN_USE_EXTERN_CURL)

    pkg_search_module(SYS_WXCURL libwxcurl wxcurl)
    use_bundled_lib(USE_BUNDLED_WXCURL wxcurl)
    if (SYS_WXCURL_FOUND AND NOT USE_BUNDLED_WXCURL)
      message(STATUS "Building with system wxcurl")
      target_include_directories(
        ${PACKAGE_NAME}
        PRIVATE ${CURL_INCLUDE_DIRS} ${SYS_WXCURL_INCLUDE_DIR}
      )
      target_link_libraries(${PACKAGE_NAME} PRIVATE ${SYS_WXCURL_LIBRARIES})
    else ()
      message(STATUS "Building with bundled wxcurl")
      include("Curl")
      add_subdirectory("libs/wxcurl")
      target_link_libraries(${PACKAGE_NAME} PRIVATE ocpn::wxcurl)
    endif ()

    target_link_libraries(${PACKAGE_NAME} PRIVATE ${CURL_LIBRARIES})

    if (WIN32 AND OCPN_USE_EXTERN_CURL)
      find_library(
        CURL_LIBRARY_DLL
        NAMES
          curl
          curllib
          libcurl_imp
          curllib_static
          libcurl
        PATH_SUFFIXES dll
      )
      install(FILES ${CURL_LIBRARY_DLL} DESTINATION ".")
    endif (WIN32 AND OCPN_USE_EXTERN_CURL)
  else (NOT QT_ANDROID)
    target_include_directories( ${PACKAGE_NAME} PRIVATE ${CMAKE_SOURCE_DIR}/buildandroid/libcurl/include)
    target_link_libraries(${PACKAGE_NAME} PRIVATE ${CMAKE_SOURCE_DIR}/buildandroid/libcurl/${ARCH}/libcurl.a)
  endif (NOT QT_ANDROID)
endif (OCPN_USE_CURL)

if (QT_ANDROID)
  target_include_directories( ${PACKAGE_NAME} PRIVATE ${CMAKE_SOURCE_DIR}/buildandroid/libexpat/include)
endif (QT_ANDROID)

if (OCPN_USE_SVG)
  message(STATUS "SVG support enabled...")
  if (wxWidgets_VERSION_STRING VERSION_GREATER_EQUAL "3.1.6")
    message(STATUS "wxWidgets 3.1.6+ detected, using wxBitmapBundle for SVG")
    add_definitions(-DocpnUSE_SVG) # Goes into config.h, leave as global
    add_definitions(-DocpnUSE_wxBitmapBundle)
    set(PKGPROJ_TEMPLATE OpenCPN.newsvg.pkgproj.in)
  else()
    message(STATUS "wxWidgets older than 3.1.6 detected, using wxSVG")
    set(PKGPROJ_TEMPLATE OpenCPN.pkgproj.in)
    if (NOT QT_ANDROID)
      include(OcpnFindCairo)
      include(OcpnFindExpat)
      if (CMAKE_HOST_WIN32)
        # On Windows, we have our own expat and cairo
        file(GLOB gtkdll_files "${CMAKE_CURRENT_SOURCE_DIR}/buildwin/gtk/*.dll")
        install(FILES ${gtkdll_files} DESTINATION ".")
        file(
          GLOB
            expatdll_files
            "${CMAKE_CURRENT_SOURCE_DIR}/buildwin/expat-2.2.5/*.dll"
        )
        install(FILES ${expatdll_files} DESTINATION ".")
        message(STATUS "GTK and Expat DLLs bundled into the installer package...")
      else (CMAKE_HOST_WIN32)
        # Include(OcpnFindFmpeg)  -- FFMPEG is not enabled currently.
        # target_link_libraries(${PACKAGE_NAME} ocpn::ffmpeg)
        include(FindEXIF)
        target_link_libraries(
          ${PACKAGE_NAME}
          PRIVATE ${EXIF_LIBRARIES} ${GTK_LIBRARIES}
        )
        target_include_directories(${PACKAGE_NAME} PRIVATE ${EXIF_INCLUDE_DIRS})
      endif (CMAKE_HOST_WIN32)
      target_link_libraries(${PACKAGE_NAME} PRIVATE ocpn::cairo ocpn::expat)

      add_definitions(-DocpnUSE_SVG) # Goes into config.h, leave as global

      pkg_search_module(WXSVG libwxsvg wxsvg)
      use_bundled_lib(USE_BUNDLED_WXSVG wxsvg)
      if (WXSVG_FOUND AND NOT USE_BUNDLED_WXSVG)
        message(STATUS "Building with system wxsvg includes")
        add_library(WXSVG INTERFACE)
        add_library(ocpn::wxsvg ALIAS WXSVG)
        target_include_directories(WXSVG INTERFACE ${WXSVG_INCLUDE_DIR})
        target_link_libraries(WXSVG INTERFACE ${WXSVG_LIBRARIES})
      else ()
        add_subdirectory("libs/wxsvg")
      endif ()
      target_link_libraries(${PACKAGE_NAME} PRIVATE ocpn::wxsvg)

    else(NOT QT_ANDROID)
      ADD_DEFINITIONS(-DocpnUSE_SVG)
      INCLUDE_DIRECTORIES(${CMAKE_SOURCE_DIR}/libs/wxsvg/include/wxSVG)
      INCLUDE_DIRECTORIES(${CMAKE_SOURCE_DIR}/libs/wxsvg/include/wxSVGXML)
      INCLUDE_DIRECTORIES(${CMAKE_SOURCE_DIR}/libs/wxsvg/include)
      INCLUDE_DIRECTORIES(${CMAKE_SOURCE_DIR}/libs/wxsvg/src)
    endif (NOT QT_ANDROID)
  endif()
endif (OCPN_USE_SVG)

if (OCPN_USE_NEWSERIAL)
  add_subdirectory("libs/serial")
  target_link_libraries(${PACKAGE_NAME} PRIVATE ocpn::serial)
  message(STATUS "Using new serial library...")
endif (OCPN_USE_NEWSERIAL)

# Search for opengles, short of running a program to test the speed of
# acceleration, I simply use gles on "native linux" arm systems
if (ARCH MATCHES "arm*" AND (NOT QT_ANDROID) AND OCPN_USE_GLES_SHIM)
  find_path(OPENGLESv1_INCLUDE_DIR GLES/gl.h)
  if (OPENGLESv1_INCLUDE_DIR)
    message(STATUS "Found OpenGLESv1")
    add_definitions(-DocpnUSE_GLES)
    add_definitions(-DocpnUSE_GL)

    #set(OPENGLES_FOUND "YES")
    #set(OPENGL_FOUND "YES")

    # SET(wxWidgets_FIND_COMPONENTS ${wxWidgets_FIND_COMPONENTS} gl )
    add_subdirectory(libs/glshim)

    set(OPENGL_LIBRARIES "GL_static" "EGL" "X11" "drm")
  endif ()
endif ()

if (OPENGL_FOUND)
  target_sources(
    ${PACKAGE_NAME}
    PRIVATE
    include/glChartCanvas.h
    include/glTextureDescriptor.h
    include/glTexCache.h
    include/glTextureManager.h
    include/TexFont.h
    src/glTextureDescriptor.cpp
    src/glTexCache.cpp
    src/glChartCanvas.cpp
    src/glTextureManager.cpp
    src/TexFont.cpp
  )
endif ()

# Building for QT_ANDROID involves a cross-building environment, So the include
# directories, flags, etc must be stated explicitly without trying to locate
# them on the host build system.
if (QT_ANDROID)
  #message(STATUS "Using GLESv1 for Android")
  add_definitions(-DocpnUSE_GLES)
  add_definitions(-DocpnUSE_GL)
  #add_definitions(-DARMHF)

  #set(OPENGLES_FOUND "YES")
  #set(OPENGL_FOUND "YES")

  # SET(wxWidgets_FIND_COMPONENTS ${wxWidgets_FIND_COMPONENTS} gl )
  # add_subdirectory(libs/glshim)
endif (QT_ANDROID)

message(STATUS "    Adding local GLU")
add_subdirectory(libs/glu)
set(OPENGL_LIBRARIES "GLU_static" ${OPENGL_LIBRARIES})
if (OCPN_VERBOSE)
  message(STATUS "    Revised GL Lib (with local): " ${OPENGL_LIBRARIES})
endif ()

find_package(OcpnLibarchive)
if (NOT TARGET ocpn::libarchive)
  message(FATAL:_ERROR "No libarchive!!!")
endif ()
target_link_libraries(${PACKAGE_NAME} PUBLIC ocpn::libarchive)
if (APPLE AND OCPN_USE_SYSTEM_LIBARCHIVE)
  # If we use system libarchive, we do not bundle the dylib and need to
  # comment it out from the pkg project file
  set(LIBARCHIVE_COMMENT_START "<!--")
  set(LIBARCHIVE_COMMENT_END "-->")
endif ()

message(STATUS "    Adding local LIBTESS2")
add_subdirectory(libs/libtess2)
target_link_libraries(${PACKAGE_NAME} PRIVATE ocpn::tess2)

include("SoundConfig")
add_subdirectory(libs/sound)
target_link_libraries(${PACKAGE_NAME} PRIVATE ocpn::sound)

add_subdirectory(libs/wxJSON)
target_link_libraries(${PACKAGE_NAME} PRIVATE ocpn::wxjson)


if (TINYXML_FOUND)
  message(STATUS "Building with system tinyxml")
  add_library(TINYXML INTERFACE)
  target_include_directories(TINYXML INTERFACE ${TINYXML_INCLUDE_DIR})
  target_link_libraries(TINYXML INTERFACE ${TINYXML_LIBRARIES})
  add_library(ocpn::tinyxml ALIAS TINYXML)
else (TINYXML_FOUND)
  add_subdirectory(libs/tinyxml)
  target_link_libraries(${PACKAGE_NAME} PRIVATE ocpn::tinyxml)
  message(STATUS "Building with bundled tinyxml")
endif (TINYXML_FOUND)
set(TIXML_USE_STL 1) # -> config.h

message(STATUS "S57 ENC support: enabled")
set(
  SRC_S57ENC
  include/cm93.h
  include/mygeom.h
  include/ogr_s57.h
  include/Osenc.h
  include/s52plib.h
  include/s52utils.h
  include/s57chart.h
  include/s57RegistrarMgr.h
  include/SencManager.h
  include/TexFont.h
  src/cm93.cpp
  src/mygeom.cpp
  src/ogrs57datasource.cpp
  src/ogrs57layer.cpp
  src/Osenc.cpp
  src/s52cnsy.cpp
  src/s52plib.cpp
  src/s52utils.cpp
  src/s57chart.cpp
  src/s57classregistrar.cpp
  src/s57featuredefns.cpp
  src/s57obj.cpp
  src/s57reader.cpp
  src/s57RegistrarMgr.cpp
  src/SencManager.cpp
  src/TexFont.cpp
)
add_library(S57ENC STATIC ${SRC_S57ENC})
target_link_libraries(
  S57ENC
  PUBLIC
    ocpn::nmea0183
    ocpn::tess2
    ocpn::sound
    ocpn::wxjson
    ssl::sha1
    ocpn::tinyxml
)

if (OCPN_USE_CURL AND NOT QT_ANDROID)
  target_link_libraries(S57ENC PUBLIC ocpn::wxcurl)
endif ()

add_subdirectory(libs/iso8211)
target_link_libraries(S57ENC PUBLIC ocpn::iso8211)

add_subdirectory(libs/gdal)
target_link_libraries(S57ENC PUBLIC ocpn::gdal)

add_subdirectory(libs/N2KParser)
target_link_libraries(S57ENC PUBLIC ocpn::N2KParser)

if (OCPN_USE_LZMA AND LIBLZMA_FOUND)
  target_include_directories(S57ENC PRIVATE ${LIBLZMA_INCLUDE_DIR})
  target_link_libraries(S57ENC PUBLIC ${LIBLZMA_LIBRARY})
endif ()

target_include_directories(S57ENC PRIVATE ${CMAKE_SOURCE_DIR}/include)

set_property(TARGET S57ENC PROPERTY COMPILE_FLAGS "${OBJ_VISIBILITY}")
target_link_libraries(${PACKAGE_NAME} PRIVATE S57ENC)

if (OCPN_USE_GARMINHOST)
  add_subdirectory("libs/garmin")
  target_link_libraries(${PACKAGE_NAME} PUBLIC ocpn::garminhost)
  message(STATUS "Garmin Host Mode support: enabled")
else (OCPN_USE_GARMINHOST)
  message(STATUS "Garmin Host Mode support: disabled")
endif (OCPN_USE_GARMINHOST)

# Chart Symbols library
set(SRC_SYMBOLS src/chartsymbols.cpp include/chartsymbols.h)

add_library(SYMBOLS STATIC ${SRC_SYMBOLS})
set_property(TARGET SYMBOLS PROPERTY COMPILE_FLAGS "${OBJ_VISIBILITY}")
target_link_libraries(SYMBOLS PRIVATE ocpn::tinyxml)
target_include_directories(SYMBOLS PRIVATE ${CMAKE_SOURCE_DIR}/include)
target_link_libraries(${PACKAGE_NAME} PRIVATE SYMBOLS)

# Compile texcompression support library
if (OPENGL_FOUND)
  add_subdirectory("libs/texcmp")
  target_link_libraries(${PACKAGE_NAME} PRIVATE ocpn::texcmp)

  add_subdirectory("libs/mipmap")
  target_link_libraries(${PACKAGE_NAME} PRIVATE ocpn::mipmap)
endif (OPENGL_FOUND)

pkg_search_module(LZ4 liblz4 lz4)
USE_BUNDLED_LIB(USE_BUNDLED_LZ4 lz4)
if (LZ4_FOUND AND NOT USE_BUNDLED_LZ4)
  message(STATUS "Building with system lz4")
  include_directories(${LZ4_INCLUDE_DIR})
  if (COMMAND target_link_directories)
    target_link_directories(TEXCMP PRIVATE ${LZ4_LIBRARY_DIRS})
  else ()
    link_directories(${LZ4_LIBRARY_DIRS})
  endif ()
  target_link_libraries(${PACKAGE_NAME} PRIVATE ${LZ4_LIBRARIES})
else ()
  message(STATUS "Building with bundled lz4")
  add_subdirectory("libs/lz4")
  target_link_libraries(${PACKAGE_NAME} PRIVATE LZ4)
endif ()

if (MINGW)
  target_link_libraries(${PACKAGE_NAME} PRIVATE psapi winmm setupapi ws2_32)
endif ()

# TODO dnl dnl Use OpenGL tesselator or Internal tesselator dnl
# tess_internal=false tess_glu=true AC_ARG_WITH(tess_internal, [  --with-tess-
# internal    use Internal Polygon Tesselator], [tess_internal=true] )
#
# if [ "$tess_internal" = "false" ] ; then dnl  Look for and qualify an external
# GLU library echo "checking for useable OpenGLU Library" AC_CHECK_LIB(GLU,
# gluNewTess, true, dnl here true is just a nop AC_MSG_ERROR([*** libGLU not
# found.  Run configure using --with-tess-internal.]))
#
# GL_LIBS="-lGL -lGLU" AC_SUBST(GL_LIBS)
#
# GL_CFLAGS="-DUSE_GLU_TESS" AC_SUBST(GL_CFLAGS) fi

if (UNIX AND NOT APPLE)
  find_path(LIBELF_INCLUDE_DIR NAMES libelf.h gelf.h PATH_SUFFIXES libelf)
  find_library(LIBELF_LIBRARY NAMES elf)
  if (LIBELF_INCLUDE_DIR AND LIBELF_LIBRARY)
    message(STATUS "Found LibELF...")
    message(STATUS "    ELF Lib: ${LIBELF_INCLUDE_DIR}")
    message(STATUS "    ELF Include: ${LIBELF_LIBRARY}")
    target_include_directories(${PACKAGE_NAME} PUBLIC "${LIBELF_INCLUDE_DIR}")
    target_link_libraries(${PACKAGE_NAME} PRIVATE "${LIBELF_LIBRARY}")

    set(USE_LIBELF ON)   # => config.h
  else ()
    message(
      WARNING
        "Did not found LibELF, plugin compatibility check will be simplified."
    )
  endif ()
endif (UNIX AND NOT APPLE)

# Finalize config.h setup and deploy it.
include(TargetSetup)
if ("${wxWidgets_LIBRARIES}" MATCHES "gtk3u")
  if (${PKG_TARGET_VERSION} VERSION_LESS 22.04)
    if (NOT ${PKG_TARGET} MATCHES "-gtk3")
      string(REPLACE ubuntu ubuntu-gtk3 PKG_TARGET ${PKG_TARGET})
    endif ()
  endif ()
  set(CMAKE_CXX_FLAGS "${CMAKE_CXX_FLAGS} -D__WXGTK3__")
endif ()
configure_file(${CMAKE_SOURCE_DIR}/cmake/in-files/config.h.in ${CMAKE_BINARY_DIR}/include/config.h)
include_directories(BEFORE "${CMAKE_BINARY_DIR}/include")

if (NOT APPLE AND NOT QT_ANDROID)
  target_link_libraries(${PACKAGE_NAME} PRIVATE ${wxWidgets_LIBRARIES})
endif ()

if (CMAKE_HOST_WIN32)
  target_link_libraries(
    ${PACKAGE_NAME} PRIVATE setupapi.lib "GLU_static" psapi.lib # glu32.lib
  )
  # use gdi plus only on MSVC, it is not a free library
  if (MSVC)
    target_link_libraries(${PACKAGE_NAME} PRIVATE gdiplus.lib)
  endif ()
endif (CMAKE_HOST_WIN32)

if (MINGW)
  target_link_libraries(${PACKAGE_NAME} PRIVATE ${OPENGL_LIBRARIES} wsock32.lib)
endif (MINGW)

if (UNIX)
  target_link_libraries(
    ${PACKAGE_NAME}
    PRIVATE ${OPENGL_LIBRARIES} ${GETTEXT_LIBRARY} SQLITE_CPP
  )
  if (NOT APPLE AND NOT QT_ANDROID AND NOT WIN32 AND NOT X11_FOUND)
    message(STATUS "Did not find x11 libraries")
    message(
      STATUS "support for transparent toolbar in opengl mode not detected"
    )
  endif ()
endif (UNIX)

# If we build for windows systems, we also include the resource file containing
# the manifest, icon and other resources
if (MSVC)
  target_sources(${PACKAGE_NAME} PRIVATE ${CMAKE_BINARY_DIR}/opencpn.rc)
endif ()

if (OCPN_BUNDLE_GSHHS)
  set(
    gshhs
    data/gshhs/poly-c-1.dat
    data/gshhs/wdb_borders_c.b
    data/gshhs/wdb_rivers_c.b
  )
endif (OCPN_BUNDLE_GSHHS)

# Various data files

set(
  uiData
  src/bitmaps/styles.xml
  src/bitmaps/toolicons_journeyman.png
  src/bitmaps/toolicons_journeyman_flat.png
  src/bitmaps/toolicons_traditional.png
  src/bitmaps/iconRMinus.png
  src/bitmaps/iconRPlus.png
  src/bitmaps/iconMinimum.png
  src/bitmaps/iconStandard.png
  src/bitmaps/iconUserStd.png
  src/bitmaps/iconAll.png
  src/bitmaps/DragHandle.svg
  src/bitmaps/eye.svg
  src/bitmaps/eyex.svg
  src/bitmaps/eyeGray.svg
  src/bitmaps/iENC_All.svg
  src/bitmaps/iENC_Minimum.svg
  src/bitmaps/iENC_Standard.svg
  src/bitmaps/iENC_UserStd.svg
  src/bitmaps/iENC_RPlus.svg
  src/bitmaps/iENC_RMinus.svg
  src/bitmaps/package-x-generic.png
  src/bitmaps/plus.svg
)

set(
  s57data
  data/s57data/attdecode.csv
  data/s57data/S52RAZDS.RLE
  data/s57data/s57attributes.csv
  data/s57data/s57expectedinput.csv
  data/s57data/s57objectclasses.csv
  data/s57data/rastersymbols-dark.png
  data/s57data/rastersymbols-day.png
  data/s57data/rastersymbols-dusk.png
  data/s57data/chartsymbols.xml
)

if (OCPN_BUNDLE_TCDATA)
  set(
    tcData
    data/tcdata/HARMONICS_NO_US
    data/tcdata/HARMONICS_NO_US.IDX
    data/tcdata/harmonics-dwf-20210110-free.tcd
    data/tcdata/README.harmonics
  )
endif (OCPN_BUNDLE_TCDATA)

if (APPLE)
  target_sources(${PACKAGE_NAME} PRIVATE include/macutils.h src/macutils.c)
endif ()

# Mac has trouble finding libgobject-2.0.dylib We look for it explicitely
if (xAPPLE)
  # Assume pkg-config is available.
  pkg_search_module(GOBJECT REQUIRED gobject-2.0)
  # MESSAGE (STATUS "    GOBJECT: " ${GOBJECT_LDFLAGS})

  target_compile_definitions(${PACKAGE_NAME} PRIVATE ${GOBJECT_LDFLAGS})
  target_link_libraries(${PACKAGE_NAME} PUBLIC "iconv")
endif (xAPPLE)

if (WIN32)
  target_sources(${PACKAGE_NAME} PRIVATE app.manifest)
endif (WIN32)

add_subdirectory("libs/nmea0183")
target_link_libraries(${PACKAGE_NAME} PUBLIC ocpn::nmea0183)

add_subdirectory("libs/easywsclient")
target_link_libraries(${PACKAGE_NAME} PUBLIC ocpn::easywsclient)

add_subdirectory("libs/wxservdisc")
target_link_libraries(${PACKAGE_NAME} PUBLIC ocpn::wxservdisc)

if (APPLE)
  set_source_files_properties(
    ${gshhs}
    PROPERTIES MACOSX_PACKAGE_LOCATION SharedSupport/gshhs
  )

  set_source_files_properties(
    ${uiData}
    PROPERTIES
      MACOSX_PACKAGE_LOCATION SharedSupport/uidata
  )
  set_source_files_properties(
    ${s57data}
    PROPERTIES MACOSX_PACKAGE_LOCATION SharedSupport/s57data
  )
  if (OCPN_BUNDLE_TCDATA)
    set_source_files_properties(
      ${tcData}
      PROPERTIES MACOSX_PACKAGE_LOCATION SharedSupport/tcdata
    )
  endif (OCPN_BUNDLE_TCDATA)

  set_source_files_properties(
    data/license.html
    PROPERTIES MACOSX_PACKAGE_LOCATION SharedSupport
  )

  set_source_files_properties(
    data/authors.html
    PROPERTIES MACOSX_PACKAGE_LOCATION SharedSupport
  )

  set_source_files_properties(
    data/opencpn.png
    PROPERTIES MACOSX_PACKAGE_LOCATION SharedSupport
  )

  set_source_files_properties(
    data/CoC-909_2013-InlandECDIS_20170308.pdf
    PROPERTIES MACOSX_PACKAGE_LOCATION SharedSupport
  )

  set_source_files_properties(
    ${CMAKE_SOURCE_DIR}/data/ocpn-plugins.xml
    PROPERTIES MACOSX_PACKAGE_LOCATION SharedSupport
  )
  install(
      FILES ${CMAKE_SOURCE_DIR}/data/ocpn-plugins.xml
      DESTINATION ${PREFIX_PKGDATA}
  )
  target_sources(${PACKAGE_NAME}
      PRIVATE ${CMAKE_SOURCE_DIR}/data/ocpn-plugins.xml
  )

  # Known, downloadable plugin icons
  file(GLOB PLUGIN_ICONS ${CMAKE_SOURCE_DIR}/plugins/icons/*)
  foreach (_pluginIcon ${PLUGIN_ICONS})
    set_source_files_properties(
      ${_pluginIcon}
      PROPERTIES
        MACOSX_PACKAGE_LOCATION SharedSupport/uidata/plugins
    )
  endforeach ()
  install(
    DIRECTORY plugins/icons/
    DESTINATION ${PREFIX_PKGDATA}/uidata/plugins
  )
  target_sources(${PACKAGE_NAME} PRIVATE ${PLUGIN_ICONS})

  file(GLOB SOUND_FILES ${CMAKE_SOURCE_DIR}/data/sounds/*)
  foreach (_currentSoundFile ${SOUND_FILES})
    set_source_files_properties(
      ${_currentSoundFile}
      PROPERTIES
        MACOSX_PACKAGE_LOCATION SharedSupport/sounds
    )
  endforeach (_currentSoundFile)

  file(GLOB CONFIG_FILES ${CMAKE_SOURCE_DIR}/data/configs/*)
  foreach (_currentConfigFile ${CONFIG_FILES})
    set_source_files_properties(
      ${_currentConfigFile}
      PROPERTIES MACOSX_PACKAGE_LOCATION SharedSupport/configs
    )
  endforeach (_currentConfigFile)

  if (OCPN_USE_SVG)
    # Traditional theme SVG icons
    file(
      GLOB TRADITIONAL_SVG_FILES "${CMAKE_SOURCE_DIR}/data/svg/traditional/*"
    )
    foreach (_currentSvgFile ${TRADITIONAL_SVG_FILES})
      set_source_files_properties(
        ${_currentSvgFile}
        PROPERTIES
          MACOSX_PACKAGE_LOCATION SharedSupport/uidata/traditional
      )
    endforeach ()

    # Journeyman theme SVG icons
    file(GLOB JOURNEYMAN_SVG_FILES "${CMAKE_SOURCE_DIR}/data/svg/journeyman/*")
    foreach (_currentSvgFile ${JOURNEYMAN_SVG_FILES})
      set_source_files_properties(
        ${_currentSvgFile}
        PROPERTIES
          MACOSX_PACKAGE_LOCATION SharedSupport/uidata/journeyman
      )
    endforeach ()

    # Journeyman_flat theme SVG icons
    file(
      GLOB
        JOURNEYMAN_FLAT_SVG_FILES
        "${CMAKE_SOURCE_DIR}/data/svg/journeyman_flat/*"
    )
    foreach (_currentSvgFile ${JOURNEYMAN_FLAT_SVG_FILES})
      set_source_files_properties(
        ${_currentSvgFile}
        PROPERTIES
          MACOSX_PACKAGE_LOCATION SharedSupport/uidata/journeyman_flat
      )
    endforeach ()

    # MUI_flat theme SVG icons
    file(GLOB MUI_FLAT_SVG_FILES "${CMAKE_SOURCE_DIR}/data/svg/MUI_flat/*")
    foreach (_currentSvgFile ${MUI_FLAT_SVG_FILES})
      set_source_files_properties(
        ${_currentSvgFile}
        PROPERTIES
          MACOSX_PACKAGE_LOCATION SharedSupport/uidata/MUI_flat
      )
    endforeach (_currentSvgFile)

    # Default SVG Icons
    file(GLOB DEFAULT_ICON_SVG_FILES "${CMAKE_SOURCE_DIR}/data/svg/markicons/*")
    foreach (_currentSvgFile ${DEFAULT_ICON_SVG_FILES})
      set_source_files_properties(
        ${_currentSvgFile}
        PROPERTIES
          MACOSX_PACKAGE_LOCATION SharedSupport/uidata/markicons
      )
    endforeach ()

  endif (OCPN_USE_SVG)

  install(
    DIRECTORY data/svg/markicons/
    DESTINATION ${PREFIX_PKGDATA}/uidata/markicons
  )

  install(
    DIRECTORY data/svg/MUI_flat/
    DESTINATION ${PREFIX_PKGDATA}/uidata/MUI_flat
  )

  set_source_files_properties(
    data/doc/help_web.html
    PROPERTIES MACOSX_PACKAGE_LOCATION SharedSupport/doc
  )

  if (OCPN_BUNDLE_DOCS )
    set_source_files_properties(
      data/doc/help_en_US.html
      PROPERTIES MACOSX_PACKAGE_LOCATION SharedSupport/doc
    )

    file(GLOB_RECURSE WIKI_DOC_FILES "${CMAKE_SOURCE_DIR}/data/doc/*")
    foreach (_currentWikiDocFile ${WIKI_DOC_FILES})

      file(
        RELATIVE_PATH
          _docfileRelPath # Output variable
          "${CMAKE_SOURCE_DIR}/data/doc/" # Base directory
          ${_currentWikiDocFile} # Absolute path to the file
      )

      get_filename_component(_docfileLocation ${_docfileRelPath} DIRECTORY)
      set(_location "SharedSupport/doc/${_docfileLocation}")
      # MESSAGE (STATUS "    Adding Wiki Doc File : " ${_currentWikiDocFile}  "
      # Destination: "  ${_location})
      set_source_files_properties(
        ${_currentWikiDocFile}
        PROPERTIES MACOSX_PACKAGE_LOCATION ${_location}
      )
    endforeach (_currentWikiDocFile)

  endif (OCPN_BUNDLE_DOCS )

  set_source_files_properties(
    buildosx/opencpn.icns
    PROPERTIES MACOSX_PACKAGE_LOCATION Resources
  )

  set_source_files_properties(
    buildosx/MainMenu.xib
    PROPERTIES MACOSX_PACKAGE_LOCATION Resources/English.lproj
  )

  # These variables get substituted into the Info.plist template file at build
  # time
  set(MACOSX_BUNDLE_ICON_FILE opencpn.icns)
  set(MACOSX_BUNDLE_SHORT_VERSION_STRING "${PACKAGE_VERSION}")
  set(MACOSX_BUNDLE_BUNDLE_NAME "OpenCPN")
  set(MACOSX_BUNDLE_GUI_IDENTIFIER "org.opencpn")

  if (OCPN_BUNDLE_DOCS )
    set(
      DOC_FILES
      data/doc/help_web.html
      data/doc/help_en_US.html
      ${WIKI_DOC_FILES}
    )
  else (OCPN_BUNDLE_DOCS )
    set(DOC_FILES data/doc/help_web.html)
  endif (OCPN_BUNDLE_DOCS )

  target_sources(
    ${PACKAGE_NAME}
    PRIVATE
    ${gshhs}
    ${uiData}
    ${s57data}
    ${tcData}
    data/license.html
    data/authors.html
    data/opencpn.png
    data/ocpn-plugins.xml
    data/CoC-909_2013-InlandECDIS_20170308s.pdf
    ${SOUND_FILES}
    buildosx/opencpn.icns
    buildosx/MainMenu.xib
    ${TRADITIONAL_SVG_FILES}
    ${JOURNEYMAN_SVG_FILES}
    ${JOURNEYMAN_FLAT_SVG_FILES}
    ${DEFAULT_ICON_SVG_FILES}
    ${MUI_FLAT_SVG_FILES}
    ${DOC_FILES}
    ${CONFIG_FILES}
  )
  install(TARGETS ${PACKAGE_NAME} BUNDLE DESTINATION ${PREFIX_BIN})

  target_link_libraries(${PACKAGE_NAME} PRIVATE ${wxWidgets_LIBRARIES})
  set_target_properties(
    ${PACKAGE_NAME}
    PROPERTIES
      MACOSX_BUNDLE_INFO_PLIST "${CMAKE_SOURCE_DIR}/buildosx/Info.plist.in"
  )
endif (APPLE)

if (QT_ANDROID)
  target_link_libraries( ${PACKAGE_NAME} PRIVATE ${wxWidgets_LIBRARIES} )
  target_link_libraries( ${PACKAGE_NAME} PRIVATE GLESv2 EGL z)
  target_link_libraries( ${PACKAGE_NAME} PRIVATE ${OPENGL_LIBRARIES} )
  target_link_libraries( ${PACKAGE_NAME} PRIVATE NMEA0183 )
endif ()

# Sanitizers, part 2/2
if (CMAKE_VERSION VERSION_GREATER 3.4)
  if (NOT "${ENABLE_SANITIZER}" MATCHES "none")
    target_link_libraries(${PACKAGE_NAME}
        PRIVATE -fsanitize=${ENABLE_SANITIZER}
    )
  endif ()
endif ()

if (LIBLZMA_FOUND)
  target_link_libraries(${PACKAGE_NAME} PRIVATE ${LIBLZMA_LIBRARY})
endif (LIBLZMA_FOUND)

# Certain older Cmake FindGTK2 modules ( e.g. cmake-2.8.0-2) do not yield all of
# the required link libraries So, add them manually.  These declarations may be
# redundant in some architectures, but do no harm.
if (UNIX)
  target_link_libraries(${PACKAGE_NAME} PRIVATE dl)
endif ()

#
# Install
#
install(FILES data/license.txt DESTINATION ${PREFIX_DATA}/${PACKAGE_NAME})

if (NOT APPLE)

  if (WIN32)
    install(TARGETS ${PACKAGE_NAME} RUNTIME DESTINATION ".")
  endif ()

  if (UNIX AND NOT APPLE AND NOT QT_ANDROID)
    install(TARGETS ${PACKAGE_NAME} RUNTIME DESTINATION ${PREFIX_BIN})
    install(FILES LINUX_DEVICES.md DESTINATION ${PREFIX_DATA}/${PACKAGE_NAME})
  endif ()

  if (WIN32)
    set(PREFIX_PKGDATA ".")
  endif ()

  install(
    FILES ${CMAKE_SOURCE_DIR}/data/ocpn-plugins.xml
    DESTINATION ${PREFIX_PKGDATA}
  )

  install(FILES ${uiData} DESTINATION ${PREFIX_PKGDATA}/uidata)
  install(
    DIRECTORY data/svg/markicons/
    DESTINATION ${PREFIX_PKGDATA}/uidata/markicons
  )

  if (OCPN_USE_SVG)
    # Traditional theme SVG icons
    install(
      DIRECTORY data/svg/traditional/
      DESTINATION ${PREFIX_PKGDATA}/uidata/traditional
    )
    install(
      DIRECTORY data/svg/journeyman/
      DESTINATION ${PREFIX_PKGDATA}/uidata/journeyman
    )
    install(
      DIRECTORY data/svg/journeyman_flat/
      DESTINATION ${PREFIX_PKGDATA}/uidata/journeyman_flat
    )
    install(
      DIRECTORY data/svg/MUI_flat/
      DESTINATION ${PREFIX_PKGDATA}/uidata/MUI_flat
    )
  endif (OCPN_USE_SVG)

  install(FILES ${s57data} DESTINATION ${PREFIX_PKGDATA}/s57data)

  if (OCPN_BUNDLE_TCDATA)
    install(FILES ${tcData} DESTINATION ${PREFIX_PKGDATA}/tcdata)
  endif ()

  if (OCPN_BUNDLE_GSHHS)
    install(FILES ${gshhs} DESTINATION ${PREFIX_PKGDATA}/gshhs)
  endif ()

  file(GLOB LICENSES "${CMAKE_SOURCE_DIR}/COPYING.*")
  install(FILES ${LICENSES} LICENSING DESTINATION "${PREFIX_PKGDATA}")

  install(
    FILES data/CoC-909_2013-InlandECDIS_20170308s.pdf
    DESTINATION ${PREFIX_PKGDATA}
  )
  install(FILES data/copyright DESTINATION ${PREFIX_DATA}/doc/${PACKAGE_NAME})

  install(FILES data/license.html DESTINATION ${PREFIX_PKGDATA})
  install(FILES data/authors.html DESTINATION ${PREFIX_PKGDATA})
  install(FILES data/opencpn.png DESTINATION ${PREFIX_PKGDATA})

  if (PACKAGE_FORMAT EQUAL "DEB")
    install(
      FILES data/changelog.gz
      DESTINATION ${PREFIX_DATA}/doc/${PACKAGE_NAME}
    )
  else (PACKAGE_FORMAT EQUAL "DEB")
    install(FILES data/changelog DESTINATION ${PREFIX_DATA}/doc/${PACKAGE_NAME})
  endif (PACKAGE_FORMAT EQUAL "DEB")

  install(DIRECTORY data/sounds/ DESTINATION ${PREFIX_PKGDATA}/sounds)

  if (OCPN_BUNDLE_DOCS )
    install(DIRECTORY data/doc/ DESTINATION ${PREFIX_PKGDATA}/doc)
  else (OCPN_BUNDLE_DOCS )
    install(FILES data/doc/help_web.html DESTINATION ${PREFIX_PKGDATA}/doc)
  endif (OCPN_BUNDLE_DOCS )

  if (UNIX)
    install(
      FILES data/opencpn.png
      DESTINATION ${PREFIX_DATA}/icons/hicolor/48x48/apps
    )
    install(
      FILES src/bitmaps/opencpn-64.png
      DESTINATION ${PREFIX_DATA}/icons/hicolor/64x64/apps
      RENAME opencpn.png
    )
    install(
      FILES src/bitmaps/other_svg_src/opencpn.svg
      DESTINATION ${PREFIX_DATA}/icons/hicolor/scalable/apps
    )
    install(FILES data/opencpn.desktop DESTINATION ${PREFIX_DATA}/applications)
    install(
      FILES ${CMAKE_BINARY_DIR}/opencpn.appdata.xml
      DESTINATION ${PREFIX_DATA}/metainfo
      RENAME opencpn.appdata.xml
    )
    install(FILES opencpn.1 DESTINATION ${PREFIX_DATA}/man/man1)
  endif (UNIX)

  IF(PACKAGE_FORMAT MATCHES "DEB")
        INSTALL(FILES "buildlinux/98-sglock-ocpn.rules"
          PERMISSIONS OWNER_READ OWNER_WRITE GROUP_READ WORLD_READ
          DESTINATION "/lib/udev/rules.d")
  ENDIF(PACKAGE_FORMAT MATCHES "DEB")

endif (NOT APPLE)
# Fix up time_t definition Checks for 32-bit version. And always use 32-bit
# time_t for compatibility

#
# Gettext languages setup.
#
find_program(GETTEXT_XGETTEXT_EXECUTABLE xgettext)
if (GETTEXT_XGETTEXT_EXECUTABLE)

  add_custom_command(
    OUTPUT ${CMAKE_SOURCE_DIR}/po/${PACKAGE_NAME}.pot.dummy
    COMMAND
      ${GETTEXT_XGETTEXT_EXECUTABLE}
      --from-code=iso-8859-1
      --force-po
      --package-name=${PACKAGE_NAME}
      --package-version="${PACKAGE_VERSION}"
      --output=${CMAKE_SOURCE_DIR}/po/${PACKAGE_NAME}.pot
      --keyword=_
      --width=80
      --files-from=${CMAKE_SOURCE_DIR}/po/POTFILES.in
    DEPENDS
      ${CMAKE_SOURCE_DIR}/po/POTFILES.in
      ${CMAKE_SOURCE_DIR}/po/${PACKAGE_NAME}.pot
    WORKING_DIRECTORY ${CMAKE_SOURCE_DIR}
    COMMENT "pot-update [${PACKAGE_NAME}]: Generated pot file."
  )
  add_custom_target(
    pot-update
    COMMENT "pot-update: Done."
    DEPENDS ${CMAKE_SOURCE_DIR}/po/${PACKAGE_NAME}.pot.dummy
  )

endif (GETTEXT_XGETTEXT_EXECUTABLE)

macro (GETTEXT_UPDATE_PO _potFile)
  set(_poFiles ${_potFile})
  get_filename_component(_absPotFile ${_potFile} ABSOLUTE)

  foreach (_currentPoFile ${ARGN})
    get_filename_component(_absFile ${_currentPoFile} ABSOLUTE)
    get_filename_component(_poBasename ${_absFile} NAME_WE)

    add_custom_command(
      OUTPUT ${_absFile}.dummy
      COMMAND
        ${GETTEXT_MSGMERGE_EXECUTABLE}
        --width=80
        --strict
        --quiet
        --update
        --backup=none
        --no-location -s ${_absFile} ${_absPotFile}
      DEPENDS ${_absPotFile} ${_absFile}
      COMMENT "po-update [${_poBasename}]: Updated po file."
    )
    set(_poFiles ${_poFiles} ${_absFile}.dummy)
  endforeach (_currentPoFile)

  add_custom_target(po-update COMMENT "po-update: Done." DEPENDS ${_poFiles})
endmacro (GETTEXT_UPDATE_PO)

if (GETTEXT_MSGMERGE_EXECUTABLE)
  file(GLOB PACKAGE_PO_FILES ${CMAKE_SOURCE_DIR}/po/*.po)
  gettext_update_po(
    ${CMAKE_SOURCE_DIR}/po/${PACKAGE_NAME}.pot ${PACKAGE_PO_FILES}
  )
endif ()

set(_gmoFiles)
macro (GETTEXT_BUILD_MO _poFile _lang)

  get_filename_component(_absFile ${_poFile} ABSOLUTE)
  get_filename_component(_poBasename ${_absFile} NAME_WE)
  set(_gmoFile ${CMAKE_CURRENT_BINARY_DIR}/${_poBasename}.mo)

  add_custom_command(
    OUTPUT ${_gmoFile}
    COMMAND ${GETTEXT_MSGFMT_EXECUTABLE} --check -o ${_gmoFile} ${_absFile}
    COMMAND
      ${CMAKE_COMMAND} -E copy ${_gmoFile}
      ${CMAKE_CURRENT_BINARY_DIR}/Resources/opencpn_${_lang}.lproj/opencpn.mo
    DEPENDS ${_absFile}
    COMMENT "i18n [${_poBasename}]: Created mo file."
  )
  if (APPLE)
    install(
      FILES ${_gmoFile}
      DESTINATION
        ${CMAKE_INSTALL_PREFIX}/bin/OpenCPN.app/Contents/Resources/${_lang}.lproj
      RENAME ${PACKAGE_NAME}.mo
    )
  else ()
    install(
      FILES ${_gmoFile}
      DESTINATION ${PREFIX_DATA}/locale/${_lang}/LC_MESSAGES
      RENAME ${PACKAGE_NAME}.mo
    )
  endif ()

  set(_gmoFiles ${_gmoFiles} ${_gmoFile})
endmacro (GETTEXT_BUILD_MO)

if (GETTEXT_MSGFMT_EXECUTABLE)
  gettext_build_mo(po/opencpn_cs_CZ.po cs)
  gettext_build_mo(po/opencpn_da_DK.po da)
  gettext_build_mo(po/opencpn_de_DE.po de)
  gettext_build_mo(po/opencpn_es_ES.po es)
  gettext_build_mo(po/opencpn_fr_FR.po fr)
  gettext_build_mo(po/opencpn_it_IT.po it)
  gettext_build_mo(po/opencpn_nl_NL.po nl)
  gettext_build_mo(po/opencpn_pl_PL.po pl)
  gettext_build_mo(po/opencpn_ru_RU.po ru)
  gettext_build_mo(po/opencpn_sv_SE.po sv)
  gettext_build_mo(po/opencpn_et_EE.po et)
  gettext_build_mo(po/opencpn_pt_PT.po pt_PT)
  gettext_build_mo(po/opencpn_pt_BR.po pt_BR)
  gettext_build_mo(po/opencpn_nb_NO.po nb_NO)
  gettext_build_mo(po/opencpn_tr_TR.po tr_TR)
  gettext_build_mo(po/opencpn_fi_FI.po fi_FI)
  gettext_build_mo(po/opencpn_el_GR.po el_GR)
  gettext_build_mo(po/opencpn_zh_TW.po zh_TW)
  gettext_build_mo(po/opencpn_zh_CN.po zh_CN)
  gettext_build_mo(po/opencpn_hu_HU.po hu_HU)
  gettext_build_mo(po/opencpn_gl_ES.po gl_ES)
  gettext_build_mo(po/opencpn_ca_ES.po ca_ES)
  gettext_build_mo(po/opencpn_ar_SA.po ar_SA)
  gettext_build_mo(po/opencpn_ja_JP.po ja_JP)
  gettext_build_mo(po/opencpn_vi_VN.po vi_VN)
  gettext_build_mo(po/opencpn_he_IL.po he_IL)
  gettext_build_mo(po/opencpn_en_GB.po en_GB)
  add_custom_target(i18n COMMENT "i18n: Done." DEPENDS ${_gmoFiles})

  if (NOT QT_ANDROID)
    add_dependencies(${PACKAGE_NAME} i18n)
  endif ()

endif (GETTEXT_MSGFMT_EXECUTABLE)

#
# Install wxstd.mo in Windows
#
if (WIN32)
  file(
    GLOB WXWIDGETS_MO_FILES ${CMAKE_SOURCE_DIR}/buildwin/wxWidgets/locale/*.mo
  )
  foreach (_current_wx_mofile ${WXWIDGETS_MO_FILES})
    get_filename_component(_absFile ${_current_wx_mofile} ABSOLUTE)
    get_filename_component(_mlang ${_absFile} NAME_WE)
    install(
        FILES ${_current_wx_mofile}
        DESTINATION ${PREFIX_DATA}/locale/${_mlang}/LC_MESSAGES
        RENAME wxstd.mo
        PERMISSIONS OWNER_READ OWNER_WRITE GROUP_READ WORLD_READ
    )
  endforeach (_current_wx_mofile)

endif (WIN32)

#
# Install wxstd.mo in Mac
#
if (APPLE)

  file(
    GLOB WXWIDGETS_MO_FILES ${CMAKE_SOURCE_DIR}/buildosx/wxWidgets/locale/*.mo
  )
  foreach (_current_wx_mofile ${WXWIDGETS_MO_FILES})
    get_filename_component(_absFile ${_current_wx_mofile} ABSOLUTE)
    get_filename_component(_mlang ${_absFile} NAME_WE)

    install(
      FILES ${_current_wx_mofile}
      DESTINATION
        ${CMAKE_INSTALL_PREFIX}/bin/OpenCPN.app/Contents/Resources/${_mlang}.lproj
      RENAME wxstd.mo
    )
  endforeach (_current_wx_mofile)

endif (APPLE)

#
# On Windows builds, copy the wxWidgets dlls and helpers to the executable
# directory
#
if (WIN32 AND NOT UNIX)
  if (OCPN_BUNDLE_WXDLLS)
    file(
      GLOB wxdll_files "${CMAKE_CURRENT_SOURCE_DIR}/buildwin/wxWidgets/*.dll"
    )
    install(FILES ${wxdll_files} DESTINATION ".")
    message(STATUS "wxWidgets DLLs bundled into the installer package...")
  endif (OCPN_BUNDLE_WXDLLS)
  if (OCPN_BUNDLE_VCDLLS)
    file(GLOB vcdll_files "${CMAKE_CURRENT_SOURCE_DIR}/buildwin/vc/*.dll")
    install(FILES ${vcdll_files} DESTINATION ".")
    message(
      STATUS "MSVC redistributable DLLs bundled into the installer package..."
    )
  endif (OCPN_BUNDLE_VCDLLS)
  if (BUNDLE_LIBARCHIVEDLLS)
    file(
      GLOB
        libarchivedll_files
        "${CMAKE_CURRENT_SOURCE_DIR}/buildwin/archive.dll"
        "${CMAKE_CURRENT_SOURCE_DIR}/buildwin/liblzma.dll"
        "${CMAKE_CURRENT_SOURCE_DIR}/buildwin/zlib1.dll"
    )
    install(FILES ${libarchivedll_files} DESTINATION ".")
    message(STATUS "LibArchive DLLs bundled into the installer package...")
  endif (BUNDLE_LIBARCHIVEDLLS)
endif (WIN32 AND NOT UNIX)

if (MSVC AND OCPN_USE_CRASHREPORT)
  install(
    FILES ${CMAKE_SOURCE_DIR}/buildwin/crashrpt/CrashRpt1403.dll
    DESTINATION ${PREFIX_PKGDATA}
  )
  install(
    FILES ${CMAKE_SOURCE_DIR}/buildwin/crashrpt/CrashSender1403.exe
    DESTINATION ${PREFIX_PKGDATA}
  )
  install(
    FILES ${CMAKE_SOURCE_DIR}/buildwin/crashrpt/crashrpt_lang.ini
    DESTINATION ${PREFIX_PKGDATA}
  )
  install(
    FILES ${CMAKE_SOURCE_DIR}/buildwin/crashrpt/dbghelp.dll
    DESTINATION ${PREFIX_PKGDATA}
  )
  install(
    FILES ${CMAKE_SOURCE_DIR}/buildwin/crashrpt/PrivacyPolicy.txt
    DESTINATION ${PREFIX_PKGDATA}
  )
  message(STATUS "CrashRpt bundled into the installer package...")
endif (MSVC AND OCPN_USE_CRASHREPORT)

if (MINGW)
  install(SCRIPT ${CMAKE_SOURCE_DIR}/cmake/BundleMingwLibs.cmake)
endif ()

if (NOT SKIP_PLUGINS)
  add_subdirectory(plugins)
endif ()


#
# Prepare CPACK configuration (MINGW)
#
if (MINGW)
  set(
    CMD "sed -e 's|/TRIMLEFT||' NSIS.template.in.in > ${CMAKE_BINARY_DIR}/NSIS.template.in"
  )
  file(GENERATE OUTPUT ${CMAKE_BINARY_DIR}/fix-NSIS.sh CONTENT "${CMD}")
  add_custom_target(
    NSIS_config ALL
    COMMAND /bin/sh ${CMAKE_BINARY_DIR}/fix-NSIS.sh
    DEPENDS NSIS.template.in.in
    WORKING_DIRECTORY ${CMAKE_CURRENT_SOURCE_DIR}
  )
  add_dependencies(${PACKAGE_NAME} NSIS_config)
else ()
  configure_file(
    ${CMAKE_CURRENT_SOURCE_DIR}/NSIS.template.in.in
    ${CMAKE_BINARY_DIR}/NSIS.template.in COPYONLY
  )
endif ()

#
# Build a CPack driven installer package
#
# include (InstallRequiredSystemLibraries)
set(CPACK_BINDIR "${CMAKE_BINARY_DIR}")
set(CPACK_PACKAGE_NAME "OpenCPN")
set(CPACK_PACKAGE_VENDOR "opencpn.org")
set(CPACK_PACKAGE_DESCRIPTION_SUMMARY "OpenCPN ${PACKAGE_VERSION}")
set(CPACK_PACKAGE_VERSION ${PACKAGE_VERSION})
set(CPACK_PACKAGE_VERSION_MAJOR ${VERSION_MAJOR})
set(CPACK_PACKAGE_VERSION_MINOR ${VERSION_MINOR})
set(CPACK_PACKAGE_VERSION_PATCH ${VERSION_PATCH}${VERSION_TAIL})
set(
  CPACK_INSTALL_CMAKE_PROJECTS
  "${CMAKE_CURRENT_BINARY_DIR};${PACKAGE_NAME};ALL;/"
)
set(CPACK_PACKAGE_EXECUTABLES ${PACKAGE_NAME} "OpenCPN")

if (EXISTS "${CMAKE_CURRENT_SOURCE_DIR}/README")
  set(CPACK_PACKAGE_DESCRIPTION_FILE "${CMAKE_CURRENT_SOURCE_DIR}/README")
  set(CPACK_RESOURCE_FILE_README "${CMAKE_CURRENT_SOURCE_DIR}/README")
endif ()

set(CPACK_SOURCE_GENERATOR "TGZ")

# The following components are regex's to match anywhere (unless anchored) in
# absolute path + filename to find files or directories to be excluded from
# source tarball created by 'make package_source'.
set(
  CPACK_SOURCE_IGNORE_FILES
  "\\\\.flatpak-builder*"
  "\\\\.git*"
  "${CMAKE_BINARY_DIR}*"
)

#
# Windows NSIS package setup.
#
if (WIN32 AND NOT UNIX)
  if (NOT SKIP_VERSION_CONFIG)
    configure_file(
      ${CMAKE_SOURCE_DIR}/src/opencpn.rc.in ${CMAKE_BINARY_DIR}/opencpn.rc
    )
    configure_file(
      "${CMAKE_SOURCE_DIR}/buildwin/NSIS_Unicode/Language files/Langstrings_GERMAN.nsh.in"
      "${CMAKE_SOURCE_DIR}//buildwin/NSIS_Unicode/Include/Langstrings_GERMAN.nsh"
      @ONLY
    )
    configure_file(
      "${CMAKE_SOURCE_DIR}/buildwin/NSIS_Unicode/Language files/Langstrings_FRENCH.nsh.in"
      "${CMAKE_SOURCE_DIR}//buildwin/NSIS_Unicode/Include/Langstrings_FRENCH.nsh"
      @ONLY
    )
    configure_file(
      "${CMAKE_SOURCE_DIR}/buildwin/NSIS_Unicode/Language files/Langstrings_CZECH.nsh.in"
      "${CMAKE_SOURCE_DIR}//buildwin/NSIS_Unicode/Include/Langstrings_CZECH.nsh"
      @ONLY
    )
    configure_file(
      "${CMAKE_SOURCE_DIR}/buildwin/NSIS_Unicode/Language files/Langstrings_DANISH.nsh.in"
      "${CMAKE_SOURCE_DIR}//buildwin/NSIS_Unicode/Include/Langstrings_DANISH.nsh"
      @ONLY
    )
    configure_file(
      "${CMAKE_SOURCE_DIR}/buildwin/NSIS_Unicode/Language files/Langstrings_SPANISH.nsh.in"
      "${CMAKE_SOURCE_DIR}//buildwin/NSIS_Unicode/Include/Langstrings_SPANISH.nsh"
      @ONLY
    )
    configure_file(
      "${CMAKE_SOURCE_DIR}/buildwin/NSIS_Unicode/Language files/Langstrings_ITALIAN.nsh.in"
      "${CMAKE_SOURCE_DIR}//buildwin/NSIS_Unicode/Include/Langstrings_ITALIAN.nsh"
      @ONLY
    )
    configure_file(
      "${CMAKE_SOURCE_DIR}/buildwin/NSIS_Unicode/Language files/Langstrings_DUTCH.nsh.in"
      "${CMAKE_SOURCE_DIR}//buildwin/NSIS_Unicode/Include/Langstrings_DUTCH.nsh"
      @ONLY
    )
    configure_file(
      "${CMAKE_SOURCE_DIR}/buildwin/NSIS_Unicode/Language files/Langstrings_POLISH.nsh.in"
      "${CMAKE_SOURCE_DIR}//buildwin/NSIS_Unicode/Include/Langstrings_POLISH.nsh"
      @ONLY
    )
    configure_file(
      "${CMAKE_SOURCE_DIR}/buildwin/NSIS_Unicode/Language files/Langstrings_PORTUGUESEBR.nsh.in"
      "${CMAKE_SOURCE_DIR}//buildwin/NSIS_Unicode/Include/Langstrings_PORTUGUESEBR.nsh"
      @ONLY
    )
    configure_file(
      "${CMAKE_SOURCE_DIR}/buildwin/NSIS_Unicode/Language files/Langstrings_PORTUGUESE.nsh.in"
      "${CMAKE_SOURCE_DIR}//buildwin/NSIS_Unicode/Include/Langstrings_PORTUGUESE.nsh"
      @ONLY
    )
    configure_file(
      "${CMAKE_SOURCE_DIR}/buildwin/NSIS_Unicode/Language files/Langstrings_RUSSIAN.nsh.in"
      "${CMAKE_SOURCE_DIR}//buildwin/NSIS_Unicode/Include/Langstrings_RUSSIAN.nsh"
      @ONLY
    )
    configure_file(
      "${CMAKE_SOURCE_DIR}/buildwin/NSIS_Unicode/Language files/Langstrings_SWEDISH.nsh.in"
      "${CMAKE_SOURCE_DIR}//buildwin/NSIS_Unicode/Include/Langstrings_SWEDISH.nsh"
      @ONLY
    )
    configure_file(
      "${CMAKE_SOURCE_DIR}/buildwin/NSIS_Unicode/Language files/Langstrings_FINNISH.nsh.in"
      "${CMAKE_SOURCE_DIR}//buildwin/NSIS_Unicode/Include/Langstrings_FINNISH.nsh"
      @ONLY
    )
    configure_file(
      "${CMAKE_SOURCE_DIR}/buildwin/NSIS_Unicode/Language files/Langstrings_NORWEGIAN.nsh.in"
      "${CMAKE_SOURCE_DIR}//buildwin/NSIS_Unicode/Include/Langstrings_NORWEGIAN.nsh"
      @ONLY
    )
    configure_file(
      "${CMAKE_SOURCE_DIR}/buildwin/NSIS_Unicode/Language files/Langstrings_CHINESETW.nsh.in"
      "${CMAKE_SOURCE_DIR}//buildwin/NSIS_Unicode/Include/Langstrings_CHINESETW.nsh"
      @ONLY
    )
    configure_file(
      "${CMAKE_SOURCE_DIR}/buildwin/NSIS_Unicode/Language files/Langstrings_TURKISH.nsh.in"
      "${CMAKE_SOURCE_DIR}//buildwin/NSIS_Unicode/Include/Langstrings_TURKISH.nsh"
      @ONLY
    )
  endif (NOT SKIP_VERSION_CONFIG)

  # There is a bug in NSI that does not handle full unix paths properly. Make
  # sure there is at least one set of four (4) backlasshes.

  set(CPACK_NSIS_INSTALLED_ICON_NAME "opencpn.exe")
  set(CPACK_NSIS_PACKAGE_NAME_LC "opencpn")
  set(CPACK_NSIS_DIR "${CMAKE_SOURCE_DIR}/buildwin/NSIS_Unicode") # Gunther
  set(CPACK_BUILDWIN_DIR "${CMAKE_SOURCE_DIR}/buildwin") # Gunther

  # These lines set the name of the Windows Start Menu shortcut and the icon
  # that goes with it
  set(CPACK_NSIS_DISPLAY_NAME "${CPACK_PACKAGE_NAME} ${PACKAGE_VERSION}")
  set(CPACK_PACKAGE_ICON "${CMAKE_SOURCE_DIR}/src/bitmaps\\\\opencpn.ico")

  set(CPACK_PACKAGE_FILE_NAME "${PACKAGE_NAME}_${PACKAGE_VERSION}_setup")

  set(
    CPACK_RESOURCE_FILE_LICENSE "${CMAKE_CURRENT_SOURCE_DIR}/data/license.txt"
  )

  if (MINGW)
    set(CPACK_STRIP_FILES "bin/opencpn")
  endif (MINGW)

else (WIN32 AND NOT UNIX)
  set(CPACK_PACKAGE_INSTALL_DIRECTORY ${PACKAGE_NAME})
  set(CPACK_STRIP_FILES "bin/opencpn")
  set(CPACK_SOURCE_STRIP_FILES "")
  set(
    CPACK_PACKAGE_FILE_NAME
    "${PACKAGE_NAME}_${PACKAGE_VERSION}-${OCPN_PACKAGE_RELEASE}_${ARCH}"
  )
  set(
    CPACK_RESOURCE_FILE_LICENSE "${CMAKE_CURRENT_SOURCE_DIR}/data/license.html"
  )
endif (WIN32 AND NOT UNIX)

if (OCPN_BUNDLE_TCDATA)
  message(STATUS "*** Package will include tide and current data ***")
else (OCPN_BUNDLE_TCDATA)
  message(STATUS "*** Package will NOT include tide and current data ***")
endif (OCPN_BUNDLE_TCDATA)

#
# Appstream data (linux in general, in particular flatpak).
#
configure_file(
  "${CMAKE_SOURCE_DIR}/data/opencpn.appdata.xml.in"
  "${CMAKE_BINARY_DIR}/opencpn.appdata.xml"
  @ONLY
)

#
# Debian package setup
#
if (UNIX AND NOT APPLE)
  set(CPACK_STRIP_FILES ON)
  set(CPACK_GENERATOR ${PACKAGE_FORMAT})
  set(CPACK_PACKAGE_CONTACT "David S. Register ")

  # autogenerate additional dependency information
  set(CPACK_DEBIAN_PACKAGE_SHLIBDEPS ON)
  set(CPACK_DEBIAN_PACKAGE_RECOMMENDS ${PACKAGE_RECS})
  if ("${ARCH}" STREQUAL "x86_64")
    set(CPACK_DEBIAN_PACKAGE_ARCHITECTURE "amd64")
  else ()
    set(CPACK_DEBIAN_PACKAGE_ARCHITECTURE ${ARCH})
  endif ()
  set(CPACK_DEBIAN_PACKAGE_VERSION "${CPACK_PACKAGE_VERSION}")
  set(CPACK_DEBIAN_PACKAGE_SECTION "misc")
  set(CPACK_DEBIAN_COMPRESSION_TYPE "xz")
  set(CPACK_PACKAGE_DESCRIPTION_SUMMARY "OpenSource Chart Plotter/Navigator")
  set(
    CPACK_PACKAGE_DESCRIPTION
    "OpenCPN is a concise ChartPlotter/Navigator. The application supports: GPS/GPDS Position Input, BSB Raster Chart Display, S57 Vector ENChart Display, AIS Input Decoding, Waypoint Autopilot Navigation ."
  )
  set(CPACK_PACKAGE_RELOCATABLE OFF)
  set(CPACK_SET_DESTDIR ON)
  set(CPACK_INSTALL_PREFIX "${CMAKE_INSTALL_PREFIX}")
endif (UNIX AND NOT APPLE)

#
# Apple application bundle
#
if (APPLE)
  # -- Run the BundleUtilities cmake code
  set(CPACK_BUNDLE_PLIST "${CMAKE_SOURCE_DIR}/buildosx/Info.plist.in")

  set(APPS "\${CMAKE_INSTALL_PREFIX}/bin/OpenCPN.app")
  set(DIRS "/usr/local/lib")

  # INSTALL(DIRECTORY DESTINATION "bin/OpenCPN.app/Contents/Plugins")
  install(
    FILES ${CMAKE_CURRENT_BINARY_DIR}/plugins/dashboard_pi/libdashboard_pi.dylib
    DESTINATION "bin/OpenCPN.app/Contents/Plugins"
  )
  install(
    FILES ${CMAKE_CURRENT_BINARY_DIR}/plugins/grib_pi/libgrib_pi.dylib
    DESTINATION "bin/OpenCPN.app/Contents/Plugins"
  )
  install(
    FILES ${CMAKE_CURRENT_BINARY_DIR}/plugins/chartdldr_pi/libchartdldr_pi.dylib
    DESTINATION "bin/OpenCPN.app/Contents/Plugins"
  )
  install(
    FILES ${CMAKE_CURRENT_BINARY_DIR}/plugins/wmm_pi/libwmm_pi.dylib
    DESTINATION "bin/OpenCPN.app/Contents/Plugins"
  )
  install(
    FILES ${CMAKE_CURRENT_BINARY_DIR}/opencpn-cmd
    DESTINATION "bin/OpenCPN.app/Contents/MacOS"
    PERMISSIONS OWNER_READ OWNER_WRITE GROUP_READ WORLD_READ
      WORLD_EXECUTE GROUP_EXECUTE OWNER_EXECUTE
  )
  set(
    LIBS
    "\${CMAKE_INSTALL_PREFIX}/bin/OpenCPN.app/Contents/Plugins/libdashboard_pi.dylib"
    "\${CMAKE_INSTALL_PREFIX}/bin/OpenCPN.app/Contents/Plugins/libgrib_pi.dylib"
    "\${CMAKE_INSTALL_PREFIX}/bin/OpenCPN.app/Contents/Plugins/libchartdldr_pi.dylib"
    "\${CMAKE_INSTALL_PREFIX}/bin/OpenCPN.app/Contents/Plugins/libwmm_pi.dylib"
  )
install(CODE "
  include(BundleUtilities)
  set(BU_CHMOD_BUNDLE_ITEMS TRUE)
  fixup_bundle(\"${APPS}\"  \"${LIBS}\"  \"${DIRS}\")
  "
  COMPONENT Runtime
)

#  For unknown reasons, fixup_bundle copies the wrong version of liblzma.5.dylib into the bundle.
#  So, fix that here by grabbing the correct version as installed by macports.
install(CODE "
  include(BundleUtilities)
  copy_resolved_item_into_bundle(\"/opt/local/lib/liblzma.5.dylib\" \"\${CMAKE_INSTALL_PREFIX}/bin/OpenCPN.app/Contents/Frameworks\")
  "
  COMPONENT Runtime
)

  # Build standard MacOS installer package
  # Copy a few generic files so the Packages installer builder can find them
  # relative to ${CMAKE_CURRENT_BINARY_DIR}
  # This avoids absolute paths in the XXX.pkgproj file

  configure_file(
    ${CMAKE_CURRENT_SOURCE_DIR}/buildosx/${PKGPROJ_TEMPLATE}
    ${CMAKE_CURRENT_BINARY_DIR}/OpenCPN.pkgproj
    )
  configure_file(${PROJECT_SOURCE_DIR}/COPYING.gplv2 ${CMAKE_CURRENT_BINARY_DIR}/GPLv2.txt COPYONLY)

  ADD_CUSTOM_COMMAND(
   OUTPUT ${CMAKE_CURRENT_BINARY_DIR}/${PACKAGE_NAME}_${PACKAGE_VERSION}.pkg
   COMMAND /usr/local/bin/packagesbuild -F ${CMAKE_CURRENT_BINARY_DIR} ${CMAKE_CURRENT_BINARY_DIR}/OpenCPN.pkgproj
   WORKING_DIRECTORY ${CMAKE_CURRENT_BINARY_DIR}
   DEPENDS ${CMAKE_CURRENT_BINARY_DIR}/${PACKAGE_NAME}_${PACKAGE_VERSION}.pkg
   COMMENT "create-pkg [${PACKAGE_NAME}]: Generating pkg file: ${CMAKE_CURRENT_BINARY_DIR}/${PACKAGE_NAME}_${PACKAGE_VERSION}.pkg."
   )

 ADD_CUSTOM_TARGET(create-pkg COMMENT "create-pkg: Done."
 DEPENDS ${CMAKE_CURRENT_BINARY_DIR}/${PACKAGE_NAME}_${PACKAGE_VERSION}.pkg )

  #Build standard MacOS .dmg
  add_custom_command(
    OUTPUT ${CMAKE_CURRENT_BINARY_DIR}/${PACKAGE_NAME}_${PACKAGE_VERSION}.dmg
    COMMAND
      ${CMAKE_SOURCE_DIR}/buildosx/create-dmg
      --volname "OpenCPN Installer"
      --background ${CMAKE_SOURCE_DIR}/buildosx/background.png
      --window-pos 200 120
      --window-size 500 300
      --icon-size 80
      --icon OpenCPN.app 120 150
      --hide-extension OpenCPN.app
      --app-drop-link
        390 145
        ${CMAKE_CURRENT_BINARY_DIR}/${PACKAGE_NAME}_${PACKAGE_VERSION}.dmg
        ${CMAKE_INSTALL_PREFIX}/bin/
    DEPENDS ${CMAKE_INSTALL_PREFIX}/bin/OpenCPN.app
    WORKING_DIRECTORY ${CMAKE_SOURCE_DIR}
    COMMENT "create-dmg [${PACKAGE_NAME}]: Generated dmg file."
  )
  add_custom_target(
    create-dmg
    COMMENT "create-dmg: Done."
    DEPENDS ${CMAKE_CURRENT_BINARY_DIR}/${PACKAGE_NAME}_${PACKAGE_VERSION}.dmg
  )
endif (APPLE)

include(CPack)

# Dummy target necessary to make sure the ADDITIONAL_MAKE_CLEAN_FILES directive
# is executed. Apparently, the base CMakeLists.txt file must have "some" target
# to activate all the clean steps.
add_custom_target(dummy COMMENT "dummy: Done." DEPENDS ${PACKAGE_NAME})

set_directory_properties(
  dummy ADDITIONAL_MAKE_CLEAN_FILES ${CMAKE_SOURCE_DIR}/include/config.h
)

if (MSVC)
  add_custom_command(
    TARGET ${PACKAGE_NAME} POST_BUILD
    COMMAND
    cmake -E copy "$<TARGET_PDB_FILE:${PACKAGE_NAME}>"
          "$<TARGET_PDB_FILE_DIR:${PACKAGE_NAME}>/${PACKAGE_NAME}-${PACKAGE_VERSION}.pdb"
  )
endif (MSVC)

# Repack tarball using tar if available
include(dist_target)

# uninstall target
if (NOT TARGET uninstall)
  configure_file(
    "${CMAKE_SOURCE_DIR}/cmake/uninstall.cmake.in"
    "${CMAKE_BINARY_DIR}/uninstall.cmake"
    IMMEDIATE @ONLY
  )
  add_custom_target(
    uninstall
    COMMAND ${CMAKE_COMMAND} -P ${CMAKE_BINARY_DIR}/uninstall.cmake
  )
endif ()

if (NOT QT_ANDROID)
  #
  # Piggy-back the console application on the main setup.
  #
  set(SRC_CONSOLE
    src/api_shim.cpp
    src/BasePlatform.cpp
    src/catalog_handler.cpp
    src/catalog_parser.cpp
    src/commTransport.cpp
    src/console.cpp
    src/Downloader.cpp
    src/logger.cpp
    src/observable.cpp
    src/observable_msg.cpp
    src/ocpn_plugin.cpp
    src/ocpn_utils.cpp
    src/plugin_cache.cpp
    src/PluginHandler.cpp
    src/plugin_loader.cpp
    src/PluginPaths.cpp
    src/pugixml.cpp
    src/semantic_vers.cpp
  )
  add_executable(opencpn-cmd ${SRC_CONSOLE})

  target_include_directories(
    opencpn-cmd PRIVATE ${PROJECT_SOURCE_DIR}/include
  )

  target_compile_definitions(opencpn-cmd PUBLIC CLIAPP)


  if (TARGET ocpn::wxcurl)
    target_link_libraries(opencpn-cmd PRIVATE ocpn::wxcurl)
  else ()
    target_link_libraries(opencpn-cmd PRIVATE ${SYS_WXCURL_LIBRARIES})
  endif ()

  target_link_libraries(opencpn-cmd PRIVATE ${wxWidgets_LIBRARIES})
  if (TARGET ocpn::wxsvg)
    target_link_libraries(opencpn-cmd PRIVATE ocpn::wxsvg)
  endif ()
  target_link_libraries(opencpn-cmd PRIVATE ocpn::nmea0183)
  target_link_libraries(opencpn-cmd PRIVATE ocpn::gdal)
  target_link_libraries(opencpn-cmd PRIVATE ocpn::sound)
  target_link_libraries(opencpn-cmd PRIVATE ocpn::iso8211)
  target_link_libraries(opencpn-cmd PRIVATE ocpn::libarchive)
  target_link_libraries(opencpn-cmd PRIVATE ocpn::wxjson)
  if (LIBELF_INCLUDE_DIR AND LIBELF_LIBRARY)
    target_include_directories(opencpn-cmd PUBLIC "${LIBELF_INCLUDE_DIR}")
    target_link_libraries(opencpn-cmd PRIVATE "${LIBELF_LIBRARY}")
  endif ()
  install(TARGETS opencpn-cmd RUNTIME DESTINATION ${PREFIX_BIN})
endif ()<|MERGE_RESOLUTION|>--- conflicted
+++ resolved
@@ -1063,7 +1063,6 @@
   src/update_mgr.cpp
   src/viewport.cpp
   src/svg_utils.cpp
-<<<<<<< HEAD
   src/commdriverBase.cpp
   src/commdriverN2K.cpp
   src/commdriverN2KSerial.cpp
@@ -1071,9 +1070,6 @@
   src/commdriverN0183Serial.cpp
   src/commdriverRegistry.cpp
   )
-=======
- )
->>>>>>> 0c626bf2
 
 if (OCPN_USE_GARMINHOST)
   message(STATUS "GarminHost is enabled.")
