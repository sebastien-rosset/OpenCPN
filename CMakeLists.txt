--- conflicted
+++ resolved
@@ -831,12 +831,8 @@
   include/ais_target_data.h
   include/AISTargetListDialog.h
   include/AISTargetQueryDialog.h
-<<<<<<< HEAD
   include/ais_info_gui.h
   include/base_platform.h
-  include/bbox.h
-=======
->>>>>>> 88d7f658
   include/canvasMenu.h
   include/catalog_handler.h
   include/catalog_mgr.h
@@ -972,11 +968,7 @@
   include/undo.h
   include/update_mgr.h
   include/usb_devices.h
-<<<<<<< HEAD
   include/waypointman_gui.h
-  include/vector2D.h
-=======
->>>>>>> 88d7f658
   include/viewport.h
   include/shaders.h
   include/WindowDestroyListener.h
@@ -989,7 +981,6 @@
   ${CMAKE_SOURCE_DIR}/src/ais_decoder.cpp
   ${CMAKE_SOURCE_DIR}/src/ais_target_data.cpp
   ${CMAKE_SOURCE_DIR}/src/base_platform.cpp
-  ${CMAKE_SOURCE_DIR}/src/bbox.cpp
   ${CMAKE_SOURCE_DIR}/src/catalog_handler.cpp
   ${CMAKE_SOURCE_DIR}/src/catalog_parser.cpp
   ${CMAKE_SOURCE_DIR}/src/chartdata_input_stream.cpp
@@ -1032,7 +1023,6 @@
   ${CMAKE_SOURCE_DIR}/src/plugin_loader.cpp
   ${CMAKE_SOURCE_DIR}/src/plugin_paths.cpp
   ${CMAKE_SOURCE_DIR}/src/position_parser.cpp
-  ${CMAKE_SOURCE_DIR}/src/pugixml.cpp
   ${CMAKE_SOURCE_DIR}/src/REST_server.cpp
   ${CMAKE_SOURCE_DIR}/src/route.cpp
   ${CMAKE_SOURCE_DIR}/src/route_point.cpp
@@ -1053,10 +1043,7 @@
   src/AISTargetAlertDialog.cpp
   src/AISTargetListDialog.cpp
   src/AISTargetQueryDialog.cpp
-<<<<<<< HEAD
   src/ais_info_gui.cpp
-=======
->>>>>>> 88d7f658
   src/CanvasConfig.cpp
   src/canvasMenu.cpp
   src/CanvasOptions.cpp
@@ -1087,11 +1074,7 @@
   src/kml.cpp
   src/Layer.cpp
   src/LinkPropDlg.cpp
-<<<<<<< HEAD
-  src/LLRegion.cpp
-=======
   src/logger.cpp
->>>>>>> 88d7f658
   src/MarkInfo.cpp
   src/mbtiles.cpp
   src/mDNS_query.cpp
@@ -1154,16 +1137,14 @@
   src/shaders.cpp
 )
 
-<<<<<<< HEAD
 
 if (LINUX)
   list(APPEND HDRS include/comm_drv_n2k_socketcan.h )
   list(APPEND MODEL_SRC ${CMAKE_SOURCE_DIR}/src/comm_drv_n2k_socketcan.cpp)
 endif ()
-=======
-  SET(HDRS ${HDRS} include/shaders.h)
-  SET(SRCS ${SRCS} src/shaders.cpp)
->>>>>>> 88d7f658
+
+SET(HDRS ${HDRS} include/shaders.h)
+SET(SRCS ${SRCS} src/shaders.cpp)
 
 if (OCPN_USE_GARMINHOST)
   message(STATUS "GarminHost is enabled.")
@@ -1759,22 +1740,6 @@
 # Chart Symbols library
 #set(SRC_SYMBOLS src/chartsymbols.cpp include/chartsymbols.h)
 
-<<<<<<< HEAD
-add_library(SYMBOLS STATIC ${SRC_SYMBOLS})
-set_property(TARGET SYMBOLS PROPERTY COMPILE_FLAGS "${OBJ_VISIBILITY}")
-target_link_libraries(SYMBOLS PRIVATE ocpn::tinyxml)
-target_include_directories(SYMBOLS PRIVATE ${CMAKE_SOURCE_DIR}/include)
-target_link_libraries(${PACKAGE_NAME} PRIVATE SYMBOLS)
-if ("${CMAKE_CXX_COMPILER_ID}" MATCHES "Clang|GNU")  # Apple is AppleClang
-  target_compile_options(SYMBOLS PRIVATE -fvisibility=default)
-endif ()
-=======
-#add_library(SYMBOLS STATIC ${SRC_SYMBOLS})
-#set_property(TARGET SYMBOLS PROPERTY COMPILE_FLAGS "${OBJ_VISIBILITY}")
-#target_link_libraries(SYMBOLS PRIVATE ocpn::tinyxml)
-#target_include_directories(SYMBOLS PRIVATE ${CMAKE_SOURCE_DIR}/include)
-#target_link_libraries(${PACKAGE_NAME} PRIVATE SYMBOLS)
->>>>>>> 88d7f658
 
 # Compile texcompression support library
 if (OPENGL_FOUND)
@@ -3006,7 +2971,7 @@
 # Piggy-back the console application on the main setup.
 # Note that cli apps are not supported on Android
 #
-if (NOT QT_ANDROID AND NOT APPLE)
+if ( QT_ANDROID AND NOT APPLE)
   set(SRC_CONSOLE src/console.cpp src/api_shim.cpp ${MODEL_SRC} ${UNITTEST_SRC})
 
   add_executable(opencpn-cmd ${SRC_CONSOLE})
@@ -3041,6 +3006,7 @@
   target_link_libraries(opencpn-cmd PRIVATE ocpn::easywsclient)
   target_link_libraries(opencpn-cmd PRIVATE ocpn::garminhost)
   target_link_libraries(opencpn-cmd PRIVATE ocpn::gdal)
+  target_link_libraries(opencpn-cmd PRIVATE ocpn::geoprim)
   target_link_libraries(opencpn-cmd PRIVATE ocpn::iso8211)
   target_link_libraries(opencpn-cmd PRIVATE ocpn::libarchive)
   target_link_libraries(opencpn-cmd PRIVATE ocpn::mongoose)
