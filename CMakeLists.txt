# ---------------------------------------------------------------------------
# Author:      Dave Register DEB
# config from: antonm - Anton Martchukov <anton@martchukov.com>
# Update:      sethdart (Jean-Eudes Onfray)
#                 with parts from balp (Anders Arnholm)
# ***************************************************************************
# - Copyright (C) 2010 by David S. Register                               *
# - This program is free software; you can redistribute it and/or modify  *
# - it under the terms of the GNU General Public License as published by  *
# - the Free Software Foundation; either version 2 of the License, or     *
# - (at your option) any later version.                                   *
# - *
# - This program is distributed in the hope that it will be useful,       *
# - but WITHOUT ANY WARRANTY; without even the implied warranty of        *
# - MERCHANTABILITY or FITNESS FOR A PARTICULAR PURPOSE.  See the         *
# - GNU General Public License for more details.                          *
# - *
# - You should have received a copy of the GNU General Public License     *
# - along with this program; if not, write to the                         *
# - Free Software Foundation, Inc.,                                       *
# - 51 Franklin Street, Fifth Floor, Boston, MA 02110-1301,  USA.         *
# ***************************************************************************

#[[
TODO:
- Profiling opt
- test with Win & OSX
USE_GLU_TESS
USE_GLU_DLL
I also find it deficient in some areas. For instance, I cannot make it
output a VS project with certain compile switches set as desired,
namely /MT vs /MD. This means I must manually set this and other compiler
options after the CMake step. Sometimes I forget. Grrr...
set /MT for Release build, and /MTd for debug.
Is this still problem? If so, generator expressions seem to be the solution.
#]]

cmake_minimum_required(VERSION 3.1.1)
cmake_policy(SET CMP0043 NEW)
cmake_policy(SET CMP0025 NEW)
if (POLICY CMP0057)
  cmake_policy(SET CMP0057 NEW)
endif ()
if (POLICY CMP0077)
  cmake_policy(SET CMP0077 NEW)
endif ()

# Prefer libGL.so to libOpenGL.so, see CMP0072
set(OpenGL_GL_PREFERENCE "LEGACY")

if (APPLE)
  set(PACKAGE_NAME OpenCPN)
else (APPLE)
  set(PACKAGE_NAME opencpn)
endif (APPLE)

if ("${OCPN_TARGET_TUPLE}" MATCHES "Android")
  message(STATUS "Building for wxQt-Android")
  set( CMAKE_TOOLCHAIN_FILE buildandroid/build_android.cmake)
  set(QT_ANDROID "ON")
  if ("${OCPN_TARGET_TUPLE}" MATCHES "Android-arm64")
    add_definitions("-DANDROID_ARM64")
  else ()
    add_definitions("-DANDROID_ARMHF")
  endif ()
  set(PACKAGE_NAME gorp)
endif ()


project(OpenCPN)

if (NOT DEFINED OCPN_VERBOSE OR OCPN_VERBOSE)
  set(CMAKE_VERBOSE_MAKEFILE ON)
endif ()

message(STATUS "cmake version: ${CMAKE_VERSION}")

# Locations where cmake looks for cmake modules.
set(
  CMAKE_MODULE_PATH
  ${CMAKE_SOURCE_DIR}/build
  ${CMAKE_SOURCE_DIR}/
  ${CMAKE_SOURCE_DIR}/cmake
)


include(FindPkgConfig)
include(CMakeDependentOption)
include(CheckSymbolExists)

if (QT_ANDROID)
  #include(libs/AndroidLibs.cmake)
endif ()

#
# Options
#

macro (BUNDLE_DOCS_OPT onoff)
  option(OCPN_BUNDLE_DOCS "Include documentation in package" ${onoff})
endmacro (BUNDLE_DOCS_OPT)

macro (BUNDLE_TCDATA_OPT onoff)
  option(
    OCPN_BUNDLE_TCDATA "Include tide/current harmonics data in package"
    ${onoff}
  )
endmacro (BUNDLE_TCDATA_OPT)

macro (BUNDLE_GSHHS_OPT onoff)
    option(OCPN_BUNDLE_GSHHS "Bundle minimal GSHHS data files" ${onoff})
endmacro (BUNDLE_GSHHS_OPT)

# If on Windows or Apple, build the monolithic package, to override use a non-
# sense values from the commandline (due to cmake inability to distinguish
# between not set and set to FALSE): cmake -DOCPN_BUNDLE_DOCS=BLAH
# -DOCPN_BUNDLE_TCDATA=BLAH

# Bundle tcdata and gshhs by default also on linux, to keep the defaults
# close to the official Debian package.
bundle_gshhs_opt("ON")
bundle_tcdata_opt("ON")

if (APPLE OR WIN32)
  bundle_docs_opt("ON")
else (APPLE OR WIN32)
  bundle_docs_opt("OFF")
endif (APPLE OR WIN32)


option(OCPN_VERBOSE "Make verbose builds"  ON)
option(OCPN_PEDANTIC "Enable more compiler warnings" OFF)

set(OCPN_PACKAGE_RELEASE "1" CACHE STRING "Package release number")

option(OCPN_USE_GL "Enable OpenGL support" ON)
option(OCPN_USE_GLES_SHIM "Enable GLESv1 Shim library" OFF)
option(OCPN_USE_UDEV_PORTS "Use udev to enumerate serial ports" ON)
option(OCPN_USE_SYSFS_PORTS "Use sysfs to enumerate serial ports" OFF)

set(OCPN_TARGET_TUPLE "" CACHE STRING
  "List of target;version;arch like flatpak;20.08;aarch64 [\"\"]"
)

if (MSVC OR MINGW)
  option(OCPN_USE_CRASHREPORT "Enable crash reporting" ON)
else ()
  set(OCPN_USE_CRASHREPORT FALSE)
endif ()

if (NOT WIN32 AND NOT APPLE AND NOT QT_ANDROID)
  find_library(GTK2U NAMES wx_gtk2u_core)
  if (GTK2U)
    option(OCPN_FORCE_GTK3 "Force the build to use GTK3 [OFF]" "OFF")
  else ()
    option(OCPN_FORCE_GTK3 "Force the build to use GTK3 [ON]" "ON")
  endif ()
endif ()

if (WIN32 OR APPLE OR QT_ANDROID)
  set(PA_DEFAULT "OFF")
else ()
  set(PA_DEFAULT "ON")
endif ()
option(
  OCPN_ENABLE_PORTAUDIO "Use portaudio(3) to play sounds if available"
  ${PA_DEFAULT}
)
cmake_dependent_option(
  OCPN_ENABLE_SNDFILE "Use libsndfile for portaudio if available."
  ON "OCPN_ENABLE_PORTAUDIO" ON
)

option(OCPN_USE_GARMINHOST "Enable Garmin Host Mode support" ON)

set(
  OCPN_WXWIDGETS_FORCE_VERSION
  CACHE STRING "Force usage of a specific wxWidgets version."
)

set(
  OCPN_WXWIDGETS_OPTIONS
  CACHE STRING "Additional flags to wxWidgets_CONFIG_OPTIONS"
)

if (WIN32 AND NOT UNIX)
  option(OCPN_BUNDLE_WXDLLS "Bundle the prebuilt WX DLLs" ON)
  option(OCPN_BUNDLE_VCDLLS "Bundle the VC redistributable libraries" ON)
  option(
    BUNDLE_LIBARCHIVEDLLS "Bundle the prebuilt LibArchive and LibLZMA DLLs" ON
  )
endif ()

if (CMAKE_VERSION VERSION_GREATER 3.4)
  option(OCPN_ENABLE_CLANG_TIDY "Add clang-tidy automatically to builds" OFF)
  set(ENABLE_SANITIZER "none" CACHE STRING "Add clang sanitizer to the build")
endif ()

if (CMAKE_VERSION VERSION_GREATER 3.9)
  option(OCPN_ENABLE_CPPCHECK "Add cppcheck automatically to builds" OFF)
endif ()

if (NOT CMAKE_BUILD_TYPE AND NOT CMAKE_CONFIGURATION_TYPES)
  set(
    CMAKE_BUILD_TYPE RelWithDebInfo
    CACHE
      STRING
      "Choose type of build: None Debug Release RelWithDebInfo MinSizeRel."
    FORCE
  )
  # Set the possible values of build type for cmake-gui
  set_property(CACHE CMAKE_BUILD_TYPE PROPERTY STRINGS
    "Debug" "Release" "MinSizeRel" "RelWithDebInfo")
endif (NOT CMAKE_BUILD_TYPE AND NOT CMAKE_CONFIGURATION_TYPES)

if (APPLE)
  option(OCPN_USE_LIBCPP "Use libc++ instead of libstdc++ on macOS" ON)
endif ()

option(OCPN_USE_EXTERN_CURL "Use external libcurl" OFF)

if (NOT CMAKE_INSTALL_PREFIX)
  set(CMAKE_INSTALL_PREFIX ${TENTATIVE_PREFIX})
endif (NOT CMAKE_INSTALL_PREFIX)

if (NOT ${CMAKE_SYSTEM_NAME} STREQUAL "Linux")
  set(BUNDLED_LIBS_DEFAULT "ON")
else ()
  set(BUNDLED_LIBS_DEFAULT "OFF")
endif ()
set(OCPN_USE_BUNDLED_LIBS ${BUNDLED_LIBS_DEFAULT} CACHE STRING
  "Use bundled libraries instead of system's [ON, OFF or comma-sep list]"
)
set(OCPN_RELEASE "" CACHE STRING
  "Hardcoded value for build number when using OCPN_CI_BUILD"
)
option(OCPN_USE_NEWSERIAL "Use new serial communication implementation" ON)
option(OCPN_USE_CURL "Use Curl libraries" ON)
option(OCPN_USE_SVG "Use SVG graphics via wxSVG or wxBitmapBundle" ON)
option(OCPN_USE_WEBVIEW "Use wxWidget's webview addon if available" ON)
option(OCPN_USE_LZMA "Use LZMA for chart compression" ON)
option(OCPN_CI_BUILD "Use CI build versioning rules" OFF)
option(OCPN_USE_SYSTEM_LIBARCHIVE
  "Use the libarchive version provided by the system on MacOS" ON
)

if (WIN32)
  set(cmd_snd_default OFF)
else ()
  set(cmd_snd_default ON)
endif ()

option(
  OCPN_ENABLE_SYSTEM_CMD_SOUND
  "Use aplay(1), afplay(1) etc. to play sounds if available" ${cmd_snd_default}
)
set(OCPN_SOUND_CMD "" CACHE STRING
  "Hardcoded value for CLI command used in SystemCmdSound backend"
)

if (UNIX AND NOT APPLE AND NOT QT_ANDRIOD)
  set(LINUX "1")
endif ()

if (QT_ANDROID)
  set(OCPN_NEW_SERIAL OFF)
  set(OCPN_USE_NEWSERIAL OFF)
  set(OCPN_USE_CURL ON)
  set(OCPN_USE_LZMA OFF)
endif (QT_ANDROID)

# Check if a given library should use the bundled source
macro (USE_BUNDLED_LIB _result library)
  if ("${OCPN_USE_BUNDLED_LIBS}" STREQUAL "")
    set(OCPN_USE_BUNDLED_LIBS "ON")
  endif ()
  if (${OCPN_USE_BUNDLED_LIBS} STREQUAL "OFF")
    set(${_result} "OFF")
  elseif (${OCPN_USE_BUNDLED_LIBS} STREQUAL "ON")
    set(${_result} "ON")
  elseif (",${OCPN_USE_BUNDLED_LIBS}," MATCHES ",${library},")
    set(${_result} "ON")
  else ()
    set(${_result} "OFF")
  endif ()
endmacro (USE_BUNDLED_LIB)

#
# Language, compiler and static checkers setup
#

include(GetArch)
getarch()
message(STATUS "*** Host Build Architecture is ${ARCH}")

set(CMAKE_CXX_STANDARD 14)
message(STATUS "Setting C++11 standard via cmake standard mechanism")
if (NOT MSVC)
  set(OBJ_VISIBILITY "-fvisibility=hidden")
endif ()

if (CMAKE_VERSION VERSION_GREATER 3.4)
  if (OCPN_ENABLE_CLANG_TIDY)
    find_program(
      CLANG_TIDY_EXE
      NAMES "clang-tidy"
      PATHS /usr/local/opt/llvm/bin
    )
    if (CLANG_TIDY_EXE)
      message(STATUS "clang-tidy found: ${CLANG_TIDY_EXE}")
      # For more, see http://clang.llvm.org/extra/clang-tidy/
      # set(CLANG_TIDY_CHECKS "-*,modernize-*")
      set(CLANG_TIDY_CHECKS "-*,performance-*")
      set(
        CMAKE_CXX_CLANG_TIDY
        "${CLANG_TIDY_EXE};-checks=${CLANG_TIDY_CHECKS};-header-filter='${CMAKE_SOURCE_DIR}/*'"
        CACHE STRING ""
        FORCE
      )
    else ()
      message(AUTHOR_WARNING "clang-tidy not found!")
      set(CMAKE_CXX_CLANG_TIDY "" CACHE STRING "" FORCE) # delete it
    endif ()
  endif ()
endif ()

if (CMAKE_VERSION VERSION_GREATER 3.4)
  # Add support for address etc sanitizers, part 1/2 (other half after
  # ADD_EXECUTABLE)
  set_property(
    CACHE ENABLE_SANITIZER
    PROPERTY STRINGS none address memory thread undefined
  )
  if (NOT "${ENABLE_SANITIZER}" MATCHES "none")
    add_compile_options(-fsanitize=${ENABLE_SANITIZER})
  endif ()
endif ()

if (CMAKE_VERSION VERSION_GREATER 3.9)
  if (OCPN_ENABLE_CPPCHECK)
    find_program(CPPCHECK_EXECUTABLE NAMES "cppcheck")
    set(CMAKE_CXX_CPPCHECK ${CPPCHECK_EXECUTABLE})
  endif ()
endif ()

message(STATUS "Default compiler options:")
message(STATUS "CMAKE_CXX_FLAGS: ${CMAKE_CXX_FLAGS}")
message(STATUS "CMAKE_CXX_FLAGS_DEBUG: ${CMAKE_CXX_FLAGS_DEBUG}")
message(STATUS "CMAKE_CXX_FLAGS_MINSIZEREL: ${CMAKE_CXX_FLAGS_MINSIZEREL}")
message(STATUS "CMAKE_CXX_FLAGS_RELEASE: ${CMAKE_CXX_FLAGS_RELEASE}")
message(
  STATUS "CMAKE_CXX_FLAGS_RELWITHDEBINFO: ${CMAKE_CXX_FLAGS_RELWITHDEBINFO}"
)

# ADD_COMPILE_OPTIONS( "-Wall" "-ansi" "-pedantic" "-Wno-variadic-macros" )
# TODO: Should we use  -fno-stack-protector IF NOT DEBUGGING CFLAGS="-O2
# -march=native"
if (NOT WIN32 AND NOT APPLE)
  add_compile_options("-Wall")
  if (NOT OCPN_PEDANTIC)
    add_compile_options(
      "-Wno-unused"
      "-fexceptions"
      "-rdynamic"
      "-fno-strict-aliasing"
      "-Wno-deprecated-declarations"
    )
  endif ()
  if (CMAKE_BUILD_TYPE MATCHES "Debug")
    add_compile_options("-O0")
  endif ()

  add_definitions(" -DPREFIX=\\\"${CMAKE_INSTALL_PREFIX}\\\"")
  # profiling with gprof ADD_COMPILE_OPTIONS( -pg ) SET(CMAKE_EXE_LINKER_FLAGS
  # -pg) profiling with gcov ADD_COMPILE_OPTIONS( "-fprofile-arcs -ftest-
  # coverage" ) SET(EXTRA_LIBS ${EXTRA_LIBS} "gcov")
endif (NOT WIN32 AND NOT APPLE)

if (MINGW)
  add_compile_options("-Wall")
  if (NOT OCPN_PEDANTIC)
    add_compile_options(
      "-Wno-unused"
      "-Wno-cpp"
      "-fexceptions"
      "-fno-strict-aliasing"
    )
  endif ()
  add_definitions("-DPSAPI_VERSION=1")
  add_definitions("-DUNICODE" "-D_UNICODE")
endif (MINGW)

if (APPLE)
  add_compile_options("-Wall")
  if (NOT OCPN_PEDANTIC)
    add_compile_options(
      "-Wno-unused"
      "-fexceptions"
      "-Wno-overloaded-virtual"
      "-fno-strict-aliasing"
      "-Wno-deprecated"
      "-Wno-deprecated-declarations"
      "-Wno-unknown-pragmas"
      "-D_WCHAR_H_CPLUSPLUS_98_CONFORMANCE_"
    )
  endif ()
endif (APPLE)

if (APPLE)
  set(CMAKE_C_FLAGS "-O2 -arch ${ARCH}")
  set(CMAKE_C_FLAGS_DEBUG "-g -O0 -arch ${ARCH}")
  set(CMAKE_C_FLAGS_MINSIZEREL "-O2 -arch ${ARCH}")
  set(CMAKE_C_FLAGS_RELEASE "-O3 -arch ${ARCH}")
  set(CMAKE_C_FLAGS_RELWITHDEBINFO "-g -O3 -arch ${ARCH}")

  if (OCPN_USE_LIBCPP)
    set(OCPN_LIBCPP "-stdlib=libc++")
  endif (OCPN_USE_LIBCPP)
  set(CMAKE_CXX_FLAGS "-O2 ${OCPN_LIBCPP} -arch ${ARCH}")
  set(CMAKE_CXX_FLAGS_DEBUG "-g -O0 ${OCPN_LIBCPP} -arch ${ARCH}")
  set(CMAKE_CXX_FLAGS_MINSIZEREL "-O2 ${OCPN_LIBCPP} -arch ${ARCH}")
  set(CMAKE_CXX_FLAGS_RELEASE "-O3 ${OCPN_LIBCPP} -arch ${ARCH}")
  set(CMAKE_CXX_FLAGS_RELWITHDEBINFO "-g -O3 ${OCPN_LIBCPP} -arch ${ARCH}")

  set(
    CMAKE_EXE_LINKER_FLAGS
    "-O2 ${OCPN_LIBCPP} -arch ${ARCH} ${CMAKE_EXE_LINKER_FLAGS} -framework CoreGraphics"
  )
  set(CMAKE_SHARED_LINKER_FLAGS "-O2 ${OCPN_LIBCPP} -arch ${ARCH}")
  set(CMAKE_MODULE_LINKER_FLAGS "-O2 ${OCPN_LIBCPP} -arch ${ARCH}")
endif (APPLE)

if (MSVC)
  add_definitions(-D__MSVC__)
  add_definitions(-D_CRT_NONSTDC_NO_DEPRECATE -D_CRT_SECURE_NO_DEPRECATE)
  add_definitions(-DPSAPI_VERSION=1)
endif (MSVC)

if (MSVC)
  set(CMAKE_C_FLAGS_DEBUG "/MP /MDd /Ob0 /Od  /D_DEBUG  /Zi /RTC1")
  set(CMAKE_C_FLAGS_MINSIZEREL "/MP /MD  /O1  /Ob1 /D NDEBUG")
  set(CMAKE_C_FLAGS_RELEASE "/MP /MD  /O2  /Ob2 /D NDEBUG /Zi /wd8051 /wd4068")
  set(CMAKE_C_FLAGS_RELWITHDEBINFO "/MP /MD  /O2  /Ob1 /D NDEBUG /Zi")
  set(CMAKE_CXX_FLAGS_DEBUG "/MP /MDd /Ob0 /Od  /D_DEBUG  /Zi /RTC1 /EHa")
  set(CMAKE_CXX_FLAGS_MINSIZEREL "/MP /MD  /O1  /Ob1 /D NDEBUG /EHa")
  set(CMAKE_CXX_FLAGS_RELEASE "/MP /MD  /O2  /Ob2 /D NDEBUG /Zi /EHa")
  set(CMAKE_CXX_FLAGS_RELWITHDEBINFO "/MP /MD  /O2  /Ob1 /D NDEBUG /Zi /EHa")
  set(CMAKE_EXE_LINKER_FLAGS "/DEBUG ${CMAKE_EXE_LINKER_FLAGS}")
endif (MSVC)


if (QT_ANDROID)
  #set(CMAKE_BUILD_TYPE Debug)
  add_definitions(-D__WXQT__)
  add_definitions(-D__OCPN__ANDROID__)
  add_definitions(-DANDROID)
  add_definitions(-DNOASSERT)
  set(CMAKE_CXX_FLAGS "-pthread -fPIC")
  set(CMAKE_C_FLAGS "-pthread -fPIC")

  add_compile_options("-Wno-inconsistent-missing-override"
        "-Wno-potentially-evaluated-expression"
        "-Wno-overloaded-virtual"
        "-Wno-unused-command-line-argument"
        "-Wno-unknown-pragmas"
  )
  if (CMAKE_BUILD_TYPE MATCHES "Debug")
    add_compile_options("-O0")
  endif ()

  set(CMAKE_SHARED_LINKER_FLAGS "-Wl,-soname,libgorp.so ")
endif (QT_ANDROID)


#
# Installation directory setup
#
if (NOT WIN32 AND NOT APPLE AND NOT QT_ANDROID)
  if (EXISTS "/usr/lib64")
    set(_LIBDIRS "~/.local/lib:/usr/local/lib64:/usr/lib64")
  elseif (EXISTS "/usr/lib/arm-linux-gnueabihf")
    set(_LIBDIRS
        "~/.local/lib:/usr/local/lib:/usr/lib/arm-linux-gnueabihf:/usr/lib")
  else ()
    set(_LIBDIRS "~/.local/lib:/usr/local/lib:/usr/lib")
  endif ()
  set(OCPN_LINUX_LOAD_PATH "${_LIBDIRS}"
      CACHE STRING "Plugin libraries directories (${_LIBDIRS})"
  )
endif ()


set(
  LINUX_LIB_PATHS
  /usr/local/lib
  /usr/local/lib64
  /usr/lib/i386-linux-gnu
  /usr/lib/x86_64-linux-gnu
  /usr/lib
  /usr/lib64
)

# Per default, use CMAKE_INSTALL_LIBDIR=lib on Debian (and derivatives)
# to avoid multilib plugin paths. After all, we do not install any
# "real" libraries.
message(STATUS "CMAKE_INSTALL_LIBDIR1 ${CMAKE_INSTALL_LIBDIR}")
if (EXISTS /etc/debian_version AND NOT DEFINED CMAKE_INSTALL_LIBDIR)
  set(CMAKE_INSTALL_LIBDIR "lib")
endif ()
message(STATUS "CMAKE_INSTALL_LIBDIR2 ${CMAKE_INSTALL_LIBDIR}")
include(GNUInstallDirs)
message(STATUS "CMAKE_INSTALL_LIBDIR3  ${CMAKE_INSTALL_LIBDIR}")

set(PREFIX_BIN ${CMAKE_INSTALL_BINDIR})
set(PREFIX_INCLUDE ${CMAKE_INSTALL_INCLUDEDIR})
set(PREFIX_DATA ${CMAKE_INSTALL_DATADIR})
set(PREFIX_PKGDATA ${CMAKE_INSTALL_DATADIR}/${PACKAGE_NAME})
set(PREFIX_LIB "${CMAKE_INSTALL_FULL_LIBDIR}")

#
# Version handling
#
include(${CMAKE_SOURCE_DIR}/VERSION.cmake)

if (OCPN_CI_BUILD)
  include(Utils)
  today(DATE)
  commit_id(COMMIT)
  build_num(BUILD_NUMBER)
  if (NOT "${OCPN_RELEASE}" STREQUAL "")
    set(BUILD_NUMBER ${OCPN_RELEASE})
  endif ()
  set(VERSION_TAIL "+${COMMIT}")
  if (NOT "${BUILD_NUMBER}" STREQUAL "")
    set(VERSION_TAIL "-${BUILD_NUMBER}${VERSION_TAIL}")
  endif ()
  set(VERSION_DATE "${DATE}")
endif (OCPN_CI_BUILD)

set(
  PACKAGE_VERSION
  "${VERSION_MAJOR}.${VERSION_MINOR}.${VERSION_PATCH}${VERSION_TAIL}"
)
message(STATUS "Building version ${PACKAGE_VERSION}")

# Detect the Apple Version of the build machine
if (APPLE)
  exec_program(uname ARGS -v OUTPUT_VARIABLE DARWIN_VERSION)
  string( REGEX MATCH "[0-9]+" DARWIN_VERSION ${DARWIN_VERSION})
  message(STATUS "*** Building on DARWIN_VERSION=${DARWIN_VERSION}")
  if (DARWIN_VERSION GREATER 11)
    set(APPLE_MODERN 1 INTERNAL)
  endif (DARWIN_VERSION GREATER 11)
endif (APPLE)

message(STATUS "*** Staging to build ${PACKAGE_NAME} ${PACKAGE_VERSION} ***")


#
# Bundled data: docs, tcdata
#
if (OCPN_BUNDLE_DOCS)
  message(STATUS "*** Package will include documentation ***")
else (OCPN_BUNDLE_DOCS)
  message(STATUS "*** Package will NOT include documentation ***")
endif (OCPN_BUNDLE_DOCS)

#
# Linux: set up GTK (wxWidgets prerequisite).
#
if (NOT WIN32 AND NOT APPLE AND NOT QT_ANDROID)
  include(OcpnFindGtk)
endif ()

# set a build flag for arm architecture, to catch any rPI runtime changes
# required
if (ARCH MATCHES "arm*" AND (NOT QT_ANDROID))
  add_definitions(-DocpnARM)
  if (ARCH STREQUAL "armhf")
    add_definitions(-DocpnARMHF)
  endif ()
endif ()

if(DEFINED _wx_selected_config)
  if(_wx_selected_config MATCHES "androideabi-qt")
    #MESSAGE (STATUS "Qt_Base: " ${Qt_Base})
    #MESSAGE (STATUS "wxQt_Base/Build: " ${wxQt_Base} "/" ${wxQt_Build})
    #ADD_DEFINITIONS(-DocpnUSE_GLES)
    #ADD_DEFINITIONS(-DocpnUSE_GL)

    #SET(OPENGLES_FOUND "YES")
    #SET(OPENGL_FOUND "YES")

    #ADD_DEFINITIONS(-DUSE_GLU_TESS)
    #SET(USE_GLES2 ON )
    #MESSAGE (STATUS "Using GLESv2 for Android")
    #ADD_DEFINITIONS(-DUSE_ANDROID_GLES2)
    #ADD_DEFINITIONS(-DUSE_GLSL)
    INCLUDE_DIRECTORIES( ${CMAKE_SOURCE_DIR}/libs/glshim/include/GLES )
  endif (_wx_selected_config MATCHES "androideabi-qt")
endif (DEFINED _wx_selected_config)

if (APPLE)
  # Bundle all of wxWidgets as a courtesy for plugins, see #2153
  set(wxWidgets_FIND_COMPONENTS
    net xml html adv aui core base media propgrid qa ribbon richtext
    webview stc xrc
  )
elseif ((_wx_selected_config MATCHES "qt-armv7"))
  set(wxWidgets_FIND_COMPONENTS base core xml html adv aui)
elseif (OCPN_USE_WEBVIEW)
  set(wxWidgets_FIND_COMPONENTS net xml html adv aui core base webview)
else ()
  set(wxWidgets_FIND_COMPONENTS net xml html adv aui core base)
endif ()

if (OPENGLES_FOUND)
  set(wxWidgets_FIND_COMPONENTS ${wxWidgets_FIND_COMPONENTS} gl)
endif ()

if ((NOT OPENGLES_FOUND) AND (NOT QT_ANDROID))
  if (OCPN_USE_GL)
    find_package(OpenGL)
  else (OCPN_USE_GL)
    message(STATUS "OpenGL disabled by option USE_GL...")
  endif (OCPN_USE_GL)

  if (OPENGL_FOUND)
    set(wxWidgets_FIND_COMPONENTS gl ${wxWidgets_FIND_COMPONENTS})
    include_directories(${OPENGL_INCLUDE_DIR})

    message(STATUS "Found OpenGL....")
    message(STATUS "    GL Lib: " ${OPENGL_LIBRARIES})
    message(STATUS "    GL Include: " ${OPENGL_INCLUDE_DIR})
    add_definitions(-DocpnUSE_GL)

    # We need to remove GLU from the OPENGL_LIBRARIES list
    foreach (_currentLibFile ${OPENGL_LIBRARIES})
      # MESSAGE (STATUS "    Lib File: " ${_currentLibFile})
      set(UCNAME ${_currentLibFile})
      string(TOUPPER ${UCNAME} UCNAME)
      if (NOT ${UCNAME} MATCHES "(.*)GLU(.*)")
        set(
          REVISED_OPENGL_LIBRARIES ${_currentLibFile}
          ${REVISED_OPENGL_LIBRARIES}
        )
      endif ()
    endforeach (_currentLibFile)

    set(OPENGL_LIBRARIES ${REVISED_OPENGL_LIBRARIES})
    message(STATUS "    Revised GL Lib: " ${OPENGL_LIBRARIES})

  else (OPENGL_FOUND)
    message(STATUS "OpenGL not found...")
  endif (OPENGL_FOUND)
endif ()

if (NOT QT_ANDROID)
  # Find wxWidgets here, and the setting get inherited by all plugins. These
  # options can be used to set the linux widgets build type
  set(wxWidgets_USE_DEBUG OFF)
  set(wxWidgets_USE_UNICODE ON)
  set(wxWidgets_USE_UNIVERSAL OFF)
  set(wxWidgets_USE_STATIC OFF)

  if (OCPN_WXWIDGETS_FORCE_VERSION)
      set (wxWidgets_CONFIG_OPTIONS --version=${OCPN_WXWIDGETS_FORCE_VERSION})
  endif ()

  if (MSVC)
    # Exclude wxexpat.lib, since we use our own version. Other things are
    # excluded as well, but we don't need them
    set(wxWidgets_EXCLUDE_COMMON_LIBRARIES TRUE)
  endif (MSVC)

  if (GTK2_FOUND)
    set(wxWidgets_CONFIG_OPTIONS ${wxWidgets_CONFIG_OPTIONS} --toolkit=gtk2)
  elseif (GTK3_FOUND)
    set(wxWidgets_CONFIG_OPTIONS ${wxWidgets_CONFIG_OPTIONS} --toolkit=gtk3)
  endif ()

  find_package(wxWidgets COMPONENTS ${wxWidgets_FIND_COMPONENTS})
  if (wxWidgets_FOUND AND OCPN_USE_WEBVIEW)
    message(STATUS "Found wxWidgets webview add-on")
    add_definitions(-DwxUSE_WEBVIEW=1 -DHAVE_WEBVIEW)
  else ()
    add_definitions(-DwxUSE_WEBVIEW=0)
    list(REMOVE_ITEM wxWidgets_FIND_COMPONENTS webview)
    message(STATUS "Could not find wxWidgets webview add-on")
    find_package(wxWidgets COMPONENTS ${wxWidgets_FIND_COMPONENTS})
  endif ()
  if (NOT wxWidgets_FOUND)
    message (FATAL_ERROR
      "Cannot find wxWidgets, giving up. On linux you might want to try"
      " using -DOCPN_FORCE_GTK3."
    )
  endif ()
  if (MSYS)
    # Convert msys to windows paths, and handle the missing /usr
    string(
      REGEX
      REPLACE
        "/usr/local"            ";C:/MinGW/msys/1.0/local"
        wxWidgets_INCLUDE_DIRS  "${wxWidgets_INCLUDE_DIRS}"
    )
  endif (MSYS)
  include(${wxWidgets_USE_FILE})

  # As of cmake 3.11.2, these libraries are missing in list despite that we
  # looked for them. This is a nasty fix which might fail miserably. Assumption:
  # All builds using GTK uses unicode and wxWidgets 3.0
  if (GTK3_FOUND AND CMAKE_VERSION VERSION_LESS 3.12)
    if (NOT wxWidgets_VERSION_STRING VERSION_GREATER "3.0")
      message (STATUS " Patching ${wxWidgets_LIBRARIES}")
      list(APPEND wxWidgets_LIBRARIES "-lwx_gtk3u_aui-3.0")
      if (OPENGL_FOUND)
        list(APPEND wxWidgets_LIBRARIES "-lwx_gtk3u_gl-3.0")
      endif ()
    endif ()
  endif ()

  message(STATUS "Found wxWidgets...")
  message(STATUS " wxWidgets Include: ${wxWidgets_INCLUDE_DIRS}")
  message(STATUS " wxWidgets Libraries: ${wxWidgets_LIBRARIES}")

  # We need to remove GLU from the wxWidgets_LIBRARIES list It only appears to
  # get on the list for MSW...
  foreach (_currentLibFile ${wxWidgets_LIBRARIES})
    set(UCNAME ${_currentLibFile})
    string(TOUPPER ${UCNAME} UCNAME)
    if (NOT ${UCNAME} MATCHES "(.*)GLU(.*)")
      set(
        REVISED_wxWidgets_LIBRARIES ${REVISED_wxWidgets_LIBRARIES}
        ${_currentLibFile}
      )
    endif ()
  endforeach (_currentLibFile)
  set(wxWidgets_LIBRARIES ${REVISED_wxWidgets_LIBRARIES})

  message(STATUS " Revised wxWidgets Libraries: ${wxWidgets_LIBRARIES}")
endif (NOT QT_ANDROID)

# Handle #1500: Force NDEBUG on gtk3 for wxwidgets < 3.2 (all builds)
if (GTK3_FOUND)
  set( _VERSPROG [=[
    #include <stdio.h>
    #include <wx/version.h>
    int main(int argc, char**argv) {
      printf("%d\\n", wxMAJOR_VERSION * 10 + wxMINOR_VERSION);
    }
  ]=])
  set (TRY_COMPILE
    "echo '${_VERSPROG}' > wx-32.c; cc $(${wxWidgets_CONFIG_EXECUTABLE} --cflags) wx-32.c; ./a.out")
  execute_process(
    COMMAND "/bin/sh" "-c" "${TRY_COMPILE}"
    WORKING_DIRECTORY ${CMAKE_BINARY_DIR}
    OUTPUT_VARIABLE _WX_VERSION
    ERROR_VARIABLE _WX_ERRORS
    OUTPUT_STRIP_TRAILING_WHITESPACE
  )
  if (NOT "${_WX_ERRORS}" STREQUAL "" OR "${_WX_VERSION}" STREQUAL "")
    message(FATAL_ERROR "Cannot run wxWidgets  version test (!)")
  elseif ("${_WX_VERSION}" LESS 32)
    add_definitions("-DNDEBUG")
    message(STATUS "Forcing -NDEBUG on gtk3 build (#1500).")
  endif ()
endif ()


#  Make sure that the variable "wxWidgets_VERSION_STRING" is set, even on older CMake versions
#  Seems safe to set to "3.0", since OCPN does not support earlier wxWidgets versions
if( wxWidgets_VERSION_STRING)
    message(STATUS "Found wxWidgets_VERSION_STRING: ${wxWidgets_VERSION_STRING}")
else( wxWidgets_VERSION_STRING)
    message(STATUS "Forcing wxWidgets_VERSION_STRING: ${wxWidgets_VERSION_STRING}")
    set(wxWidgets_VERSION_STRING "3.0")
endif( wxWidgets_VERSION_STRING)

# Enable gestures on all platforms except MacOS
# There are no touch capable MacOS machines
if (( wxWidgets_VERSION_STRING VERSION_GREATER "3.1.0") AND (NOT APPLE))
    add_definitions("-DHAVE_WX_GESTURE_EVENTS")
endif()

message(STATUS "")
message(STATUS "*** Staging to build ${PACKAGE_NAME}  ***")
message(STATUS "*** Build type: ${CMAKE_BUILD_TYPE}")
message(STATUS "*** Will install to ${CMAKE_INSTALL_PREFIX}  ***")

set(
  HDRS
  include/AboutFrame.h
  include/AboutFrameImpl.h
  include/about.h
  include/AIS_Bitstring.h
  include/AIS_Decoder.h
  include/ais.h
  include/AISTargetAlertDialog.h
  include/AIS_Target_Data.h
  include/AISTargetListDialog.h
  include/AISTargetQueryDialog.h
  include/ais_info_gui.h
  include/BasePlatform.h
  include/bbox.h
  include/canvasMenu.h
  include/catalog_handler.h
  include/catalog_mgr.h
  include/catalog_parser.h
  include/cat_settings.h
  include/ChartDataInputStream.h
  include/chartdb.h
  include/chartdbs.h
  include/chartimg.h
  include/chcanv.h
  include/ChInfoWin.h
  include/color_handler.h
  include/comm_appmsg.h
  include/comm_bridge.h
  include/comm_driver.h
  include/comm_drv_n0183.h
  include/comm_drv_n0183_net.h
  include/comm_drv_n0183_serial.h
  include/comm_drv_n2k.h
  include/comm_drv_n2k_serial.h
  include/comm_drv_n2k_socketcan.h
  include/comm_drv_registry.h
  include/comm_drv_factory.h
  include/comm_drv_file.h
  include/comm_navmsg.h
  include/comm_navmsg_bus.h
  include/comm_util.h
  include/compass.h
  include/concanv.h
<<<<<<< HEAD
  include/conn_params.h
  include/conn_params_panel.h
=======
  include/ConnectionParams.h
  include/connections_dialog.h
>>>>>>> 357de52e
  include/cutil.h
  include/datastream.h
  include/DepthFont.h
  include/DetailSlider.h
  include/Downloader.h
  include/download_mgr.h
  include/dsPortType.h
  include/emboss_data.h
  include/FlexHash.h
  include/FontDesc.h
  include/FontMgr.h
  include/GarminProtocolHandler.h
  include/geodesic.h
  include/georef.h
  include/GoToPositionDialog.h
  include/gui_lib.h
  include/gshhs.h
  include/Hyperlink.h
  include/idents.h
  include/IDX_entry.h
  include/iENCToolbar.h
  include/kml.h
  include/Layer.h
  include/LinkPropDlg.h
  include/LLRegion.h
  include/logger.h
  include/MarkIcon.h
  include/MarkInfo.h
  include/mbtiles.h
  include/multiplexer.h
  include/NavObjectCollection.h
  include/navutil.h
  include/navutil_base.h
  include/NetworkDataStream.h
  include/NMEALogWindow.h
  include/observable.h
  include/observable_confvar.h
  include/observable_globvar.h
  include/observable_appmsg.h
  include/observable_navmsg.h
  include/ocpCursor.h
  include/OCP_DataStreamInput_Thread.h
  include/OCPN_DataStreamEvent.h
  include/ocpn_frame.h
  include/ocpndc.h
  include/OCPNListCtrl.h
  include/ocpn_pixel.h
  include/OCPNPlatform.h
  include/ocpn_plugin.h
  include/ocpn_print.h
  include/OCPNRegion.h
  include/OCPN_SignalKEvent.h
  include/ocpn_types.h
  include/ocpn_utils.h
  include/options.h
  include/piano.h
  include/plugin_cache.h
  include/plugin_blacklist.h
  include/PluginHandler.h
  include/plugin_loader.h
  include/pluginmanager.h
  include/PluginPaths.h
  include/PositionParser.h
  include/printtable.h
  include/Quilt.h
  include/RolloverWin.h
  include/Route.h
  include/routemanagerdialog.h
  include/routeman.h
  include/RoutePoint.h
  include/routeprintout.h
  include/RoutePropDlg.h
  include/RoutePropDlgImpl.h
  include/S57ClassRegistrar.h
  include/S57Light.h
  include/S57ObjectDesc.h
  include/S57QueryDialog.h
  include/S57Sector.h
  include/safe_mode.h
  include/Select.h
  include/SelectItem.h
  include/semantic_vers.h
  include/SendToGpsDlg.h
  include/SerialDataStream.h
  include/SignalKDataStream.h
  include/SignalKEventHandler.h
  include/Station_Data.h
  include/styles.h
  include/TCDataFactory.h
  include/TCDataSource.h
  include/TCDS_Ascii_Harmonic.h
  include/TCDS_Binary_Harmonic.h
  include/TC_Error_Code.h
  include/tcmgr.h
  include/TCWin.h
  include/thumbwin.h
  include/tide_time.h
  include/timers.h
  include/toolbar.h
  include/Track.h
  include/trackprintout.h
  include/TrackPropDlg.h
  include/TTYScroll.h
  include/TTYWindow.h
  include/undo.h
  include/update_mgr.h
  include/usb_devices.h
  include/vector2D.h
  include/viewport.h
  include/WindowDestroyListener.h
  include/svg_utils.h
)

set(MODEL_SRC
  # Testable sources without GUI dependencies.
  ${CMAKE_SOURCE_DIR}/src/BasePlatform.cpp
  ${CMAKE_SOURCE_DIR}/src/catalog_handler.cpp
  ${CMAKE_SOURCE_DIR}/src/catalog_parser.cpp
  ${CMAKE_SOURCE_DIR}/src/comm_navmsg.cpp
  ${CMAKE_SOURCE_DIR}/src/comm_navmsg_bus.cpp
  ${CMAKE_SOURCE_DIR}/src/comm_appmsg.cpp
  ${CMAKE_SOURCE_DIR}/src/comm_appmsg_bus.cpp
  ${CMAKE_SOURCE_DIR}/src/comm_bridge.cpp
  ${CMAKE_SOURCE_DIR}/src/comm_decoder.cpp
  ${CMAKE_SOURCE_DIR}/src/comm_drv_registry.cpp
  ${CMAKE_SOURCE_DIR}/src/comm_drv_file.cpp
  ${CMAKE_SOURCE_DIR}/src/comm_util.cpp
  ${CMAKE_SOURCE_DIR}/src/conn_params.cpp
  ${CMAKE_SOURCE_DIR}/src/Downloader.cpp
  ${CMAKE_SOURCE_DIR}/src/logger.cpp
  ${CMAKE_SOURCE_DIR}/src/navutil_base.cpp
  ${CMAKE_SOURCE_DIR}/src/observable.cpp
  ${CMAKE_SOURCE_DIR}/src/observable_confvar.cpp
  ${CMAKE_SOURCE_DIR}/src/ocpn_plugin.cpp
  ${CMAKE_SOURCE_DIR}/src/ocpn_utils.cpp
  ${CMAKE_SOURCE_DIR}/src/plugin_cache.cpp
  ${CMAKE_SOURCE_DIR}/src/PluginHandler.cpp
  ${CMAKE_SOURCE_DIR}/src/plugin_loader.cpp
  ${CMAKE_SOURCE_DIR}/src/PluginPaths.cpp
  ${CMAKE_SOURCE_DIR}/src/pugixml.cpp
  ${CMAKE_SOURCE_DIR}/src/semantic_vers.cpp
)


set(
  SRCS
  src/about.cpp
  src/AboutFrame.cpp
  src/AboutFrameImpl.cpp
  src/AIS_Bitstring.cpp
  src/ais.cpp
  src/AIS_Decoder.cpp
  src/AISTargetAlertDialog.cpp
  src/AIS_Target_Data.cpp
  src/AISTargetListDialog.cpp
  src/AISTargetQueryDialog.cpp
  src/ais_info_gui.cpp
  src/BasePlatform.cpp
  src/bbox.cpp
  src/CanvasConfig.cpp
  src/canvasMenu.cpp
  src/CanvasOptions.cpp
  src/catalog_mgr.cpp
  src/cat_settings.cpp
  src/ChartDataInputStream.cpp
  src/chartdb.cpp
  src/chartdbs.cpp
  src/chartimg.cpp
  src/chcanv.cpp
  src/ChInfoWin.cpp
  src/color_handler.cpp
  src/comm_drv_factory.cpp
  src/comm_drv_n0183.cpp
  src/comm_drv_n0183_net.cpp
  src/comm_drv_n0183_serial.cpp
  src/comm_drv_n2k.cpp
  src/comm_drv_n2k_serial.cpp
  src/comm_drv_registry.cpp
  src/comm_navmsg.cpp
  src/compass.cpp
  src/concanv.cpp
  src/ConfigMgr.cpp
<<<<<<< HEAD
  src/conn_params_panel.cpp
=======
  src/ConnectionParams.cpp
  src/connections_dialog.cpp
>>>>>>> 357de52e
  src/cutil.cpp
  src/datastream.cpp
  src/DepthFont.cpp
  src/DetailSlider.cpp
  src/download_mgr.cpp
  src/FlexHash.cpp
  src/FontDesc.cpp
  src/FontMgr.cpp
  src/GarminProtocolHandler.cpp
  src/garmin_wrapper.h
  src/geodesic.cpp
  src/georef.cpp
  src/GoToPositionDialog.cpp
  src/gshhs.cpp
  src/gui_lib.cpp
  src/Hyperlink.cpp
  src/IDX_entry.cpp
  src/iENCToolbar.cpp
  src/kml.cpp
  src/Layer.cpp
  src/LinkPropDlg.cpp
  src/LLRegion.cpp
  src/MarkInfo.cpp
  src/mbtiles.cpp
  src/MUIBar.cpp
  src/multiplexer.cpp
  src/NavObjectCollection.cpp
  src/navutil.cpp
  src/NetworkDataStream.cpp
  src/NMEALogWindow.cpp
  src/ocpCursor.cpp
  src/OCP_DataStreamInput_Thread.cpp
  src/ocpn_app.cpp
  src/OCPN_AUIManager.cpp
  src/OCPN_DataStreamEvent.cpp
  src/ocpndc.cpp
  src/ocpn_frame.cpp
  src/OCPNListCtrl.cpp
  src/ocpn_pixel.cpp
  src/OCPNPlatform.cpp
  src/ocpn_plugin.cpp
  src/ocpn_print.cpp
  src/OCPNRegion.cpp
  src/OCPN_SignalKEvent.cpp
  src/options.cpp
  src/piano.cpp
  src/plugin_blacklist.cpp
  src/pluginmanager.cpp
  src/PluginPaths.cpp
  src/PositionParser.cpp
  src/printtable.cpp
  src/Quilt.cpp
  src/RolloverWin.cpp
  src/Route.cpp
  src/routemanagerdialog.cpp
  src/routeman.cpp
  src/RoutePoint.cpp
  src/routeprintout.cpp
  src/RoutePropDlg.cpp
  src/RoutePropDlgImpl.cpp
  src/S57QueryDialog.cpp
  src/safe_mode.cpp
  src/Select.cpp
  src/SelectItem.cpp
  src/SendToGpsDlg.cpp
  src/SerialDataStream.cpp
  src/ser_ports.cpp
  src/SignalKDataStream.cpp
  src/SignalKEventHandler.cpp
  src/Station_Data.cpp
  src/styles.cpp
  src/svg_utils.cpp
  src/TCDataFactory.cpp
  src/TCDataSource.cpp
  src/TCDS_Ascii_Harmonic.cpp
  src/TCDS_Binary_Harmonic.cpp
  src/tcmgr.cpp
  src/TCWin.cpp
  src/thumbwin.cpp
  src/toolbar.cpp
  src/Track.cpp
  src/trackprintout.cpp
  src/TrackPropDlg.cpp
  src/TTYScroll.cpp
  src/TTYWindow.cpp
  src/undo.cpp
  src/update_mgr.cpp
  src/viewport.cpp
)

set(SRCS ${SRCS} ${MODEL_SRC})

if (LINUX AND NOT QT_ANDROID)
  set( HDRS ${HDRS}  include/comm_drv_n2k_socketcan.h )
  set( SRCS ${SRCS}  src/comm_drv_n2k_socketcan.cpp )
endif ()

if (OCPN_USE_GARMINHOST)
  message(STATUS "GarminHost is enabled.")
  set(USE_GARMINHOST 1) # -> config.h
  set(SRCS ${SRCS} src/garmin_wrapper.cpp)
endif ()

if (LINUX AND NOT QT_ANDROID)
  list(APPEND SRCS src/linux_devices.cpp src/udev_rule_mgr.cpp)
  list(APPEND HDRS include/linux_devices.h include/udev_rule_mgr.h)
endif ()

if (NOT WIN32 AND NOT APPLE AND NOT QT_ANDROID AND OCPN_USE_CRASHREPORT)
  list(APPEND HDRS include/crashprint.h)
  list(APPEND SRCS src/crashprint.cpp)
endif (NOT WIN32 AND NOT APPLE AND NOT QT_ANDROID AND OCPN_USE_CRASHREPORT)

IF(QT_ANDROID)
  SET(HDRS ${HDRS} include/androidUTIL.h)
  SET(SRCS ${SRCS} src/androidUTIL.cpp)
  SET(HDRS ${HDRS} include/shaders.h)
  SET(SRCS ${SRCS} src/shaders.cpp)
ENDIF(QT_ANDROID)

SET(SRC_TINYXML
  src/tinyxml.cpp
  src/tinyxmlerror.cpp
  src/tinyxmlparser.cpp
  include/tinyxml.h
)

if (APPLE)
  add_executable(${PACKAGE_NAME} MACOSX_BUNDLE ${HDRS} ${SRCS})
elseif (WIN32)
  add_executable(${PACKAGE_NAME} WIN32 ${HDRS} ${SRCS})
elseif (QT_ANDROID)
  set_property(GLOBAL PROPERTY TARGET_SUPPORTS_SHARED_LIBS TRUE)
  add_library(${PACKAGE_NAME} SHARED ${HDRS} ${SRCS})
else ()
  add_executable(${PACKAGE_NAME} ${HDRS} ${SRCS})
endif ()

if (QT_ANDROID)
  include(libs/AndroidLibs.cmake)
endif ()


add_library(_opencpn INTERFACE) # plugin link target.
target_link_libraries(_opencpn INTERFACE ${PACKAGE_NAME})
target_include_directories(
  _opencpn
  INTERFACE ${CMAKE_CURRENT_SOURCE_DIR}/include
)
add_library(ocpn::opencpn ALIAS _opencpn)

set_target_properties(
  ${PACKAGE_NAME}
  PROPERTIES
    ENABLE_EXPORTS 1
    OUTPUT_NAME ${PACKAGE_NAME}
    ARCHIVE_OUTPUT_DIRECTORY ${CMAKE_CURRENT_BINARY_DIR}
)
  message(STATUS "PackageNem debug  ${PACKAGE_NAME} ${CMAKE_CURRENT_SOURCE_DIR}")

target_include_directories(
  ${PACKAGE_NAME}
  PRIVATE ${CMAKE_CURRENT_SOURCE_DIR}/include
)

if (APPLE)
  target_include_directories(
    ${PACKAGE_NAME}
    PRIVATE /usr/X11/include /usr/X11/include/GL
  )
endif ()

# IF(NOT WIN32) include(OcpnFindGpsd) if (TARGET ocpn::gpsd)
# target_link_libraries(${PACKAGE_NAME} ocpn::gpsd) endif () ENDIF (NOT WIN32)

find_package(Gettext REQUIRED)

add_subdirectory(libs/ssl_sha1)
target_link_libraries(${PACKAGE_NAME} PRIVATE ssl::sha1)

add_subdirectory(libs/picosha2)
target_link_libraries(${PACKAGE_NAME} PRIVATE pico_sha2)

find_package(LIBUDEV)
if (LIBUDEV_FOUND)
  target_link_libraries(${PACKAGE_NAME} PRIVATE ocpn::libudev)
  set(HAVE_LIBUDEV 1)
endif ()

if (OCPN_USE_SYSFS_PORTS)
  set(USE_SYSFS_PORTS 1)
endif ()

find_package(LIBUSB)
if (LIBUSB_FOUND)
  target_link_libraries(${PACKAGE_NAME} PRIVATE ocpn::libusb)
  set(HAVE_LIBUSB_10 1)
endif ()

if (wxWidgets_VERSION_STRING VERSION_LESS "3.1.6")
  find_package(PANGO)
  if (PANGO_FOUND)
    target_link_libraries(${PACKAGE_NAME} PRIVATE ocpn::pango)
    set(HAVE_PANGO 1)
  endif ()
endif ()

# Some of these "find_path" macros generate "false-positives" under Windows, especially if mingw is installed
# For OpenCPN, these include files and related methods are really only valid in complete linux/unix environments
#  So, pending further information, we disable these tests for non-UNIX-like builds.
if ( UNIX )
  find_path(HAVE_UNISTD_H NAMES unistd.h)
  find_path(HAVE_LIBGEN_H NAMES libgen.h)
  find_path(HAVE_DIRENT_H NAMES dirent.h)
  find_path(HAVE_LINUX_SERIAL_H PATH_SUFFIXES linux NAMES serial.h)
  find_path(HAVE_SYS_STAT_H PATH_SUFFIXES sys NAMES stat.h)
  find_path(HAVE_SYS_IOCTL_H PATH_SUFFIXES sys NAMES ioctl.h)
  find_path(HAVE_FCNTL_H  NAMES fcntl.h)
  if (NOT HAVE_FCNTL_H)
    find_path(HAVE_SYS_FCNTL_H PATH_SUFFIXES sys NAMES fcntl.h)
  endif ()
  find_path(HAVE_SYS_TYPES_H PATH_SUFFIXES sys NAMES types.h)

  check_symbol_exists(readlink unistd.h HAVE_READLINK)
endif( UNIX )

#
# Linux: set up GTK
#
if (NOT WIN32 AND NOT APPLE AND NOT QT_ANDROID)
  include(OcpnFindGtk)
  target_link_libraries(${PACKAGE_NAME} PRIVATE ocpn::gtk)
endif (NOT WIN32 AND NOT APPLE AND NOT QT_ANDROID)

# Search for opengles, short of running a program to test the speed of
# acceleration, I simply use gles on "native linux" arm systems
if (DEFINED _wx_selected_config)
  message(STATUS "selected config ${_wx_selected_config}")
  if (_wx_selected_config MATCHES "androideabi-qt")
    #message(STATUS "Building for wxQt-Android")
    #message(STATUS "Qt_Base: " ${Qt_Base})
    #message(STATUS "wxQt_Base/Build:  ${wxQt_Base}/${wxQt_Build}")
    #set(QT_ANDROID "ON")
  endif (_wx_selected_config MATCHES "androideabi-qt")
endif (DEFINED _wx_selected_config)

if ((_wx_selected_config MATCHES "qt-armv7"))
  set(wxWidgets_FIND_COMPONENTS base core xml html adv aui)
else ()
  set(wxWidgets_FIND_COMPONENTS net xml html adv aui core base webview)
endif ()

if (ARCH MATCHES "arm*" AND (NOT QT_ANDROID) AND OCPN_USE_GLES_SHIM)
  find_path(OPENGLESv1_INCLUDE_DIR GLES/gl.h)
  if (OPENGLESv1_INCLUDE_DIR)
    message(STATUS "Found OpenGLESv1")
    add_definitions(-DocpnUSE_GL) # ocpnUSE_GLES is in config.h

    #set(OPENGLES_FOUND "YES")
    #set(OPENGL_FOUND "YES")

    set(OPENGL_LIBRARIES "GL_static" "EGL" "X11" "drm")
  endif ()
endif ()

if (OPENGLES_FOUND)
  list(APPEND wxwidgets_FIND_COMPONENTS gl)
endif ()

if ((NOT OPENGLES_FOUND) AND (NOT QT_ANDROID))
  if (OCPN_USE_GL)
    find_package(OpenGL)
  else (OCPN_USE_GL)
    message(STATUS "OpenGL disabled by option USE_GL...")
  endif (OCPN_USE_GL)

  if (OPENGL_FOUND)
    list(APPEND wxwidgets_FIND_COMPONENTS gl)
    target_include_directories(${PACKAGE_NAME} PRIVATE ${OPENGL_INCLUDE_DIR})

    message(STATUS "Found OpenGL....")
    if (OCPN_VERBOSE)
      message(STATUS "    GL Lib: " ${OPENGL_gl_LIBRARIES})
      message(STATUS "    GL Include: " ${OPENGL_INCLUDE_DIR})
    endif ()

    set(wxWidgets_USE_LIBS gl ${wxWidgets_USE_LIBS})
    add_definitions(-DocpnUSE_GL)
    target_link_libraries(${PACKAGE_NAME} PRIVATE ${OPENGL_gl_LIBRARIES})
    target_include_directories(${PACKAGE_NAME} PRIVATE ${OPENGL_INCLUDE_DIR})
  else (OPENGL_FOUND)
    message(STATUS "OpenGL not found...")
  endif (OPENGL_FOUND)
endif ()

if (OCPN_USE_CRASHREPORT)
  message(STATUS "Crash reporting enabled")
  if (MSVC)
    message(STATUS "Using Windows CrashRpt")
    target_include_directories(
      ${PACKAGE_NAME}
      PRIVATE ${CMAKE_SOURCE_DIR}/buildwin/crashrpt
    )
    target_link_libraries(
      ${PACKAGE_NAME}
      PRIVATE ${CMAKE_SOURCE_DIR}/buildwin/crashrpt/CrashRpt1403.lib
    )
    set(CMAKE_EXE_LINKER_FLAGS "/DEBUG ${CMAKE_EXE_LINKER_FLAGS}")
  else (MSVC)
    if (NOT APPLE AND NOT QT_ANDROID AND NOT MINGW)
      if (CMAKE_BUILD_TYPE MATCHES "Rel*")
        message(STATUS "Using Linux crash reporting")
      endif ()
    endif ()
  endif (MSVC)
endif (OCPN_USE_CRASHREPORT)

add_subdirectory("libs/sqlite")
target_link_libraries(${PACKAGE_NAME} PRIVATE ocpn::sqlite)

add_subdirectory("libs/SQLiteCpp")
target_link_libraries(${PACKAGE_NAME} PRIVATE ocpn::sqlite_cpp)

if (UNIX)
  if (NOT QT_ANDROID) # this should be detected by the grib plugin
    find_package(BZip2 REQUIRED)
    target_include_directories(${PACKAGE_NAME} PRIVATE ${BZIP2_INCLUDE_DIR})
    target_link_libraries(${PACKAGE_NAME} PRIVATE ${BZIP2_LIBRARIES})
    find_package(ZLIB REQUIRED)
    target_include_directories(${PACKAGE_NAME} PRIVATE ${ZLIB_INCLUDE_DIR})
    target_link_libraries(${PACKAGE_NAME} PRIVATE ${ZLIB_LIBRARY})
    find_package(X11)
    if (X11_FOUND AND NOT APPLE)
      target_link_libraries(${PACKAGE_NAME} PRIVATE ${X11_LIBRARIES})
      set(OCPN_HAVE_X11 ON)   # => config.h
    endif ()
    if (NOT APPLE)
      # TinyXML from Homebrew is not good enough for our GpxDocument needs We
      # should probably replace it with pugixml completely anyway...
      find_package(TinyXML)
    endif (NOT APPLE)
    if (APPLE)
      if (wxWidgets_VERSION_STRING VERSION_LESS "3.1.6")
        #Only needed if we build with wxSVG implementation of SVG support
        find_package(Freetype REQUIRED)
        target_link_libraries(${PACKAGE_NAME} PRIVATE Freetype::Freetype)
        find_package(Fontconfig REQUIRED)
        target_link_libraries(${PACKAGE_NAME} PRIVATE Fontconfig::Fontconfig)
        find_package(PNG REQUIRED)
        target_link_libraries(${PACKAGE_NAME} PRIVATE PNG::PNG)
        find_package(Pixman REQUIRED)
        target_link_libraries(${PACKAGE_NAME} PRIVATE Pixman::Pixman)
      endif()
      find_package(ZSTD REQUIRED)
      target_link_libraries(${PACKAGE_NAME} PRIVATE zstd::zstd)
    endif ()
  endif (NOT QT_ANDROID)
endif (UNIX)

# check for lzma support for reading compressed charts
if (CMAKE_HOST_WIN32)
  list(APPEND CMAKE_PREFIX_PATH "${CMAKE_CURRENT_SOURCE_DIR}/buildwin")
  list(APPEND CMAKE_PREFIX_PATH "${CMAKE_CURRENT_SOURCE_DIR}/buildwin/include")
endif (CMAKE_HOST_WIN32)
if (OCPN_USE_LZMA)
  find_package(LibLZMA)
  if (LIBLZMA_FOUND)
    message(STATUS "Building with lzma support")
    target_include_directories(${PACKAGE_NAME} PUBLIC ${LIBLZMA_INCLUDE_DIRS})
  else (LIBLZMA_FOUND)
    message(STATUS "lzma library not found")
  endif (LIBLZMA_FOUND)
endif (OCPN_USE_LZMA)

if (OCPN_USE_CURL)
  if (CMAKE_HOST_WIN32)
    install(
      FILES
        "${CMAKE_SOURCE_DIR}/buildwin/curl-ca-bundle.crt"
        "${CMAKE_SOURCE_DIR}/buildwin/libeay32.dll"
        "${CMAKE_SOURCE_DIR}/buildwin/ssleay32.dll"
      DESTINATION "."
    )
    if (MSVC)
      set(CURL_LIBRARIES "${CMAKE_SOURCE_DIR}/buildwin/libcurl.lib")
      install(FILES "buildwin/libcurl.dll" DESTINATION ".")
      install(FILES "buildwin/zlib1.dll" DESTINATION ".")
    endif (MSVC)
  else (CMAKE_HOST_WIN32)
    set(OCPN_USE_EXTERN_CURL ON)
  endif (CMAKE_HOST_WIN32)

  if (NOT QT_ANDROID)
    if (OCPN_USE_EXTERN_CURL)
      find_package(CURL REQUIRED)
      message(STATUS "ocpn: using external curl libraries...")
      message(STATUS "  curl includes: " ${CURL_INCLUDE_DIRS})
      message(STATUS "  curl libraries: " ${CURL_LIBRARIES})

      target_include_directories(${PACKAGE_NAME} PRIVATE ${CURL_INCLUDE_DIRS})
    else (OCPN_USE_EXTERN_CURL)
      include("Curl")
      message(STATUS "Using bundled curl library...")
    endif (OCPN_USE_EXTERN_CURL)

    pkg_search_module(SYS_WXCURL libwxcurl wxcurl)
    use_bundled_lib(USE_BUNDLED_WXCURL wxcurl)
    if (SYS_WXCURL_FOUND AND NOT USE_BUNDLED_WXCURL)
      message(STATUS "Building with system wxcurl")
      target_include_directories(
        ${PACKAGE_NAME}
        PRIVATE ${CURL_INCLUDE_DIRS} ${SYS_WXCURL_INCLUDE_DIR}
      )
      target_link_libraries(${PACKAGE_NAME} PRIVATE ${SYS_WXCURL_LIBRARIES})
    else ()
      message(STATUS "Building with bundled wxcurl")
      include("Curl")
      add_subdirectory("libs/wxcurl")
      target_link_libraries(${PACKAGE_NAME} PRIVATE ocpn::wxcurl)
    endif ()

    target_link_libraries(${PACKAGE_NAME} PRIVATE ${CURL_LIBRARIES})

    if (WIN32 AND OCPN_USE_EXTERN_CURL)
      find_library(
        CURL_LIBRARY_DLL
        NAMES
          curl
          curllib
          libcurl_imp
          curllib_static
          libcurl
        PATH_SUFFIXES dll
      )
      install(FILES ${CURL_LIBRARY_DLL} DESTINATION ".")
    endif (WIN32 AND OCPN_USE_EXTERN_CURL)
  else (NOT QT_ANDROID)
    target_include_directories( ${PACKAGE_NAME} PRIVATE ${CMAKE_SOURCE_DIR}/buildandroid/libcurl/include)
#    target_link_libraries(${PACKAGE_NAME} PRIVATE ${CMAKE_SOURCE_DIR}/buildandroid/libcurl/${ARCH}/libcurl.a)
  endif (NOT QT_ANDROID)
endif (OCPN_USE_CURL)

if (QT_ANDROID)
  target_include_directories( ${PACKAGE_NAME} PRIVATE ${CMAKE_SOURCE_DIR}/buildandroid/libexpat/include)
endif (QT_ANDROID)

if (OCPN_USE_SVG)
  message(STATUS "SVG support enabled...")
  if (wxWidgets_VERSION_STRING VERSION_GREATER_EQUAL "3.1.6")
    message(STATUS "wxWidgets 3.1.6+ detected, using wxBitmapBundle for SVG")
    add_definitions(-DocpnUSE_SVG) # Goes into config.h, leave as global
    add_definitions(-DocpnUSE_wxBitmapBundle)
    set(PKGPROJ_TEMPLATE OpenCPN.newsvg.pkgproj.in)
  else()
    message(STATUS "wxWidgets older than 3.1.6 detected, using wxSVG")
    set(PKGPROJ_TEMPLATE OpenCPN.pkgproj.in)
    if (NOT QT_ANDROID)
      include(OcpnFindCairo)
      include(OcpnFindExpat)
      if (CMAKE_HOST_WIN32)
        # On Windows, we have our own expat and cairo
        file(GLOB gtkdll_files "${CMAKE_CURRENT_SOURCE_DIR}/buildwin/gtk/*.dll")
        install(FILES ${gtkdll_files} DESTINATION ".")
        file(
          GLOB
            expatdll_files
            "${CMAKE_CURRENT_SOURCE_DIR}/buildwin/expat-2.2.5/*.dll"
        )
        install(FILES ${expatdll_files} DESTINATION ".")
        message(STATUS "GTK and Expat DLLs bundled into the installer package...")
      else (CMAKE_HOST_WIN32)
        # Include(OcpnFindFmpeg)  -- FFMPEG is not enabled currently.
        # target_link_libraries(${PACKAGE_NAME} ocpn::ffmpeg)
        include(FindEXIF)
        target_link_libraries(
          ${PACKAGE_NAME}
          PRIVATE ${EXIF_LIBRARIES} ${GTK_LIBRARIES}
        )
        target_include_directories(${PACKAGE_NAME} PRIVATE ${EXIF_INCLUDE_DIRS})
      endif (CMAKE_HOST_WIN32)
      target_link_libraries(${PACKAGE_NAME} PRIVATE ocpn::cairo ocpn::expat)

      add_definitions(-DocpnUSE_SVG) # Goes into config.h, leave as global

      pkg_search_module(WXSVG libwxsvg wxsvg)
      use_bundled_lib(USE_BUNDLED_WXSVG wxsvg)
      if (WXSVG_FOUND AND NOT USE_BUNDLED_WXSVG)
        message(STATUS "Building with system wxsvg includes")
        add_library(WXSVG INTERFACE)
        add_library(ocpn::wxsvg ALIAS WXSVG)
        target_include_directories(WXSVG INTERFACE ${WXSVG_INCLUDE_DIR})
        target_link_libraries(WXSVG INTERFACE ${WXSVG_LIBRARIES})
      else ()
        add_subdirectory("libs/wxsvg")
      endif ()
      target_link_libraries(${PACKAGE_NAME} PRIVATE ocpn::wxsvg)

    else(NOT QT_ANDROID)
      ADD_DEFINITIONS(-DocpnUSE_SVG)
      INCLUDE_DIRECTORIES(${CMAKE_SOURCE_DIR}/libs/wxsvg/include/wxSVG)
      INCLUDE_DIRECTORIES(${CMAKE_SOURCE_DIR}/libs/wxsvg/include/wxSVGXML)
      INCLUDE_DIRECTORIES(${CMAKE_SOURCE_DIR}/libs/wxsvg/include)
      INCLUDE_DIRECTORIES(${CMAKE_SOURCE_DIR}/libs/wxsvg/src)
    endif (NOT QT_ANDROID)
  endif()
endif (OCPN_USE_SVG)

if (OCPN_USE_NEWSERIAL)
  add_subdirectory("libs/serial")
  target_link_libraries(${PACKAGE_NAME} PRIVATE ocpn::serial)
  message(STATUS "Using new serial library...")
endif (OCPN_USE_NEWSERIAL)

# Search for opengles, short of running a program to test the speed of
# acceleration, I simply use gles on "native linux" arm systems
if (ARCH MATCHES "arm*" AND (NOT QT_ANDROID) AND OCPN_USE_GLES_SHIM)
  find_path(OPENGLESv1_INCLUDE_DIR GLES/gl.h)
  if (OPENGLESv1_INCLUDE_DIR)
    message(STATUS "Found OpenGLESv1")
    add_definitions(-DocpnUSE_GLES)
    add_definitions(-DocpnUSE_GL)

    #set(OPENGLES_FOUND "YES")
    #set(OPENGL_FOUND "YES")

    # SET(wxWidgets_FIND_COMPONENTS ${wxWidgets_FIND_COMPONENTS} gl )
    add_subdirectory(libs/glshim)

    set(OPENGL_LIBRARIES "GL_static" "EGL" "X11" "drm")
  endif ()
endif ()

if (OPENGL_FOUND)
  target_sources(
    ${PACKAGE_NAME}
    PRIVATE
    include/glChartCanvas.h
    include/glTextureDescriptor.h
    include/glTexCache.h
    include/glTextureManager.h
    include/TexFont.h
    src/glTextureDescriptor.cpp
    src/glTexCache.cpp
    src/glChartCanvas.cpp
    src/glTextureManager.cpp
    src/TexFont.cpp
  )
endif ()


# Building for QT_ANDROID involves a cross-building environment, So the include
# directories, flags, etc must be stated explicitly without trying to locate
# them on the host build system.
if (QT_ANDROID)
  #message(STATUS "Using GLESv1 for Android")
  add_definitions(-DocpnUSE_GLES)
  add_definitions(-DocpnUSE_GL)
  #add_definitions(-DARMHF)

  #set(OPENGLES_FOUND "YES")
  #set(OPENGL_FOUND "YES")

  # SET(wxWidgets_FIND_COMPONENTS ${wxWidgets_FIND_COMPONENTS} gl )
  # add_subdirectory(libs/glshim)
endif (QT_ANDROID)

message(STATUS "    Adding local GLU")
add_subdirectory(libs/glu)
set(OPENGL_LIBRARIES "GLU_static" ${OPENGL_LIBRARIES})
if (OCPN_VERBOSE)
  message(STATUS "    Revised GL Lib (with local): " ${OPENGL_LIBRARIES})
endif ()

find_package(OcpnLibarchive)
if (NOT TARGET ocpn::libarchive)
  message(FATAL:_ERROR "No libarchive!!!")
endif ()
target_link_libraries(${PACKAGE_NAME} PUBLIC ocpn::libarchive)
if (APPLE AND OCPN_USE_SYSTEM_LIBARCHIVE)
  # If we use system libarchive, we do not bundle the dylib and need to
  # comment it out from the pkg project file
  set(LIBARCHIVE_COMMENT_START "<!--")
  set(LIBARCHIVE_COMMENT_END "-->")
endif ()

message(STATUS "    Adding local LIBTESS2")
add_subdirectory(libs/libtess2)
target_link_libraries(${PACKAGE_NAME} PRIVATE ocpn::tess2)

include("SoundConfig")
add_subdirectory(libs/sound)
target_link_libraries(${PACKAGE_NAME} PRIVATE ocpn::sound)

add_subdirectory(libs/wxJSON)
target_link_libraries(${PACKAGE_NAME} PRIVATE ocpn::wxjson)


if (TINYXML_FOUND)
  message(STATUS "Building with system tinyxml")
  add_library(TINYXML INTERFACE)
  target_include_directories(TINYXML INTERFACE ${TINYXML_INCLUDE_DIR})
  target_link_libraries(TINYXML INTERFACE ${TINYXML_LIBRARIES})
  add_library(ocpn::tinyxml ALIAS TINYXML)
else (TINYXML_FOUND)
  add_subdirectory(libs/tinyxml)
  target_link_libraries(${PACKAGE_NAME} PRIVATE ocpn::tinyxml)
  message(STATUS "Building with bundled tinyxml")
endif (TINYXML_FOUND)
set(TIXML_USE_STL 1) # -> config.h

message(STATUS "S57 ENC support: enabled")
set(
  SRC_S57ENC
  include/cm93.h
  include/mygeom.h
  include/ogr_s57.h
  include/Osenc.h
  include/s52plib.h
  include/s52utils.h
  include/s57chart.h
  include/s57RegistrarMgr.h
  include/SencManager.h
  include/TexFont.h
  src/cm93.cpp
  src/mygeom.cpp
  src/ogrs57datasource.cpp
  src/ogrs57layer.cpp
  src/Osenc.cpp
  src/s52cnsy.cpp
  src/s52plib.cpp
  src/s52utils.cpp
  src/s57chart.cpp
  src/s57classregistrar.cpp
  src/s57featuredefns.cpp
  src/s57obj.cpp
  src/s57reader.cpp
  src/s57RegistrarMgr.cpp
  src/SencManager.cpp
  src/TexFont.cpp
)
add_library(S57ENC STATIC ${SRC_S57ENC})
target_link_libraries(
  S57ENC
  PUBLIC
    ocpn::nmea0183
    ocpn::tess2
    ocpn::sound
    ocpn::wxjson
    ssl::sha1
    ocpn::tinyxml
)

if (OCPN_USE_CURL AND NOT QT_ANDROID)
  target_link_libraries(S57ENC PUBLIC ocpn::wxcurl)
endif ()

add_subdirectory(libs/iso8211)
target_link_libraries(S57ENC PUBLIC ocpn::iso8211)

add_subdirectory(libs/gdal)
target_link_libraries(S57ENC PUBLIC ocpn::gdal)

add_subdirectory(libs/N2KParser)
target_link_libraries(${PACKAGE_NAME} PUBLIC ocpn::N2KParser)

if (OCPN_USE_LZMA AND LIBLZMA_FOUND)
  target_include_directories(S57ENC PRIVATE ${LIBLZMA_INCLUDE_DIR})
  target_link_libraries(S57ENC PUBLIC ${LIBLZMA_LIBRARY})
endif ()

target_include_directories(S57ENC PRIVATE ${CMAKE_SOURCE_DIR}/include)

set_property(TARGET S57ENC PROPERTY COMPILE_FLAGS "${OBJ_VISIBILITY}")
target_link_libraries(${PACKAGE_NAME} PRIVATE S57ENC)

if (OCPN_USE_GARMINHOST)
  add_subdirectory("libs/garmin")
  target_link_libraries(${PACKAGE_NAME} PUBLIC ocpn::garminhost)
  message(STATUS "Garmin Host Mode support: enabled")
else (OCPN_USE_GARMINHOST)
  message(STATUS "Garmin Host Mode support: disabled")
endif (OCPN_USE_GARMINHOST)

# Chart Symbols library
set(SRC_SYMBOLS src/chartsymbols.cpp include/chartsymbols.h)

add_library(SYMBOLS STATIC ${SRC_SYMBOLS})
set_property(TARGET SYMBOLS PROPERTY COMPILE_FLAGS "${OBJ_VISIBILITY}")
target_link_libraries(SYMBOLS PRIVATE ocpn::tinyxml)
target_include_directories(SYMBOLS PRIVATE ${CMAKE_SOURCE_DIR}/include)
target_link_libraries(${PACKAGE_NAME} PRIVATE SYMBOLS)

# Compile texcompression support library
if (OPENGL_FOUND)
  add_subdirectory("libs/texcmp")
  target_link_libraries(${PACKAGE_NAME} PRIVATE ocpn::texcmp)

  add_subdirectory("libs/mipmap")
  target_link_libraries(${PACKAGE_NAME} PRIVATE ocpn::mipmap)
endif (OPENGL_FOUND)

pkg_search_module(LZ4 liblz4 lz4)
USE_BUNDLED_LIB(USE_BUNDLED_LZ4 lz4)
if (LZ4_FOUND AND NOT USE_BUNDLED_LZ4)
  message(STATUS "Building with system lz4")
  include_directories(${LZ4_INCLUDE_DIR})
  if (COMMAND target_link_directories)
    target_link_directories(TEXCMP PRIVATE ${LZ4_LIBRARY_DIRS})
  else ()
    link_directories(${LZ4_LIBRARY_DIRS})
  endif ()
  target_link_libraries(${PACKAGE_NAME} PRIVATE ${LZ4_LIBRARIES})
else ()
  message(STATUS "Building with bundled lz4")
  add_subdirectory("libs/lz4")
  target_link_libraries(${PACKAGE_NAME} PRIVATE LZ4)
endif ()

if (MINGW)
  target_link_libraries(${PACKAGE_NAME} PRIVATE psapi winmm setupapi ws2_32)
endif ()

# TODO dnl dnl Use OpenGL tesselator or Internal tesselator dnl
# tess_internal=false tess_glu=true AC_ARG_WITH(tess_internal, [  --with-tess-
# internal    use Internal Polygon Tesselator], [tess_internal=true] )
#
# if [ "$tess_internal" = "false" ] ; then dnl  Look for and qualify an external
# GLU library echo "checking for useable OpenGLU Library" AC_CHECK_LIB(GLU,
# gluNewTess, true, dnl here true is just a nop AC_MSG_ERROR([*** libGLU not
# found.  Run configure using --with-tess-internal.]))
#
# GL_LIBS="-lGL -lGLU" AC_SUBST(GL_LIBS)
#
# GL_CFLAGS="-DUSE_GLU_TESS" AC_SUBST(GL_CFLAGS) fi

if (UNIX AND NOT APPLE)
  find_path(LIBELF_INCLUDE_DIR NAMES libelf.h gelf.h PATH_SUFFIXES libelf)
  find_library(LIBELF_LIBRARY NAMES elf)
  if (LIBELF_INCLUDE_DIR AND LIBELF_LIBRARY)
    message(STATUS "Found LibELF...")
    message(STATUS "    ELF Lib: ${LIBELF_INCLUDE_DIR}")
    message(STATUS "    ELF Include: ${LIBELF_LIBRARY}")
    target_include_directories(${PACKAGE_NAME} PUBLIC "${LIBELF_INCLUDE_DIR}")
    target_link_libraries(${PACKAGE_NAME} PRIVATE "${LIBELF_LIBRARY}")

    set(USE_LIBELF ON)   # => config.h
  else ()
    message(
      WARNING
        "Did not found LibELF, plugin compatibility check will be simplified."
    )
  endif ()
endif (UNIX AND NOT APPLE)

# Finalize config.h setup and deploy it.
include(TargetSetup)
if ("${wxWidgets_LIBRARIES}" MATCHES "gtk3u")
  if (${PKG_TARGET_VERSION} VERSION_LESS 22.04)
    if (NOT ${PKG_TARGET} MATCHES "-gtk3")
      string(REPLACE ubuntu ubuntu-gtk3 PKG_TARGET ${PKG_TARGET})
    endif ()
  endif ()
  set(CMAKE_CXX_FLAGS "${CMAKE_CXX_FLAGS} -D__WXGTK3__")
endif ()
configure_file(${CMAKE_SOURCE_DIR}/cmake/in-files/config.h.in ${CMAKE_BINARY_DIR}/include/config.h)
include_directories(BEFORE "${CMAKE_BINARY_DIR}/include")

if (NOT APPLE AND NOT QT_ANDROID)
  target_link_libraries(${PACKAGE_NAME} PRIVATE ${wxWidgets_LIBRARIES})
endif ()

if (CMAKE_HOST_WIN32)
  target_link_libraries(
    ${PACKAGE_NAME} PRIVATE setupapi.lib "GLU_static" psapi.lib # glu32.lib
  )
  # use gdi plus only on MSVC, it is not a free library
  if (MSVC)
    target_link_libraries(${PACKAGE_NAME} PRIVATE gdiplus.lib)
  endif ()
endif (CMAKE_HOST_WIN32)

if (MINGW)
  target_link_libraries(${PACKAGE_NAME} PRIVATE ${OPENGL_LIBRARIES} wsock32.lib)
endif (MINGW)

if (UNIX)
  target_link_libraries(
    ${PACKAGE_NAME}
    PRIVATE ${OPENGL_LIBRARIES} ${GETTEXT_LIBRARY} SQLITE_CPP
  )
  if (NOT APPLE AND NOT QT_ANDROID AND NOT WIN32 AND NOT X11_FOUND)
    message(STATUS "Did not find x11 libraries")
    message(
      STATUS "support for transparent toolbar in opengl mode not detected"
    )
  endif ()
endif (UNIX)

if (${CMAKE_VERSION} VERSION_GREATER_EQUAL 3.14)
# FIXME (dave)
  if (NOT QT_ANDROID)
    add_subdirectory(test)
    add_custom_target(run-tests
      COMMAND ctest  -C $<CONFIG>
      WORKING_DIRECTORY ${CMAKE_BINARY_DIR}/test
    )
    add_dependencies(run-tests tests)
  endif (NOT QT_ANDROID)
endif ()

# If we build for windows systems, we also include the resource file containing
# the manifest, icon and other resources
if (MSVC)
  target_sources(${PACKAGE_NAME} PRIVATE ${CMAKE_BINARY_DIR}/opencpn.rc)
endif ()

if (OCPN_BUNDLE_GSHHS)
  set(
    gshhs
    data/gshhs/poly-c-1.dat
    data/gshhs/wdb_borders_c.b
    data/gshhs/wdb_rivers_c.b
  )
endif (OCPN_BUNDLE_GSHHS)

# Various data files

set(
  uiData
  src/bitmaps/styles.xml
  src/bitmaps/toolicons_journeyman.png
  src/bitmaps/toolicons_journeyman_flat.png
  src/bitmaps/toolicons_traditional.png
  src/bitmaps/iconRMinus.png
  src/bitmaps/iconRPlus.png
  src/bitmaps/iconMinimum.png
  src/bitmaps/iconStandard.png
  src/bitmaps/iconUserStd.png
  src/bitmaps/iconAll.png
  src/bitmaps/DragHandle.svg
  src/bitmaps/eye.svg
  src/bitmaps/eyex.svg
  src/bitmaps/eyeGray.svg
  src/bitmaps/iENC_All.svg
  src/bitmaps/iENC_Minimum.svg
  src/bitmaps/iENC_Standard.svg
  src/bitmaps/iENC_UserStd.svg
  src/bitmaps/iENC_RPlus.svg
  src/bitmaps/iENC_RMinus.svg
  src/bitmaps/package-x-generic.png
  src/bitmaps/plus.svg
)

set(
  s57data
  data/s57data/attdecode.csv
  data/s57data/S52RAZDS.RLE
  data/s57data/s57attributes.csv
  data/s57data/s57expectedinput.csv
  data/s57data/s57objectclasses.csv
  data/s57data/rastersymbols-dark.png
  data/s57data/rastersymbols-day.png
  data/s57data/rastersymbols-dusk.png
  data/s57data/chartsymbols.xml
)

if (OCPN_BUNDLE_TCDATA)
  set(
    tcData
    data/tcdata/HARMONICS_NO_US
    data/tcdata/HARMONICS_NO_US.IDX
    data/tcdata/harmonics-dwf-20210110-free.tcd
    data/tcdata/README.harmonics
  )
endif (OCPN_BUNDLE_TCDATA)

if (APPLE)
  target_sources(${PACKAGE_NAME} PRIVATE include/macutils.h src/macutils.c)
endif ()

# Mac has trouble finding libgobject-2.0.dylib We look for it explicitely
if (xAPPLE)
  # Assume pkg-config is available.
  pkg_search_module(GOBJECT REQUIRED gobject-2.0)
  # MESSAGE (STATUS "    GOBJECT: " ${GOBJECT_LDFLAGS})

  target_compile_definitions(${PACKAGE_NAME} PRIVATE ${GOBJECT_LDFLAGS})
  target_link_libraries(${PACKAGE_NAME} PUBLIC "iconv")
endif (xAPPLE)

if (WIN32)
  target_sources(${PACKAGE_NAME} PRIVATE app.manifest)
endif (WIN32)

add_subdirectory("libs/nmea0183")
target_link_libraries(${PACKAGE_NAME} PUBLIC ocpn::nmea0183)

add_subdirectory("libs/easywsclient")
target_link_libraries(${PACKAGE_NAME} PUBLIC ocpn::easywsclient)

add_subdirectory("libs/wxservdisc")
target_link_libraries(${PACKAGE_NAME} PUBLIC ocpn::wxservdisc)

if (APPLE)
  set_source_files_properties(
    ${gshhs}
    PROPERTIES MACOSX_PACKAGE_LOCATION SharedSupport/gshhs
  )

  set_source_files_properties(
    ${uiData}
    PROPERTIES
      MACOSX_PACKAGE_LOCATION SharedSupport/uidata
  )
  set_source_files_properties(
    ${s57data}
    PROPERTIES MACOSX_PACKAGE_LOCATION SharedSupport/s57data
  )
  if (OCPN_BUNDLE_TCDATA)
    set_source_files_properties(
      ${tcData}
      PROPERTIES MACOSX_PACKAGE_LOCATION SharedSupport/tcdata
    )
  endif (OCPN_BUNDLE_TCDATA)

  set_source_files_properties(
    data/license.html
    PROPERTIES MACOSX_PACKAGE_LOCATION SharedSupport
  )

  set_source_files_properties(
    data/authors.html
    PROPERTIES MACOSX_PACKAGE_LOCATION SharedSupport
  )

  set_source_files_properties(
    data/opencpn.png
    PROPERTIES MACOSX_PACKAGE_LOCATION SharedSupport
  )

  set_source_files_properties(
    data/CoC-909_2013-InlandECDIS_20170308.pdf
    PROPERTIES MACOSX_PACKAGE_LOCATION SharedSupport
  )

  set_source_files_properties(
    ${CMAKE_SOURCE_DIR}/data/ocpn-plugins.xml
    PROPERTIES MACOSX_PACKAGE_LOCATION SharedSupport
  )
  install(
      FILES ${CMAKE_SOURCE_DIR}/data/ocpn-plugins.xml
      DESTINATION ${PREFIX_PKGDATA}
  )
  target_sources(${PACKAGE_NAME}
      PRIVATE ${CMAKE_SOURCE_DIR}/data/ocpn-plugins.xml
  )

  # Known, downloadable plugin icons
  file(GLOB PLUGIN_ICONS ${CMAKE_SOURCE_DIR}/plugins/icons/*)
  foreach (_pluginIcon ${PLUGIN_ICONS})
    set_source_files_properties(
      ${_pluginIcon}
      PROPERTIES
        MACOSX_PACKAGE_LOCATION SharedSupport/uidata/plugins
    )
  endforeach ()
  install(
    DIRECTORY plugins/icons/
    DESTINATION ${PREFIX_PKGDATA}/uidata/plugins
  )
  target_sources(${PACKAGE_NAME} PRIVATE ${PLUGIN_ICONS})

  file(GLOB SOUND_FILES ${CMAKE_SOURCE_DIR}/data/sounds/*)
  foreach (_currentSoundFile ${SOUND_FILES})
    set_source_files_properties(
      ${_currentSoundFile}
      PROPERTIES
        MACOSX_PACKAGE_LOCATION SharedSupport/sounds
    )
  endforeach (_currentSoundFile)

  file(GLOB CONFIG_FILES ${CMAKE_SOURCE_DIR}/data/configs/*)
  foreach (_currentConfigFile ${CONFIG_FILES})
    set_source_files_properties(
      ${_currentConfigFile}
      PROPERTIES MACOSX_PACKAGE_LOCATION SharedSupport/configs
    )
  endforeach (_currentConfigFile)

  if (OCPN_USE_SVG)
    # Traditional theme SVG icons
    file(
      GLOB TRADITIONAL_SVG_FILES "${CMAKE_SOURCE_DIR}/data/svg/traditional/*"
    )
    foreach (_currentSvgFile ${TRADITIONAL_SVG_FILES})
      set_source_files_properties(
        ${_currentSvgFile}
        PROPERTIES
          MACOSX_PACKAGE_LOCATION SharedSupport/uidata/traditional
      )
    endforeach ()

    # Journeyman theme SVG icons
    file(GLOB JOURNEYMAN_SVG_FILES "${CMAKE_SOURCE_DIR}/data/svg/journeyman/*")
    foreach (_currentSvgFile ${JOURNEYMAN_SVG_FILES})
      set_source_files_properties(
        ${_currentSvgFile}
        PROPERTIES
          MACOSX_PACKAGE_LOCATION SharedSupport/uidata/journeyman
      )
    endforeach ()

    # Journeyman_flat theme SVG icons
    file(
      GLOB
        JOURNEYMAN_FLAT_SVG_FILES
        "${CMAKE_SOURCE_DIR}/data/svg/journeyman_flat/*"
    )
    foreach (_currentSvgFile ${JOURNEYMAN_FLAT_SVG_FILES})
      set_source_files_properties(
        ${_currentSvgFile}
        PROPERTIES
          MACOSX_PACKAGE_LOCATION SharedSupport/uidata/journeyman_flat
      )
    endforeach ()

    # MUI_flat theme SVG icons
    file(GLOB MUI_FLAT_SVG_FILES "${CMAKE_SOURCE_DIR}/data/svg/MUI_flat/*")
    foreach (_currentSvgFile ${MUI_FLAT_SVG_FILES})
      set_source_files_properties(
        ${_currentSvgFile}
        PROPERTIES
          MACOSX_PACKAGE_LOCATION SharedSupport/uidata/MUI_flat
      )
    endforeach (_currentSvgFile)

    # Default SVG Icons
    file(GLOB DEFAULT_ICON_SVG_FILES "${CMAKE_SOURCE_DIR}/data/svg/markicons/*")
    foreach (_currentSvgFile ${DEFAULT_ICON_SVG_FILES})
      set_source_files_properties(
        ${_currentSvgFile}
        PROPERTIES
          MACOSX_PACKAGE_LOCATION SharedSupport/uidata/markicons
      )
    endforeach ()

  endif (OCPN_USE_SVG)

  install(
    DIRECTORY data/svg/markicons/
    DESTINATION ${PREFIX_PKGDATA}/uidata/markicons
  )

  install(
    DIRECTORY data/svg/MUI_flat/
    DESTINATION ${PREFIX_PKGDATA}/uidata/MUI_flat
  )

  set_source_files_properties(
    data/doc/help_web.html
    PROPERTIES MACOSX_PACKAGE_LOCATION SharedSupport/doc
  )

  if (OCPN_BUNDLE_DOCS )
    set_source_files_properties(
      data/doc/help_en_US.html
      PROPERTIES MACOSX_PACKAGE_LOCATION SharedSupport/doc
    )

    file(GLOB_RECURSE WIKI_DOC_FILES "${CMAKE_SOURCE_DIR}/data/doc/*")
    foreach (_currentWikiDocFile ${WIKI_DOC_FILES})

      file(
        RELATIVE_PATH
          _docfileRelPath # Output variable
          "${CMAKE_SOURCE_DIR}/data/doc/" # Base directory
          ${_currentWikiDocFile} # Absolute path to the file
      )

      get_filename_component(_docfileLocation ${_docfileRelPath} DIRECTORY)
      set(_location "SharedSupport/doc/${_docfileLocation}")
      # MESSAGE (STATUS "    Adding Wiki Doc File : " ${_currentWikiDocFile}  "
      # Destination: "  ${_location})
      set_source_files_properties(
        ${_currentWikiDocFile}
        PROPERTIES MACOSX_PACKAGE_LOCATION ${_location}
      )
    endforeach (_currentWikiDocFile)

  endif (OCPN_BUNDLE_DOCS )

  set_source_files_properties(
    buildosx/opencpn.icns
    PROPERTIES MACOSX_PACKAGE_LOCATION Resources
  )

  set_source_files_properties(
    buildosx/MainMenu.xib
    PROPERTIES MACOSX_PACKAGE_LOCATION Resources/English.lproj
  )

  # These variables get substituted into the Info.plist template file at build
  # time
  set(MACOSX_BUNDLE_ICON_FILE opencpn.icns)
  set(MACOSX_BUNDLE_SHORT_VERSION_STRING "${PACKAGE_VERSION}")
  set(MACOSX_BUNDLE_BUNDLE_NAME "OpenCPN")
  set(MACOSX_BUNDLE_GUI_IDENTIFIER "org.opencpn")

  if (OCPN_BUNDLE_DOCS )
    set(
      DOC_FILES
      data/doc/help_web.html
      data/doc/help_en_US.html
      ${WIKI_DOC_FILES}
    )
  else (OCPN_BUNDLE_DOCS )
    set(DOC_FILES data/doc/help_web.html)
  endif (OCPN_BUNDLE_DOCS )

  target_sources(
    ${PACKAGE_NAME}
    PRIVATE
    ${gshhs}
    ${uiData}
    ${s57data}
    ${tcData}
    data/license.html
    data/authors.html
    data/opencpn.png
    data/ocpn-plugins.xml
    data/CoC-909_2013-InlandECDIS_20170308s.pdf
    ${SOUND_FILES}
    buildosx/opencpn.icns
    buildosx/MainMenu.xib
    ${TRADITIONAL_SVG_FILES}
    ${JOURNEYMAN_SVG_FILES}
    ${JOURNEYMAN_FLAT_SVG_FILES}
    ${DEFAULT_ICON_SVG_FILES}
    ${MUI_FLAT_SVG_FILES}
    ${DOC_FILES}
    ${CONFIG_FILES}
  )
  install(TARGETS ${PACKAGE_NAME} BUNDLE DESTINATION ${PREFIX_BIN})

  target_link_libraries(${PACKAGE_NAME} PRIVATE ${wxWidgets_LIBRARIES})
  set_target_properties(
    ${PACKAGE_NAME}
    PROPERTIES
      MACOSX_BUNDLE_INFO_PLIST "${CMAKE_SOURCE_DIR}/buildosx/Info.plist.in"
  )
endif (APPLE)

if (QT_ANDROID)
  target_link_libraries( ${PACKAGE_NAME} PRIVATE ${wxWidgets_LIBRARIES} )
  target_link_libraries( ${PACKAGE_NAME} PRIVATE GLESv2 EGL z)
  target_link_libraries( ${PACKAGE_NAME} PRIVATE ${OPENGL_LIBRARIES} )
  target_link_libraries( ${PACKAGE_NAME} PRIVATE NMEA0183 )
endif ()

# Sanitizers, part 2/2
if (CMAKE_VERSION VERSION_GREATER 3.4)
  if (NOT "${ENABLE_SANITIZER}" MATCHES "none")
    target_link_libraries(${PACKAGE_NAME}
        PRIVATE -fsanitize=${ENABLE_SANITIZER}
    )
  endif ()
endif ()

if (LIBLZMA_FOUND)
  target_link_libraries(${PACKAGE_NAME} PRIVATE ${LIBLZMA_LIBRARY})
endif (LIBLZMA_FOUND)

# Certain older Cmake FindGTK2 modules ( e.g. cmake-2.8.0-2) do not yield all of
# the required link libraries So, add them manually.  These declarations may be
# redundant in some architectures, but do no harm.
if (UNIX)
  target_link_libraries(${PACKAGE_NAME} PRIVATE dl)
endif ()

#
# Install
#
install(FILES data/license.txt DESTINATION ${PREFIX_DATA}/${PACKAGE_NAME})

if (NOT APPLE)

  if (WIN32)
    install(TARGETS ${PACKAGE_NAME} RUNTIME DESTINATION ".")
  endif ()

  if (UNIX AND NOT APPLE AND NOT QT_ANDROID)
    install(TARGETS ${PACKAGE_NAME} RUNTIME DESTINATION ${PREFIX_BIN})
    install(FILES LINUX_DEVICES.md DESTINATION ${PREFIX_DATA}/${PACKAGE_NAME})
  endif ()

  if (WIN32)
    set(PREFIX_PKGDATA ".")
  endif ()

  install(
    FILES ${CMAKE_SOURCE_DIR}/data/ocpn-plugins.xml
    DESTINATION ${PREFIX_PKGDATA}
  )

  install(FILES ${uiData} DESTINATION ${PREFIX_PKGDATA}/uidata)
  install(
    DIRECTORY data/svg/markicons/
    DESTINATION ${PREFIX_PKGDATA}/uidata/markicons
  )

  if (OCPN_USE_SVG)
    # Traditional theme SVG icons
    install(
      DIRECTORY data/svg/traditional/
      DESTINATION ${PREFIX_PKGDATA}/uidata/traditional
    )
    install(
      DIRECTORY data/svg/journeyman/
      DESTINATION ${PREFIX_PKGDATA}/uidata/journeyman
    )
    install(
      DIRECTORY data/svg/journeyman_flat/
      DESTINATION ${PREFIX_PKGDATA}/uidata/journeyman_flat
    )
    install(
      DIRECTORY data/svg/MUI_flat/
      DESTINATION ${PREFIX_PKGDATA}/uidata/MUI_flat
    )
  endif (OCPN_USE_SVG)

  install(FILES ${s57data} DESTINATION ${PREFIX_PKGDATA}/s57data)

  if (OCPN_BUNDLE_TCDATA)
    install(FILES ${tcData} DESTINATION ${PREFIX_PKGDATA}/tcdata)
  endif ()

  if (OCPN_BUNDLE_GSHHS)
    install(FILES ${gshhs} DESTINATION ${PREFIX_PKGDATA}/gshhs)
  endif ()

  file(GLOB LICENSES "${CMAKE_SOURCE_DIR}/COPYING.*")
  install(FILES ${LICENSES} LICENSING DESTINATION "${PREFIX_PKGDATA}")

  install(
    FILES data/CoC-909_2013-InlandECDIS_20170308s.pdf
    DESTINATION ${PREFIX_PKGDATA}
  )
  install(FILES data/copyright DESTINATION ${PREFIX_DATA}/doc/${PACKAGE_NAME})

  install(FILES data/license.html DESTINATION ${PREFIX_PKGDATA})
  install(FILES data/authors.html DESTINATION ${PREFIX_PKGDATA})
  install(FILES data/opencpn.png DESTINATION ${PREFIX_PKGDATA})

  if (PACKAGE_FORMAT EQUAL "DEB")
    install(
      FILES data/changelog.gz
      DESTINATION ${PREFIX_DATA}/doc/${PACKAGE_NAME}
    )
  else (PACKAGE_FORMAT EQUAL "DEB")
    install(FILES data/changelog DESTINATION ${PREFIX_DATA}/doc/${PACKAGE_NAME})
  endif (PACKAGE_FORMAT EQUAL "DEB")

  install(DIRECTORY data/sounds/ DESTINATION ${PREFIX_PKGDATA}/sounds)

  if (OCPN_BUNDLE_DOCS )
    install(DIRECTORY data/doc/ DESTINATION ${PREFIX_PKGDATA}/doc)
  else (OCPN_BUNDLE_DOCS )
    install(FILES data/doc/help_web.html DESTINATION ${PREFIX_PKGDATA}/doc)
  endif (OCPN_BUNDLE_DOCS )

  if (UNIX)
    install(
      FILES data/opencpn.png
      DESTINATION ${PREFIX_DATA}/icons/hicolor/48x48/apps
    )
    install(
      FILES src/bitmaps/opencpn-64.png
      DESTINATION ${PREFIX_DATA}/icons/hicolor/64x64/apps
      RENAME opencpn.png
    )
    install(
      FILES src/bitmaps/other_svg_src/opencpn.svg
      DESTINATION ${PREFIX_DATA}/icons/hicolor/scalable/apps
    )
    install(FILES data/opencpn.desktop DESTINATION ${PREFIX_DATA}/applications)
    install(
      FILES ${CMAKE_BINARY_DIR}/opencpn.appdata.xml
      DESTINATION ${PREFIX_DATA}/metainfo
      RENAME opencpn.appdata.xml
    )
    install(FILES opencpn.1 DESTINATION ${PREFIX_DATA}/man/man1)
  endif (UNIX)

  IF(PACKAGE_FORMAT MATCHES "DEB")
        INSTALL(FILES "buildlinux/98-sglock-ocpn.rules"
          PERMISSIONS OWNER_READ OWNER_WRITE GROUP_READ WORLD_READ
          DESTINATION "/lib/udev/rules.d")
  ENDIF(PACKAGE_FORMAT MATCHES "DEB")

endif (NOT APPLE)
# Fix up time_t definition Checks for 32-bit version. And always use 32-bit
# time_t for compatibility

#
# Gettext languages setup.
#
find_program(GETTEXT_XGETTEXT_EXECUTABLE xgettext)
if (GETTEXT_XGETTEXT_EXECUTABLE)

  add_custom_command(
    OUTPUT ${CMAKE_SOURCE_DIR}/po/${PACKAGE_NAME}.pot.dummy
    COMMAND
      ${GETTEXT_XGETTEXT_EXECUTABLE}
      --from-code=iso-8859-1
      --force-po
      --package-name=${PACKAGE_NAME}
      --package-version="${PACKAGE_VERSION}"
      --output=${CMAKE_SOURCE_DIR}/po/${PACKAGE_NAME}.pot
      --keyword=_
      --width=80
      --files-from=${CMAKE_SOURCE_DIR}/po/POTFILES.in
    DEPENDS
      ${CMAKE_SOURCE_DIR}/po/POTFILES.in
      ${CMAKE_SOURCE_DIR}/po/${PACKAGE_NAME}.pot
    WORKING_DIRECTORY ${CMAKE_SOURCE_DIR}
    COMMENT "pot-update [${PACKAGE_NAME}]: Generated pot file."
  )
  add_custom_target(
    pot-update
    COMMENT "pot-update: Done."
    DEPENDS ${CMAKE_SOURCE_DIR}/po/${PACKAGE_NAME}.pot.dummy
  )

endif (GETTEXT_XGETTEXT_EXECUTABLE)

macro (GETTEXT_UPDATE_PO _potFile)
  set(_poFiles ${_potFile})
  get_filename_component(_absPotFile ${_potFile} ABSOLUTE)

  foreach (_currentPoFile ${ARGN})
    get_filename_component(_absFile ${_currentPoFile} ABSOLUTE)
    get_filename_component(_poBasename ${_absFile} NAME_WE)

    add_custom_command(
      OUTPUT ${_absFile}.dummy
      COMMAND
        ${GETTEXT_MSGMERGE_EXECUTABLE}
        --width=80
        --strict
        --quiet
        --update
        --backup=none
        --no-location -s ${_absFile} ${_absPotFile}
      DEPENDS ${_absPotFile} ${_absFile}
      COMMENT "po-update [${_poBasename}]: Updated po file."
    )
    set(_poFiles ${_poFiles} ${_absFile}.dummy)
  endforeach (_currentPoFile)

  add_custom_target(po-update COMMENT "po-update: Done." DEPENDS ${_poFiles})
endmacro (GETTEXT_UPDATE_PO)

if (GETTEXT_MSGMERGE_EXECUTABLE)
  file(GLOB PACKAGE_PO_FILES ${CMAKE_SOURCE_DIR}/po/*.po)
  gettext_update_po(
    ${CMAKE_SOURCE_DIR}/po/${PACKAGE_NAME}.pot ${PACKAGE_PO_FILES}
  )
endif ()

set(_gmoFiles)
macro (GETTEXT_BUILD_MO _poFile _lang)

  get_filename_component(_absFile ${_poFile} ABSOLUTE)
  get_filename_component(_poBasename ${_absFile} NAME_WE)
  set(_gmoFile ${CMAKE_CURRENT_BINARY_DIR}/${_poBasename}.mo)

  add_custom_command(
    OUTPUT ${_gmoFile}
    COMMAND ${GETTEXT_MSGFMT_EXECUTABLE} --check -o ${_gmoFile} ${_absFile}
    COMMAND
      ${CMAKE_COMMAND} -E copy ${_gmoFile}
      ${CMAKE_CURRENT_BINARY_DIR}/Resources/opencpn_${_lang}.lproj/opencpn.mo
    DEPENDS ${_absFile}
    COMMENT "i18n [${_poBasename}]: Created mo file."
  )
  if (APPLE)
    install(
      FILES ${_gmoFile}
      DESTINATION
        ${CMAKE_INSTALL_PREFIX}/bin/OpenCPN.app/Contents/Resources/${_lang}.lproj
      RENAME ${PACKAGE_NAME}.mo
    )
  else ()
    install(
      FILES ${_gmoFile}
      DESTINATION ${PREFIX_DATA}/locale/${_lang}/LC_MESSAGES
      RENAME ${PACKAGE_NAME}.mo
    )
  endif ()

  set(_gmoFiles ${_gmoFiles} ${_gmoFile})
endmacro (GETTEXT_BUILD_MO)

if (GETTEXT_MSGFMT_EXECUTABLE)
  gettext_build_mo(po/opencpn_cs_CZ.po cs)
  gettext_build_mo(po/opencpn_da_DK.po da)
  gettext_build_mo(po/opencpn_de_DE.po de)
  gettext_build_mo(po/opencpn_es_ES.po es)
  gettext_build_mo(po/opencpn_fr_FR.po fr)
  gettext_build_mo(po/opencpn_it_IT.po it)
  gettext_build_mo(po/opencpn_nl_NL.po nl)
  gettext_build_mo(po/opencpn_pl_PL.po pl)
  gettext_build_mo(po/opencpn_ru_RU.po ru)
  gettext_build_mo(po/opencpn_sv_SE.po sv)
  gettext_build_mo(po/opencpn_et_EE.po et)
  gettext_build_mo(po/opencpn_pt_PT.po pt_PT)
  gettext_build_mo(po/opencpn_pt_BR.po pt_BR)
  gettext_build_mo(po/opencpn_nb_NO.po nb_NO)
  gettext_build_mo(po/opencpn_tr_TR.po tr_TR)
  gettext_build_mo(po/opencpn_fi_FI.po fi_FI)
  gettext_build_mo(po/opencpn_el_GR.po el_GR)
  gettext_build_mo(po/opencpn_zh_TW.po zh_TW)
  gettext_build_mo(po/opencpn_zh_CN.po zh_CN)
  gettext_build_mo(po/opencpn_hu_HU.po hu_HU)
  gettext_build_mo(po/opencpn_gl_ES.po gl_ES)
  gettext_build_mo(po/opencpn_ca_ES.po ca_ES)
  gettext_build_mo(po/opencpn_ar_SA.po ar_SA)
  gettext_build_mo(po/opencpn_ja_JP.po ja_JP)
  gettext_build_mo(po/opencpn_vi_VN.po vi_VN)
  gettext_build_mo(po/opencpn_he_IL.po he_IL)
  gettext_build_mo(po/opencpn_en_GB.po en_GB)
  add_custom_target(i18n COMMENT "i18n: Done." DEPENDS ${_gmoFiles})

  if (NOT QT_ANDROID)
    add_dependencies(${PACKAGE_NAME} i18n)
  endif ()

endif (GETTEXT_MSGFMT_EXECUTABLE)

#
# Install wxstd.mo in Windows
#
if (WIN32)
  file(
    GLOB WXWIDGETS_MO_FILES ${CMAKE_SOURCE_DIR}/buildwin/wxWidgets/locale/*.mo
  )
  foreach (_current_wx_mofile ${WXWIDGETS_MO_FILES})
    get_filename_component(_absFile ${_current_wx_mofile} ABSOLUTE)
    get_filename_component(_mlang ${_absFile} NAME_WE)
    install(
        FILES ${_current_wx_mofile}
        DESTINATION ${PREFIX_DATA}/locale/${_mlang}/LC_MESSAGES
        RENAME wxstd.mo
        PERMISSIONS OWNER_READ OWNER_WRITE GROUP_READ WORLD_READ
    )
  endforeach (_current_wx_mofile)

endif (WIN32)

#
# Install wxstd.mo in Mac
#
if (APPLE)

  file(
    GLOB WXWIDGETS_MO_FILES ${CMAKE_SOURCE_DIR}/buildosx/wxWidgets/locale/*.mo
  )
  foreach (_current_wx_mofile ${WXWIDGETS_MO_FILES})
    get_filename_component(_absFile ${_current_wx_mofile} ABSOLUTE)
    get_filename_component(_mlang ${_absFile} NAME_WE)

    install(
      FILES ${_current_wx_mofile}
      DESTINATION
        ${CMAKE_INSTALL_PREFIX}/bin/OpenCPN.app/Contents/Resources/${_mlang}.lproj
      RENAME wxstd.mo
    )
  endforeach (_current_wx_mofile)

endif (APPLE)

#
# On Windows builds, copy the wxWidgets dlls and helpers to the executable
# directory
#
if (WIN32 AND NOT UNIX)
  if (OCPN_BUNDLE_WXDLLS)
    file(
      GLOB wxdll_files "${CMAKE_CURRENT_SOURCE_DIR}/buildwin/wxWidgets/*.dll"
    )
    install(FILES ${wxdll_files} DESTINATION ".")
    message(STATUS "wxWidgets DLLs bundled into the installer package...")
  endif (OCPN_BUNDLE_WXDLLS)
  if (OCPN_BUNDLE_VCDLLS)
    file(GLOB vcdll_files "${CMAKE_CURRENT_SOURCE_DIR}/buildwin/vc/*.dll")
    install(FILES ${vcdll_files} DESTINATION ".")
    message(
      STATUS "MSVC redistributable DLLs bundled into the installer package..."
    )
  endif (OCPN_BUNDLE_VCDLLS)
  if (BUNDLE_LIBARCHIVEDLLS)
    file(
      GLOB
        libarchivedll_files
        "${CMAKE_CURRENT_SOURCE_DIR}/buildwin/archive.dll"
        "${CMAKE_CURRENT_SOURCE_DIR}/buildwin/liblzma.dll"
        "${CMAKE_CURRENT_SOURCE_DIR}/buildwin/zlib1.dll"
    )
    install(FILES ${libarchivedll_files} DESTINATION ".")
    message(STATUS "LibArchive DLLs bundled into the installer package...")
  endif (BUNDLE_LIBARCHIVEDLLS)
endif (WIN32 AND NOT UNIX)

if (MSVC AND OCPN_USE_CRASHREPORT)
  install(
    FILES ${CMAKE_SOURCE_DIR}/buildwin/crashrpt/CrashRpt1403.dll
    DESTINATION ${PREFIX_PKGDATA}
  )
  install(
    FILES ${CMAKE_SOURCE_DIR}/buildwin/crashrpt/CrashSender1403.exe
    DESTINATION ${PREFIX_PKGDATA}
  )
  install(
    FILES ${CMAKE_SOURCE_DIR}/buildwin/crashrpt/crashrpt_lang.ini
    DESTINATION ${PREFIX_PKGDATA}
  )
  install(
    FILES ${CMAKE_SOURCE_DIR}/buildwin/crashrpt/dbghelp.dll
    DESTINATION ${PREFIX_PKGDATA}
  )
  install(
    FILES ${CMAKE_SOURCE_DIR}/buildwin/crashrpt/PrivacyPolicy.txt
    DESTINATION ${PREFIX_PKGDATA}
  )
  message(STATUS "CrashRpt bundled into the installer package...")
endif (MSVC AND OCPN_USE_CRASHREPORT)

if (MINGW)
  install(SCRIPT ${CMAKE_SOURCE_DIR}/cmake/BundleMingwLibs.cmake)
endif ()

if (NOT SKIP_PLUGINS)
  add_subdirectory(plugins)
endif ()


#
# Prepare CPACK configuration (MINGW)
#
if (MINGW)
  set(
    CMD "sed -e 's|/TRIMLEFT||' NSIS.template.in.in > ${CMAKE_BINARY_DIR}/NSIS.template.in"
  )
  file(GENERATE OUTPUT ${CMAKE_BINARY_DIR}/fix-NSIS.sh CONTENT "${CMD}")
  add_custom_target(
    NSIS_config ALL
    COMMAND /bin/sh ${CMAKE_BINARY_DIR}/fix-NSIS.sh
    DEPENDS NSIS.template.in.in
    WORKING_DIRECTORY ${CMAKE_CURRENT_SOURCE_DIR}
  )
  add_dependencies(${PACKAGE_NAME} NSIS_config)
else ()
  configure_file(
    ${CMAKE_CURRENT_SOURCE_DIR}/NSIS.template.in.in
    ${CMAKE_BINARY_DIR}/NSIS.template.in COPYONLY
  )
endif ()

#
# Build a CPack driven installer package
#
# include (InstallRequiredSystemLibraries)
set(CPACK_BINDIR "${CMAKE_BINARY_DIR}")
set(CPACK_PACKAGE_NAME "OpenCPN")
set(CPACK_PACKAGE_VENDOR "opencpn.org")
set(CPACK_PACKAGE_DESCRIPTION_SUMMARY "OpenCPN ${PACKAGE_VERSION}")
set(CPACK_PACKAGE_VERSION ${PACKAGE_VERSION})
set(CPACK_PACKAGE_VERSION_MAJOR ${VERSION_MAJOR})
set(CPACK_PACKAGE_VERSION_MINOR ${VERSION_MINOR})
set(CPACK_PACKAGE_VERSION_PATCH ${VERSION_PATCH}${VERSION_TAIL})
set(
  CPACK_INSTALL_CMAKE_PROJECTS
  "${CMAKE_CURRENT_BINARY_DIR};${PACKAGE_NAME};ALL;/"
)
set(CPACK_PACKAGE_EXECUTABLES ${PACKAGE_NAME} "OpenCPN")

if (EXISTS "${CMAKE_CURRENT_SOURCE_DIR}/README")
  set(CPACK_PACKAGE_DESCRIPTION_FILE "${CMAKE_CURRENT_SOURCE_DIR}/README")
  set(CPACK_RESOURCE_FILE_README "${CMAKE_CURRENT_SOURCE_DIR}/README")
endif ()

set(CPACK_SOURCE_GENERATOR "TGZ")

# The following components are regex's to match anywhere (unless anchored) in
# absolute path + filename to find files or directories to be excluded from
# source tarball created by 'make package_source'.
set(
  CPACK_SOURCE_IGNORE_FILES
  "\\\\.flatpak-builder*"
  "\\\\.git*"
  "${CMAKE_BINARY_DIR}*"
)

#
# Windows NSIS package setup.
#
if (WIN32 AND NOT UNIX)
  if (NOT SKIP_VERSION_CONFIG)
    configure_file(
      ${CMAKE_SOURCE_DIR}/src/opencpn.rc.in ${CMAKE_BINARY_DIR}/opencpn.rc
    )
    configure_file(
      "${CMAKE_SOURCE_DIR}/buildwin/NSIS_Unicode/Language files/Langstrings_GERMAN.nsh.in"
      "${CMAKE_SOURCE_DIR}//buildwin/NSIS_Unicode/Include/Langstrings_GERMAN.nsh"
      @ONLY
    )
    configure_file(
      "${CMAKE_SOURCE_DIR}/buildwin/NSIS_Unicode/Language files/Langstrings_FRENCH.nsh.in"
      "${CMAKE_SOURCE_DIR}//buildwin/NSIS_Unicode/Include/Langstrings_FRENCH.nsh"
      @ONLY
    )
    configure_file(
      "${CMAKE_SOURCE_DIR}/buildwin/NSIS_Unicode/Language files/Langstrings_CZECH.nsh.in"
      "${CMAKE_SOURCE_DIR}//buildwin/NSIS_Unicode/Include/Langstrings_CZECH.nsh"
      @ONLY
    )
    configure_file(
      "${CMAKE_SOURCE_DIR}/buildwin/NSIS_Unicode/Language files/Langstrings_DANISH.nsh.in"
      "${CMAKE_SOURCE_DIR}//buildwin/NSIS_Unicode/Include/Langstrings_DANISH.nsh"
      @ONLY
    )
    configure_file(
      "${CMAKE_SOURCE_DIR}/buildwin/NSIS_Unicode/Language files/Langstrings_SPANISH.nsh.in"
      "${CMAKE_SOURCE_DIR}//buildwin/NSIS_Unicode/Include/Langstrings_SPANISH.nsh"
      @ONLY
    )
    configure_file(
      "${CMAKE_SOURCE_DIR}/buildwin/NSIS_Unicode/Language files/Langstrings_ITALIAN.nsh.in"
      "${CMAKE_SOURCE_DIR}//buildwin/NSIS_Unicode/Include/Langstrings_ITALIAN.nsh"
      @ONLY
    )
    configure_file(
      "${CMAKE_SOURCE_DIR}/buildwin/NSIS_Unicode/Language files/Langstrings_DUTCH.nsh.in"
      "${CMAKE_SOURCE_DIR}//buildwin/NSIS_Unicode/Include/Langstrings_DUTCH.nsh"
      @ONLY
    )
    configure_file(
      "${CMAKE_SOURCE_DIR}/buildwin/NSIS_Unicode/Language files/Langstrings_POLISH.nsh.in"
      "${CMAKE_SOURCE_DIR}//buildwin/NSIS_Unicode/Include/Langstrings_POLISH.nsh"
      @ONLY
    )
    configure_file(
      "${CMAKE_SOURCE_DIR}/buildwin/NSIS_Unicode/Language files/Langstrings_PORTUGUESEBR.nsh.in"
      "${CMAKE_SOURCE_DIR}//buildwin/NSIS_Unicode/Include/Langstrings_PORTUGUESEBR.nsh"
      @ONLY
    )
    configure_file(
      "${CMAKE_SOURCE_DIR}/buildwin/NSIS_Unicode/Language files/Langstrings_PORTUGUESE.nsh.in"
      "${CMAKE_SOURCE_DIR}//buildwin/NSIS_Unicode/Include/Langstrings_PORTUGUESE.nsh"
      @ONLY
    )
    configure_file(
      "${CMAKE_SOURCE_DIR}/buildwin/NSIS_Unicode/Language files/Langstrings_RUSSIAN.nsh.in"
      "${CMAKE_SOURCE_DIR}//buildwin/NSIS_Unicode/Include/Langstrings_RUSSIAN.nsh"
      @ONLY
    )
    configure_file(
      "${CMAKE_SOURCE_DIR}/buildwin/NSIS_Unicode/Language files/Langstrings_SWEDISH.nsh.in"
      "${CMAKE_SOURCE_DIR}//buildwin/NSIS_Unicode/Include/Langstrings_SWEDISH.nsh"
      @ONLY
    )
    configure_file(
      "${CMAKE_SOURCE_DIR}/buildwin/NSIS_Unicode/Language files/Langstrings_FINNISH.nsh.in"
      "${CMAKE_SOURCE_DIR}//buildwin/NSIS_Unicode/Include/Langstrings_FINNISH.nsh"
      @ONLY
    )
    configure_file(
      "${CMAKE_SOURCE_DIR}/buildwin/NSIS_Unicode/Language files/Langstrings_NORWEGIAN.nsh.in"
      "${CMAKE_SOURCE_DIR}//buildwin/NSIS_Unicode/Include/Langstrings_NORWEGIAN.nsh"
      @ONLY
    )
    configure_file(
      "${CMAKE_SOURCE_DIR}/buildwin/NSIS_Unicode/Language files/Langstrings_CHINESETW.nsh.in"
      "${CMAKE_SOURCE_DIR}//buildwin/NSIS_Unicode/Include/Langstrings_CHINESETW.nsh"
      @ONLY
    )
    configure_file(
      "${CMAKE_SOURCE_DIR}/buildwin/NSIS_Unicode/Language files/Langstrings_TURKISH.nsh.in"
      "${CMAKE_SOURCE_DIR}//buildwin/NSIS_Unicode/Include/Langstrings_TURKISH.nsh"
      @ONLY
    )
  endif (NOT SKIP_VERSION_CONFIG)

  # There is a bug in NSI that does not handle full unix paths properly. Make
  # sure there is at least one set of four (4) backlasshes.

  set(CPACK_NSIS_INSTALLED_ICON_NAME "opencpn.exe")
  set(CPACK_NSIS_PACKAGE_NAME_LC "opencpn")
  set(CPACK_NSIS_DIR "${CMAKE_SOURCE_DIR}/buildwin/NSIS_Unicode") # Gunther
  set(CPACK_BUILDWIN_DIR "${CMAKE_SOURCE_DIR}/buildwin") # Gunther

  # These lines set the name of the Windows Start Menu shortcut and the icon
  # that goes with it
  set(CPACK_NSIS_DISPLAY_NAME "${CPACK_PACKAGE_NAME} ${PACKAGE_VERSION}")
  set(CPACK_PACKAGE_ICON "${CMAKE_SOURCE_DIR}/src/bitmaps\\\\opencpn.ico")

  set(CPACK_PACKAGE_FILE_NAME "${PACKAGE_NAME}_${PACKAGE_VERSION}_setup")

  set(
    CPACK_RESOURCE_FILE_LICENSE "${CMAKE_CURRENT_SOURCE_DIR}/data/license.txt"
  )

  if (MINGW)
    set(CPACK_STRIP_FILES "bin/opencpn")
  endif (MINGW)

else (WIN32 AND NOT UNIX)
  set(CPACK_PACKAGE_INSTALL_DIRECTORY ${PACKAGE_NAME})
  set(CPACK_STRIP_FILES "bin/opencpn")
  set(CPACK_SOURCE_STRIP_FILES "")
  set(
    CPACK_PACKAGE_FILE_NAME
    "${PACKAGE_NAME}_${PACKAGE_VERSION}-${OCPN_PACKAGE_RELEASE}_${ARCH}"
  )
  set(
    CPACK_RESOURCE_FILE_LICENSE "${CMAKE_CURRENT_SOURCE_DIR}/data/license.html"
  )
endif (WIN32 AND NOT UNIX)

if (OCPN_BUNDLE_TCDATA)
  message(STATUS "*** Package will include tide and current data ***")
else (OCPN_BUNDLE_TCDATA)
  message(STATUS "*** Package will NOT include tide and current data ***")
endif (OCPN_BUNDLE_TCDATA)

#
# Appstream data (linux in general, in particular flatpak).
#
configure_file(
  "${CMAKE_SOURCE_DIR}/data/opencpn.appdata.xml.in"
  "${CMAKE_BINARY_DIR}/opencpn.appdata.xml"
  @ONLY
)

#
# Debian package setup
#
if (UNIX AND NOT APPLE)
  set(CPACK_STRIP_FILES ON)
  set(CPACK_GENERATOR ${PACKAGE_FORMAT})
  set(CPACK_PACKAGE_CONTACT "David S. Register ")

  # autogenerate additional dependency information
  set(CPACK_DEBIAN_PACKAGE_SHLIBDEPS ON)
  set(CPACK_DEBIAN_PACKAGE_RECOMMENDS ${PACKAGE_RECS})
  if ("${ARCH}" STREQUAL "x86_64")
    set(CPACK_DEBIAN_PACKAGE_ARCHITECTURE "amd64")
  else ()
    set(CPACK_DEBIAN_PACKAGE_ARCHITECTURE ${ARCH})
  endif ()
  set(CPACK_DEBIAN_PACKAGE_VERSION "${CPACK_PACKAGE_VERSION}")
  set(CPACK_DEBIAN_PACKAGE_SECTION "misc")
  set(CPACK_DEBIAN_COMPRESSION_TYPE "xz")
  set(CPACK_PACKAGE_DESCRIPTION_SUMMARY "OpenSource Chart Plotter/Navigator")
  set(
    CPACK_PACKAGE_DESCRIPTION
    "OpenCPN is a concise ChartPlotter/Navigator. The application supports: GPS/GPDS Position Input, BSB Raster Chart Display, S57 Vector ENChart Display, AIS Input Decoding, Waypoint Autopilot Navigation ."
  )
  set(CPACK_PACKAGE_RELOCATABLE OFF)
  set(CPACK_SET_DESTDIR ON)
  set(CPACK_INSTALL_PREFIX "${CMAKE_INSTALL_PREFIX}")
endif (UNIX AND NOT APPLE)

#
# Apple application bundle
#
if (APPLE)
  # -- Run the BundleUtilities cmake code
  set(CPACK_BUNDLE_PLIST "${CMAKE_SOURCE_DIR}/buildosx/Info.plist.in")

  set(APPS "\${CMAKE_INSTALL_PREFIX}/bin/OpenCPN.app")
  set(DIRS "/usr/local/lib")

  # INSTALL(DIRECTORY DESTINATION "bin/OpenCPN.app/Contents/Plugins")
  install(
    FILES ${CMAKE_CURRENT_BINARY_DIR}/plugins/dashboard_pi/libdashboard_pi.dylib
    DESTINATION "bin/OpenCPN.app/Contents/Plugins"
  )
  install(
    FILES ${CMAKE_CURRENT_BINARY_DIR}/plugins/grib_pi/libgrib_pi.dylib
    DESTINATION "bin/OpenCPN.app/Contents/Plugins"
  )
  install(
    FILES ${CMAKE_CURRENT_BINARY_DIR}/plugins/chartdldr_pi/libchartdldr_pi.dylib
    DESTINATION "bin/OpenCPN.app/Contents/Plugins"
  )
  install(
    FILES ${CMAKE_CURRENT_BINARY_DIR}/plugins/wmm_pi/libwmm_pi.dylib
    DESTINATION "bin/OpenCPN.app/Contents/Plugins"
  )
  install(
    FILES ${CMAKE_CURRENT_BINARY_DIR}/opencpn-cmd
    DESTINATION "bin/OpenCPN.app/Contents/MacOS"
    PERMISSIONS OWNER_READ OWNER_WRITE GROUP_READ WORLD_READ
      WORLD_EXECUTE GROUP_EXECUTE OWNER_EXECUTE
  )
  set(
    LIBS
    "\${CMAKE_INSTALL_PREFIX}/bin/OpenCPN.app/Contents/Plugins/libdashboard_pi.dylib"
    "\${CMAKE_INSTALL_PREFIX}/bin/OpenCPN.app/Contents/Plugins/libgrib_pi.dylib"
    "\${CMAKE_INSTALL_PREFIX}/bin/OpenCPN.app/Contents/Plugins/libchartdldr_pi.dylib"
    "\${CMAKE_INSTALL_PREFIX}/bin/OpenCPN.app/Contents/Plugins/libwmm_pi.dylib"
  )
install(CODE "
  include(BundleUtilities)
  set(BU_CHMOD_BUNDLE_ITEMS TRUE)
  fixup_bundle(\"${APPS}\"  \"${LIBS}\"  \"${DIRS}\")
  "
  COMPONENT Runtime
)

#  For unknown reasons, fixup_bundle copies the wrong version of liblzma.5.dylib into the bundle.
#  So, fix that here by grabbing the correct version as installed by macports.
install(CODE "
  include(BundleUtilities)
  copy_resolved_item_into_bundle(\"/opt/local/lib/liblzma.5.dylib\" \"\${CMAKE_INSTALL_PREFIX}/bin/OpenCPN.app/Contents/Frameworks\")
  "
  COMPONENT Runtime
)

  # Build standard MacOS installer package
  # Copy a few generic files so the Packages installer builder can find them
  # relative to ${CMAKE_CURRENT_BINARY_DIR}
  # This avoids absolute paths in the XXX.pkgproj file

  configure_file(
    ${CMAKE_CURRENT_SOURCE_DIR}/buildosx/${PKGPROJ_TEMPLATE}
    ${CMAKE_CURRENT_BINARY_DIR}/OpenCPN.pkgproj
    )
  configure_file(${PROJECT_SOURCE_DIR}/COPYING.gplv2 ${CMAKE_CURRENT_BINARY_DIR}/GPLv2.txt COPYONLY)

  ADD_CUSTOM_COMMAND(
   OUTPUT ${CMAKE_CURRENT_BINARY_DIR}/${PACKAGE_NAME}_${PACKAGE_VERSION}.pkg
   COMMAND /usr/local/bin/packagesbuild -F ${CMAKE_CURRENT_BINARY_DIR} ${CMAKE_CURRENT_BINARY_DIR}/OpenCPN.pkgproj
   WORKING_DIRECTORY ${CMAKE_CURRENT_BINARY_DIR}
   DEPENDS ${CMAKE_CURRENT_BINARY_DIR}/${PACKAGE_NAME}_${PACKAGE_VERSION}.pkg
   COMMENT "create-pkg [${PACKAGE_NAME}]: Generating pkg file: ${CMAKE_CURRENT_BINARY_DIR}/${PACKAGE_NAME}_${PACKAGE_VERSION}.pkg."
   )

 ADD_CUSTOM_TARGET(create-pkg COMMENT "create-pkg: Done."
 DEPENDS ${CMAKE_CURRENT_BINARY_DIR}/${PACKAGE_NAME}_${PACKAGE_VERSION}.pkg )

  #Build standard MacOS .dmg
  add_custom_command(
    OUTPUT ${CMAKE_CURRENT_BINARY_DIR}/${PACKAGE_NAME}_${PACKAGE_VERSION}.dmg
    COMMAND
      ${CMAKE_SOURCE_DIR}/buildosx/create-dmg
      --volname "OpenCPN Installer"
      --background ${CMAKE_SOURCE_DIR}/buildosx/background.png
      --window-pos 200 120
      --window-size 500 300
      --icon-size 80
      --icon OpenCPN.app 120 150
      --hide-extension OpenCPN.app
      --app-drop-link
        390 145
        ${CMAKE_CURRENT_BINARY_DIR}/${PACKAGE_NAME}_${PACKAGE_VERSION}.dmg
        ${CMAKE_INSTALL_PREFIX}/bin/
    DEPENDS ${CMAKE_INSTALL_PREFIX}/bin/OpenCPN.app
    WORKING_DIRECTORY ${CMAKE_SOURCE_DIR}
    COMMENT "create-dmg [${PACKAGE_NAME}]: Generated dmg file."
  )
  add_custom_target(
    create-dmg
    COMMENT "create-dmg: Done."
    DEPENDS ${CMAKE_CURRENT_BINARY_DIR}/${PACKAGE_NAME}_${PACKAGE_VERSION}.dmg
  )
endif (APPLE)

include(CPack)

# Dummy target necessary to make sure the ADDITIONAL_MAKE_CLEAN_FILES directive
# is executed. Apparently, the base CMakeLists.txt file must have "some" target
# to activate all the clean steps.
add_custom_target(dummy COMMENT "dummy: Done." DEPENDS ${PACKAGE_NAME})

set_directory_properties(
  dummy ADDITIONAL_MAKE_CLEAN_FILES ${CMAKE_SOURCE_DIR}/include/config.h
)

if (MSVC)
  add_custom_command(
    TARGET ${PACKAGE_NAME} POST_BUILD
    COMMAND
    cmake -E copy "$<TARGET_PDB_FILE:${PACKAGE_NAME}>"
          "$<TARGET_PDB_FILE_DIR:${PACKAGE_NAME}>/${PACKAGE_NAME}-${PACKAGE_VERSION}.pdb"
  )
endif (MSVC)

# Repack tarball using tar if available
include(dist_target)

# uninstall target
if (NOT TARGET uninstall)
  configure_file(
    "${CMAKE_SOURCE_DIR}/cmake/uninstall.cmake.in"
    "${CMAKE_BINARY_DIR}/uninstall.cmake"
    IMMEDIATE @ONLY
  )
  add_custom_target(
    uninstall
    COMMAND ${CMAKE_COMMAND} -P ${CMAKE_BINARY_DIR}/uninstall.cmake
  )
endif ()

if (NOT QT_ANDROID)
  #
  # Piggy-back the console application on the main setup.
  #
  set(SRC_CONSOLE src/console.cpp src/api_shim.cpp ${MODEL_SRC})

  add_executable(opencpn-cmd ${SRC_CONSOLE})

  target_include_directories(
    opencpn-cmd PRIVATE ${PROJECT_SOURCE_DIR}/include
  )

  target_compile_definitions(opencpn-cmd PUBLIC CLIAPP)


  if (TARGET ocpn::wxcurl)
    target_link_libraries(opencpn-cmd PRIVATE ocpn::wxcurl)
  else ()
    target_link_libraries(opencpn-cmd PRIVATE ${SYS_WXCURL_LIBRARIES})
  endif ()

  target_link_libraries(opencpn-cmd PRIVATE ${wxWidgets_LIBRARIES})
  if (TARGET ocpn::wxsvg)
    target_link_libraries(opencpn-cmd PRIVATE ocpn::wxsvg)
  endif ()
  target_link_libraries(opencpn-cmd PRIVATE ocpn::nmea0183)
  target_link_libraries(opencpn-cmd PRIVATE ocpn::gdal)
  target_link_libraries(opencpn-cmd PRIVATE ocpn::sound)
  target_link_libraries(opencpn-cmd PRIVATE ocpn::iso8211)
  target_link_libraries(opencpn-cmd PRIVATE ocpn::libarchive)
  target_link_libraries(opencpn-cmd PRIVATE ocpn::wxjson)
  target_link_libraries(opencpn-cmd PRIVATE ocpn::N2KParser)
  if (LIBELF_INCLUDE_DIR AND LIBELF_LIBRARY)
    target_include_directories(opencpn-cmd PUBLIC "${LIBELF_INCLUDE_DIR}")
    target_link_libraries(opencpn-cmd PRIVATE "${LIBELF_LIBRARY}")
  endif ()
  install(TARGETS opencpn-cmd RUNTIME DESTINATION ${PREFIX_BIN})
endif ()<|MERGE_RESOLUTION|>--- conflicted
+++ resolved
@@ -831,13 +831,8 @@
   include/comm_util.h
   include/compass.h
   include/concanv.h
-<<<<<<< HEAD
   include/conn_params.h
   include/conn_params_panel.h
-=======
-  include/ConnectionParams.h
-  include/connections_dialog.h
->>>>>>> 357de52e
   include/cutil.h
   include/datastream.h
   include/DepthFont.h
@@ -1020,12 +1015,8 @@
   src/compass.cpp
   src/concanv.cpp
   src/ConfigMgr.cpp
-<<<<<<< HEAD
   src/conn_params_panel.cpp
-=======
-  src/ConnectionParams.cpp
   src/connections_dialog.cpp
->>>>>>> 357de52e
   src/cutil.cpp
   src/datastream.cpp
   src/DepthFont.cpp
